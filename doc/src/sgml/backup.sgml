--- conflicted
+++ resolved
@@ -967,7 +967,6 @@
    </para>
 
    <para>
-<<<<<<< HEAD
     The contents of the directories <filename>pg_dynshmem/</>,
     <filename>pg_notify/</>, <filename>pg_serial/</>,
     <filename>pg_snapshots/</>, <filename>pg_stat_tmp/</>,
@@ -989,17 +988,6 @@
     as well as the time at which <function>pg_start_backup</> was run, and
     the name of the starting WAL file.  In case of confusion it is therefore
     possible to look inside a backup file and determine exactly which
-=======
-    It's also worth noting that the <function>pg_start_backup</> function
-    makes files named <filename>backup_label</> and
-    <filename>tablespace_map</> in the database cluster directory,
-    which are removed by <function>pg_stop_backup</>.  These files will of
-    course be archived as a part of your backup dump file.  The backup label
-    file includes the label string you gave to <function>pg_start_backup</>,
-    as well as the time at which <function>pg_start_backup</> was run, and
-    the name of the starting WAL file.  In case of confusion it is therefore
-    possible to look inside a backup dump file and determine exactly which
->>>>>>> ab93f90c
     backup session the dump file came from.  The tablespace map file includes
     the symbolic link names as they exist in the directory
     <filename>pg_tblspc/</> and the full path of each symbolic link.
