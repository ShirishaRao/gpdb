<!--
doc/src/sgml/ref/select.sgml
PostgreSQL documentation
-->

<refentry id="sql-select">
 <indexterm zone="sql-select">
  <primary>SELECT</primary>
 </indexterm>

 <indexterm zone="sql-select">
  <primary>TABLE command</primary>
 </indexterm>

 <indexterm zone="sql-select">
  <primary>WITH</primary>
  <secondary>in SELECT</secondary>
 </indexterm>

 <refmeta>
  <refentrytitle>SELECT</refentrytitle>
  <manvolnum>7</manvolnum>
  <refmiscinfo>SQL - Language Statements</refmiscinfo>
 </refmeta>

 <refnamediv>
  <refname>SELECT</refname>
  <refname>TABLE</refname>
  <refname>WITH</refname>
  <refpurpose>retrieve rows from a table or view</refpurpose>
 </refnamediv>

 <refsynopsisdiv>
<synopsis>
[ WITH [ RECURSIVE ] <replaceable class="parameter">with_query</replaceable> [, ...] ]
SELECT [ ALL | DISTINCT [ ON ( <replaceable class="parameter">expression</replaceable> [, ...] ) ] ]
    [ * | <replaceable class="parameter">expression</replaceable> [ [ AS ] <replaceable class="parameter">output_name</replaceable> ] [, ...] ]
    [ FROM <replaceable class="parameter">from_item</replaceable> [, ...] ]
    [ WHERE <replaceable class="parameter">condition</replaceable> ]
    [ GROUP BY <replaceable class="parameter">grouping_element</replaceable> [, ...] ]
<<<<<<< HEAD
    [ HAVING <replaceable class="parameter">condition</replaceable> [, ...] ]
    [ WINDOW <replaceable class="parameter">window_name</replaceable> AS (<replaceable class="parameter">window_specification</replaceable>) ]
=======
    [ HAVING <replaceable class="parameter">condition</replaceable> ]
    [ WINDOW <replaceable class="parameter">window_name</replaceable> AS ( <replaceable class="parameter">window_definition</replaceable> ) [, ...] ]
>>>>>>> 7cd0d523
    [ { UNION | INTERSECT | EXCEPT } [ ALL | DISTINCT ] <replaceable class="parameter">select</replaceable> ]
    [ ORDER BY <replaceable class="parameter">expression</replaceable> [ ASC | DESC | USING <replaceable class="parameter">operator</replaceable> ] [ NULLS { FIRST | LAST } ] [, ...] ]
    [ LIMIT { <replaceable class="parameter">count</replaceable> | ALL } ]
    [ OFFSET <replaceable class="parameter">start</replaceable> [ ROW | ROWS ] ]
    [ FETCH { FIRST | NEXT } [ <replaceable class="parameter">count</replaceable> ] { ROW | ROWS } ONLY ]
    [ FOR { UPDATE | NO KEY UPDATE | SHARE | KEY SHARE } [ OF <replaceable class="parameter">table_name</replaceable> [, ...] ] [ NOWAIT | SKIP LOCKED ] [...] ]
	
where <replaceable class="parameter">window_specification</replaceable> can be:
    [ <replaceable class="parameter">window_name</replaceable> ]
    [ PARTITION BY <replaceable class="parameter">expression</replaceable> [, ...] ]
    [ ORDER BY <replaceable class="parameter">expression</replaceable> [ ASC | DESC | USING <replaceable class="parameter">operator</replaceable> ] [, ...] ]
    [ {RANGE | ROWS} 
           { UNBOUNDED PRECEDING
           | <replaceable class="parameter">expression</replaceable> PRECEDING
           | CURRENT ROW
           | BETWEEN <replaceable class="parameter">window_frame_bound</replaceable> AND <replaceable class="parameter">window_frame_bound</replaceable> } ]
     where <replaceable class="parameter">window_frame_bound</replaceable> can be one of:
           UNBOUNDED PRECEDING
           <replaceable class="parameter">expression</replaceable> PRECEDING
           CURRENT ROW
           <replaceable class="parameter">expression</replaceable> FOLLOWING
           UNBOUNDED FOLLOWING

<phrase>where <replaceable class="parameter">from_item</replaceable> can be one of:</phrase>

    [ ONLY ] <replaceable class="parameter">table_name</replaceable> [ * ] [ [ AS ] <replaceable class="parameter">alias</replaceable> [ ( <replaceable class="parameter">column_alias</replaceable> [, ...] ) ] ]
                [ TABLESAMPLE <replaceable class="parameter">sampling_method</replaceable> ( <replaceable class="parameter">argument</replaceable> [, ...] ) [ REPEATABLE ( <replaceable class="parameter">seed</replaceable> ) ] ]
    [ LATERAL ] ( <replaceable class="parameter">select</replaceable> ) [ AS ] <replaceable class="parameter">alias</replaceable> [ ( <replaceable class="parameter">column_alias</replaceable> [, ...] ) ]
    <replaceable class="parameter">with_query_name</replaceable> [ [ AS ] <replaceable class="parameter">alias</replaceable> [ ( <replaceable class="parameter">column_alias</replaceable> [, ...] ) ] ]
    [ LATERAL ] <replaceable class="parameter">function_name</replaceable> ( [ <replaceable class="parameter">argument</replaceable> [, ...] ] )
                [ WITH ORDINALITY ] [ [ AS ] <replaceable class="parameter">alias</replaceable> [ ( <replaceable class="parameter">column_alias</replaceable> [, ...] ) ] ]
    [ LATERAL ] <replaceable class="parameter">function_name</replaceable> ( [ <replaceable class="parameter">argument</replaceable> [, ...] ] ) [ AS ] <replaceable class="parameter">alias</replaceable> ( <replaceable class="parameter">column_definition</replaceable> [, ...] )
    [ LATERAL ] <replaceable class="parameter">function_name</replaceable> ( [ <replaceable class="parameter">argument</replaceable> [, ...] ] ) AS ( <replaceable class="parameter">column_definition</replaceable> [, ...] )
    [ LATERAL ] ROWS FROM( <replaceable class="parameter">function_name</replaceable> ( [ <replaceable class="parameter">argument</replaceable> [, ...] ] ) [ AS ( <replaceable class="parameter">column_definition</replaceable> [, ...] ) ] [, ...] )
                [ WITH ORDINALITY ] [ [ AS ] <replaceable class="parameter">alias</replaceable> [ ( <replaceable class="parameter">column_alias</replaceable> [, ...] ) ] ]
    <replaceable class="parameter">from_item</replaceable> [ NATURAL ] <replaceable class="parameter">join_type</replaceable> <replaceable class="parameter">from_item</replaceable> [ ON <replaceable class="parameter">join_condition</replaceable> | USING ( <replaceable class="parameter">join_column</replaceable> [, ...] ) ]

<phrase>and <replaceable class="parameter">grouping_element</replaceable> can be one of:</phrase>

    ( )
    <replaceable class="parameter">expression</replaceable>
    ( <replaceable class="parameter">expression</replaceable> [, ...] )
    ROLLUP ( { <replaceable class="parameter">expression</replaceable> | ( <replaceable class="parameter">expression</replaceable> [, ...] ) } [, ...] )
    CUBE ( { <replaceable class="parameter">expression</replaceable> | ( <replaceable class="parameter">expression</replaceable> [, ...] ) } [, ...] )
    GROUPING SETS ( <replaceable class="parameter">grouping_element</replaceable> [, ...] )

<phrase>and <replaceable class="parameter">with_query</replaceable> is:</phrase>

    <replaceable class="parameter">with_query_name</replaceable> [ ( <replaceable class="parameter">column_name</replaceable> [, ...] ) ] AS [ [ NOT ] MATERIALIZED ] ( <replaceable class="parameter">select</replaceable> | <replaceable class="parameter">values</replaceable> | <replaceable class="parameter">insert</replaceable> | <replaceable class="parameter">update</replaceable> | <replaceable class="parameter">delete</replaceable> )

TABLE [ ONLY ] <replaceable class="parameter">table_name</replaceable> [ * ]
</synopsis>

 </refsynopsisdiv>

 <refsect1>
  <title>Description</title>

  <para>
   <command>SELECT</command> retrieves rows from zero or more tables.
   The general processing of <command>SELECT</command> is as follows:

   <orderedlist>
    <listitem>
     <para>
      All queries in the <literal>WITH</literal> list are computed.
      These effectively serve as temporary tables that can be referenced
      in the <literal>FROM</literal> list.  A <literal>WITH</literal> query
      that is referenced more than once in <literal>FROM</literal> is
      computed only once,
      unless specified otherwise with <literal>NOT MATERIALIZED</literal>.
      (See <xref linkend="sql-with" endterm="sql-with-title"/> below.)
     </para>
    </listitem>

    <listitem>
     <para>
      All elements in the <literal>FROM</literal> list are computed.
      (Each element in the <literal>FROM</literal> list is a real or
      virtual table.)  If more than one element is specified in the
      <literal>FROM</literal> list, they are cross-joined together.
      (See <xref linkend="sql-from" endterm="sql-from-title"/> below.)
     </para>
    </listitem>

    <listitem>
     <para>
      If the <literal>WHERE</literal> clause is specified, all rows
      that do not satisfy the condition are eliminated from the
      output.  (See <xref linkend="sql-where"
      endterm="sql-where-title"/> below.)
     </para>
    </listitem>

    <listitem>
     <para>
      If the <literal>GROUP BY</literal> clause is specified,
      or if there are aggregate function calls, the
      output is combined into groups of rows that match on one or more
      values, and the results of aggregate functions are computed.
      If the <literal>HAVING</literal> clause is present, it
      eliminates groups that do not satisfy the given condition.  (See
      <xref linkend="sql-groupby" endterm="sql-groupby-title"/> and
      <xref linkend="sql-having" endterm="sql-having-title"/> below.)
     </para>
    </listitem>

    <listitem>
     <para>
      The actual output rows are computed using the
      <command>SELECT</command> output expressions for each selected
      row or row group.  (See
      <xref linkend="sql-select-list" endterm="sql-select-list-title"/>
      below.)
     </para>
    </listitem>

    <listitem>
     <para><literal>SELECT DISTINCT</literal> eliminates duplicate rows from the
      result.  <literal>SELECT DISTINCT ON</literal> eliminates rows that
      match on all the specified expressions.  <literal>SELECT ALL</literal>
      (the default) will return all candidate rows, including
      duplicates.  (See <xref linkend="sql-distinct"
      endterm="sql-distinct-title"/> below.)
     </para>
    </listitem>

    <listitem>
     <para>
      Using the operators <literal>UNION</literal>,
      <literal>INTERSECT</literal>, and <literal>EXCEPT</literal>, the
      output of more than one <command>SELECT</command> statement can
      be combined to form a single result set.  The
      <literal>UNION</literal> operator returns all rows that are in
      one or both of the result sets.  The
      <literal>INTERSECT</literal> operator returns all rows that are
      strictly in both result sets.  The <literal>EXCEPT</literal>
      operator returns the rows that are in the first result set but
      not in the second.  In all three cases, duplicate rows are
      eliminated unless <literal>ALL</literal> is specified.  The noise
      word <literal>DISTINCT</literal> can be added to explicitly specify
      eliminating duplicate rows.  Notice that <literal>DISTINCT</literal> is
      the default behavior here, even though <literal>ALL</literal> is
      the default for <command>SELECT</command> itself.  (See
      <xref linkend="sql-union" endterm="sql-union-title"/>, <xref
      linkend="sql-intersect" endterm="sql-intersect-title"/>, and
      <xref linkend="sql-except" endterm="sql-except-title"/> below.)
     </para>
    </listitem>

    <listitem>
     <para>
      If the <literal>ORDER BY</literal> clause is specified, the
      returned rows are sorted in the specified order.  If
      <literal>ORDER BY</literal> is not given, the rows are returned
      in whatever order the system finds fastest to produce.  (See
      <xref linkend="sql-orderby" endterm="sql-orderby-title"/> below.)
     </para>
    </listitem>

    <listitem>
     <para>
      If the <literal>LIMIT</literal> (or <literal>FETCH FIRST</literal>) or <literal>OFFSET</literal>
      clause is specified, the <command>SELECT</command> statement
      only returns a subset of the result rows. (See <xref
      linkend="sql-limit" endterm="sql-limit-title"/> below.)
     </para>
    </listitem>

    <listitem>
     <para>
      If <literal>FOR UPDATE</literal>, <literal>FOR NO KEY UPDATE</literal>, <literal>FOR SHARE</literal>
      or <literal>FOR KEY SHARE</literal>
      is specified, the
      <command>SELECT</command> statement locks the selected rows
      against concurrent updates.  (See <xref linkend="sql-for-update-share"
      endterm="sql-for-update-share-title"/> below.)
     </para>
    </listitem>
   </orderedlist>
  </para>

  <para>
   You must have <literal>SELECT</literal> privilege on each column used
   in a <command>SELECT</command> command.  The use of <literal>FOR NO KEY UPDATE</literal>,
   <literal>FOR UPDATE</literal>,
   <literal>FOR SHARE</literal> or <literal>FOR KEY SHARE</literal> requires
   <literal>UPDATE</literal> privilege as well (for at least one column
   of each table so selected).
  </para>
 </refsect1>

 <refsect1>
  <title>Parameters</title>

  <refsect2 id="sql-with">
   <title id="sql-with-title"><literal>WITH</literal> Clause</title>

   <para>
    The <literal>WITH</literal> clause allows you to specify one or more
    subqueries that can be referenced by name in the primary query.
    The subqueries effectively act as temporary tables or views
    for the duration of the primary query.
    Each subquery can be a <command>SELECT</command>, <command>TABLE</command>, <command>VALUES</command>,
    <command>INSERT</command>, <command>UPDATE</command> or
    <command>DELETE</command> statement.
    When writing a data-modifying statement (<command>INSERT</command>,
    <command>UPDATE</command> or <command>DELETE</command>) in
    <literal>WITH</literal>, it is usual to include a <literal>RETURNING</literal> clause.
    It is the output of <literal>RETURNING</literal>, <emphasis>not</emphasis> the underlying
    table that the statement modifies, that forms the temporary table that is
    read by the primary query.  If <literal>RETURNING</literal> is omitted, the
    statement is still executed, but it produces no output so it cannot be
    referenced as a table by the primary query.
   </para>

   <para>
    A name (without schema qualification) must be specified for each
    <literal>WITH</literal> query.  Optionally, a list of column names
    can be specified; if this is omitted,
    the column names are inferred from the subquery.
   </para>

   <para>
    If <literal>RECURSIVE</literal> is specified, it allows a
    <command>SELECT</command> subquery to reference itself by name.  Such a
    subquery must have the form
<synopsis>
<replaceable class="parameter">non_recursive_term</replaceable> UNION [ ALL | DISTINCT ] <replaceable class="parameter">recursive_term</replaceable>
</synopsis>
    where the recursive self-reference must appear on the right-hand
    side of the <literal>UNION</literal>.  Only one recursive self-reference
    is permitted per query.  Recursive data-modifying statements are not
    supported, but you can use the results of a recursive
    <command>SELECT</command> query in
    a data-modifying statement.  See <xref linkend="queries-with"/> for
    an example.
   </para>

   <para>
    Another effect of <literal>RECURSIVE</literal> is that
    <literal>WITH</literal> queries need not be ordered: a query
    can reference another one that is later in the list.  (However,
    circular references, or mutual recursion, are not implemented.)
    Without <literal>RECURSIVE</literal>, <literal>WITH</literal> queries
    can only reference sibling <literal>WITH</literal> queries
    that are earlier in the <literal>WITH</literal> list.
   </para>

   <para>
    When there are multiple queries in the <literal>WITH</literal>
    clause, <literal>RECURSIVE</literal> should be written only once,
    immediately after <literal>WITH</literal>.  It applies to all queries
    in the <literal>WITH</literal> clause, though it has no effect on
    queries that do not use recursion or forward references.
   </para>

   <para>
    The primary query and the <literal>WITH</literal> queries are all
    (notionally) executed at the same time.  This implies that the effects of
    a data-modifying statement in <literal>WITH</literal> cannot be seen from
    other parts of the query, other than by reading its <literal>RETURNING</literal>
    output.  If two such data-modifying statements attempt to modify the same
    row, the results are unspecified.
   </para>

   <para>
    A key property of <literal>WITH</literal> queries is that they
    are normally evaluated only once per execution of the primary query,
    even if the primary query refers to them more than once.
    In particular, data-modifying statements are guaranteed to be
    executed once and only once, regardless of whether the primary query
    reads all or any of their output.
   </para>

   <para>
    However, a <literal>WITH</literal> query can be marked
    <literal>NOT MATERIALIZED</literal> to remove this guarantee.  In that
    case, the <literal>WITH</literal> query can be folded into the primary
    query much as though it were a simple sub-<literal>SELECT</literal> in
    the primary query's <literal>FROM</literal> clause.  This results in
    duplicate computations if the primary query refers to
    that <literal>WITH</literal> query more than once; but if each such use
    requires only a few rows of the <literal>WITH</literal> query's total
    output, <literal>NOT MATERIALIZED</literal> can provide a net savings by
    allowing the queries to be optimized jointly.
    <literal>NOT MATERIALIZED</literal> is ignored if it is attached to
    a <literal>WITH</literal> query that is recursive or is not
    side-effect-free (i.e., is not a plain <literal>SELECT</literal>
    containing no volatile functions).
   </para>

   <para>
    By default, a side-effect-free <literal>WITH</literal> query is folded
    into the primary query if it is used exactly once in the primary
    query's <literal>FROM</literal> clause.  This allows joint optimization
    of the two query levels in situations where that should be semantically
    invisible.  However, such folding can be prevented by marking the
    <literal>WITH</literal> query as <literal>MATERIALIZED</literal>.
    That might be useful, for example, if the <literal>WITH</literal> query
    is being used as an optimization fence to prevent the planner from
    choosing a bad plan.
    <productname>PostgreSQL</productname> versions before v12 never did
    such folding, so queries written for older versions might rely on
    <literal>WITH</literal> to act as an optimization fence.
   </para>

   <para>
    See <xref linkend="queries-with"/> for additional information.
   </para>
  </refsect2>

  <refsect2 id="sql-from">
   <title id="sql-from-title"><literal>FROM</literal> Clause</title>

   <para>
    The <literal>FROM</literal> clause specifies one or more source
    tables for the <command>SELECT</command>.  If multiple sources are
    specified, the result is the Cartesian product (cross join) of all
    the sources.  But usually qualification conditions are added (via
    <literal>WHERE</literal>) to restrict the returned rows to a small subset of the
    Cartesian product.
   </para>

   <para>
    The <literal>FROM</literal> clause can contain the following
    elements:

    <variablelist>
     <varlistentry>
      <term><replaceable class="parameter">table_name</replaceable></term>
      <listitem>
       <para>
        The name (optionally schema-qualified) of an existing table or view.
        If <literal>ONLY</literal> is specified before the table name, only that
        table is scanned.  If <literal>ONLY</literal> is not specified, the table
        and all its descendant tables (if any) are scanned.  Optionally,
        <literal>*</literal> can be specified after the table name to explicitly
        indicate that descendant tables are included.
       </para>
      </listitem>
     </varlistentry>

     <varlistentry>
      <term><replaceable class="parameter">alias</replaceable></term>
      <listitem>
       <para>
        A substitute name for the <literal>FROM</literal> item containing the
        alias.  An alias is used for brevity or to eliminate ambiguity
        for self-joins (where the same table is scanned multiple
        times).  When an alias is provided, it completely hides the
        actual name of the table or function; for example given
        <literal>FROM foo AS f</literal>, the remainder of the
        <command>SELECT</command> must refer to this <literal>FROM</literal>
        item as <literal>f</literal> not <literal>foo</literal>.  If an alias is
        written, a column alias list can also be written to provide
        substitute names for one or more columns of the table.
       </para>
      </listitem>
     </varlistentry>

     <varlistentry>
      <term><literal>TABLESAMPLE <replaceable class="parameter">sampling_method</replaceable> ( <replaceable class="parameter">argument</replaceable> [, ...] ) [ REPEATABLE ( <replaceable class="parameter">seed</replaceable> ) ]</literal></term>
      <listitem>
       <para>
        A <literal>TABLESAMPLE</literal> clause after
        a <replaceable class="parameter">table_name</replaceable> indicates that the
        specified <replaceable class="parameter">sampling_method</replaceable>
        should be used to retrieve a subset of the rows in that table.
        This sampling precedes the application of any other filters such
        as <literal>WHERE</literal> clauses.
        The standard <productname>PostgreSQL</productname> distribution
        includes two sampling methods, <literal>BERNOULLI</literal>
        and <literal>SYSTEM</literal>, and other sampling methods can be
        installed in the database via extensions.
       </para>

       <para>
        The <literal>BERNOULLI</literal> and <literal>SYSTEM</literal> sampling methods
        each accept a single <replaceable class="parameter">argument</replaceable>
        which is the fraction of the table to sample, expressed as a
        percentage between 0 and 100.  This argument can be
        any <type>real</type>-valued expression.  (Other sampling methods might
        accept more or different arguments.)  These two methods each return
        a randomly-chosen sample of the table that will contain
        approximately the specified percentage of the table's rows.
        The <literal>BERNOULLI</literal> method scans the whole table and
        selects or ignores individual rows independently with the specified
        probability.
        The <literal>SYSTEM</literal> method does block-level sampling with
        each block having the specified chance of being selected; all rows
        in each selected block are returned.
        The <literal>SYSTEM</literal> method is significantly faster than
        the <literal>BERNOULLI</literal> method when small sampling
        percentages are specified, but it may return a less-random sample of
        the table as a result of clustering effects.
       </para>

       <para>
        The optional <literal>REPEATABLE</literal> clause specifies
        a <replaceable class="parameter">seed</replaceable> number or expression to use
        for generating random numbers within the sampling method.  The seed
        value can be any non-null floating-point value.  Two queries that
        specify the same seed and <replaceable class="parameter">argument</replaceable>
        values will select the same sample of the table, if the table has
        not been changed meanwhile.  But different seed values will usually
        produce different samples.
        If <literal>REPEATABLE</literal> is not given then a new random
        sample is selected for each query, based upon a system-generated seed.
        Note that some add-on sampling methods do not
        accept <literal>REPEATABLE</literal>, and will always produce new
        samples on each use.
       </para>
      </listitem>
     </varlistentry>

     <varlistentry>
      <term><replaceable class="parameter">select</replaceable></term>
      <listitem>
       <para>
        A sub-<command>SELECT</command> can appear in the
        <literal>FROM</literal> clause.  This acts as though its
        output were created as a temporary table for the duration of
        this single <command>SELECT</command> command.  Note that the
        sub-<command>SELECT</command> must be surrounded by
        parentheses, and an alias <emphasis>must</emphasis> be
        provided for it.  A
        <xref linkend="sql-values"/> command
        can also be used here.
       </para>
      </listitem>
     </varlistentry>

     <varlistentry>
      <term><replaceable class="parameter">with_query_name</replaceable></term>
      <listitem>
       <para>
        A <literal>WITH</literal> query is referenced by writing its name,
        just as though the query's name were a table name.  (In fact,
        the <literal>WITH</literal> query hides any real table of the same name
        for the purposes of the primary query.  If necessary, you can
        refer to a real table of the same name by schema-qualifying
        the table's name.)
        An alias can be provided in the same way as for a table.
       </para>
      </listitem>
     </varlistentry>

     <varlistentry>
      <term><replaceable class="parameter">function_name</replaceable></term>
      <listitem>
       <para>
        Function calls can appear in the <literal>FROM</literal>
        clause.  (This is especially useful for functions that return
        result sets, but any function can be used.)  This acts as
        though the function's output were created as a temporary table for the
        duration of this single <command>SELECT</command> command.
        When the optional <command>WITH ORDINALITY</command> clause is
        added to the function call, a new column is appended after
        all the function's output columns with numbering for each row.
       </para>

       <para>
        An alias can be provided in the same way as for a table.
        If an alias is written, a column
        alias list can also be written to provide substitute names for
        one or more attributes of the function's composite return
        type, including the column added by <literal>ORDINALITY</literal>
        if present.
       </para>

       <para>
        Multiple function calls can be combined into a
        single <literal>FROM</literal>-clause item by surrounding them
        with <literal>ROWS FROM( ... )</literal>.  The output of such an item is the
        concatenation of the first row from each function, then the second
        row from each function, etc.  If some of the functions produce fewer
        rows than others, null values are substituted for the missing data, so
        that the total number of rows returned is always the same as for the
        function that produced the most rows.
       </para>

      <para>
        If the function has been defined as returning the
        <type>record</type> data type, then an alias or the key word
        <literal>AS</literal> must be present, followed by a column
        definition list in the form <literal>( <replaceable
        class="parameter">column_name</replaceable> <replaceable
        class="parameter">data_type</replaceable> <optional>, ...
        </optional>)</literal>.  The column definition list must match the
        actual number and types of columns returned by the function.
       </para>

       <para>
        When using the <literal>ROWS FROM( ... )</literal> syntax, if one of the
        functions requires a column definition list, it's preferred to put
        the column definition list after the function call inside
        <literal>ROWS FROM( ... )</literal>.  A column definition list can be placed
        after the <literal>ROWS FROM( ... )</literal> construct only if there's just
        a single function and no <literal>WITH ORDINALITY</literal> clause.
       </para>

       <para>
        To use <literal>ORDINALITY</literal> together with a column definition
        list, you must use the <literal>ROWS FROM( ... )</literal> syntax and put the
        column definition list inside <literal>ROWS FROM( ... )</literal>.
       </para>
      </listitem>
     </varlistentry>

     <varlistentry>
      <term><replaceable class="parameter">join_type</replaceable></term>
      <listitem>
       <para>
        One of
        <itemizedlist>
         <listitem>
          <para><literal>[ INNER ] JOIN</literal></para>
         </listitem>
         <listitem>
          <para><literal>LEFT [ OUTER ] JOIN</literal></para>
         </listitem>
         <listitem>
          <para><literal>RIGHT [ OUTER ] JOIN</literal></para>
         </listitem>
         <listitem>
          <para><literal>FULL [ OUTER ] JOIN</literal></para>
         </listitem>
         <listitem>
          <para><literal>CROSS JOIN</literal></para>
         </listitem>
        </itemizedlist>

        For the <literal>INNER</literal> and <literal>OUTER</literal> join types, a
        join condition must be specified, namely exactly one of
        <literal>NATURAL</literal>, <literal>ON <replaceable
        class="parameter">join_condition</replaceable></literal>, or
        <literal>USING (<replaceable
        class="parameter">join_column</replaceable> [, ...])</literal>.
        See below for the meaning.  For <literal>CROSS JOIN</literal>,
        none of these clauses can appear.
       </para>

       <para>
        A <literal>JOIN</literal> clause combines two <literal>FROM</literal>
        items, which for convenience we will refer to as <quote>tables</quote>,
        though in reality they can be any type of <literal>FROM</literal> item.
        Use parentheses if necessary to determine the order of nesting.
        In the absence of parentheses, <literal>JOIN</literal>s nest
        left-to-right.  In any case <literal>JOIN</literal> binds more
        tightly than the commas separating <literal>FROM</literal>-list items.
       </para>

       <para><literal>CROSS JOIN</literal> and <literal>INNER JOIN</literal>
        produce a simple Cartesian product, the same result as you get from
        listing the two tables at the top level of <literal>FROM</literal>,
        but restricted by the join condition (if any).
        <literal>CROSS JOIN</literal> is equivalent to <literal>INNER JOIN ON
        (TRUE)</literal>, that is, no rows are removed by qualification.
        These join types are just a notational convenience, since they
        do nothing you couldn't do with plain <literal>FROM</literal> and
        <literal>WHERE</literal>.
       </para>

       <para><literal>LEFT OUTER JOIN</literal> returns all rows in the qualified
        Cartesian product (i.e., all combined rows that pass its join
        condition), plus one copy of each row in the left-hand table
        for which there was no right-hand row that passed the join
        condition.  This left-hand row is extended to the full width
        of the joined table by inserting null values for the
        right-hand columns.  Note that only the <literal>JOIN</literal>
        clause's own condition is considered while deciding which rows
        have matches.  Outer conditions are applied afterwards.
       </para>

       <para>
        Conversely, <literal>RIGHT OUTER JOIN</literal> returns all the
        joined rows, plus one row for each unmatched right-hand row
        (extended with nulls on the left).  This is just a notational
        convenience, since you could convert it to a <literal>LEFT
        OUTER JOIN</literal> by switching the left and right tables.
       </para>

       <para><literal>FULL OUTER JOIN</literal> returns all the joined rows, plus
        one row for each unmatched left-hand row (extended with nulls
        on the right), plus one row for each unmatched right-hand row
        (extended with nulls on the left).
       </para>
      </listitem>
     </varlistentry>

     <varlistentry>
      <term><literal>ON <replaceable class="parameter">join_condition</replaceable></literal></term>
      <listitem>
       <para><replaceable class="parameter">join_condition</replaceable> is
        an expression resulting in a value of type
        <type>boolean</type> (similar to a <literal>WHERE</literal>
        clause) that specifies which rows in a join are considered to
        match.
       </para>
      </listitem>
     </varlistentry>

     <varlistentry>
      <term><literal>USING ( <replaceable class="parameter">join_column</replaceable> [, ...] )</literal></term>
      <listitem>
       <para>
        A clause of the form <literal>USING ( a, b, ... )</literal> is
        shorthand for <literal>ON left_table.a = right_table.a AND
        left_table.b = right_table.b ...</literal>.  Also,
        <literal>USING</literal> implies that only one of each pair of
        equivalent columns will be included in the join output, not
        both.
       </para>
      </listitem>
     </varlistentry>

     <varlistentry>
      <term><literal>NATURAL</literal></term>
      <listitem>
       <para>
        <literal>NATURAL</literal> is shorthand for a
        <literal>USING</literal> list that mentions all columns in the two
        tables that have matching names.  If there are no common
        column names, <literal>NATURAL</literal> is equivalent
        to <literal>ON TRUE</literal>.
       </para>
      </listitem>
     </varlistentry>

     <varlistentry>
      <term><literal>LATERAL</literal></term>
      <listitem>
       <para>
        The <literal>LATERAL</literal> key word can precede a
        sub-<command>SELECT</command> <literal>FROM</literal> item.  This allows the
        sub-<command>SELECT</command> to refer to columns of <literal>FROM</literal>
        items that appear before it in the <literal>FROM</literal> list.  (Without
        <literal>LATERAL</literal>, each sub-<command>SELECT</command> is
        evaluated independently and so cannot cross-reference any other
        <literal>FROM</literal> item.)
       </para>

       <para><literal>LATERAL</literal> can also precede a function-call
        <literal>FROM</literal> item, but in this case it is a noise word, because
        the function expression can refer to earlier <literal>FROM</literal> items
        in any case.
       </para>

       <para>
        A <literal>LATERAL</literal> item can appear at top level in the
        <literal>FROM</literal> list, or within a <literal>JOIN</literal> tree.  In the
        latter case it can also refer to any items that are on the left-hand
        side of a <literal>JOIN</literal> that it is on the right-hand side of.
       </para>

       <para>
        When a <literal>FROM</literal> item contains <literal>LATERAL</literal>
        cross-references, evaluation proceeds as follows: for each row of the
        <literal>FROM</literal> item providing the cross-referenced column(s), or
        set of rows of multiple <literal>FROM</literal> items providing the
        columns, the <literal>LATERAL</literal> item is evaluated using that
        row or row set's values of the columns.  The resulting row(s) are
        joined as usual with the rows they were computed from.  This is
        repeated for each row or set of rows from the column source table(s).
       </para>

       <para>
        The column source table(s) must be <literal>INNER</literal> or
        <literal>LEFT</literal> joined to the <literal>LATERAL</literal> item, else
        there would not be a well-defined set of rows from which to compute
        each set of rows for the <literal>LATERAL</literal> item.  Thus,
        although a construct such as <literal><replaceable>X</replaceable> RIGHT JOIN
        LATERAL <replaceable>Y</replaceable></literal> is syntactically valid, it is
        not actually allowed for <replaceable>Y</replaceable> to reference
        <replaceable>X</replaceable>.
       </para>
      </listitem>
     </varlistentry>
    </variablelist>
   </para>
  </refsect2>

  <refsect2 id="sql-where">
   <title id="sql-where-title"><literal>WHERE</literal> Clause</title>

   <para>
    The optional <literal>WHERE</literal> clause has the general form
<synopsis>
WHERE <replaceable class="parameter">condition</replaceable>
</synopsis>
    where <replaceable class="parameter">condition</replaceable> is
    any expression that evaluates to a result of type
    <type>boolean</type>.  Any row that does not satisfy this
    condition will be eliminated from the output.  A row satisfies the
    condition if it returns true when the actual row values are
    substituted for any variable references.
   </para>
  </refsect2>

  <refsect2 id="sql-groupby">
   <title id="sql-groupby-title"><literal>GROUP BY</literal> Clause</title>

   <para>
    The optional <literal>GROUP BY</literal> clause has the general form
<synopsis>
GROUP BY <replaceable class="parameter">grouping_element</replaceable> [, ...]
</synopsis>
   </para>

   <para>
    <literal>GROUP BY</literal> will condense into a single row all
    selected rows that share the same values for the grouped
    expressions.  An <replaceable
    class="parameter">expression</replaceable> used inside a
    <replaceable class="parameter">grouping_element</replaceable>
    can be an input column name, or the name or ordinal number of an
    output column (<command>SELECT</command> list item), or an arbitrary
    expression formed from input-column values.  In case of ambiguity,
    a <literal>GROUP BY</literal> name will be interpreted as an
    input-column name rather than an output column name.
   </para>

   <para>
    If any of <literal>GROUPING SETS</literal>, <literal>ROLLUP</literal> or
    <literal>CUBE</literal> are present as grouping elements, then the
    <literal>GROUP BY</literal> clause as a whole defines some number of
    independent <replaceable>grouping sets</replaceable>.  The effect of this is
    equivalent to constructing a <literal>UNION ALL</literal> between
    subqueries with the individual grouping sets as their
    <literal>GROUP BY</literal> clauses.  For further details on the handling
    of grouping sets see <xref linkend="queries-grouping-sets"/>.
   </para>

   <para>
    Aggregate functions, if any are used, are computed across all rows
    making up each group, producing a separate value for each group.
    (If there are aggregate functions but no <literal>GROUP BY</literal>
    clause, the query is treated as having a single group comprising all
    the selected rows.)
    The set of rows fed to each aggregate function can be further filtered by
    attaching a <literal>FILTER</literal> clause to the aggregate function
    call; see <xref linkend="syntax-aggregates"/> for more information.  When
    a <literal>FILTER</literal> clause is present, only those rows matching it
    are included in the input to that aggregate function.
   </para>

   <para>
    When <literal>GROUP BY</literal> is present,
    or any aggregate functions are present, it is not valid for
    the <command>SELECT</command> list expressions to refer to
    ungrouped columns except within aggregate functions or when the
    ungrouped column is functionally dependent on the grouped columns,
    since there would otherwise be more than one possible value to
    return for an ungrouped column.  A functional dependency exists if
    the grouped columns (or a subset thereof) are the primary key of
    the table containing the ungrouped column.
   </para>

   <para>
    Keep in mind that all aggregate functions are evaluated before
    evaluating any <quote>scalar</quote> expressions in the <literal>HAVING</literal>
    clause or <literal>SELECT</literal> list.  This means that, for example,
    a <literal>CASE</literal> expression cannot be used to skip evaluation of
    an aggregate function; see <xref linkend="syntax-express-eval"/>.
   </para>

   <para>
    Currently, <literal>FOR NO KEY UPDATE</literal>, <literal>FOR UPDATE</literal>,
    <literal>FOR SHARE</literal> and <literal>FOR KEY SHARE</literal> cannot be
    specified with <literal>GROUP BY</literal>.
   </para>
  </refsect2>

  <refsect2 id="sql-having">
   <title id="sql-having-title"><literal>HAVING</literal> Clause</title>

   <para>
    The optional <literal>HAVING</literal> clause has the general form
<synopsis>
HAVING <replaceable class="parameter">condition</replaceable>
</synopsis>
    where <replaceable class="parameter">condition</replaceable> is
    the same as specified for the <literal>WHERE</literal> clause.
   </para>

   <para>
    <literal>HAVING</literal> eliminates group rows that do not
    satisfy the condition.  <literal>HAVING</literal> is different
    from <literal>WHERE</literal>: <literal>WHERE</literal> filters
    individual rows before the application of <literal>GROUP
    BY</literal>, while <literal>HAVING</literal> filters group rows
    created by <literal>GROUP BY</literal>.  Each column referenced in
    <replaceable class="parameter">condition</replaceable> must
    unambiguously reference a grouping column, unless the reference
    appears within an aggregate function or the ungrouped column is
    functionally dependent on the grouping columns.
   </para>

   <para>
    The presence of <literal>HAVING</literal> turns a query into a grouped
    query even if there is no <literal>GROUP BY</literal> clause.  This is the
    same as what happens when the query contains aggregate functions but
    no <literal>GROUP BY</literal> clause.  All the selected rows are considered to
    form a single group, and the <command>SELECT</command> list and
    <literal>HAVING</literal> clause can only reference table columns from
    within aggregate functions.  Such a query will emit a single row if the
    <literal>HAVING</literal> condition is true, zero rows if it is not true.
   </para>

   <para>
    Currently, <literal>FOR NO KEY UPDATE</literal>, <literal>FOR UPDATE</literal>,
    <literal>FOR SHARE</literal> and <literal>FOR KEY SHARE</literal> cannot be
    specified with <literal>HAVING</literal>.
   </para>
  </refsect2>

  <refsect2 id="sql-window">
   <title id="sql-window-title"><literal>WINDOW</literal> Clause</title>

   <para>
    The optional <literal>WINDOW</literal> clause has the general form
<synopsis>
WINDOW <replaceable class="parameter">window_name</replaceable> AS ( <replaceable class="parameter">window_definition</replaceable> ) [, ...]
</synopsis>
    where <replaceable class="parameter">window_name</replaceable> is
    a name that can be referenced from <literal>OVER</literal> clauses or
    subsequent window definitions, and
    <replaceable class="parameter">window_definition</replaceable> is
<synopsis>
[ <replaceable class="parameter">existing_window_name</replaceable> ]
[ PARTITION BY <replaceable class="parameter">expression</replaceable> [, ...] ]
[ ORDER BY <replaceable class="parameter">expression</replaceable> [ ASC | DESC | USING <replaceable class="parameter">operator</replaceable> ] [ NULLS { FIRST | LAST } ] [, ...] ]
[ <replaceable class="parameter">frame_clause</replaceable> ]
</synopsis>
   </para>

   <para>
    If an <replaceable class="parameter">existing_window_name</replaceable>
    is specified it must refer to an earlier entry in the <literal>WINDOW</literal>
    list; the new window copies its partitioning clause from that entry,
    as well as its ordering clause if any.  In this case the new window cannot
    specify its own <literal>PARTITION BY</literal> clause, and it can specify
    <literal>ORDER BY</literal> only if the copied window does not have one.
    The new window always uses its own frame clause; the copied window
    must not specify a frame clause.
   </para>

   <para>
    The elements of the <literal>PARTITION BY</literal> list are interpreted in
    much the same fashion as elements of a
    <xref linkend="sql-groupby" endterm="sql-groupby-title"/>, except that
    they are always simple expressions and never the name or number of an
    output column.
    Another difference is that these expressions can contain aggregate
    function calls, which are not allowed in a regular <literal>GROUP BY</literal>
    clause.  They are allowed here because windowing occurs after grouping
    and aggregation.
   </para>

   <para>
    Similarly, the elements of the <literal>ORDER BY</literal> list are interpreted
    in much the same fashion as elements of an
    <xref linkend="sql-orderby" endterm="sql-orderby-title"/>, except that
    the expressions are always taken as simple expressions and never the name
    or number of an output column.
   </para>

   <para>
    The optional <replaceable class="parameter">frame_clause</replaceable> defines
    the <firstterm>window frame</firstterm> for window functions that depend on the
    frame (not all do).  The window frame is a set of related rows for
    each row of the query (called the <firstterm>current row</firstterm>).
    The <replaceable class="parameter">frame_clause</replaceable> can be one of

<synopsis>
{ RANGE | ROWS | GROUPS } <replaceable>frame_start</replaceable> [ <replaceable>frame_exclusion</replaceable> ]
{ RANGE | ROWS | GROUPS } BETWEEN <replaceable>frame_start</replaceable> AND <replaceable>frame_end</replaceable> [ <replaceable>frame_exclusion</replaceable> ]
</synopsis>

    where <replaceable>frame_start</replaceable>
    and <replaceable>frame_end</replaceable> can be one of

<synopsis>
UNBOUNDED PRECEDING
<replaceable>offset</replaceable> PRECEDING
CURRENT ROW
<replaceable>offset</replaceable> FOLLOWING
UNBOUNDED FOLLOWING
</synopsis>

    and <replaceable>frame_exclusion</replaceable> can be one of

<synopsis>
EXCLUDE CURRENT ROW
EXCLUDE GROUP
EXCLUDE TIES
EXCLUDE NO OTHERS
</synopsis>

    If <replaceable>frame_end</replaceable> is omitted it defaults to <literal>CURRENT
    ROW</literal>.  Restrictions are that
    <replaceable>frame_start</replaceable> cannot be <literal>UNBOUNDED FOLLOWING</literal>,
    <replaceable>frame_end</replaceable> cannot be <literal>UNBOUNDED PRECEDING</literal>,
    and the <replaceable>frame_end</replaceable> choice cannot appear earlier in the
    above list of <replaceable>frame_start</replaceable>
    and <replaceable>frame_end</replaceable> options than
    the <replaceable>frame_start</replaceable> choice does &mdash; for example
    <literal>RANGE BETWEEN CURRENT ROW AND <replaceable>offset</replaceable>
    PRECEDING</literal> is not allowed.
   </para>

   <para>
    The default framing option is <literal>RANGE UNBOUNDED PRECEDING</literal>,
    which is the same as <literal>RANGE BETWEEN UNBOUNDED PRECEDING AND
    CURRENT ROW</literal>; it sets the frame to be all rows from the partition start
    up through the current row's last <firstterm>peer</firstterm> (a row
    that the window's <literal>ORDER BY</literal> clause considers
    equivalent to the current row; all rows are peers if there
    is no <literal>ORDER BY</literal>).
    In general, <literal>UNBOUNDED PRECEDING</literal> means that the frame
    starts with the first row of the partition, and similarly
    <literal>UNBOUNDED FOLLOWING</literal> means that the frame ends with the last
    row of the partition, regardless
    of <literal>RANGE</literal>, <literal>ROWS</literal>
    or <literal>GROUPS</literal> mode.
    In <literal>ROWS</literal> mode, <literal>CURRENT ROW</literal> means
    that the frame starts or ends with the current row; but
    in <literal>RANGE</literal> or <literal>GROUPS</literal> mode it means
    that the frame starts or ends with the current row's first or last peer
    in the <literal>ORDER BY</literal> ordering.
    The <replaceable>offset</replaceable> <literal>PRECEDING</literal> and
    <replaceable>offset</replaceable> <literal>FOLLOWING</literal> options
    vary in meaning depending on the frame mode.
    In <literal>ROWS</literal> mode, the <replaceable>offset</replaceable>
    is an integer indicating that the frame starts or ends that many rows
    before or after the current row.
    In <literal>GROUPS</literal> mode, the <replaceable>offset</replaceable>
    is an integer indicating that the frame starts or ends that many peer
    groups before or after the current row's peer group, where
    a <firstterm>peer group</firstterm> is a group of rows that are
    equivalent according to the window's <literal>ORDER BY</literal> clause.
    In <literal>RANGE</literal> mode, use of
    an <replaceable>offset</replaceable> option requires that there be
    exactly one <literal>ORDER BY</literal> column in the window definition.
    Then the frame contains those rows whose ordering column value is no
    more than <replaceable>offset</replaceable> less than
    (for <literal>PRECEDING</literal>) or more than
    (for <literal>FOLLOWING</literal>) the current row's ordering column
    value.  In these cases the data type of
    the <replaceable>offset</replaceable> expression depends on the data
    type of the ordering column.  For numeric ordering columns it is
    typically of the same type as the ordering column, but for datetime
    ordering columns it is an <type>interval</type>.
    In all these cases, the value of the <replaceable>offset</replaceable>
    must be non-null and non-negative.  Also, while
    the <replaceable>offset</replaceable> does not have to be a simple
    constant, it cannot contain variables, aggregate functions, or window
    functions.
   </para>

   <para>
    The <replaceable>frame_exclusion</replaceable> option allows rows around
    the current row to be excluded from the frame, even if they would be
    included according to the frame start and frame end options.
    <literal>EXCLUDE CURRENT ROW</literal> excludes the current row from the
    frame.
    <literal>EXCLUDE GROUP</literal> excludes the current row and its
    ordering peers from the frame.
    <literal>EXCLUDE TIES</literal> excludes any peers of the current
    row from the frame, but not the current row itself.
    <literal>EXCLUDE NO OTHERS</literal> simply specifies explicitly the
    default behavior of not excluding the current row or its peers.
   </para>

   <para>
    Beware that the <literal>ROWS</literal> mode can produce unpredictable
    results if the <literal>ORDER BY</literal> ordering does not order the rows
    uniquely.  The <literal>RANGE</literal> and <literal>GROUPS</literal>
    modes are designed to ensure that rows that are peers in
    the <literal>ORDER BY</literal> ordering are treated alike: all rows of
    a given peer group will be in the frame or excluded from it.
   </para>

   <para>
    The purpose of a <literal>WINDOW</literal> clause is to specify the
    behavior of <firstterm>window functions</firstterm> appearing in the query's
    <xref linkend="sql-select-list" endterm="sql-select-list-title"/> or
    <xref linkend="sql-orderby" endterm="sql-orderby-title"/>.  These functions
    can reference the <literal>WINDOW</literal> clause entries by name
    in their <literal>OVER</literal> clauses.  A <literal>WINDOW</literal> clause
    entry does not have to be referenced anywhere, however; if it is not
    used in the query it is simply ignored.  It is possible to use window
    functions without any <literal>WINDOW</literal> clause at all, since
    a window function call can specify its window definition directly in
    its <literal>OVER</literal> clause.  However, the <literal>WINDOW</literal>
    clause saves typing when the same window definition is needed for more
    than one window function.
   </para>

   <para>
    Currently, <literal>FOR NO KEY UPDATE</literal>, <literal>FOR UPDATE</literal>,
    <literal>FOR SHARE</literal> and <literal>FOR KEY SHARE</literal> cannot be
    specified with <literal>WINDOW</literal>.
   </para>

   <para>
    Window functions are described in detail in
    <xref linkend="tutorial-window"/>,
    <xref linkend="syntax-window-functions"/>, and
    <xref linkend="queries-window"/>.
   </para>
  </refsect2>

  <refsect2 id="sql-select-list">
   <title id="sql-select-list-title"><command>SELECT</command> List</title>

   <para>
    The <command>SELECT</command> list (between the key words
    <literal>SELECT</literal> and <literal>FROM</literal>) specifies expressions
    that form the output rows of the <command>SELECT</command>
    statement.  The expressions can (and usually do) refer to columns
    computed in the <literal>FROM</literal> clause.
   </para>

   <para>
    Just as in a table, every output column of a <command>SELECT</command>
    has a name.  In a simple <command>SELECT</command> this name is just
    used to label the column for display, but when the <command>SELECT</command>
    is a sub-query of a larger query, the name is seen by the larger query
    as the column name of the virtual table produced by the sub-query.
    To specify the name to use for an output column, write
    <literal>AS</literal> <replaceable class="parameter">output_name</replaceable>
    after the column's expression.  (You can omit <literal>AS</literal>,
    but only if the desired output name does not match any
    <productname>PostgreSQL</productname> keyword (see <xref
    linkend="sql-keywords-appendix"/>).  For protection against possible
    future keyword additions, it is recommended that you always either
    write <literal>AS</literal> or double-quote the output name.)
    If you do not specify a column name, a name is chosen automatically
    by <productname>PostgreSQL</productname>.  If the column's expression
    is a simple column reference then the chosen name is the same as that
    column's name.  In more complex cases a function or type name may be
    used, or the system may fall back on a generated name such as
    <literal>?column?</literal>.
   </para>

   <para>
    An output column's name can be used to refer to the column's value in
    <literal>ORDER BY</literal> and <literal>GROUP BY</literal> clauses, but not in the
    <literal>WHERE</literal> or <literal>HAVING</literal> clauses; there you must write
    out the expression instead.
   </para>

   <para>
    Instead of an expression, <literal>*</literal> can be written in
    the output list as a shorthand for all the columns of the selected
    rows.  Also, you can write <literal><replaceable
    class="parameter">table_name</replaceable>.*</literal> as a
    shorthand for the columns coming from just that table.  In these
    cases it is not possible to specify new names with <literal>AS</literal>;
    the output column names will be the same as the table columns' names.
   </para>

   <para>
    According to the SQL standard, the expressions in the output list should
    be computed before applying <literal>DISTINCT</literal>, <literal>ORDER
    BY</literal>, or <literal>LIMIT</literal>.  This is obviously necessary
    when using <literal>DISTINCT</literal>, since otherwise it's not clear
    what values are being made distinct.  However, in many cases it is
    convenient if output expressions are computed after <literal>ORDER
    BY</literal> and <literal>LIMIT</literal>; particularly if the output list
    contains any volatile or expensive functions.  With that behavior, the
    order of function evaluations is more intuitive and there will not be
    evaluations corresponding to rows that never appear in the output.
    <productname>PostgreSQL</productname> will effectively evaluate output expressions
    after sorting and limiting, so long as those expressions are not
    referenced in <literal>DISTINCT</literal>, <literal>ORDER BY</literal>
    or <literal>GROUP BY</literal>.  (As a counterexample, <literal>SELECT
    f(x) FROM tab ORDER BY 1</literal> clearly must evaluate <function>f(x)</function>
    before sorting.)  Output expressions that contain set-returning functions
    are effectively evaluated after sorting and before limiting, so
    that <literal>LIMIT</literal> will act to cut off the output from a
    set-returning function.
   </para>

   <note>
    <para>
     <productname>PostgreSQL</productname> versions before 9.6 did not provide any
     guarantees about the timing of evaluation of output expressions versus
     sorting and limiting; it depended on the form of the chosen query plan.
    </para>
   </note>
  </refsect2>

  <refsect2 id="sql-distinct">
   <title id="sql-distinct-title"><literal>DISTINCT</literal> Clause</title>

   <para>
    If <literal>SELECT DISTINCT</literal> is specified, all duplicate rows are
    removed from the result set (one row is kept from each group of
    duplicates).  <literal>SELECT ALL</literal> specifies the opposite: all rows are
    kept; that is the default.
   </para>

   <para>
    <literal>SELECT DISTINCT ON ( <replaceable
    class="parameter">expression</replaceable> [, ...] )</literal>
    keeps only the first row of each set of rows where the given
    expressions evaluate to equal.  The <literal>DISTINCT ON</literal>
    expressions are interpreted using the same rules as for
    <literal>ORDER BY</literal> (see above).  Note that the <quote>first
    row</quote> of each set is unpredictable unless <literal>ORDER
    BY</literal> is used to ensure that the desired row appears first.  For
    example:
<programlisting>
SELECT DISTINCT ON (location) location, time, report
    FROM weather_reports
    ORDER BY location, time DESC;
</programlisting>
    retrieves the most recent weather report for each location.  But
    if we had not used <literal>ORDER BY</literal> to force descending order
    of time values for each location, we'd have gotten a report from
    an unpredictable time for each location.
   </para>

   <para>
    The <literal>DISTINCT ON</literal> expression(s) must match the leftmost
    <literal>ORDER BY</literal> expression(s).  The <literal>ORDER BY</literal> clause
    will normally contain additional expression(s) that determine the
    desired precedence of rows within each <literal>DISTINCT ON</literal> group.
   </para>

   <para>
    Currently, <literal>FOR NO KEY UPDATE</literal>, <literal>FOR UPDATE</literal>,
    <literal>FOR SHARE</literal> and <literal>FOR KEY SHARE</literal> cannot be
    specified with <literal>DISTINCT</literal>.
   </para>
  </refsect2>

  <refsect2 id="sql-union">
   <title id="sql-union-title"><literal>UNION</literal> Clause</title>

   <para>
    The <literal>UNION</literal> clause has this general form:
<synopsis>
<replaceable class="parameter">select_statement</replaceable> UNION [ ALL | DISTINCT ] <replaceable class="parameter">select_statement</replaceable>
</synopsis><replaceable class="parameter">select_statement</replaceable> is
    any <command>SELECT</command> statement without an <literal>ORDER
    BY</literal>, <literal>LIMIT</literal>, <literal>FOR NO KEY UPDATE</literal>, <literal>FOR UPDATE</literal>,
    <literal>FOR SHARE</literal>, or <literal>FOR KEY SHARE</literal> clause.
    (<literal>ORDER BY</literal> and <literal>LIMIT</literal> can be attached to a
    subexpression if it is enclosed in parentheses.  Without
    parentheses, these clauses will be taken to apply to the result of
    the <literal>UNION</literal>, not to its right-hand input
    expression.)
   </para>

   <para>
    The <literal>UNION</literal> operator computes the set union of
    the rows returned by the involved <command>SELECT</command>
    statements.  A row is in the set union of two result sets if it
    appears in at least one of the result sets.  The two
    <command>SELECT</command> statements that represent the direct
    operands of the <literal>UNION</literal> must produce the same
    number of columns, and corresponding columns must be of compatible
    data types.
   </para>

   <para>
    The result of <literal>UNION</literal> does not contain any duplicate
    rows unless the <literal>ALL</literal> option is specified.
    <literal>ALL</literal> prevents elimination of duplicates.  (Therefore,
    <literal>UNION ALL</literal> is usually significantly quicker than
    <literal>UNION</literal>; use <literal>ALL</literal> when you can.)
    <literal>DISTINCT</literal> can be written to explicitly specify the
    default behavior of eliminating duplicate rows.
   </para>

   <para>
    Multiple <literal>UNION</literal> operators in the same
    <command>SELECT</command> statement are evaluated left to right,
    unless otherwise indicated by parentheses.
   </para>

   <para>
    Currently, <literal>FOR NO KEY UPDATE</literal>, <literal>FOR UPDATE</literal>, <literal>FOR SHARE</literal> and
    <literal>FOR KEY SHARE</literal> cannot be
    specified either for a <literal>UNION</literal> result or for any input of a
    <literal>UNION</literal>.
   </para>
  </refsect2>

  <refsect2 id="sql-intersect">
   <title id="sql-intersect-title"><literal>INTERSECT</literal> Clause</title>

   <para>
    The <literal>INTERSECT</literal> clause has this general form:
<synopsis>
<replaceable class="parameter">select_statement</replaceable> INTERSECT [ ALL | DISTINCT ] <replaceable class="parameter">select_statement</replaceable>
</synopsis><replaceable class="parameter">select_statement</replaceable> is
    any <command>SELECT</command> statement without an <literal>ORDER
    BY</literal>, <literal>LIMIT</literal>, <literal>FOR NO KEY UPDATE</literal>, <literal>FOR UPDATE</literal>,
    <literal>FOR SHARE</literal>, or <literal>FOR KEY SHARE</literal> clause.
   </para>

   <para>
    The <literal>INTERSECT</literal> operator computes the set
    intersection of the rows returned by the involved
    <command>SELECT</command> statements.  A row is in the
    intersection of two result sets if it appears in both result sets.
   </para>

   <para>
    The result of <literal>INTERSECT</literal> does not contain any
    duplicate rows unless the <literal>ALL</literal> option is specified.
    With <literal>ALL</literal>, a row that has <replaceable>m</replaceable> duplicates in the
    left table and <replaceable>n</replaceable> duplicates in the right table will appear
    min(<replaceable>m</replaceable>,<replaceable>n</replaceable>) times in the result set.
    <literal>DISTINCT</literal> can be written to explicitly specify the
    default behavior of eliminating duplicate rows.
   </para>

   <para>
    Multiple <literal>INTERSECT</literal> operators in the same
    <command>SELECT</command> statement are evaluated left to right,
    unless parentheses dictate otherwise.
    <literal>INTERSECT</literal> binds more tightly than
    <literal>UNION</literal>.  That is, <literal>A UNION B INTERSECT
    C</literal> will be read as <literal>A UNION (B INTERSECT
    C)</literal>.
   </para>

   <para>
    Currently, <literal>FOR NO KEY UPDATE</literal>, <literal>FOR UPDATE</literal>, <literal>FOR SHARE</literal> and
    <literal>FOR KEY SHARE</literal> cannot be
    specified either for an <literal>INTERSECT</literal> result or for any input of
    an <literal>INTERSECT</literal>.
   </para>
  </refsect2>

  <refsect2 id="sql-except">
   <title id="sql-except-title"><literal>EXCEPT</literal> Clause</title>

   <para>
    The <literal>EXCEPT</literal> clause has this general form:
<synopsis>
<replaceable class="parameter">select_statement</replaceable> EXCEPT [ ALL | DISTINCT ] <replaceable class="parameter">select_statement</replaceable>
</synopsis><replaceable class="parameter">select_statement</replaceable> is
    any <command>SELECT</command> statement without an <literal>ORDER
    BY</literal>, <literal>LIMIT</literal>, <literal>FOR NO KEY UPDATE</literal>, <literal>FOR UPDATE</literal>,
    <literal>FOR SHARE</literal>, or <literal>FOR KEY SHARE</literal> clause.
   </para>

   <para>
    The <literal>EXCEPT</literal> operator computes the set of rows
    that are in the result of the left <command>SELECT</command>
    statement but not in the result of the right one.
   </para>

   <para>
    The result of <literal>EXCEPT</literal> does not contain any
    duplicate rows unless the <literal>ALL</literal> option is specified.
    With <literal>ALL</literal>, a row that has <replaceable>m</replaceable> duplicates in the
    left table and <replaceable>n</replaceable> duplicates in the right table will appear
    max(<replaceable>m</replaceable>-<replaceable>n</replaceable>,0) times in the result set.
    <literal>DISTINCT</literal> can be written to explicitly specify the
    default behavior of eliminating duplicate rows.
   </para>

   <para>
    Multiple <literal>EXCEPT</literal> operators in the same
    <command>SELECT</command> statement are evaluated left to right,
    unless parentheses dictate otherwise.  <literal>EXCEPT</literal> binds at
    the same level as <literal>UNION</literal>.
   </para>

   <para>
    Currently, <literal>FOR NO KEY UPDATE</literal>, <literal>FOR UPDATE</literal>, <literal>FOR SHARE</literal> and
    <literal>FOR KEY SHARE</literal> cannot be
    specified either for an <literal>EXCEPT</literal> result or for any input of
    an <literal>EXCEPT</literal>.
   </para>
  </refsect2>

  <refsect2 id="sql-orderby">
   <title id="sql-orderby-title"><literal>ORDER BY</literal> Clause</title>

   <para>
    The optional <literal>ORDER BY</literal> clause has this general form:
<synopsis>
ORDER BY <replaceable class="parameter">expression</replaceable> [ ASC | DESC | USING <replaceable class="parameter">operator</replaceable> ] [ NULLS { FIRST | LAST } ] [, ...]
</synopsis>
    The <literal>ORDER BY</literal> clause causes the result rows to
    be sorted according to the specified expression(s).  If two rows are
    equal according to the leftmost expression, they are compared
    according to the next expression and so on.  If they are equal
    according to all specified expressions, they are returned in
    an implementation-dependent order.
   </para>

   <para>
    Each <replaceable class="parameter">expression</replaceable> can be the
    name or ordinal number of an output column
    (<command>SELECT</command> list item), or it can be an arbitrary
    expression formed from input-column values.
   </para>

   <para>
    The ordinal number refers to the ordinal (left-to-right) position
    of the output column. This feature makes it possible to define an
    ordering on the basis of a column that does not have a unique
    name.  This is never absolutely necessary because it is always
    possible to assign a name to an output column using the
    <literal>AS</literal> clause.
   </para>

   <para>
    It is also possible to use arbitrary expressions in the
    <literal>ORDER BY</literal> clause, including columns that do not
    appear in the <command>SELECT</command> output list.  Thus the
    following statement is valid:
<programlisting>
SELECT name FROM distributors ORDER BY code;
</programlisting>
    A limitation of this feature is that an <literal>ORDER BY</literal>
    clause applying to the result of a <literal>UNION</literal>,
    <literal>INTERSECT</literal>, or <literal>EXCEPT</literal> clause can only
    specify an output column name or number, not an expression.
   </para>

   <para>
    If an <literal>ORDER BY</literal> expression is a simple name that
    matches both an output column name and an input column name,
    <literal>ORDER BY</literal> will interpret it as the output column name.
    This is the opposite of the choice that <literal>GROUP BY</literal> will
    make in the same situation.  This inconsistency is made to be
    compatible with the SQL standard.
   </para>

   <para>
    Optionally one can add the key word <literal>ASC</literal> (ascending) or
    <literal>DESC</literal> (descending) after any expression in the
    <literal>ORDER BY</literal> clause.  If not specified, <literal>ASC</literal> is
    assumed by default.  Alternatively, a specific ordering operator
    name can be specified in the <literal>USING</literal> clause.
    An ordering operator must be a less-than or greater-than
    member of some B-tree operator family.
    <literal>ASC</literal> is usually equivalent to <literal>USING &lt;</literal> and
    <literal>DESC</literal> is usually equivalent to <literal>USING &gt;</literal>.
    (But the creator of a user-defined data type can define exactly what the
    default sort ordering is, and it might correspond to operators with other
    names.)
   </para>

   <para>
    If <literal>NULLS LAST</literal> is specified, null values sort after all
    non-null values; if <literal>NULLS FIRST</literal> is specified, null values
    sort before all non-null values.  If neither is specified, the default
    behavior is <literal>NULLS LAST</literal> when <literal>ASC</literal> is specified
    or implied, and <literal>NULLS FIRST</literal> when <literal>DESC</literal> is specified
    (thus, the default is to act as though nulls are larger than non-nulls).
    When <literal>USING</literal> is specified, the default nulls ordering depends
    on whether the operator is a less-than or greater-than operator.
   </para>

   <para>
    Note that ordering options apply only to the expression they follow;
    for example <literal>ORDER BY x, y DESC</literal> does not mean
    the same thing as <literal>ORDER BY x DESC, y DESC</literal>.
   </para>

   <para>
    Character-string data is sorted according to the collation that applies
    to the column being sorted.  That can be overridden at need by including
    a <literal>COLLATE</literal> clause in the
    <replaceable class="parameter">expression</replaceable>, for example
    <literal>ORDER BY mycolumn COLLATE "en_US"</literal>.
    For more information see <xref linkend="sql-syntax-collate-exprs"/> and
    <xref linkend="collation"/>.
   </para>
  </refsect2>

  <refsect2 id="sql-limit">
   <title id="sql-limit-title"><literal>LIMIT</literal> Clause</title>

   <para>
    The <literal>LIMIT</literal> clause consists of two independent
    sub-clauses:
<synopsis>
LIMIT { <replaceable class="parameter">count</replaceable> | ALL }
OFFSET <replaceable class="parameter">start</replaceable>
</synopsis>
    <replaceable class="parameter">count</replaceable> specifies the
    maximum number of rows to return, while <replaceable
    class="parameter">start</replaceable> specifies the number of rows
    to skip before starting to return rows.  When both are specified,
    <replaceable class="parameter">start</replaceable> rows are skipped
    before starting to count the <replaceable
    class="parameter">count</replaceable> rows to be returned.
   </para>

   <para>
    If the <replaceable class="parameter">count</replaceable> expression
    evaluates to NULL, it is treated as <literal>LIMIT ALL</literal>, i.e., no
    limit.  If <replaceable class="parameter">start</replaceable> evaluates
    to NULL, it is treated the same as <literal>OFFSET 0</literal>.
   </para>

   <para>
    SQL:2008 introduced a different syntax to achieve the same result,
    which <productname>PostgreSQL</productname> also supports.  It is:
<synopsis>
OFFSET <replaceable class="parameter">start</replaceable> { ROW | ROWS }
FETCH { FIRST | NEXT } [ <replaceable class="parameter">count</replaceable> ] { ROW | ROWS } ONLY
</synopsis>
    In this syntax, the <replaceable class="parameter">start</replaceable>
    or <replaceable class="parameter">count</replaceable> value is required by
    the standard to be a literal constant, a parameter, or a variable name;
    as a <productname>PostgreSQL</productname> extension, other expressions
    are allowed, but will generally need to be enclosed in parentheses to avoid
    ambiguity.
    If <replaceable class="parameter">count</replaceable> is
    omitted in a <literal>FETCH</literal> clause, it defaults to 1.
    <literal>ROW</literal>
    and <literal>ROWS</literal> as well as <literal>FIRST</literal>
    and <literal>NEXT</literal> are noise words that don't influence
    the effects of these clauses.
    According to the standard, the <literal>OFFSET</literal> clause must come
    before the <literal>FETCH</literal> clause if both are present; but
    <productname>PostgreSQL</productname> is laxer and allows either order.
   </para>

   <para>
    When using <literal>LIMIT</literal>, it is a good idea to use an
    <literal>ORDER BY</literal> clause that constrains the result rows into a
    unique order.  Otherwise you will get an unpredictable subset of
    the query's rows &mdash; you might be asking for the tenth through
    twentieth rows, but tenth through twentieth in what ordering?  You
    don't know what ordering unless you specify <literal>ORDER BY</literal>.
   </para>

   <para>
    The query planner takes <literal>LIMIT</literal> into account when
    generating a query plan, so you are very likely to get different
    plans (yielding different row orders) depending on what you use
    for <literal>LIMIT</literal> and <literal>OFFSET</literal>.  Thus, using
    different <literal>LIMIT</literal>/<literal>OFFSET</literal> values to select
    different subsets of a query result <emphasis>will give
    inconsistent results</emphasis> unless you enforce a predictable
    result ordering with <literal>ORDER BY</literal>.  This is not a bug; it
    is an inherent consequence of the fact that SQL does not promise
    to deliver the results of a query in any particular order unless
    <literal>ORDER BY</literal> is used to constrain the order.
   </para>

   <para>
    It is even possible for repeated executions of the same <literal>LIMIT</literal>
    query to return different subsets of the rows of a table, if there
    is not an <literal>ORDER BY</literal> to enforce selection of a deterministic
    subset.  Again, this is not a bug; determinism of the results is
    simply not guaranteed in such a case.
   </para>
  </refsect2>

  <refsect2 id="sql-for-update-share">
   <title id="sql-for-update-share-title">The Locking Clause</title>

   <para>
    <literal>FOR UPDATE</literal>, <literal>FOR NO KEY UPDATE</literal>, <literal>FOR SHARE</literal>
    and <literal>FOR KEY SHARE</literal>
    are <firstterm>locking clauses</firstterm>; they affect how <literal>SELECT</literal>
    locks rows as they are obtained from the table.
   </para>

   <para>
    The locking clause has the general form

<synopsis>
FOR <replaceable>lock_strength</replaceable> [ OF <replaceable class="parameter">table_name</replaceable> [, ...] ] [ NOWAIT | SKIP LOCKED ]
</synopsis>

    where <replaceable>lock_strength</replaceable> can be one of

<synopsis>
UPDATE
NO KEY UPDATE
SHARE
KEY SHARE
</synopsis>
   </para>

   <para>
    For more information on each row-level lock mode, refer to
    <xref linkend="locking-rows"/>.
   </para>

   <para>
    To prevent the operation from waiting for other transactions to commit,
    use either the <literal>NOWAIT</literal> or <literal>SKIP LOCKED</literal>
    option.  With <literal>NOWAIT</literal>, the statement reports an error, rather
    than waiting, if a selected row cannot be locked immediately.
    With <literal>SKIP LOCKED</literal>, any selected rows that cannot be
    immediately locked are skipped.  Skipping locked rows provides an
    inconsistent view of the data, so this is not suitable for general purpose
    work, but can be used to avoid lock contention with multiple consumers
    accessing a queue-like table.
    Note that <literal>NOWAIT</literal> and <literal>SKIP LOCKED</literal> apply only
    to the row-level lock(s) &mdash; the required <literal>ROW SHARE</literal>
    table-level lock is still taken in the ordinary way (see
    <xref linkend="mvcc"/>).  You can use
    <xref linkend="sql-lock"/>
    with the <literal>NOWAIT</literal> option first,
    if you need to acquire the table-level lock without waiting.
   </para>

   <para>
    If specific tables are named in a locking clause,
    then only rows coming from those tables are locked; any other
    tables used in the <command>SELECT</command> are simply read as
    usual.  A locking
    clause without a table list affects all tables used in the statement.
    If a locking clause is
    applied to a view or sub-query, it affects all tables used in
    the view or sub-query.
    However, these clauses
    do not apply to <literal>WITH</literal> queries referenced by the primary query.
    If you want row locking to occur within a <literal>WITH</literal> query, specify
    a locking clause within the <literal>WITH</literal> query.
   </para>

   <para>
    Multiple locking
    clauses can be written if it is necessary to specify different locking
    behavior for different tables.  If the same table is mentioned (or
    implicitly affected) by more than one locking clause,
    then it is processed as if it was only specified by the strongest one.
    Similarly, a table is processed
    as <literal>NOWAIT</literal> if that is specified in any of the clauses
    affecting it.  Otherwise, it is processed
    as <literal>SKIP LOCKED</literal> if that is specified in any of the
    clauses affecting it.
   </para>

   <para>
    The locking clauses cannot be
    used in contexts where returned rows cannot be clearly identified with
    individual table rows; for example they cannot be used with aggregation.
   </para>

   <para>
    When a locking clause
    appears at the top level of a <command>SELECT</command> query, the rows that
    are locked are exactly those that are returned by the query; in the
    case of a join query, the rows locked are those that contribute to
    returned join rows.  In addition, rows that satisfied the query
    conditions as of the query snapshot will be locked, although they
    will not be returned if they were updated after the snapshot
    and no longer satisfy the query conditions.  If a
    <literal>LIMIT</literal> is used, locking stops
    once enough rows have been returned to satisfy the limit (but note that
    rows skipped over by <literal>OFFSET</literal> will get locked).  Similarly,
    if a locking clause
    is used in a cursor's query, only rows actually fetched or stepped past
    by the cursor will be locked.
   </para>

   <para>
    When a locking clause
    appears in a sub-<command>SELECT</command>, the rows locked are those
    returned to the outer query by the sub-query.  This might involve
    fewer rows than inspection of the sub-query alone would suggest,
    since conditions from the outer query might be used to optimize
    execution of the sub-query.  For example,
<programlisting>
SELECT * FROM (SELECT * FROM mytable FOR UPDATE) ss WHERE col1 = 5;
</programlisting>
    will lock only rows having <literal>col1 = 5</literal>, even though that
    condition is not textually within the sub-query.
   </para>

  <para>
   Previous releases failed to preserve a lock which is upgraded by a later
   savepoint.  For example, this code:
<programlisting>
BEGIN;
SELECT * FROM mytable WHERE key = 1 FOR UPDATE;
SAVEPOINT s;
UPDATE mytable SET ... WHERE key = 1;
ROLLBACK TO s;
</programlisting>
   would fail to preserve the <literal>FOR UPDATE</literal> lock after the
   <command>ROLLBACK TO</command>.  This has been fixed in release 9.3.
  </para>

  <caution>
   <para>
    It is possible for a <command>SELECT</command> command running at the <literal>READ
    COMMITTED</literal> transaction isolation level and using <literal>ORDER
    BY</literal> and a locking clause to return rows out of
    order.  This is because <literal>ORDER BY</literal> is applied first.
    The command sorts the result, but might then block trying to obtain a lock
    on one or more of the rows.  Once the <literal>SELECT</literal> unblocks, some
    of the ordering column values might have been modified, leading to those
    rows appearing to be out of order (though they are in order in terms
    of the original column values).  This can be worked around at need by
    placing the <literal>FOR UPDATE/SHARE</literal> clause in a sub-query,
    for example
<programlisting>
SELECT * FROM (SELECT * FROM mytable FOR UPDATE) ss ORDER BY column1;
</programlisting>
    Note that this will result in locking all rows of <structname>mytable</structname>,
    whereas <literal>FOR UPDATE</literal> at the top level would lock only the
    actually returned rows.  This can make for a significant performance
    difference, particularly if the <literal>ORDER BY</literal> is combined with
    <literal>LIMIT</literal> or other restrictions.  So this technique is recommended
    only if concurrent updates of the ordering columns are expected and a
    strictly sorted result is required.
   </para>

   <para>
    At the <literal>REPEATABLE READ</literal> or <literal>SERIALIZABLE</literal>
    transaction isolation level this would cause a serialization failure (with
    a <literal>SQLSTATE</literal> of <literal>'40001'</literal>), so there is
    no possibility of receiving rows out of order under these isolation levels.
   </para>
  </caution>
  </refsect2>

  <refsect2 id="sql-table">
   <title><literal>TABLE</literal> Command</title>

   <para>
    The command
<programlisting>
TABLE <replaceable class="parameter">name</replaceable>
</programlisting>
    is equivalent to
<programlisting>
SELECT * FROM <replaceable class="parameter">name</replaceable>
</programlisting>
    It can be used as a top-level command or as a space-saving syntax
    variant in parts of complex queries. Only the <literal>WITH</literal>,
    <literal>UNION</literal>, <literal>INTERSECT</literal>, <literal>EXCEPT</literal>,
    <literal>ORDER BY</literal>, <literal>LIMIT</literal>, <literal>OFFSET</literal>,
    <literal>FETCH</literal> and <literal>FOR</literal> locking clauses can be used
    with <command>TABLE</command>; the <literal>WHERE</literal> clause and any form of
    aggregation cannot
    be used.
   </para>
  </refsect2>
 </refsect1>

 <refsect1>
  <title>Examples</title>

  <para>
   To join the table <literal>films</literal> with the table
   <literal>distributors</literal>:

<programlisting>
SELECT f.title, f.did, d.name, f.date_prod, f.kind
    FROM distributors d, films f
    WHERE f.did = d.did

       title       | did |     name     | date_prod  |   kind
-------------------+-----+--------------+------------+----------
 The Third Man     | 101 | British Lion | 1949-12-23 | Drama
 The African Queen | 101 | British Lion | 1951-08-11 | Romantic
 ...
</programlisting>
  </para>

  <para>
   To sum the column <literal>len</literal> of all films and group
   the results by <literal>kind</literal>:

<programlisting>
SELECT kind, sum(len) AS total FROM films GROUP BY kind;

   kind   | total
----------+-------
 Action   | 07:34
 Comedy   | 02:58
 Drama    | 14:28
 Musical  | 06:42
 Romantic | 04:38
</programlisting>
  </para>

  <para>
   To sum the column <literal>len</literal> of all films, group
   the results by <literal>kind</literal> and show those group totals
   that are less than 5 hours:

<programlisting>
SELECT kind, sum(len) AS total
    FROM films
    GROUP BY kind
    HAVING sum(len) &lt; interval '5 hours';

   kind   | total
----------+-------
 Comedy   | 02:58
 Romantic | 04:38
</programlisting>
  </para>

  <para>
   The following two examples are identical ways of sorting the individual
   results according to the contents of the second column
   (<literal>name</literal>):

<programlisting>
SELECT * FROM distributors ORDER BY name;
SELECT * FROM distributors ORDER BY 2;

 did |       name
-----+------------------
 109 | 20th Century Fox
 110 | Bavaria Atelier
 101 | British Lion
 107 | Columbia
 102 | Jean Luc Godard
 113 | Luso films
 104 | Mosfilm
 103 | Paramount
 106 | Toho
 105 | United Artists
 111 | Walt Disney
 112 | Warner Bros.
 108 | Westward
</programlisting>
  </para>

  <para>
   The next example shows how to obtain the union of the tables
   <literal>distributors</literal> and
   <literal>actors</literal>, restricting the results to those that begin
   with the letter W in each table.  Only distinct rows are wanted, so the
   key word <literal>ALL</literal> is omitted.

<programlisting>
distributors:               actors:
 did |     name              id |     name
-----+--------------        ----+----------------
 108 | Westward               1 | Woody Allen
 111 | Walt Disney            2 | Warren Beatty
 112 | Warner Bros.           3 | Walter Matthau
 ...                         ...

SELECT distributors.name
    FROM distributors
    WHERE distributors.name LIKE 'W%'
UNION
SELECT actors.name
    FROM actors
    WHERE actors.name LIKE 'W%';

      name
----------------
 Walt Disney
 Walter Matthau
 Warner Bros.
 Warren Beatty
 Westward
 Woody Allen
</programlisting>
  </para>

  <para>
   This example shows how to use a function in the <literal>FROM</literal>
   clause, both with and without a column definition list:

<programlisting>
CREATE FUNCTION distributors(int) RETURNS SETOF distributors AS $$
    SELECT * FROM distributors WHERE did = $1;
$$ LANGUAGE SQL;

SELECT * FROM distributors(111);
 did |    name
-----+-------------
 111 | Walt Disney

CREATE FUNCTION distributors_2(int) RETURNS SETOF record AS $$
    SELECT * FROM distributors WHERE did = $1;
$$ LANGUAGE SQL;

SELECT * FROM distributors_2(111) AS (f1 int, f2 text);
 f1  |     f2
-----+-------------
 111 | Walt Disney
</programlisting>
  </para>

  <para>
   Here is an example of a function with an ordinality column added:

<programlisting>
SELECT * FROM unnest(ARRAY['a','b','c','d','e','f']) WITH ORDINALITY;
 unnest | ordinality
--------+----------
 a      |        1
 b      |        2
 c      |        3
 d      |        4
 e      |        5
 f      |        6
(6 rows)
</programlisting>
  </para>

  <para>
   This example shows how to use a simple <literal>WITH</literal> clause:

<programlisting>
WITH t AS (
    SELECT random() as x FROM generate_series(1, 3)
  )
SELECT * FROM t
UNION ALL
SELECT * FROM t

         x          
--------------------
  0.534150459803641
  0.520092216785997
 0.0735620250925422
  0.534150459803641
  0.520092216785997
 0.0735620250925422
</programlisting>

   Notice that the <literal>WITH</literal> query was evaluated only once,
   so that we got two sets of the same three random values.
  </para>

  <para>
   This example uses <literal>WITH RECURSIVE</literal> to find all
   subordinates (direct or indirect) of the employee Mary, and their
   level of indirectness, from a table that shows only direct
   subordinates:

<programlisting>
WITH RECURSIVE employee_recursive(distance, employee_name, manager_name) AS (
    SELECT 1, employee_name, manager_name
    FROM employee
    WHERE manager_name = 'Mary'
  UNION ALL
    SELECT er.distance + 1, e.employee_name, e.manager_name
    FROM employee_recursive er, employee e
    WHERE er.employee_name = e.manager_name
  )
SELECT distance, employee_name FROM employee_recursive;
</programlisting>

   Notice the typical form of recursive queries:
   an initial condition, followed by <literal>UNION ALL</literal>,
   followed by the recursive part of the query. Be sure that the
   recursive part of the query will eventually return no tuples, or
   else the query will loop indefinitely.  (See <xref linkend="queries-with"/>
   for more examples.)
  </para>

  <para>
   This example uses <literal>LATERAL</literal> to apply a set-returning function
   <function>get_product_names()</function> for each row of the
   <structname>manufacturers</structname> table:

<programlisting>
SELECT m.name AS mname, pname
FROM manufacturers m, LATERAL get_product_names(m.id) pname;
</programlisting>

    Manufacturers not currently having any products would not appear in the
    result, since it is an inner join.  If we wished to include the names of
    such manufacturers in the result, we could do:

<programlisting>
SELECT m.name AS mname, pname
FROM manufacturers m LEFT JOIN LATERAL get_product_names(m.id) pname ON true;
</programlisting></para>
 </refsect1>

 <refsect1>
  <title>Compatibility</title>

  <para>
   Of course, the <command>SELECT</command> statement is compatible
   with the SQL standard.  But there are some extensions and some
   missing features.
  </para>

  <refsect2>
   <title>Omitted <literal>FROM</literal> Clauses</title>

   <para>
    <productname>PostgreSQL</productname> allows one to omit the
    <literal>FROM</literal> clause.  It has a straightforward use to
    compute the results of simple expressions:
<programlisting>
SELECT 2+2;

 ?column?
----------
        4
</programlisting>
    Some other <acronym>SQL</acronym> databases cannot do this except
    by introducing a dummy one-row table from which to do the
    <command>SELECT</command>.
   </para>

   <para>
    Note that if a <literal>FROM</literal> clause is not specified,
    the query cannot reference any database tables. For example, the
    following query is invalid:
<programlisting>
SELECT distributors.* WHERE distributors.name = 'Westward';
</programlisting>
    <productname>PostgreSQL</productname> releases prior to
    8.1 would accept queries of this form, and add an implicit entry
    to the query's <literal>FROM</literal> clause for each table
    referenced by the query. This is no longer allowed.
   </para>
  </refsect2>

  <refsect2>
   <title>Empty <literal>SELECT</literal> Lists</title>

   <para>
    The list of output expressions after <literal>SELECT</literal> can be
    empty, producing a zero-column result table.
    This is not valid syntax according to the SQL standard.
    <productname>PostgreSQL</productname> allows it to be consistent with
    allowing zero-column tables.
    However, an empty list is not allowed when <literal>DISTINCT</literal> is used.
   </para>
  </refsect2>

  <refsect2>
   <title>Omitting the <literal>AS</literal> Key Word</title>

   <para>
    In the SQL standard, the optional key word <literal>AS</literal> can be
    omitted before an output column name whenever the new column name
    is a valid column name (that is, not the same as any reserved
    keyword).  <productname>PostgreSQL</productname> is slightly more
    restrictive: <literal>AS</literal> is required if the new column name
    matches any keyword at all, reserved or not.  Recommended practice is
    to use <literal>AS</literal> or double-quote output column names, to prevent
    any possible conflict against future keyword additions.
   </para>

   <para>
    In <literal>FROM</literal> items, both the standard and
    <productname>PostgreSQL</productname> allow <literal>AS</literal> to
    be omitted before an alias that is an unreserved keyword.  But
    this is impractical for output column names, because of syntactic
    ambiguities.
   </para>
  </refsect2>

  <refsect2>
   <title><literal>ONLY</literal> and Inheritance</title>

   <para>
    The SQL standard requires parentheses around the table name when
    writing <literal>ONLY</literal>, for example <literal>SELECT * FROM ONLY
    (tab1), ONLY (tab2) WHERE ...</literal>.  <productname>PostgreSQL</productname>
    considers these parentheses to be optional.
   </para>

   <para>
    <productname>PostgreSQL</productname> allows a trailing <literal>*</literal> to be written to
    explicitly specify the non-<literal>ONLY</literal> behavior of including
    child tables.  The standard does not allow this.
   </para>

   <para>
    (These points apply equally to all SQL commands supporting the
    <literal>ONLY</literal> option.)
   </para>
  </refsect2>

  <refsect2>
   <title><literal>TABLESAMPLE</literal> Clause Restrictions</title>

   <para>
    The <literal>TABLESAMPLE</literal> clause is currently accepted only on
    regular tables and materialized views.  According to the SQL standard
    it should be possible to apply it to any <literal>FROM</literal> item.
   </para>
  </refsect2>

  <refsect2>
   <title>Function Calls in <literal>FROM</literal></title>

   <para>
    <productname>PostgreSQL</productname> allows a function call to be
    written directly as a member of the <literal>FROM</literal> list.  In the SQL
    standard it would be necessary to wrap such a function call in a
    sub-<command>SELECT</command>; that is, the syntax
    <literal>FROM <replaceable>func</replaceable>(...) <replaceable>alias</replaceable></literal>
    is approximately equivalent to
    <literal>FROM LATERAL (SELECT <replaceable>func</replaceable>(...)) <replaceable>alias</replaceable></literal>.
    Note that <literal>LATERAL</literal> is considered to be implicit; this is
    because the standard requires <literal>LATERAL</literal> semantics for an
    <literal>UNNEST()</literal> item in <literal>FROM</literal>.
    <productname>PostgreSQL</productname> treats <literal>UNNEST()</literal> the
    same as other set-returning functions.
   </para>
  </refsect2>

  <refsect2>
   <title>Namespace Available to <literal>GROUP BY</literal> and <literal>ORDER BY</literal></title>

   <para>
    In the SQL-92 standard, an <literal>ORDER BY</literal> clause can
    only use output column names or numbers, while a <literal>GROUP
    BY</literal> clause can only use expressions based on input column
    names.  <productname>PostgreSQL</productname> extends each of
    these clauses to allow the other choice as well (but it uses the
    standard's interpretation if there is ambiguity).
    <productname>PostgreSQL</productname> also allows both clauses to
    specify arbitrary expressions.  Note that names appearing in an
    expression will always be taken as input-column names, not as
    output-column names.
   </para>

   <para>
    SQL:1999 and later use a slightly different definition which is not
    entirely upward compatible with SQL-92.
    In most cases, however, <productname>PostgreSQL</productname>
    will interpret an <literal>ORDER BY</literal> or <literal>GROUP
    BY</literal> expression the same way SQL:1999 does.
   </para>
  </refsect2>

  <refsect2>
   <title>Functional Dependencies</title>

   <para>
    <productname>PostgreSQL</productname> recognizes functional dependency
    (allowing columns to be omitted from <literal>GROUP BY</literal>) only when
    a table's primary key is included in the <literal>GROUP BY</literal> list.
    The SQL standard specifies additional conditions that should be
    recognized.
   </para>
  </refsect2>

  <refsect2>
   <title><literal>LIMIT</literal> and <literal>OFFSET</literal></title>

   <para>
    The clauses <literal>LIMIT</literal> and <literal>OFFSET</literal>
    are <productname>PostgreSQL</productname>-specific syntax, also
    used by <productname>MySQL</productname>.  The SQL:2008 standard
    has introduced the clauses <literal>OFFSET ... FETCH {FIRST|NEXT}
    ...</literal> for the same functionality, as shown above
    in <xref linkend="sql-limit" endterm="sql-limit-title"/>.  This
    syntax is also used by <productname>IBM DB2</productname>.
    (Applications written for <productname>Oracle</productname>
    frequently use a workaround involving the automatically
    generated <literal>rownum</literal> column, which is not available in
    PostgreSQL, to implement the effects of these clauses.)
   </para>
  </refsect2>

  <refsect2>
   <title><literal>FOR NO KEY UPDATE</literal>, <literal>FOR UPDATE</literal>, <literal>FOR SHARE</literal>, <literal>FOR KEY SHARE</literal></title>

   <para>
    Although <literal>FOR UPDATE</literal> appears in the SQL standard, the
    standard allows it only as an option of <command>DECLARE CURSOR</command>.
    <productname>PostgreSQL</productname> allows it in any <command>SELECT</command>
    query as well as in sub-<command>SELECT</command>s, but this is an extension.
    The <literal>FOR NO KEY UPDATE</literal>, <literal>FOR SHARE</literal> and
    <literal>FOR KEY SHARE</literal> variants, as well as the <literal>NOWAIT</literal>
    and <literal>SKIP LOCKED</literal> options, do not appear in the
    standard.
   </para>
  </refsect2>

  <refsect2>
   <title>Data-Modifying Statements in <literal>WITH</literal></title>

   <para>
    <productname>PostgreSQL</productname> allows <command>INSERT</command>,
    <command>UPDATE</command>, and <command>DELETE</command> to be used as <literal>WITH</literal>
    queries.  This is not found in the SQL standard.
   </para>
  </refsect2>

  <refsect2>
   <title>Nonstandard Clauses</title>

   <para>
    <literal>DISTINCT ON ( ... )</literal> is an extension of the
    SQL standard.
   </para>

   <para>
    <literal>ROWS FROM( ... )</literal> is an extension of the SQL standard.
   </para>

   <para>
    The <literal>MATERIALIZED</literal> and <literal>NOT
    MATERIALIZED</literal> options of <literal>WITH</literal> are extensions
    of the SQL standard.
   </para>
  </refsect2>

 </refsect1>
</refentry><|MERGE_RESOLUTION|>--- conflicted
+++ resolved
@@ -38,13 +38,8 @@
     [ FROM <replaceable class="parameter">from_item</replaceable> [, ...] ]
     [ WHERE <replaceable class="parameter">condition</replaceable> ]
     [ GROUP BY <replaceable class="parameter">grouping_element</replaceable> [, ...] ]
-<<<<<<< HEAD
-    [ HAVING <replaceable class="parameter">condition</replaceable> [, ...] ]
-    [ WINDOW <replaceable class="parameter">window_name</replaceable> AS (<replaceable class="parameter">window_specification</replaceable>) ]
-=======
     [ HAVING <replaceable class="parameter">condition</replaceable> ]
     [ WINDOW <replaceable class="parameter">window_name</replaceable> AS ( <replaceable class="parameter">window_definition</replaceable> ) [, ...] ]
->>>>>>> 7cd0d523
     [ { UNION | INTERSECT | EXCEPT } [ ALL | DISTINCT ] <replaceable class="parameter">select</replaceable> ]
     [ ORDER BY <replaceable class="parameter">expression</replaceable> [ ASC | DESC | USING <replaceable class="parameter">operator</replaceable> ] [ NULLS { FIRST | LAST } ] [, ...] ]
     [ LIMIT { <replaceable class="parameter">count</replaceable> | ALL } ]
