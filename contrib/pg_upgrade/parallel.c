--- conflicted
+++ resolved
@@ -339,17 +339,10 @@
 		thread_handles[thread_num] = thread_handles[parallel_jobs - 1];
 
 		/*
-<<<<<<< HEAD
-		 * Move last active thead arg struct into the now-dead slot,
-		 * and the now-dead slot to the end for reuse by the next thread.
-		 * Though the thread struct is in use by another thread, we can
-		 * safely swap the struct pointers within the array.
-=======
 		 * Move last active thead arg struct into the now-dead slot, and the
 		 * now-dead slot to the end for reuse by the next thread. Though the
 		 * thread struct is in use by another thread, we can safely swap the
 		 * struct pointers within the array.
->>>>>>> ab76208e
 		 */
 		tmp_args = cur_thread_args[thread_num];
 		cur_thread_args[thread_num] = cur_thread_args[parallel_jobs - 1];
