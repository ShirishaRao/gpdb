--- conflicted
+++ resolved
@@ -21,11 +21,6 @@
 		dblink		\
 		dict_int	\
 		dict_xsyn	\
-<<<<<<< HEAD
-		dummy_seclabel	\
-=======
-		earthdistance	\
->>>>>>> ab93f90c
 		file_fdw	\
 		fuzzystrmatch	\
 		hstore		\
@@ -45,34 +40,22 @@
 		pgcrypto	\
 		pgrowlocks	\
 		pgstattuple	\
-<<<<<<< HEAD
-		pg_xlogdump	\
-=======
-		postgres_fdw	\
->>>>>>> ab93f90c
 		seg		\
 		spi		\
 		tablefunc	\
 		tcn		\
 		test_decoding	\
-<<<<<<< HEAD
-		test_parser	\
-		test_shm_mq	\
-=======
 		tsm_system_rows \
 		tsm_system_time \
-		tsearch2	\
->>>>>>> ab93f90c
 		unaccent	\
 		vacuumlo
-
 
 # Greenplum-specific additions (to ease merge pain).
 SUBDIRS += \
 		formatter \
 		formatter_fixedwidth \
 		extprotocol \
-		indexscan \
+		indexscan
 
 ifeq ($(with_openssl),yes)
 SUBDIRS += sslinfo
