/*
 * pgp-s2k.c
 *	  OpenPGP string2key functions.
 *
 * Copyright (c) 2005 Marko Kreen
 * All rights reserved.
 *
 * Redistribution and use in source and binary forms, with or without
 * modification, are permitted provided that the following conditions
 * are met:
 * 1. Redistributions of source code must retain the above copyright
 *	  notice, this list of conditions and the following disclaimer.
 * 2. Redistributions in binary form must reproduce the above copyright
 *	  notice, this list of conditions and the following disclaimer in the
 *	  documentation and/or other materials provided with the distribution.
 *
 * THIS SOFTWARE IS PROVIDED BY THE AUTHOR AND CONTRIBUTORS ``AS IS'' AND
 * ANY EXPRESS OR IMPLIED WARRANTIES, INCLUDING, BUT NOT LIMITED TO, THE
 * IMPLIED WARRANTIES OF MERCHANTABILITY AND FITNESS FOR A PARTICULAR PURPOSE
 * ARE DISCLAIMED.  IN NO EVENT SHALL THE AUTHOR OR CONTRIBUTORS BE LIABLE
 * FOR ANY DIRECT, INDIRECT, INCIDENTAL, SPECIAL, EXEMPLARY, OR CONSEQUENTIAL
 * DAMAGES (INCLUDING, BUT NOT LIMITED TO, PROCUREMENT OF SUBSTITUTE GOODS
 * OR SERVICES; LOSS OF USE, DATA, OR PROFITS; OR BUSINESS INTERRUPTION)
 * HOWEVER CAUSED AND ON ANY THEORY OF LIABILITY, WHETHER IN CONTRACT, STRICT
 * LIABILITY, OR TORT (INCLUDING NEGLIGENCE OR OTHERWISE) ARISING IN ANY WAY
 * OUT OF THE USE OF THIS SOFTWARE, EVEN IF ADVISED OF THE POSSIBILITY OF
 * SUCH DAMAGE.
 *
 * contrib/pgcrypto/pgp-s2k.c
 */

#include "postgres.h"

#include "px.h"
#include "pgp.h"


static int
calc_s2k_simple(PGP_S2K *s2k, PX_MD *md, const uint8 *key,
				unsigned key_len)
{
	unsigned	md_rlen;
	uint8		buf[PGP_MAX_DIGEST];
	unsigned	preload;
	unsigned	remain;
	uint8	   *dst = s2k->key;

	md_rlen = px_md_result_size(md);

	remain = s2k->key_len;
	preload = 0;
	while (remain > 0)
	{
		px_md_reset(md);

		if (preload)
		{
			memset(buf, 0, preload);
			px_md_update(md, buf, preload);
		}
		preload++;

		px_md_update(md, key, key_len);
		px_md_finish(md, buf);

		if (remain > md_rlen)
		{
			memcpy(dst, buf, md_rlen);
			dst += md_rlen;
			remain -= md_rlen;
		}
		else
		{
			memcpy(dst, buf, remain);
			remain = 0;
		}
	}
	px_memset(buf, 0, sizeof(buf));
	return 0;
}

static int
calc_s2k_salted(PGP_S2K *s2k, PX_MD *md, const uint8 *key, unsigned key_len)
{
	unsigned	md_rlen;
	uint8		buf[PGP_MAX_DIGEST];
	unsigned	preload = 0;
	uint8	   *dst;
	unsigned	remain;

	md_rlen = px_md_result_size(md);

	dst = s2k->key;
	remain = s2k->key_len;
	while (remain > 0)
	{
		px_md_reset(md);

		if (preload > 0)
		{
			memset(buf, 0, preload);
			px_md_update(md, buf, preload);
		}
		preload++;

		px_md_update(md, s2k->salt, PGP_S2K_SALT);
		px_md_update(md, key, key_len);
		px_md_finish(md, buf);

		if (remain > md_rlen)
		{
			memcpy(dst, buf, md_rlen);
			remain -= md_rlen;
			dst += md_rlen;
		}
		else
		{
			memcpy(dst, buf, remain);
			remain = 0;
		}
	}
	px_memset(buf, 0, sizeof(buf));
	return 0;
}

static int
calc_s2k_iter_salted(PGP_S2K *s2k, PX_MD *md, const uint8 *key,
					 unsigned key_len)
{
	unsigned	md_rlen;
	uint8		buf[PGP_MAX_DIGEST];
	uint8	   *dst;
	unsigned	preload = 0;
	unsigned	remain,
				c,
				curcnt,
				count;

	count = s2k_decode_count(s2k->iter);

	md_rlen = px_md_result_size(md);

	remain = s2k->key_len;
	dst = s2k->key;
	while (remain > 0)
	{
		px_md_reset(md);

		if (preload)
		{
			memset(buf, 0, preload);
			px_md_update(md, buf, preload);
		}
		preload++;

		px_md_update(md, s2k->salt, PGP_S2K_SALT);
		px_md_update(md, key, key_len);
		curcnt = PGP_S2K_SALT + key_len;

		while (curcnt < count)
		{
			if (curcnt + PGP_S2K_SALT < count)
				c = PGP_S2K_SALT;
			else
				c = count - curcnt;
			px_md_update(md, s2k->salt, c);
			curcnt += c;

			if (curcnt + key_len < count)
				c = key_len;
			else if (curcnt < count)
				c = count - curcnt;
			else
				break;
			px_md_update(md, key, c);
			curcnt += c;
		}
		px_md_finish(md, buf);

		if (remain > md_rlen)
		{
			memcpy(dst, buf, md_rlen);
			remain -= md_rlen;
			dst += md_rlen;
		}
		else
		{
			memcpy(dst, buf, remain);
			remain = 0;
		}
	}
	px_memset(buf, 0, sizeof(buf));
	return 0;
}

/*
 * Decide PGP_S2K_ISALTED iteration count (in OpenPGP one-byte representation)
 *
 * Too small: weak
 * Too big: slow
 * gpg defaults to 96 => 65536 iters
 *
 * For our default (count=-1) we let it float a bit: 96 + 32 => between 65536
 * and 262144 iterations.
 *
 * Otherwise, find the smallest number which provides at least the specified
 * iteration count.
 */
static uint8
decide_s2k_iter(unsigned rand_byte, int count)
{
	int			iter;

	if (count == -1)
		return 96 + (rand_byte & 0x1F);
	/* this is a bit brute-force, but should be quick enough */
	for (iter = 0; iter <= 255; iter++)
		if (s2k_decode_count(iter) >= count)
			return iter;
	return 255;
}

int
pgp_s2k_fill(PGP_S2K *s2k, int mode, int digest_algo, int count)
{
	int			res = 0;
	uint8		tmp;

	s2k->mode = mode;
	s2k->digest_algo = digest_algo;

	switch (s2k->mode)
	{
		case PGP_S2K_SIMPLE:
			break;
		case PGP_S2K_SALTED:
<<<<<<< HEAD
			res = px_get_random_bytes(s2k->salt, PGP_S2K_SALT);
			break;
		case PGP_S2K_ISALTED:
			res = px_get_random_bytes(s2k->salt, PGP_S2K_SALT);
			if (res < 0)
				break;
			res = px_get_random_bytes(&tmp, 1);
			if (res < 0)
				break;
=======
			if (!pg_strong_random(s2k->salt, PGP_S2K_SALT))
				return PXE_NO_RANDOM;
			break;
		case PGP_S2K_ISALTED:
			if (!pg_strong_random(s2k->salt, PGP_S2K_SALT))
				return PXE_NO_RANDOM;
			if (!pg_strong_random(&tmp, 1))
				return PXE_NO_RANDOM;
>>>>>>> 9e1c9f95
			s2k->iter = decide_s2k_iter(tmp, count);
			break;
		default:
			res = PXE_PGP_BAD_S2K_MODE;
	}
	return res;
}

int
pgp_s2k_read(PullFilter *src, PGP_S2K *s2k)
{
	int			res = 0;

	GETBYTE(src, s2k->mode);
	GETBYTE(src, s2k->digest_algo);
	switch (s2k->mode)
	{
		case 0:
			break;
		case 1:
			res = pullf_read_fixed(src, 8, s2k->salt);
			break;
		case 3:
			res = pullf_read_fixed(src, 8, s2k->salt);
			if (res < 0)
				break;
			GETBYTE(src, s2k->iter);
			break;
		default:
			res = PXE_PGP_BAD_S2K_MODE;
	}
	return res;
}

int
pgp_s2k_process(PGP_S2K *s2k, int cipher, const uint8 *key, int key_len)
{
	int			res;
	PX_MD	   *md;

	s2k->key_len = pgp_get_cipher_key_size(cipher);
	if (s2k->key_len <= 0)
		return PXE_PGP_UNSUPPORTED_CIPHER;

	res = pgp_load_digest(s2k->digest_algo, &md);
	if (res < 0)
		return res;

	switch (s2k->mode)
	{
		case 0:
			res = calc_s2k_simple(s2k, md, key, key_len);
			break;
		case 1:
			res = calc_s2k_salted(s2k, md, key, key_len);
			break;
		case 3:
			res = calc_s2k_iter_salted(s2k, md, key, key_len);
			break;
		default:
			res = PXE_PGP_BAD_S2K_MODE;
	}
	px_md_free(md);
	return res;
}<|MERGE_RESOLUTION|>--- conflicted
+++ resolved
@@ -234,17 +234,6 @@
 		case PGP_S2K_SIMPLE:
 			break;
 		case PGP_S2K_SALTED:
-<<<<<<< HEAD
-			res = px_get_random_bytes(s2k->salt, PGP_S2K_SALT);
-			break;
-		case PGP_S2K_ISALTED:
-			res = px_get_random_bytes(s2k->salt, PGP_S2K_SALT);
-			if (res < 0)
-				break;
-			res = px_get_random_bytes(&tmp, 1);
-			if (res < 0)
-				break;
-=======
 			if (!pg_strong_random(s2k->salt, PGP_S2K_SALT))
 				return PXE_NO_RANDOM;
 			break;
@@ -253,7 +242,6 @@
 				return PXE_NO_RANDOM;
 			if (!pg_strong_random(&tmp, 1))
 				return PXE_NO_RANDOM;
->>>>>>> 9e1c9f95
 			s2k->iter = decide_s2k_iter(tmp, count);
 			break;
 		default:
