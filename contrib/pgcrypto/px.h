--- conflicted
+++ resolved
@@ -187,15 +187,7 @@
 int			px_find_cipher(const char *name, PX_Cipher **res);
 int			px_find_combo(const char *name, PX_Combo **res);
 
-<<<<<<< HEAD
-int			px_get_random_bytes(uint8 *dst, unsigned count);
-int			px_add_entropy(const uint8 *data, unsigned count);
-
-unsigned	px_acquire_system_randomness(uint8 *dst);
-
-=======
 void		px_THROW_ERROR(int err) pg_attribute_noreturn();
->>>>>>> 9e1c9f95
 const char *px_strerror(int err);
 
 const char *px_resolve_alias(const PX_Alias *aliases, const char *name);
