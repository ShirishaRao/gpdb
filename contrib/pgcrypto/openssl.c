--- conflicted
+++ resolved
@@ -113,77 +113,6 @@
 		}
 	}
 }
-<<<<<<< HEAD
-#else
-#define compat_find_digest(name, res)  (PXE_NO_HASH)
-#endif
-
-/*
- * Hashes
- */
-
-/*
- * To make sure we don't leak OpenSSL handles on abort, we keep OSSLDigest
- * objects in a linked list, allocated in TopMemoryContext. We use the
- * ResourceOwner mechanism to free them on abort.
- */
-typedef struct OSSLDigest
-{
-	const EVP_MD *algo;
-	EVP_MD_CTX *ctx;
-
-	ResourceOwner owner;
-	struct OSSLDigest *next;
-	struct OSSLDigest *prev;
-} OSSLDigest;
-=======
->>>>>>> 9e1c9f95
-
-static OSSLDigest *open_digests = NULL;
-static bool resowner_callback_registered = false;
-
-static void
-free_openssldigest(OSSLDigest *digest)
-{
-	EVP_MD_CTX_destroy(digest->ctx);
-	if (digest->prev)
-		digest->prev->next = digest->next;
-	else
-		open_digests = digest->next;
-	if (digest->next)
-		digest->next->prev = digest->prev;
-	pfree(digest);
-}
-
-/*
- * Close any open OpenSSL handles on abort.
- */
-static void
-digest_free_callback(ResourceReleasePhase phase,
-					 bool isCommit,
-					 bool isTopLevel,
-					 void *arg)
-{
-	OSSLDigest *curr;
-	OSSLDigest *next;
-
-	if (phase != RESOURCE_RELEASE_AFTER_LOCKS)
-		return;
-
-	next = open_digests;
-	while (next)
-	{
-		curr = next;
-		next = curr->next;
-
-		if (curr->owner == CurrentResourceOwner)
-		{
-			if (isCommit)
-				elog(WARNING, "pgcrypto digest reference leak: digest %p still referenced", curr);
-			free_openssldigest(curr);
-		}
-	}
-}
 
 static unsigned
 digest_result_size(PX_MD *h)
@@ -230,11 +159,7 @@
 {
 	OSSLDigest *digest = (OSSLDigest *) h->p.ptr;
 
-<<<<<<< HEAD
-	free_openssldigest(digest);
-=======
 	free_openssl_digest(digest);
->>>>>>> 9e1c9f95
 	px_free(h);
 }
 
@@ -256,17 +181,10 @@
 		OpenSSL_add_all_algorithms();
 	}
 
-<<<<<<< HEAD
-	if (!resowner_callback_registered)
-	{
-		RegisterResourceReleaseCallback(digest_free_callback, NULL);
-		resowner_callback_registered = true;
-=======
 	if (!digest_resowner_callback_registered)
 	{
 		RegisterResourceReleaseCallback(digest_free_callback, NULL);
 		digest_resowner_callback_registered = true;
->>>>>>> 9e1c9f95
 	}
 
 	md = EVP_get_digestbyname(name);
@@ -291,7 +209,6 @@
 		pfree(digest);
 		return -1;
 	}
-<<<<<<< HEAD
 
 	digest->algo = md;
 	digest->ctx = ctx;
@@ -300,16 +217,6 @@
 	digest->prev = NULL;
 	open_digests = digest;
 
-=======
-
-	digest->algo = md;
-	digest->ctx = ctx;
-	digest->owner = CurrentResourceOwner;
-	digest->next = open_digests;
-	digest->prev = NULL;
-	open_digests = digest;
-
->>>>>>> 9e1c9f95
 	/* The PX_MD object is allocated in the current memory context. */
 	h = px_alloc(sizeof(*h));
 	h->result_size = digest_result_size;
@@ -899,57 +806,4 @@
 
 	*res = c;
 	return 0;
-<<<<<<< HEAD
-}
-
-
-static int	openssl_random_init = 0;
-
-#if OPENSSL_VERSION_NUMBER < 0x10100000L
-#define RAND_OpenSSL RAND_SSLeay
-#endif
-
-/*
- * OpenSSL random should re-feeded occasionally. From /dev/urandom
- * preferably.
- */
-static void
-init_openssl_rand(void)
-{
-	if (RAND_get_rand_method() == NULL)
-	{
-#ifdef HAVE_RAND_OPENSSL
-		RAND_set_rand_method(RAND_OpenSSL());
-#else
-		RAND_set_rand_method(RAND_SSLeay());
-#endif
-	}
-	openssl_random_init = 1;
-}
-
-int
-px_get_random_bytes(uint8 *dst, unsigned count)
-{
-	int			res;
-
-	if (!openssl_random_init)
-		init_openssl_rand();
-
-	res = RAND_bytes(dst, count);
-	if (res == 1)
-		return count;
-
-	return PXE_OSSL_RAND_ERROR;
-}
-
-int
-px_add_entropy(const uint8 *data, unsigned count)
-{
-	/*
-	 * estimate 0 bits
-	 */
-	RAND_add(data, count, 0);
-	return 0;
-=======
->>>>>>> 9e1c9f95
 }