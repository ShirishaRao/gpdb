--- conflicted
+++ resolved
@@ -49,11 +49,7 @@
 %type <permutationstep> permutation_step
 %type <blocker> blocker
 
-<<<<<<< HEAD
-%token <str> sqlblock string_literal
-=======
 %token <str> sqlblock identifier
->>>>>>> 7cd0d523
 %token <integer> INTEGER
 %token NOTICES PERMUTATION SESSION SETUP STEP TEARDOWN TEST
 
@@ -215,11 +211,7 @@
 		;
 
 permutation_step:
-<<<<<<< HEAD
-			string_literal
-=======
 			identifier
->>>>>>> 7cd0d523
 			{
 				$$ = pg_malloc(sizeof(PermutationStep));
 				$$->name = $1;
@@ -227,11 +219,7 @@
 				$$->nblockers = 0;
 				$$->step = NULL;
 			}
-<<<<<<< HEAD
-			| string_literal '(' blocker_list ')'
-=======
 			| identifier '(' blocker_list ')'
->>>>>>> 7cd0d523
 			{
 				$$ = pg_malloc(sizeof(PermutationStep));
 				$$->name = $1;
@@ -258,11 +246,7 @@
 		;
 
 blocker:
-<<<<<<< HEAD
-			string_literal
-=======
 			identifier
->>>>>>> 7cd0d523
 			{
 				$$ = pg_malloc(sizeof(PermutationStepBlocker));
 				$$->stepname = $1;
@@ -271,11 +255,7 @@
 				$$->step = NULL;
 				$$->target_notices = -1;
 			}
-<<<<<<< HEAD
-			| string_literal NOTICES INTEGER
-=======
 			| identifier NOTICES INTEGER
->>>>>>> 7cd0d523
 			{
 				$$ = pg_malloc(sizeof(PermutationStepBlocker));
 				$$->stepname = $1;
