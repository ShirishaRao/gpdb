--- conflicted
+++ resolved
@@ -62,19 +62,11 @@
 step s7a8	{ LOCK TABLE a8; }
 step s7c	{ COMMIT; }
 
-<<<<<<< HEAD
-session "s8"
-setup		{ BEGIN; SET deadlock_timeout = '10ms'; }
-step "s8a8"	{ LOCK TABLE a8; }
-step "s8a1"	{ LOCK TABLE a1; }
-step "s8c"	{ COMMIT; }
-=======
 session s8
 setup		{ BEGIN; SET deadlock_timeout = '10ms'; }
 step s8a8	{ LOCK TABLE a8; }
 step s8a1	{ LOCK TABLE a1; }
 step s8c	{ COMMIT; }
->>>>>>> 7cd0d523
 
 # Note: when s8a1 detects the deadlock and fails, s7a8 is released, making
 # it timing-dependent which query completion is received first by the tester.
@@ -84,8 +76,4 @@
 # dummy blocking mark to s8a1 to ensure it will be reported as "waiting"
 # regardless of that.
 
-<<<<<<< HEAD
-permutation "s1a1" "s2a2" "s3a3" "s4a4" "s5a5" "s6a6" "s7a7" "s8a8" "s1a2" "s2a3" "s3a4" "s4a5" "s5a6" "s6a7" "s7a8"("s8a1") "s8a1"(*) "s8c" "s7c" "s6c" "s5c" "s4c" "s3c" "s2c" "s1c"
-=======
-permutation s1a1 s2a2 s3a3 s4a4 s5a5 s6a6 s7a7 s8a8 s1a2 s2a3 s3a4 s4a5 s5a6 s6a7 s7a8(s8a1) s8a1(*) s8c s7c s6c s5c s4c s3c s2c s1c
->>>>>>> 7cd0d523
+permutation s1a1 s2a2 s3a3 s4a4 s5a5 s6a6 s7a7 s8a8 s1a2 s2a3 s3a4 s4a5 s5a6 s6a7 s7a8(s8a1) s8a1(*) s8c s7c s6c s5c s4c s3c s2c s1c