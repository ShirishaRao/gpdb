# INSERT...ON CONFLICT DO UPDATE test
#
# This test tries to expose problems with the interaction between concurrent
# sessions.

setup
{
  CREATE TABLE upsert (key int primary key, val text);
}

teardown
{
  DROP TABLE upsert;
}

session s1
setup
{
  BEGIN ISOLATION LEVEL READ COMMITTED;
}
step insert1 { INSERT INTO upsert(key, val) VALUES(1, 'insert1') ON CONFLICT (key) DO UPDATE set val = upsert.val || ' updated by insert1'; }
step c1 { COMMIT; }
step a1 { ABORT; }

session s2
setup
{
  BEGIN ISOLATION LEVEL READ COMMITTED;
}
<<<<<<< HEAD
step "insert2" { INSERT INTO upsert(key, val) VALUES(1, 'insert2') ON CONFLICT (key) DO UPDATE set val = upsert.val || ' updated by insert2'; }
step "select2" { SELECT * FROM upsert; }
step "c2" { COMMIT; }
=======
step insert2 { INSERT INTO upsert(key, val) VALUES(1, 'insert2') ON CONFLICT (key) DO UPDATE set val = upsert.val || ' updated by insert2'; }
step select2 { SELECT * FROM upsert; }
step c2 { COMMIT; }
>>>>>>> 7cd0d523

# One session (session 2) block-waits on another (session 1) to determine if it
# should proceed with an insert or update.  Notably, this entails updating a
# tuple while there is no version of that tuple visible to the updating
# session's snapshot.  This is permitted only in READ COMMITTED mode.
permutation insert1 insert2 c1 select2 c2
permutation insert1 insert2 a1 select2 c2<|MERGE_RESOLUTION|>--- conflicted
+++ resolved
@@ -27,15 +27,9 @@
 {
   BEGIN ISOLATION LEVEL READ COMMITTED;
 }
-<<<<<<< HEAD
-step "insert2" { INSERT INTO upsert(key, val) VALUES(1, 'insert2') ON CONFLICT (key) DO UPDATE set val = upsert.val || ' updated by insert2'; }
-step "select2" { SELECT * FROM upsert; }
-step "c2" { COMMIT; }
-=======
 step insert2 { INSERT INTO upsert(key, val) VALUES(1, 'insert2') ON CONFLICT (key) DO UPDATE set val = upsert.val || ' updated by insert2'; }
 step select2 { SELECT * FROM upsert; }
 step c2 { COMMIT; }
->>>>>>> 7cd0d523
 
 # One session (session 2) block-waits on another (session 1) to determine if it
 # should proceed with an insert or update.  Notably, this entails updating a
