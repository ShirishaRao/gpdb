--- conflicted
+++ resolved
@@ -3,20 +3,12 @@
  * testlo.c
  *	  test using large objects with libpq
  *
-<<<<<<< HEAD
  * Portions Copyright (c) 1996-2009, PostgreSQL Global Development Group
-=======
- * Portions Copyright (c) 1996-2008, PostgreSQL Global Development Group
->>>>>>> d13f41d2
  * Portions Copyright (c) 1994, Regents of the University of California
  *
  *
  * IDENTIFICATION
-<<<<<<< HEAD
  *	  $PostgreSQL: pgsql/src/test/examples/testlo.c,v 1.31 2009/01/01 17:24:04 momjian Exp $
-=======
- *	  $PostgreSQL: pgsql/src/test/examples/testlo.c,v 1.30 2008/01/01 19:46:00 momjian Exp $
->>>>>>> d13f41d2
  *
  *-------------------------------------------------------------------------
  */
