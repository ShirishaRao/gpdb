--- conflicted
+++ resolved
@@ -7,8 +7,6 @@
     salary int,
     enroll_date date
 );
-NOTICE:  Table doesn't have 'DISTRIBUTED BY' clause -- Using column named 'depname' as the Greenplum Database data distribution key for this table.
-HINT:  The 'DISTRIBUTED BY' clause determines the distribution of data. Make sure column(s) chosen are the optimal data distribution key to minimize skew.
 INSERT INTO empsalary VALUES
 ('develop', 10, 5200, '2007-08-01'),
 ('sales', 1, 5000, '2006-10-01'),
@@ -206,35 +204,6 @@
 (10 rows)
 
 SELECT percent_rank() OVER (PARTITION BY four ORDER BY ten), ten, four FROM tenk1 WHERE unique2 < 10;
-<<<<<<< HEAD
-   percent_rank    | ten | four 
--------------------+-----+------
-                 0 |   1 |    3
-                 1 |   3 |    3
-                 0 |   0 |    0
-                 0 |   0 |    0
-                 1 |   4 |    0
-                 0 |   1 |    1
-                 0 |   1 |    1
- 0.666666666666667 |   7 |    1
-                 1 |   9 |    1
-                 0 |   0 |    2
-(10 rows)
-
-SELECT cume_dist() OVER (PARTITION BY four ORDER BY ten), ten, four FROM tenk1 WHERE unique2 < 10;
-     cume_dist     | ten | four 
--------------------+-----+------
-               0.5 |   1 |    3
-                 1 |   3 |    3
- 0.666666666666667 |   0 |    0
- 0.666666666666667 |   0 |    0
-                 1 |   4 |    0
-               0.5 |   1 |    1
-               0.5 |   1 |    1
-              0.75 |   7 |    1
-                 1 |   9 |    1
-                 1 |   0 |    2
-=======
     percent_rank    | ten | four 
 --------------------+-----+------
                   0 |   0 |    0
@@ -262,7 +231,6 @@
                   1 |   0 |    2
                 0.5 |   1 |    3
                   1 |   3 |    3
->>>>>>> 9e1c9f95
 (10 rows)
 
 SELECT ntile(3) OVER (ORDER BY ten, four), ten, four FROM tenk1 WHERE unique2 < 10;
@@ -656,19 +624,17 @@
 select first_value(max(x)) over (), y
   from (select unique1 as x, ten+four as y from tenk1) ss
   group by y;
-                            QUERY PLAN                            
-------------------------------------------------------------------
+                       QUERY PLAN                        
+---------------------------------------------------------
  WindowAgg
-   ->  Gather Motion 3:1  (slice1; segments: 3)
-         ->  Finalize HashAggregate
-               Group Key: ((tenk1.ten + tenk1.four))
-               ->  Redistribute Motion 3:3  (slice2; segments: 3)
-                     Hash Key: ((tenk1.ten + tenk1.four))
-                     ->  Partial HashAggregate
-                           Group Key: (tenk1.ten + tenk1.four)
-                           ->  Seq Scan on tenk1
+   ->  Finalize HashAggregate
+         Group Key: ((tenk1.ten + tenk1.four))
+         ->  Gather Motion 3:1  (slice1; segments: 3)
+               ->  Partial HashAggregate
+                     Group Key: (tenk1.ten + tenk1.four)
+                     ->  Seq Scan on tenk1
  Optimizer: Postgres query optimizer
-(10 rows)
+(8 rows)
 
 -- test non-default frame specifications
 SELECT four, ten,
@@ -1101,13 +1067,6 @@
   10 |       3 |    3
 (10 rows)
 
-<<<<<<< HEAD
--- fails on PostgreSQL: not implemented yet
--- Has been implemented in GPDB.
-SELECT sum(unique1) over (order by four range between 2::int8 preceding and 1::int2 preceding),
-	unique1, four
-FROM tenk1 WHERE unique1 < 10;
-=======
 SELECT sum(unique1) over (w range between unbounded preceding and current row exclude current row),
 	unique1, four
 FROM tenk1 WHERE unique1 < 10 WINDOW w AS (order by four);
@@ -1128,7 +1087,6 @@
 SELECT sum(unique1) over (w range between unbounded preceding and current row exclude group),
 	unique1, four
 FROM tenk1 WHERE unique1 < 10 WINDOW w AS (order by four);
->>>>>>> 9e1c9f95
  sum | unique1 | four 
 -----+---------+------
      |       0 |    0
@@ -1137,12 +1095,6 @@
   12 |       5 |    1
   12 |       9 |    1
   12 |       1 |    1
-<<<<<<< HEAD
-  27 |       2 |    2
-  27 |       6 |    2
-  23 |       7 |    3
-  23 |       3 |    3
-=======
   27 |       6 |    2
   27 |       2 |    2
   35 |       3 |    3
@@ -1164,7 +1116,6 @@
   29 |       2 |    2
   38 |       3 |    3
   42 |       7 |    3
->>>>>>> 9e1c9f95
 (10 rows)
 
 SELECT first_value(unique1) over w,
@@ -1174,12 +1125,12 @@
 WINDOW w AS (order by four range between current row and unbounded following);
  first_value | nth_2 | last_value | unique1 | four 
 -------------+-------+------------+---------+------
-           4 |     0 |          7 |       4 |    0
-           4 |     0 |          7 |       0 |    0
-           4 |     0 |          7 |       8 |    0
-           1 |     5 |          7 |       1 |    1
-           1 |     5 |          7 |       5 |    1
-           1 |     5 |          7 |       9 |    1
+           0 |     8 |          7 |       0 |    0
+           0 |     8 |          7 |       8 |    0
+           0 |     8 |          7 |       4 |    0
+           5 |     9 |          7 |       5 |    1
+           5 |     9 |          7 |       9 |    1
+           5 |     9 |          7 |       1 |    1
            6 |     2 |          7 |       6 |    2
            6 |     2 |          7 |       2 |    2
            3 |     7 |          7 |       3 |    3
@@ -1231,14 +1182,7 @@
     FROM generate_series(1, 10) i(i);
 (1 row)
 
-<<<<<<< HEAD
 reset search_path;
--- with UNION
-SELECT count(*) OVER (PARTITION BY four) FROM (SELECT * FROM tenk1 UNION ALL SELECT * FROM tenk2)s LIMIT 0;
- count 
--------
-(0 rows)
-=======
 CREATE OR REPLACE TEMP VIEW v_window AS
 	SELECT i, sum(i) over (order by i rows between 1 preceding and 1 following
 	exclude current row) as sum_rows FROM generate_series(1, 10) i;
@@ -1256,7 +1200,6 @@
   9 |       18
  10 |        9
 (10 rows)
->>>>>>> 9e1c9f95
 
 SELECT pg_get_viewdef('v_window');
                                               pg_get_viewdef                                               
@@ -1266,7 +1209,1752 @@
     FROM generate_series(1, 10) i(i);
 (1 row)
 
-<<<<<<< HEAD
+CREATE OR REPLACE TEMP VIEW v_window AS
+	SELECT i, sum(i) over (order by i rows between 1 preceding and 1 following
+	exclude group) as sum_rows FROM generate_series(1, 10) i;
+SELECT * FROM v_window;
+ i  | sum_rows 
+----+----------
+  1 |        2
+  2 |        4
+  3 |        6
+  4 |        8
+  5 |       10
+  6 |       12
+  7 |       14
+  8 |       16
+  9 |       18
+ 10 |        9
+(10 rows)
+
+SELECT pg_get_viewdef('v_window');
+                                           pg_get_viewdef                                            
+-----------------------------------------------------------------------------------------------------
+  SELECT i.i,                                                                                       +
+     sum(i.i) OVER (ORDER BY i.i ROWS BETWEEN 1 PRECEDING AND 1 FOLLOWING EXCLUDE GROUP) AS sum_rows+
+    FROM generate_series(1, 10) i(i);
+(1 row)
+
+CREATE OR REPLACE TEMP VIEW v_window AS
+	SELECT i, sum(i) over (order by i rows between 1 preceding and 1 following
+	exclude ties) as sum_rows FROM generate_series(1, 10) i;
+SELECT * FROM v_window;
+ i  | sum_rows 
+----+----------
+  1 |        3
+  2 |        6
+  3 |        9
+  4 |       12
+  5 |       15
+  6 |       18
+  7 |       21
+  8 |       24
+  9 |       27
+ 10 |       19
+(10 rows)
+
+SELECT pg_get_viewdef('v_window');
+                                           pg_get_viewdef                                           
+----------------------------------------------------------------------------------------------------
+  SELECT i.i,                                                                                      +
+     sum(i.i) OVER (ORDER BY i.i ROWS BETWEEN 1 PRECEDING AND 1 FOLLOWING EXCLUDE TIES) AS sum_rows+
+    FROM generate_series(1, 10) i(i);
+(1 row)
+
+CREATE OR REPLACE TEMP VIEW v_window AS
+	SELECT i, sum(i) over (order by i rows between 1 preceding and 1 following
+	exclude no others) as sum_rows FROM generate_series(1, 10) i;
+SELECT * FROM v_window;
+ i  | sum_rows 
+----+----------
+  1 |        3
+  2 |        6
+  3 |        9
+  4 |       12
+  5 |       15
+  6 |       18
+  7 |       21
+  8 |       24
+  9 |       27
+ 10 |       19
+(10 rows)
+
+SELECT pg_get_viewdef('v_window');
+                                    pg_get_viewdef                                     
+---------------------------------------------------------------------------------------
+  SELECT i.i,                                                                         +
+     sum(i.i) OVER (ORDER BY i.i ROWS BETWEEN 1 PRECEDING AND 1 FOLLOWING) AS sum_rows+
+    FROM generate_series(1, 10) i(i);
+(1 row)
+
+CREATE OR REPLACE TEMP VIEW v_window AS
+	SELECT i, sum(i) over (order by i groups between 1 preceding and 1 following) as sum_rows FROM generate_series(1, 10) i;
+SELECT * FROM v_window;
+ i  | sum_rows 
+----+----------
+  1 |        3
+  2 |        6
+  3 |        9
+  4 |       12
+  5 |       15
+  6 |       18
+  7 |       21
+  8 |       24
+  9 |       27
+ 10 |       19
+(10 rows)
+
+SELECT pg_get_viewdef('v_window');
+                                     pg_get_viewdef                                      
+-----------------------------------------------------------------------------------------
+  SELECT i.i,                                                                           +
+     sum(i.i) OVER (ORDER BY i.i GROUPS BETWEEN 1 PRECEDING AND 1 FOLLOWING) AS sum_rows+
+    FROM generate_series(1, 10) i(i);
+(1 row)
+
+DROP VIEW v_window;
+CREATE TEMP VIEW v_window AS
+	SELECT i, min(i) over (order by i range between '1 day' preceding and '10 days' following) as min_i
+  FROM generate_series(now(), now()+'100 days'::interval, '1 hour') i;
+SELECT pg_get_viewdef('v_window');
+                                                      pg_get_viewdef                                                       
+---------------------------------------------------------------------------------------------------------------------------
+  SELECT i.i,                                                                                                             +
+     min(i.i) OVER (ORDER BY i.i RANGE BETWEEN '@ 1 day'::interval PRECEDING AND '@ 10 days'::interval FOLLOWING) AS min_i+
+    FROM generate_series(now(), (now() + '@ 100 days'::interval), '@ 1 hour'::interval) i(i);
+(1 row)
+
+-- RANGE offset PRECEDING/FOLLOWING tests
+SELECT sum(unique1) over (order by four range between 2::int8 preceding and 1::int2 preceding),
+	unique1, four
+FROM tenk1 WHERE unique1 < 10;
+ sum | unique1 | four 
+-----+---------+------
+     |       0 |    0
+     |       8 |    0
+     |       4 |    0
+  12 |       5 |    1
+  12 |       9 |    1
+  12 |       1 |    1
+  27 |       6 |    2
+  27 |       2 |    2
+  23 |       3 |    3
+  23 |       7 |    3
+(10 rows)
+
+SELECT sum(unique1) over (order by four desc range between 2::int8 preceding and 1::int2 preceding),
+	unique1, four
+FROM tenk1 WHERE unique1 < 10;
+ sum | unique1 | four 
+-----+---------+------
+     |       3 |    3
+     |       7 |    3
+  10 |       6 |    2
+  10 |       2 |    2
+  18 |       9 |    1
+  18 |       5 |    1
+  18 |       1 |    1
+  23 |       0 |    0
+  23 |       8 |    0
+  23 |       4 |    0
+(10 rows)
+
+SELECT sum(unique1) over (order by four range between 2::int8 preceding and 1::int2 preceding exclude no others),
+	unique1, four
+FROM tenk1 WHERE unique1 < 10;
+ sum | unique1 | four 
+-----+---------+------
+     |       0 |    0
+     |       8 |    0
+     |       4 |    0
+  12 |       5 |    1
+  12 |       9 |    1
+  12 |       1 |    1
+  27 |       6 |    2
+  27 |       2 |    2
+  23 |       3 |    3
+  23 |       7 |    3
+(10 rows)
+
+SELECT sum(unique1) over (order by four range between 2::int8 preceding and 1::int2 preceding exclude current row),
+	unique1, four
+FROM tenk1 WHERE unique1 < 10;
+ sum | unique1 | four 
+-----+---------+------
+     |       0 |    0
+     |       8 |    0
+     |       4 |    0
+  12 |       5 |    1
+  12 |       9 |    1
+  12 |       1 |    1
+  27 |       6 |    2
+  27 |       2 |    2
+  23 |       3 |    3
+  23 |       7 |    3
+(10 rows)
+
+SELECT sum(unique1) over (order by four range between 2::int8 preceding and 1::int2 preceding exclude group),
+	unique1, four
+FROM tenk1 WHERE unique1 < 10;
+ sum | unique1 | four 
+-----+---------+------
+     |       0 |    0
+     |       8 |    0
+     |       4 |    0
+  12 |       5 |    1
+  12 |       9 |    1
+  12 |       1 |    1
+  27 |       6 |    2
+  27 |       2 |    2
+  23 |       3 |    3
+  23 |       7 |    3
+(10 rows)
+
+SELECT sum(unique1) over (order by four range between 2::int8 preceding and 1::int2 preceding exclude ties),
+	unique1, four
+FROM tenk1 WHERE unique1 < 10;
+ sum | unique1 | four 
+-----+---------+------
+     |       0 |    0
+     |       8 |    0
+     |       4 |    0
+  12 |       5 |    1
+  12 |       9 |    1
+  12 |       1 |    1
+  27 |       6 |    2
+  27 |       2 |    2
+  23 |       3 |    3
+  23 |       7 |    3
+(10 rows)
+
+SELECT sum(unique1) over (order by four range between 2::int8 preceding and 6::int2 following exclude ties),
+	unique1, four
+FROM tenk1 WHERE unique1 < 10;
+ sum | unique1 | four 
+-----+---------+------
+  33 |       0 |    0
+  41 |       8 |    0
+  37 |       4 |    0
+  35 |       5 |    1
+  39 |       9 |    1
+  31 |       1 |    1
+  43 |       6 |    2
+  39 |       2 |    2
+  26 |       3 |    3
+  30 |       7 |    3
+(10 rows)
+
+SELECT sum(unique1) over (order by four range between 2::int8 preceding and 6::int2 following exclude group),
+	unique1, four
+FROM tenk1 WHERE unique1 < 10;
+ sum | unique1 | four 
+-----+---------+------
+  33 |       0 |    0
+  33 |       8 |    0
+  33 |       4 |    0
+  30 |       5 |    1
+  30 |       9 |    1
+  30 |       1 |    1
+  37 |       6 |    2
+  37 |       2 |    2
+  23 |       3 |    3
+  23 |       7 |    3
+(10 rows)
+
+SELECT sum(unique1) over (partition by four order by unique1 range between 5::int8 preceding and 6::int2 following),
+	unique1, four
+FROM tenk1 WHERE unique1 < 10;
+ sum | unique1 | four 
+-----+---------+------
+   4 |       0 |    0
+  12 |       4 |    0
+  12 |       8 |    0
+   6 |       1 |    1
+  15 |       5 |    1
+  14 |       9 |    1
+   8 |       2 |    2
+   8 |       6 |    2
+  10 |       3 |    3
+  10 |       7 |    3
+(10 rows)
+
+SELECT sum(unique1) over (partition by four order by unique1 range between 5::int8 preceding and 6::int2 following
+	exclude current row),unique1, four
+FROM tenk1 WHERE unique1 < 10;
+ sum | unique1 | four 
+-----+---------+------
+   4 |       0 |    0
+   8 |       4 |    0
+   4 |       8 |    0
+   5 |       1 |    1
+  10 |       5 |    1
+   5 |       9 |    1
+   6 |       2 |    2
+   2 |       6 |    2
+   7 |       3 |    3
+   3 |       7 |    3
+(10 rows)
+
+select sum(salary) over (order by enroll_date range between '1 year'::interval preceding and '1 year'::interval following),
+	salary, enroll_date from empsalary;
+  sum  | salary | enroll_date 
+-------+--------+-------------
+ 34900 |   5000 | 10-01-2006
+ 34900 |   6000 | 10-01-2006
+ 38400 |   3900 | 12-23-2006
+ 47100 |   4800 | 08-01-2007
+ 47100 |   5200 | 08-01-2007
+ 47100 |   4800 | 08-08-2007
+ 47100 |   5200 | 08-15-2007
+ 36100 |   3500 | 12-10-2007
+ 32200 |   4500 | 01-01-2008
+ 32200 |   4200 | 01-01-2008
+(10 rows)
+
+select sum(salary) over (order by enroll_date desc range between '1 year'::interval preceding and '1 year'::interval following),
+	salary, enroll_date from empsalary;
+  sum  | salary | enroll_date 
+-------+--------+-------------
+ 32200 |   4200 | 01-01-2008
+ 32200 |   4500 | 01-01-2008
+ 36100 |   3500 | 12-10-2007
+ 47100 |   5200 | 08-15-2007
+ 47100 |   4800 | 08-08-2007
+ 47100 |   4800 | 08-01-2007
+ 47100 |   5200 | 08-01-2007
+ 38400 |   3900 | 12-23-2006
+ 34900 |   5000 | 10-01-2006
+ 34900 |   6000 | 10-01-2006
+(10 rows)
+
+select sum(salary) over (order by enroll_date desc range between '1 year'::interval following and '1 year'::interval following),
+	salary, enroll_date from empsalary;
+ sum | salary | enroll_date 
+-----+--------+-------------
+     |   4200 | 01-01-2008
+     |   4500 | 01-01-2008
+     |   3500 | 12-10-2007
+     |   5200 | 08-15-2007
+     |   4800 | 08-08-2007
+     |   4800 | 08-01-2007
+     |   5200 | 08-01-2007
+     |   3900 | 12-23-2006
+     |   5000 | 10-01-2006
+     |   6000 | 10-01-2006
+(10 rows)
+
+select sum(salary) over (order by enroll_date range between '1 year'::interval preceding and '1 year'::interval following
+	exclude current row), salary, enroll_date from empsalary;
+  sum  | salary | enroll_date 
+-------+--------+-------------
+ 29900 |   5000 | 10-01-2006
+ 28900 |   6000 | 10-01-2006
+ 34500 |   3900 | 12-23-2006
+ 42300 |   4800 | 08-01-2007
+ 41900 |   5200 | 08-01-2007
+ 42300 |   4800 | 08-08-2007
+ 41900 |   5200 | 08-15-2007
+ 32600 |   3500 | 12-10-2007
+ 27700 |   4500 | 01-01-2008
+ 28000 |   4200 | 01-01-2008
+(10 rows)
+
+select sum(salary) over (order by enroll_date range between '1 year'::interval preceding and '1 year'::interval following
+	exclude group), salary, enroll_date from empsalary;
+  sum  | salary | enroll_date 
+-------+--------+-------------
+ 23900 |   5000 | 10-01-2006
+ 23900 |   6000 | 10-01-2006
+ 34500 |   3900 | 12-23-2006
+ 37100 |   4800 | 08-01-2007
+ 37100 |   5200 | 08-01-2007
+ 42300 |   4800 | 08-08-2007
+ 41900 |   5200 | 08-15-2007
+ 32600 |   3500 | 12-10-2007
+ 23500 |   4500 | 01-01-2008
+ 23500 |   4200 | 01-01-2008
+(10 rows)
+
+select sum(salary) over (order by enroll_date range between '1 year'::interval preceding and '1 year'::interval following
+	exclude ties), salary, enroll_date from empsalary;
+  sum  | salary | enroll_date 
+-------+--------+-------------
+ 28900 |   5000 | 10-01-2006
+ 29900 |   6000 | 10-01-2006
+ 38400 |   3900 | 12-23-2006
+ 41900 |   4800 | 08-01-2007
+ 42300 |   5200 | 08-01-2007
+ 47100 |   4800 | 08-08-2007
+ 47100 |   5200 | 08-15-2007
+ 36100 |   3500 | 12-10-2007
+ 28000 |   4500 | 01-01-2008
+ 27700 |   4200 | 01-01-2008
+(10 rows)
+
+select first_value(salary) over(order by salary range between 1000 preceding and 1000 following),
+	lead(salary) over(order by salary range between 1000 preceding and 1000 following),
+	nth_value(salary, 1) over(order by salary range between 1000 preceding and 1000 following),
+	salary from empsalary;
+ first_value | lead | nth_value | salary 
+-------------+------+-----------+--------
+        3500 | 3900 |      3500 |   3500
+        3500 | 4200 |      3500 |   3900
+        3500 | 4500 |      3500 |   4200
+        3500 | 4800 |      3500 |   4500
+        3900 | 4800 |      3900 |   4800
+        3900 | 5000 |      3900 |   4800
+        4200 | 5200 |      4200 |   5000
+        4200 | 5200 |      4200 |   5200
+        4200 | 6000 |      4200 |   5200
+        5000 |      |      5000 |   6000
+(10 rows)
+
+select last_value(salary) over(order by salary range between 1000 preceding and 1000 following),
+	lag(salary) over(order by salary range between 1000 preceding and 1000 following),
+	salary from empsalary;
+ last_value | lag  | salary 
+------------+------+--------
+       4500 |      |   3500
+       4800 | 3500 |   3900
+       5200 | 3900 |   4200
+       5200 | 4200 |   4500
+       5200 | 4500 |   4800
+       5200 | 4800 |   4800
+       6000 | 4800 |   5000
+       6000 | 5000 |   5200
+       6000 | 5200 |   5200
+       6000 | 5200 |   6000
+(10 rows)
+
+select first_value(salary) over(order by salary range between 1000 following and 3000 following
+	exclude current row),
+	lead(salary) over(order by salary range between 1000 following and 3000 following exclude ties),
+	nth_value(salary, 1) over(order by salary range between 1000 following and 3000 following
+	exclude ties),
+	salary from empsalary;
+ first_value | lead | nth_value | salary 
+-------------+------+-----------+--------
+        4500 | 3900 |      4500 |   3500
+        5000 | 4200 |      5000 |   3900
+        5200 | 4500 |      5200 |   4200
+        6000 | 4800 |      6000 |   4500
+        6000 | 4800 |      6000 |   4800
+        6000 | 5000 |      6000 |   4800
+        6000 | 5200 |      6000 |   5000
+             | 5200 |           |   5200
+             | 6000 |           |   5200
+             |      |           |   6000
+(10 rows)
+
+select last_value(salary) over(order by salary range between 1000 following and 3000 following
+	exclude group),
+	lag(salary) over(order by salary range between 1000 following and 3000 following exclude group),
+	salary from empsalary;
+ last_value | lag  | salary 
+------------+------+--------
+       6000 |      |   3500
+       6000 | 3500 |   3900
+       6000 | 3900 |   4200
+       6000 | 4200 |   4500
+       6000 | 4500 |   4800
+       6000 | 4800 |   4800
+       6000 | 4800 |   5000
+            | 5000 |   5200
+            | 5200 |   5200
+            | 5200 |   6000
+(10 rows)
+
+select first_value(salary) over(order by enroll_date range between unbounded preceding and '1 year'::interval following
+	exclude ties),
+	last_value(salary) over(order by enroll_date range between unbounded preceding and '1 year'::interval following),
+	salary, enroll_date from empsalary;
+ first_value | last_value | salary | enroll_date 
+-------------+------------+--------+-------------
+        5000 |       5200 |   5000 | 10-01-2006
+        6000 |       5200 |   6000 | 10-01-2006
+        5000 |       3500 |   3900 | 12-23-2006
+        5000 |       4200 |   4800 | 08-01-2007
+        5000 |       4200 |   5200 | 08-01-2007
+        5000 |       4200 |   4800 | 08-08-2007
+        5000 |       4200 |   5200 | 08-15-2007
+        5000 |       4200 |   3500 | 12-10-2007
+        5000 |       4200 |   4500 | 01-01-2008
+        5000 |       4200 |   4200 | 01-01-2008
+(10 rows)
+
+select first_value(salary) over(order by enroll_date range between unbounded preceding and '1 year'::interval following
+	exclude ties),
+	last_value(salary) over(order by enroll_date range between unbounded preceding and '1 year'::interval following
+	exclude ties),
+	salary, enroll_date from empsalary;
+ first_value | last_value | salary | enroll_date 
+-------------+------------+--------+-------------
+        5000 |       5200 |   5000 | 10-01-2006
+        6000 |       5200 |   6000 | 10-01-2006
+        5000 |       3500 |   3900 | 12-23-2006
+        5000 |       4200 |   4800 | 08-01-2007
+        5000 |       4200 |   5200 | 08-01-2007
+        5000 |       4200 |   4800 | 08-08-2007
+        5000 |       4200 |   5200 | 08-15-2007
+        5000 |       4200 |   3500 | 12-10-2007
+        5000 |       4500 |   4500 | 01-01-2008
+        5000 |       4200 |   4200 | 01-01-2008
+(10 rows)
+
+select first_value(salary) over(order by enroll_date range between unbounded preceding and '1 year'::interval following
+	exclude group),
+	last_value(salary) over(order by enroll_date range between unbounded preceding and '1 year'::interval following
+	exclude group),
+	salary, enroll_date from empsalary;
+ first_value | last_value | salary | enroll_date 
+-------------+------------+--------+-------------
+        3900 |       5200 |   5000 | 10-01-2006
+        3900 |       5200 |   6000 | 10-01-2006
+        5000 |       3500 |   3900 | 12-23-2006
+        5000 |       4200 |   4800 | 08-01-2007
+        5000 |       4200 |   5200 | 08-01-2007
+        5000 |       4200 |   4800 | 08-08-2007
+        5000 |       4200 |   5200 | 08-15-2007
+        5000 |       4200 |   3500 | 12-10-2007
+        5000 |       3500 |   4500 | 01-01-2008
+        5000 |       3500 |   4200 | 01-01-2008
+(10 rows)
+
+select first_value(salary) over(order by enroll_date range between unbounded preceding and '1 year'::interval following
+	exclude current row),
+	last_value(salary) over(order by enroll_date range between unbounded preceding and '1 year'::interval following
+	exclude current row),
+	salary, enroll_date from empsalary;
+ first_value | last_value | salary | enroll_date 
+-------------+------------+--------+-------------
+        6000 |       5200 |   5000 | 10-01-2006
+        5000 |       5200 |   6000 | 10-01-2006
+        5000 |       3500 |   3900 | 12-23-2006
+        5000 |       4200 |   4800 | 08-01-2007
+        5000 |       4200 |   5200 | 08-01-2007
+        5000 |       4200 |   4800 | 08-08-2007
+        5000 |       4200 |   5200 | 08-15-2007
+        5000 |       4200 |   3500 | 12-10-2007
+        5000 |       4200 |   4500 | 01-01-2008
+        5000 |       4500 |   4200 | 01-01-2008
+(10 rows)
+
+-- RANGE offset PRECEDING/FOLLOWING with null values
+select x, y,
+       first_value(y) over w,
+       last_value(y) over w
+from
+  (select x, x as y from generate_series(1,5) as x
+   union all select null, 42
+   union all select null, 43) ss
+window w as
+  (order by x asc nulls first range between 2 preceding and 2 following);
+ x | y  | first_value | last_value 
+---+----+-------------+------------
+   | 42 |          42 |         43
+   | 43 |          42 |         43
+ 1 |  1 |           1 |          3
+ 2 |  2 |           1 |          4
+ 3 |  3 |           1 |          5
+ 4 |  4 |           2 |          5
+ 5 |  5 |           3 |          5
+(7 rows)
+
+select x, y,
+       first_value(y) over w,
+       last_value(y) over w
+from
+  (select x, x as y from generate_series(1,5) as x
+   union all select null, 42
+   union all select null, 43) ss
+window w as
+  (order by x asc nulls last range between 2 preceding and 2 following);
+ x | y  | first_value | last_value 
+---+----+-------------+------------
+ 1 |  1 |           1 |          3
+ 2 |  2 |           1 |          4
+ 3 |  3 |           1 |          5
+ 4 |  4 |           2 |          5
+ 5 |  5 |           3 |          5
+   | 42 |          42 |         43
+   | 43 |          42 |         43
+(7 rows)
+
+select x, y,
+       first_value(y) over w,
+       last_value(y) over w
+from
+  (select x, x as y from generate_series(1,5) as x
+   union all select null, 42
+   union all select null, 43) ss
+window w as
+  (order by x desc nulls first range between 2 preceding and 2 following);
+ x | y  | first_value | last_value 
+---+----+-------------+------------
+   | 43 |          43 |         42
+   | 42 |          43 |         42
+ 5 |  5 |           5 |          3
+ 4 |  4 |           5 |          2
+ 3 |  3 |           5 |          1
+ 2 |  2 |           4 |          1
+ 1 |  1 |           3 |          1
+(7 rows)
+
+select x, y,
+       first_value(y) over w,
+       last_value(y) over w
+from
+  (select x, x as y from generate_series(1,5) as x
+   union all select null, 42
+   union all select null, 43) ss
+window w as
+  (order by x desc nulls last range between 2 preceding and 2 following);
+ x | y  | first_value | last_value 
+---+----+-------------+------------
+ 5 |  5 |           5 |          3
+ 4 |  4 |           5 |          2
+ 3 |  3 |           5 |          1
+ 2 |  2 |           4 |          1
+ 1 |  1 |           3 |          1
+   | 42 |          42 |         43
+   | 43 |          42 |         43
+(7 rows)
+
+-- Check overflow behavior for various integer sizes
+select x, last_value(x) over (order by x::smallint range between current row and 2147450884 following)
+from generate_series(32764, 32766) x;
+   x   | last_value 
+-------+------------
+ 32764 |      32766
+ 32765 |      32766
+ 32766 |      32766
+(3 rows)
+
+select x, last_value(x) over (order by x::smallint desc range between current row and 2147450885 following)
+from generate_series(-32766, -32764) x;
+   x    | last_value 
+--------+------------
+ -32764 |     -32766
+ -32765 |     -32766
+ -32766 |     -32766
+(3 rows)
+
+select x, last_value(x) over (order by x range between current row and 4 following)
+from generate_series(2147483644, 2147483646) x;
+     x      | last_value 
+------------+------------
+ 2147483644 | 2147483646
+ 2147483645 | 2147483646
+ 2147483646 | 2147483646
+(3 rows)
+
+select x, last_value(x) over (order by x desc range between current row and 5 following)
+from generate_series(-2147483646, -2147483644) x;
+      x      | last_value  
+-------------+-------------
+ -2147483644 | -2147483646
+ -2147483645 | -2147483646
+ -2147483646 | -2147483646
+(3 rows)
+
+select x, last_value(x) over (order by x range between current row and 4 following)
+from generate_series(9223372036854775804, 9223372036854775806) x;
+          x          |     last_value      
+---------------------+---------------------
+ 9223372036854775804 | 9223372036854775806
+ 9223372036854775805 | 9223372036854775806
+ 9223372036854775806 | 9223372036854775806
+(3 rows)
+
+select x, last_value(x) over (order by x desc range between current row and 5 following)
+from generate_series(-9223372036854775806, -9223372036854775804) x;
+          x           |      last_value      
+----------------------+----------------------
+ -9223372036854775804 | -9223372036854775806
+ -9223372036854775805 | -9223372036854775806
+ -9223372036854775806 | -9223372036854775806
+(3 rows)
+
+-- Test in_range for other numeric datatypes
+create temp table numerics(
+    id int,
+    f_float4 float4,
+    f_float8 float8,
+    f_numeric numeric
+);
+insert into numerics values
+(0, '-infinity', '-infinity', '-1000'),  -- numeric type lacks infinities
+(1, -3, -3, -3),
+(2, -1, -1, -1),
+(3, 0, 0, 0),
+(4, 1.1, 1.1, 1.1),
+(5, 1.12, 1.12, 1.12),
+(6, 2, 2, 2),
+(7, 100, 100, 100),
+(8, 'infinity', 'infinity', '1000'),
+(9, 'NaN', 'NaN', 'NaN');
+select id, f_float4, first_value(id) over w, last_value(id) over w
+from numerics
+window w as (order by f_float4 range between
+             1 preceding and 1 following);
+ id | f_float4  | first_value | last_value 
+----+-----------+-------------+------------
+  0 | -Infinity |           0 |          0
+  1 |        -3 |           1 |          1
+  2 |        -1 |           2 |          3
+  3 |         0 |           2 |          3
+  4 |       1.1 |           4 |          6
+  5 |      1.12 |           4 |          6
+  6 |         2 |           4 |          6
+  7 |       100 |           7 |          7
+  8 |  Infinity |           8 |          8
+  9 |       NaN |           9 |          9
+(10 rows)
+
+select id, f_float4, first_value(id) over w, last_value(id) over w
+from numerics
+window w as (order by f_float4 range between
+             1 preceding and 1.1::float4 following);
+ id | f_float4  | first_value | last_value 
+----+-----------+-------------+------------
+  0 | -Infinity |           0 |          0
+  1 |        -3 |           1 |          1
+  2 |        -1 |           2 |          3
+  3 |         0 |           2 |          4
+  4 |       1.1 |           4 |          6
+  5 |      1.12 |           4 |          6
+  6 |         2 |           4 |          6
+  7 |       100 |           7 |          7
+  8 |  Infinity |           8 |          8
+  9 |       NaN |           9 |          9
+(10 rows)
+
+select id, f_float4, first_value(id) over w, last_value(id) over w
+from numerics
+window w as (order by f_float4 range between
+             'inf' preceding and 'inf' following);
+ id | f_float4  | first_value | last_value 
+----+-----------+-------------+------------
+  0 | -Infinity |           0 |          8
+  1 |        -3 |           0 |          8
+  2 |        -1 |           0 |          8
+  3 |         0 |           0 |          8
+  4 |       1.1 |           0 |          8
+  5 |      1.12 |           0 |          8
+  6 |         2 |           0 |          8
+  7 |       100 |           0 |          8
+  8 |  Infinity |           0 |          8
+  9 |       NaN |           9 |          9
+(10 rows)
+
+select id, f_float4, first_value(id) over w, last_value(id) over w
+from numerics
+window w as (order by f_float4 range between
+             1.1 preceding and 'NaN' following);  -- error, NaN disallowed
+ERROR:  invalid preceding or following size in window function
+select id, f_float8, first_value(id) over w, last_value(id) over w
+from numerics
+window w as (order by f_float8 range between
+             1 preceding and 1 following);
+ id | f_float8  | first_value | last_value 
+----+-----------+-------------+------------
+  0 | -Infinity |           0 |          0
+  1 |        -3 |           1 |          1
+  2 |        -1 |           2 |          3
+  3 |         0 |           2 |          3
+  4 |       1.1 |           4 |          6
+  5 |      1.12 |           4 |          6
+  6 |         2 |           4 |          6
+  7 |       100 |           7 |          7
+  8 |  Infinity |           8 |          8
+  9 |       NaN |           9 |          9
+(10 rows)
+
+select id, f_float8, first_value(id) over w, last_value(id) over w
+from numerics
+window w as (order by f_float8 range between
+             1 preceding and 1.1::float8 following);
+ id | f_float8  | first_value | last_value 
+----+-----------+-------------+------------
+  0 | -Infinity |           0 |          0
+  1 |        -3 |           1 |          1
+  2 |        -1 |           2 |          3
+  3 |         0 |           2 |          4
+  4 |       1.1 |           4 |          6
+  5 |      1.12 |           4 |          6
+  6 |         2 |           4 |          6
+  7 |       100 |           7 |          7
+  8 |  Infinity |           8 |          8
+  9 |       NaN |           9 |          9
+(10 rows)
+
+select id, f_float8, first_value(id) over w, last_value(id) over w
+from numerics
+window w as (order by f_float8 range between
+             'inf' preceding and 'inf' following);
+ id | f_float8  | first_value | last_value 
+----+-----------+-------------+------------
+  0 | -Infinity |           0 |          8
+  1 |        -3 |           0 |          8
+  2 |        -1 |           0 |          8
+  3 |         0 |           0 |          8
+  4 |       1.1 |           0 |          8
+  5 |      1.12 |           0 |          8
+  6 |         2 |           0 |          8
+  7 |       100 |           0 |          8
+  8 |  Infinity |           0 |          8
+  9 |       NaN |           9 |          9
+(10 rows)
+
+select id, f_float8, first_value(id) over w, last_value(id) over w
+from numerics
+window w as (order by f_float8 range between
+             1.1 preceding and 'NaN' following);  -- error, NaN disallowed
+ERROR:  invalid preceding or following size in window function
+select id, f_numeric, first_value(id) over w, last_value(id) over w
+from numerics
+window w as (order by f_numeric range between
+             1 preceding and 1 following);
+ id | f_numeric | first_value | last_value 
+----+-----------+-------------+------------
+  0 |     -1000 |           0 |          0
+  1 |        -3 |           1 |          1
+  2 |        -1 |           2 |          3
+  3 |         0 |           2 |          3
+  4 |       1.1 |           4 |          6
+  5 |      1.12 |           4 |          6
+  6 |         2 |           4 |          6
+  7 |       100 |           7 |          7
+  8 |      1000 |           8 |          8
+  9 |       NaN |           9 |          9
+(10 rows)
+
+select id, f_numeric, first_value(id) over w, last_value(id) over w
+from numerics
+window w as (order by f_numeric range between
+             1 preceding and 1.1::numeric following);
+ id | f_numeric | first_value | last_value 
+----+-----------+-------------+------------
+  0 |     -1000 |           0 |          0
+  1 |        -3 |           1 |          1
+  2 |        -1 |           2 |          3
+  3 |         0 |           2 |          4
+  4 |       1.1 |           4 |          6
+  5 |      1.12 |           4 |          6
+  6 |         2 |           4 |          6
+  7 |       100 |           7 |          7
+  8 |      1000 |           8 |          8
+  9 |       NaN |           9 |          9
+(10 rows)
+
+select id, f_numeric, first_value(id) over w, last_value(id) over w
+from numerics
+window w as (order by f_numeric range between
+             1 preceding and 1.1::float8 following);  -- currently unsupported
+ERROR:  RANGE with offset PRECEDING/FOLLOWING is not supported for column type numeric and offset type double precision
+LINE 4:              1 preceding and 1.1::float8 following);
+                                     ^
+HINT:  Cast the offset value to an appropriate type.
+select id, f_numeric, first_value(id) over w, last_value(id) over w
+from numerics
+window w as (order by f_numeric range between
+             1.1 preceding and 'NaN' following);  -- error, NaN disallowed
+ERROR:  invalid preceding or following size in window function
+-- Test in_range for other datetime datatypes
+create temp table datetimes(
+    id int,
+    f_time time,
+    f_timetz timetz,
+    f_interval interval,
+    f_timestamptz timestamptz,
+    f_timestamp timestamp
+);
+insert into datetimes values
+(1, '11:00', '11:00 BST', '1 year', '2000-10-19 10:23:54+01', '2000-10-19 10:23:54'),
+(2, '12:00', '12:00 BST', '2 years', '2001-10-19 10:23:54+01', '2001-10-19 10:23:54'),
+(3, '13:00', '13:00 BST', '3 years', '2001-10-19 10:23:54+01', '2001-10-19 10:23:54'),
+(4, '14:00', '14:00 BST', '4 years', '2002-10-19 10:23:54+01', '2002-10-19 10:23:54'),
+(5, '15:00', '15:00 BST', '5 years', '2003-10-19 10:23:54+01', '2003-10-19 10:23:54'),
+(6, '15:00', '15:00 BST', '5 years', '2004-10-19 10:23:54+01', '2004-10-19 10:23:54'),
+(7, '17:00', '17:00 BST', '7 years', '2005-10-19 10:23:54+01', '2005-10-19 10:23:54'),
+(8, '18:00', '18:00 BST', '8 years', '2006-10-19 10:23:54+01', '2006-10-19 10:23:54'),
+(9, '19:00', '19:00 BST', '9 years', '2007-10-19 10:23:54+01', '2007-10-19 10:23:54'),
+(10, '20:00', '20:00 BST', '10 years', '2008-10-19 10:23:54+01', '2008-10-19 10:23:54');
+select id, f_time, first_value(id) over w, last_value(id) over w
+from datetimes
+window w as (order by f_time range between
+             '70 min'::interval preceding and '2 hours'::interval following);
+ id |  f_time  | first_value | last_value 
+----+----------+-------------+------------
+  1 | 11:00:00 |           1 |          3
+  2 | 12:00:00 |           1 |          4
+  3 | 13:00:00 |           2 |          6
+  4 | 14:00:00 |           3 |          6
+  5 | 15:00:00 |           4 |          7
+  6 | 15:00:00 |           4 |          7
+  7 | 17:00:00 |           7 |          9
+  8 | 18:00:00 |           7 |         10
+  9 | 19:00:00 |           8 |         10
+ 10 | 20:00:00 |           9 |         10
+(10 rows)
+
+select id, f_time, first_value(id) over w, last_value(id) over w
+from datetimes
+window w as (order by f_time desc range between
+             '70 min' preceding and '2 hours' following);
+ id |  f_time  | first_value | last_value 
+----+----------+-------------+------------
+ 10 | 20:00:00 |          10 |          8
+  9 | 19:00:00 |          10 |          7
+  8 | 18:00:00 |           9 |          7
+  7 | 17:00:00 |           8 |          6
+  5 | 15:00:00 |           5 |          3
+  6 | 15:00:00 |           5 |          3
+  4 | 14:00:00 |           5 |          2
+  3 | 13:00:00 |           4 |          1
+  2 | 12:00:00 |           3 |          1
+  1 | 11:00:00 |           2 |          1
+(10 rows)
+
+select id, f_timetz, first_value(id) over w, last_value(id) over w
+from datetimes
+window w as (order by f_timetz range between
+             '70 min'::interval preceding and '2 hours'::interval following);
+ id |  f_timetz   | first_value | last_value 
+----+-------------+-------------+------------
+  1 | 11:00:00+01 |           1 |          3
+  2 | 12:00:00+01 |           1 |          4
+  3 | 13:00:00+01 |           2 |          6
+  4 | 14:00:00+01 |           3 |          6
+  5 | 15:00:00+01 |           4 |          7
+  6 | 15:00:00+01 |           4 |          7
+  7 | 17:00:00+01 |           7 |          9
+  8 | 18:00:00+01 |           7 |         10
+  9 | 19:00:00+01 |           8 |         10
+ 10 | 20:00:00+01 |           9 |         10
+(10 rows)
+
+select id, f_timetz, first_value(id) over w, last_value(id) over w
+from datetimes
+window w as (order by f_timetz desc range between
+             '70 min' preceding and '2 hours' following);
+ id |  f_timetz   | first_value | last_value 
+----+-------------+-------------+------------
+ 10 | 20:00:00+01 |          10 |          8
+  9 | 19:00:00+01 |          10 |          7
+  8 | 18:00:00+01 |           9 |          7
+  7 | 17:00:00+01 |           8 |          6
+  6 | 15:00:00+01 |           5 |          3
+  5 | 15:00:00+01 |           5 |          3
+  4 | 14:00:00+01 |           5 |          2
+  3 | 13:00:00+01 |           4 |          1
+  2 | 12:00:00+01 |           3 |          1
+  1 | 11:00:00+01 |           2 |          1
+(10 rows)
+
+select id, f_interval, first_value(id) over w, last_value(id) over w
+from datetimes
+window w as (order by f_interval range between
+             '1 year'::interval preceding and '1 year'::interval following);
+ id | f_interval | first_value | last_value 
+----+------------+-------------+------------
+  1 | @ 1 year   |           1 |          2
+  2 | @ 2 years  |           1 |          3
+  3 | @ 3 years  |           2 |          4
+  4 | @ 4 years  |           3 |          6
+  5 | @ 5 years  |           4 |          6
+  6 | @ 5 years  |           4 |          6
+  7 | @ 7 years  |           7 |          8
+  8 | @ 8 years  |           7 |          9
+  9 | @ 9 years  |           8 |         10
+ 10 | @ 10 years |           9 |         10
+(10 rows)
+
+select id, f_interval, first_value(id) over w, last_value(id) over w
+from datetimes
+window w as (order by f_interval desc range between
+             '1 year' preceding and '1 year' following);
+ id | f_interval | first_value | last_value 
+----+------------+-------------+------------
+ 10 | @ 10 years |          10 |          9
+  9 | @ 9 years  |          10 |          8
+  8 | @ 8 years  |           9 |          7
+  7 | @ 7 years  |           8 |          7
+  6 | @ 5 years  |           5 |          4
+  5 | @ 5 years  |           5 |          4
+  4 | @ 4 years  |           5 |          3
+  3 | @ 3 years  |           4 |          2
+  2 | @ 2 years  |           3 |          1
+  1 | @ 1 year   |           2 |          1
+(10 rows)
+
+select id, f_timestamptz, first_value(id) over w, last_value(id) over w
+from datetimes
+window w as (order by f_timestamptz range between
+             '1 year'::interval preceding and '1 year'::interval following);
+ id |        f_timestamptz         | first_value | last_value 
+----+------------------------------+-------------+------------
+  1 | Thu Oct 19 02:23:54 2000 PDT |           1 |          3
+  2 | Fri Oct 19 02:23:54 2001 PDT |           1 |          4
+  3 | Fri Oct 19 02:23:54 2001 PDT |           1 |          4
+  4 | Sat Oct 19 02:23:54 2002 PDT |           2 |          5
+  5 | Sun Oct 19 02:23:54 2003 PDT |           4 |          6
+  6 | Tue Oct 19 02:23:54 2004 PDT |           5 |          7
+  7 | Wed Oct 19 02:23:54 2005 PDT |           6 |          8
+  8 | Thu Oct 19 02:23:54 2006 PDT |           7 |          9
+  9 | Fri Oct 19 02:23:54 2007 PDT |           8 |         10
+ 10 | Sun Oct 19 02:23:54 2008 PDT |           9 |         10
+(10 rows)
+
+select id, f_timestamptz, first_value(id) over w, last_value(id) over w
+from datetimes
+window w as (order by f_timestamptz desc range between
+             '1 year' preceding and '1 year' following);
+ id |        f_timestamptz         | first_value | last_value 
+----+------------------------------+-------------+------------
+ 10 | Sun Oct 19 02:23:54 2008 PDT |          10 |          9
+  9 | Fri Oct 19 02:23:54 2007 PDT |          10 |          8
+  8 | Thu Oct 19 02:23:54 2006 PDT |           9 |          7
+  7 | Wed Oct 19 02:23:54 2005 PDT |           8 |          6
+  6 | Tue Oct 19 02:23:54 2004 PDT |           7 |          5
+  5 | Sun Oct 19 02:23:54 2003 PDT |           6 |          4
+  4 | Sat Oct 19 02:23:54 2002 PDT |           5 |          3
+  3 | Fri Oct 19 02:23:54 2001 PDT |           4 |          1
+  2 | Fri Oct 19 02:23:54 2001 PDT |           4 |          1
+  1 | Thu Oct 19 02:23:54 2000 PDT |           2 |          1
+(10 rows)
+
+select id, f_timestamp, first_value(id) over w, last_value(id) over w
+from datetimes
+window w as (order by f_timestamp range between
+             '1 year'::interval preceding and '1 year'::interval following);
+ id |       f_timestamp        | first_value | last_value 
+----+--------------------------+-------------+------------
+  1 | Thu Oct 19 10:23:54 2000 |           1 |          3
+  2 | Fri Oct 19 10:23:54 2001 |           1 |          4
+  3 | Fri Oct 19 10:23:54 2001 |           1 |          4
+  4 | Sat Oct 19 10:23:54 2002 |           2 |          5
+  5 | Sun Oct 19 10:23:54 2003 |           4 |          6
+  6 | Tue Oct 19 10:23:54 2004 |           5 |          7
+  7 | Wed Oct 19 10:23:54 2005 |           6 |          8
+  8 | Thu Oct 19 10:23:54 2006 |           7 |          9
+  9 | Fri Oct 19 10:23:54 2007 |           8 |         10
+ 10 | Sun Oct 19 10:23:54 2008 |           9 |         10
+(10 rows)
+
+select id, f_timestamp, first_value(id) over w, last_value(id) over w
+from datetimes
+window w as (order by f_timestamp desc range between
+             '1 year' preceding and '1 year' following);
+ id |       f_timestamp        | first_value | last_value 
+----+--------------------------+-------------+------------
+ 10 | Sun Oct 19 10:23:54 2008 |          10 |          9
+  9 | Fri Oct 19 10:23:54 2007 |          10 |          8
+  8 | Thu Oct 19 10:23:54 2006 |           9 |          7
+  7 | Wed Oct 19 10:23:54 2005 |           8 |          6
+  6 | Tue Oct 19 10:23:54 2004 |           7 |          5
+  5 | Sun Oct 19 10:23:54 2003 |           6 |          4
+  4 | Sat Oct 19 10:23:54 2002 |           5 |          3
+  3 | Fri Oct 19 10:23:54 2001 |           4 |          1
+  2 | Fri Oct 19 10:23:54 2001 |           4 |          1
+  1 | Thu Oct 19 10:23:54 2000 |           2 |          1
+(10 rows)
+
+-- RANGE offset PRECEDING/FOLLOWING error cases
+select sum(salary) over (order by enroll_date, salary range between '1 year'::interval preceding and '2 years'::interval following
+	exclude ties), salary, enroll_date from empsalary;
+ERROR:  RANGE with offset PRECEDING/FOLLOWING requires exactly one ORDER BY column
+LINE 1: select sum(salary) over (order by enroll_date, salary range ...
+                                ^
+select sum(salary) over (range between '1 year'::interval preceding and '2 years'::interval following
+	exclude ties), salary, enroll_date from empsalary;
+ERROR:  RANGE with offset PRECEDING/FOLLOWING requires exactly one ORDER BY column
+LINE 1: select sum(salary) over (range between '1 year'::interval pr...
+                                ^
+select sum(salary) over (order by depname range between '1 year'::interval preceding and '2 years'::interval following
+	exclude ties), salary, enroll_date from empsalary;
+ERROR:  RANGE with offset PRECEDING/FOLLOWING is not supported for column type text
+LINE 1: ... sum(salary) over (order by depname range between '1 year'::...
+                                                             ^
+select max(enroll_date) over (order by enroll_date range between 1 preceding and 2 following
+	exclude ties), salary, enroll_date from empsalary;
+ERROR:  RANGE with offset PRECEDING/FOLLOWING is not supported for column type date and offset type integer
+LINE 1: ...ll_date) over (order by enroll_date range between 1 precedin...
+                                                             ^
+HINT:  Cast the offset value to an appropriate type.
+select max(enroll_date) over (order by salary range between -1 preceding and 2 following
+	exclude ties), salary, enroll_date from empsalary;
+ERROR:  invalid preceding or following size in window function
+select max(enroll_date) over (order by salary range between 1 preceding and -2 following
+	exclude ties), salary, enroll_date from empsalary;
+ERROR:  invalid preceding or following size in window function
+select max(enroll_date) over (order by salary range between '1 year'::interval preceding and '2 years'::interval following
+	exclude ties), salary, enroll_date from empsalary;
+ERROR:  RANGE with offset PRECEDING/FOLLOWING is not supported for column type integer and offset type interval
+LINE 1: ...(enroll_date) over (order by salary range between '1 year'::...
+                                                             ^
+HINT:  Cast the offset value to an appropriate type.
+select max(enroll_date) over (order by enroll_date range between '1 year'::interval preceding and '-2 years'::interval following
+	exclude ties), salary, enroll_date from empsalary;
+ERROR:  invalid preceding or following size in window function
+-- GROUPS tests
+SELECT sum(unique1) over (order by four groups between unbounded preceding and current row),
+	unique1, four
+FROM tenk1 WHERE unique1 < 10;
+ sum | unique1 | four 
+-----+---------+------
+  12 |       0 |    0
+  12 |       8 |    0
+  12 |       4 |    0
+  27 |       5 |    1
+  27 |       9 |    1
+  27 |       1 |    1
+  35 |       6 |    2
+  35 |       2 |    2
+  45 |       3 |    3
+  45 |       7 |    3
+(10 rows)
+
+SELECT sum(unique1) over (order by four groups between unbounded preceding and unbounded following),
+	unique1, four
+FROM tenk1 WHERE unique1 < 10;
+ sum | unique1 | four 
+-----+---------+------
+  45 |       0 |    0
+  45 |       8 |    0
+  45 |       4 |    0
+  45 |       5 |    1
+  45 |       9 |    1
+  45 |       1 |    1
+  45 |       6 |    2
+  45 |       2 |    2
+  45 |       3 |    3
+  45 |       7 |    3
+(10 rows)
+
+SELECT sum(unique1) over (order by four groups between current row and unbounded following),
+	unique1, four
+FROM tenk1 WHERE unique1 < 10;
+ sum | unique1 | four 
+-----+---------+------
+  45 |       0 |    0
+  45 |       8 |    0
+  45 |       4 |    0
+  33 |       5 |    1
+  33 |       9 |    1
+  33 |       1 |    1
+  18 |       6 |    2
+  18 |       2 |    2
+  10 |       3 |    3
+  10 |       7 |    3
+(10 rows)
+
+SELECT sum(unique1) over (order by four groups between 1 preceding and unbounded following),
+	unique1, four
+FROM tenk1 WHERE unique1 < 10;
+ sum | unique1 | four 
+-----+---------+------
+  45 |       0 |    0
+  45 |       8 |    0
+  45 |       4 |    0
+  45 |       5 |    1
+  45 |       9 |    1
+  45 |       1 |    1
+  33 |       6 |    2
+  33 |       2 |    2
+  18 |       3 |    3
+  18 |       7 |    3
+(10 rows)
+
+SELECT sum(unique1) over (order by four groups between 1 following and unbounded following),
+	unique1, four
+FROM tenk1 WHERE unique1 < 10;
+ sum | unique1 | four 
+-----+---------+------
+  33 |       0 |    0
+  33 |       8 |    0
+  33 |       4 |    0
+  18 |       5 |    1
+  18 |       9 |    1
+  18 |       1 |    1
+  10 |       6 |    2
+  10 |       2 |    2
+     |       3 |    3
+     |       7 |    3
+(10 rows)
+
+SELECT sum(unique1) over (order by four groups between unbounded preceding and 2 following),
+	unique1, four
+FROM tenk1 WHERE unique1 < 10;
+ sum | unique1 | four 
+-----+---------+------
+  35 |       0 |    0
+  35 |       8 |    0
+  35 |       4 |    0
+  45 |       5 |    1
+  45 |       9 |    1
+  45 |       1 |    1
+  45 |       6 |    2
+  45 |       2 |    2
+  45 |       3 |    3
+  45 |       7 |    3
+(10 rows)
+
+SELECT sum(unique1) over (order by four groups between 2 preceding and 1 preceding),
+	unique1, four
+FROM tenk1 WHERE unique1 < 10;
+ sum | unique1 | four 
+-----+---------+------
+     |       0 |    0
+     |       8 |    0
+     |       4 |    0
+  12 |       5 |    1
+  12 |       9 |    1
+  12 |       1 |    1
+  27 |       6 |    2
+  27 |       2 |    2
+  23 |       3 |    3
+  23 |       7 |    3
+(10 rows)
+
+SELECT sum(unique1) over (order by four groups between 2 preceding and 1 following),
+	unique1, four
+FROM tenk1 WHERE unique1 < 10;
+ sum | unique1 | four 
+-----+---------+------
+  27 |       0 |    0
+  27 |       8 |    0
+  27 |       4 |    0
+  35 |       5 |    1
+  35 |       9 |    1
+  35 |       1 |    1
+  45 |       6 |    2
+  45 |       2 |    2
+  33 |       3 |    3
+  33 |       7 |    3
+(10 rows)
+
+SELECT sum(unique1) over (order by four groups between 0 preceding and 0 following),
+	unique1, four
+FROM tenk1 WHERE unique1 < 10;
+ sum | unique1 | four 
+-----+---------+------
+  12 |       0 |    0
+  12 |       8 |    0
+  12 |       4 |    0
+  15 |       5 |    1
+  15 |       9 |    1
+  15 |       1 |    1
+   8 |       6 |    2
+   8 |       2 |    2
+  10 |       3 |    3
+  10 |       7 |    3
+(10 rows)
+
+SELECT sum(unique1) over (order by four groups between 2 preceding and 1 following
+	exclude current row), unique1, four
+FROM tenk1 WHERE unique1 < 10;
+ sum | unique1 | four 
+-----+---------+------
+  27 |       0 |    0
+  19 |       8 |    0
+  23 |       4 |    0
+  30 |       5 |    1
+  26 |       9 |    1
+  34 |       1 |    1
+  39 |       6 |    2
+  43 |       2 |    2
+  30 |       3 |    3
+  26 |       7 |    3
+(10 rows)
+
+SELECT sum(unique1) over (order by four groups between 2 preceding and 1 following
+	exclude group), unique1, four
+FROM tenk1 WHERE unique1 < 10;
+ sum | unique1 | four 
+-----+---------+------
+  15 |       0 |    0
+  15 |       8 |    0
+  15 |       4 |    0
+  20 |       5 |    1
+  20 |       9 |    1
+  20 |       1 |    1
+  37 |       6 |    2
+  37 |       2 |    2
+  23 |       3 |    3
+  23 |       7 |    3
+(10 rows)
+
+SELECT sum(unique1) over (order by four groups between 2 preceding and 1 following
+	exclude ties), unique1, four
+FROM tenk1 WHERE unique1 < 10;
+ sum | unique1 | four 
+-----+---------+------
+  15 |       0 |    0
+  23 |       8 |    0
+  19 |       4 |    0
+  25 |       5 |    1
+  29 |       9 |    1
+  21 |       1 |    1
+  43 |       6 |    2
+  39 |       2 |    2
+  26 |       3 |    3
+  30 |       7 |    3
+(10 rows)
+
+SELECT sum(unique1) over (partition by ten
+	order by four groups between 0 preceding and 0 following),unique1, four, ten
+FROM tenk1 WHERE unique1 < 10;
+ sum | unique1 | four | ten 
+-----+---------+------+-----
+   0 |       0 |    0 |   0
+   1 |       1 |    1 |   1
+   2 |       2 |    2 |   2
+   3 |       3 |    3 |   3
+   4 |       4 |    0 |   4
+   5 |       5 |    1 |   5
+   6 |       6 |    2 |   6
+   7 |       7 |    3 |   7
+   8 |       8 |    0 |   8
+   9 |       9 |    1 |   9
+(10 rows)
+
+SELECT sum(unique1) over (partition by ten
+	order by four groups between 0 preceding and 0 following exclude current row), unique1, four, ten
+FROM tenk1 WHERE unique1 < 10;
+ sum | unique1 | four | ten 
+-----+---------+------+-----
+     |       0 |    0 |   0
+     |       1 |    1 |   1
+     |       2 |    2 |   2
+     |       3 |    3 |   3
+     |       4 |    0 |   4
+     |       5 |    1 |   5
+     |       6 |    2 |   6
+     |       7 |    3 |   7
+     |       8 |    0 |   8
+     |       9 |    1 |   9
+(10 rows)
+
+SELECT sum(unique1) over (partition by ten
+	order by four groups between 0 preceding and 0 following exclude group), unique1, four, ten
+FROM tenk1 WHERE unique1 < 10;
+ sum | unique1 | four | ten 
+-----+---------+------+-----
+     |       0 |    0 |   0
+     |       1 |    1 |   1
+     |       2 |    2 |   2
+     |       3 |    3 |   3
+     |       4 |    0 |   4
+     |       5 |    1 |   5
+     |       6 |    2 |   6
+     |       7 |    3 |   7
+     |       8 |    0 |   8
+     |       9 |    1 |   9
+(10 rows)
+
+SELECT sum(unique1) over (partition by ten
+	order by four groups between 0 preceding and 0 following exclude ties), unique1, four, ten
+FROM tenk1 WHERE unique1 < 10;
+ sum | unique1 | four | ten 
+-----+---------+------+-----
+   0 |       0 |    0 |   0
+   1 |       1 |    1 |   1
+   2 |       2 |    2 |   2
+   3 |       3 |    3 |   3
+   4 |       4 |    0 |   4
+   5 |       5 |    1 |   5
+   6 |       6 |    2 |   6
+   7 |       7 |    3 |   7
+   8 |       8 |    0 |   8
+   9 |       9 |    1 |   9
+(10 rows)
+
+select first_value(salary) over(order by enroll_date groups between 1 preceding and 1 following),
+	lead(salary) over(order by enroll_date groups between 1 preceding and 1 following),
+	nth_value(salary, 1) over(order by enroll_date groups between 1 preceding and 1 following),
+	salary, enroll_date from empsalary;
+ first_value | lead | nth_value | salary | enroll_date 
+-------------+------+-----------+--------+-------------
+        5000 | 6000 |      5000 |   5000 | 10-01-2006
+        5000 | 3900 |      5000 |   6000 | 10-01-2006
+        5000 | 4800 |      5000 |   3900 | 12-23-2006
+        3900 | 5200 |      3900 |   4800 | 08-01-2007
+        3900 | 4800 |      3900 |   5200 | 08-01-2007
+        4800 | 5200 |      4800 |   4800 | 08-08-2007
+        4800 | 3500 |      4800 |   5200 | 08-15-2007
+        5200 | 4500 |      5200 |   3500 | 12-10-2007
+        3500 | 4200 |      3500 |   4500 | 01-01-2008
+        3500 |      |      3500 |   4200 | 01-01-2008
+(10 rows)
+
+select last_value(salary) over(order by enroll_date groups between 1 preceding and 1 following),
+	lag(salary) over(order by enroll_date groups between 1 preceding and 1 following),
+	salary, enroll_date from empsalary;
+ last_value | lag  | salary | enroll_date 
+------------+------+--------+-------------
+       3900 |      |   5000 | 10-01-2006
+       3900 | 5000 |   6000 | 10-01-2006
+       5200 | 6000 |   3900 | 12-23-2006
+       4800 | 3900 |   4800 | 08-01-2007
+       4800 | 4800 |   5200 | 08-01-2007
+       5200 | 5200 |   4800 | 08-08-2007
+       3500 | 4800 |   5200 | 08-15-2007
+       4200 | 5200 |   3500 | 12-10-2007
+       4200 | 3500 |   4500 | 01-01-2008
+       4200 | 4500 |   4200 | 01-01-2008
+(10 rows)
+
+select first_value(salary) over(order by enroll_date groups between 1 following and 3 following
+	exclude current row),
+	lead(salary) over(order by enroll_date groups between 1 following and 3 following exclude ties),
+	nth_value(salary, 1) over(order by enroll_date groups between 1 following and 3 following
+	exclude ties),
+	salary, enroll_date from empsalary;
+ first_value | lead | nth_value | salary | enroll_date 
+-------------+------+-----------+--------+-------------
+        3900 | 6000 |      3900 |   5000 | 10-01-2006
+        3900 | 3900 |      3900 |   6000 | 10-01-2006
+        4800 | 4800 |      4800 |   3900 | 12-23-2006
+        4800 | 5200 |      4800 |   4800 | 08-01-2007
+        4800 | 4800 |      4800 |   5200 | 08-01-2007
+        5200 | 5200 |      5200 |   4800 | 08-08-2007
+        3500 | 3500 |      3500 |   5200 | 08-15-2007
+        4500 | 4500 |      4500 |   3500 | 12-10-2007
+             | 4200 |           |   4500 | 01-01-2008
+             |      |           |   4200 | 01-01-2008
+(10 rows)
+
+select last_value(salary) over(order by enroll_date groups between 1 following and 3 following
+	exclude group),
+	lag(salary) over(order by enroll_date groups between 1 following and 3 following exclude group),
+	salary, enroll_date from empsalary;
+ last_value | lag  | salary | enroll_date 
+------------+------+--------+-------------
+       4800 |      |   5000 | 10-01-2006
+       4800 | 5000 |   6000 | 10-01-2006
+       5200 | 6000 |   3900 | 12-23-2006
+       3500 | 3900 |   4800 | 08-01-2007
+       3500 | 4800 |   5200 | 08-01-2007
+       4200 | 5200 |   4800 | 08-08-2007
+       4200 | 4800 |   5200 | 08-15-2007
+       4200 | 5200 |   3500 | 12-10-2007
+            | 3500 |   4500 | 01-01-2008
+            | 4500 |   4200 | 01-01-2008
+(10 rows)
+
+-- Show differences in offset interpretation between ROWS, RANGE, and GROUPS
+WITH cte (x) AS (
+        SELECT * FROM generate_series(1, 35, 2)
+)
+SELECT x, (sum(x) over w)
+FROM cte
+WINDOW w AS (ORDER BY x rows between 1 preceding and 1 following);
+ x  | sum 
+----+-----
+  1 |   4
+  3 |   9
+  5 |  15
+  7 |  21
+  9 |  27
+ 11 |  33
+ 13 |  39
+ 15 |  45
+ 17 |  51
+ 19 |  57
+ 21 |  63
+ 23 |  69
+ 25 |  75
+ 27 |  81
+ 29 |  87
+ 31 |  93
+ 33 |  99
+ 35 |  68
+(18 rows)
+
+WITH cte (x) AS (
+        SELECT * FROM generate_series(1, 35, 2)
+)
+SELECT x, (sum(x) over w)
+FROM cte
+WINDOW w AS (ORDER BY x range between 1 preceding and 1 following);
+ x  | sum 
+----+-----
+  1 |   1
+  3 |   3
+  5 |   5
+  7 |   7
+  9 |   9
+ 11 |  11
+ 13 |  13
+ 15 |  15
+ 17 |  17
+ 19 |  19
+ 21 |  21
+ 23 |  23
+ 25 |  25
+ 27 |  27
+ 29 |  29
+ 31 |  31
+ 33 |  33
+ 35 |  35
+(18 rows)
+
+WITH cte (x) AS (
+        SELECT * FROM generate_series(1, 35, 2)
+)
+SELECT x, (sum(x) over w)
+FROM cte
+WINDOW w AS (ORDER BY x groups between 1 preceding and 1 following);
+ x  | sum 
+----+-----
+  1 |   4
+  3 |   9
+  5 |  15
+  7 |  21
+  9 |  27
+ 11 |  33
+ 13 |  39
+ 15 |  45
+ 17 |  51
+ 19 |  57
+ 21 |  63
+ 23 |  69
+ 25 |  75
+ 27 |  81
+ 29 |  87
+ 31 |  93
+ 33 |  99
+ 35 |  68
+(18 rows)
+
+WITH cte (x) AS (
+        select 1 union all select 1 union all select 1 union all
+        SELECT * FROM generate_series(5, 49, 2)
+)
+SELECT x, (sum(x) over w)
+FROM cte
+WINDOW w AS (ORDER BY x rows between 1 preceding and 1 following);
+ x  | sum 
+----+-----
+  1 |   2
+  1 |   3
+  1 |   7
+  5 |  13
+  7 |  21
+  9 |  27
+ 11 |  33
+ 13 |  39
+ 15 |  45
+ 17 |  51
+ 19 |  57
+ 21 |  63
+ 23 |  69
+ 25 |  75
+ 27 |  81
+ 29 |  87
+ 31 |  93
+ 33 |  99
+ 35 | 105
+ 37 | 111
+ 39 | 117
+ 41 | 123
+ 43 | 129
+ 45 | 135
+ 47 | 141
+ 49 |  96
+(26 rows)
+
+WITH cte (x) AS (
+        select 1 union all select 1 union all select 1 union all
+        SELECT * FROM generate_series(5, 49, 2)
+)
+SELECT x, (sum(x) over w)
+FROM cte
+WINDOW w AS (ORDER BY x range between 1 preceding and 1 following);
+ x  | sum 
+----+-----
+  1 |   3
+  1 |   3
+  1 |   3
+  5 |   5
+  7 |   7
+  9 |   9
+ 11 |  11
+ 13 |  13
+ 15 |  15
+ 17 |  17
+ 19 |  19
+ 21 |  21
+ 23 |  23
+ 25 |  25
+ 27 |  27
+ 29 |  29
+ 31 |  31
+ 33 |  33
+ 35 |  35
+ 37 |  37
+ 39 |  39
+ 41 |  41
+ 43 |  43
+ 45 |  45
+ 47 |  47
+ 49 |  49
+(26 rows)
+
+WITH cte (x) AS (
+        select 1 union all select 1 union all select 1 union all
+        SELECT * FROM generate_series(5, 49, 2)
+)
+SELECT x, (sum(x) over w)
+FROM cte
+WINDOW w AS (ORDER BY x groups between 1 preceding and 1 following);
+ x  | sum 
+----+-----
+  1 |   8
+  1 |   8
+  1 |   8
+  5 |  15
+  7 |  21
+  9 |  27
+ 11 |  33
+ 13 |  39
+ 15 |  45
+ 17 |  51
+ 19 |  57
+ 21 |  63
+ 23 |  69
+ 25 |  75
+ 27 |  81
+ 29 |  87
+ 31 |  93
+ 33 |  99
+ 35 | 105
+ 37 | 111
+ 39 | 117
+ 41 | 123
+ 43 | 129
+ 45 | 135
+ 47 | 141
+ 49 |  96
+(26 rows)
+
+-- with UNION
+SELECT count(*) OVER (PARTITION BY four) FROM (SELECT * FROM tenk1 UNION ALL SELECT * FROM tenk2)s LIMIT 0;
+ count 
+-------
+(0 rows)
+
+-- check some degenerate cases
+create temp table t1 (f1 int, f2 int8);
+insert into t1 values (1,1),(1,2),(2,2);
+select f1, sum(f1) over (partition by f1
+                         range between 1 preceding and 1 following)
+from t1 where f1 = f2;  -- error, must have order by
+ERROR:  RANGE with offset PRECEDING/FOLLOWING requires exactly one ORDER BY column
+LINE 1: select f1, sum(f1) over (partition by f1
+                                ^
+explain (costs off)
+select f1, sum(f1) over (partition by f1 order by f2
+                         range between 1 preceding and 1 following)
+from t1 where f1 = f2;
+                QUERY PLAN                
+------------------------------------------
+ Gather Motion 3:1  (slice1; segments: 3)
+   ->  WindowAgg
+         Partition By: f1
+         Order By: f2
+         ->  Sort
+               Sort Key: f1
+               ->  Seq Scan on t1
+                     Filter: (f1 = f2)
+ Optimizer: Postgres query optimizer
+(9 rows)
+
+select f1, sum(f1) over (partition by f1 order by f2
+                         range between 1 preceding and 1 following)
+from t1 where f1 = f2;
+ f1 | sum 
+----+-----
+  1 |   1
+  2 |   2
+(2 rows)
+
+select f1, sum(f1) over (partition by f1, f1 order by f2
+                         range between 2 preceding and 1 preceding)
+from t1 where f1 = f2;
+ f1 | sum 
+----+-----
+  1 |    
+  2 |    
+(2 rows)
+
+select f1, sum(f1) over (partition by f1, f2 order by f2
+                         range between 1 following and 2 following)
+from t1 where f1 = f2;
+ f1 | sum 
+----+-----
+  1 |    
+  2 |    
+(2 rows)
+
+select f1, sum(f1) over (partition by f1
+                         groups between 1 preceding and 1 following)
+from t1 where f1 = f2;  -- error, must have order by
+ERROR:  GROUPS mode requires an ORDER BY clause
+LINE 1: select f1, sum(f1) over (partition by f1
+                                ^
+explain (costs off)
+select f1, sum(f1) over (partition by f1 order by f2
+                         groups between 1 preceding and 1 following)
+from t1 where f1 = f2;
+                QUERY PLAN                
+------------------------------------------
+ Gather Motion 3:1  (slice1; segments: 3)
+   ->  WindowAgg
+         Partition By: f1
+         Order By: f2
+         ->  Sort
+               Sort Key: f1
+               ->  Seq Scan on t1
+                     Filter: (f1 = f2)
+ Optimizer: Postgres query optimizer
+(9 rows)
+
+select f1, sum(f1) over (partition by f1 order by f2
+                         groups between 1 preceding and 1 following)
+from t1 where f1 = f2;
+ f1 | sum 
+----+-----
+  1 |   1
+  2 |   2
+(2 rows)
+
+select f1, sum(f1) over (partition by f1, f1 order by f2
+                         groups between 2 preceding and 1 preceding)
+from t1 where f1 = f2;
+ f1 | sum 
+----+-----
+  1 |    
+  2 |    
+(2 rows)
+
+select f1, sum(f1) over (partition by f1, f2 order by f2
+                         groups between 1 following and 2 following)
+from t1 where f1 = f2;
+ f1 | sum 
+----+-----
+  1 |    
+  2 |    
+(2 rows)
+
+-- ordering by a non-integer constant is allowed
+SELECT rank() OVER (ORDER BY length('abc'));
+ rank 
+------
+    1
+(1 row)
+
 -- can't order by another window function
 SELECT rank() OVER (ORDER BY rank() OVER (ORDER BY random()));
 ERROR:  window functions are not allowed in window definitions
@@ -1333,56 +3021,10 @@
 FROM empsalary GROUP BY depname;
   sum  | row_number | filtered_sum |  depname  
 -------+------------+--------------+-----------
+ 25100 |          1 |        22600 | develop
+  7400 |          2 |         3500 | personnel
  14600 |          3 |              | sales
-  7400 |          2 |         3500 | personnel
- 25100 |          1 |        22600 | develop
 (3 rows)
-
--- Test Sort node collapsing
-EXPLAIN (COSTS OFF)
-SELECT * FROM
-  (SELECT depname,
-          sum(salary) OVER (PARTITION BY depname order by empno) depsalary,
-          min(salary) OVER (PARTITION BY depname, empno order by enroll_date) depminsalary
-   FROM empsalary) emp
-WHERE depname = 'sales';
-                                 QUERY PLAN                                 
-----------------------------------------------------------------------------
- Subquery Scan on emp
-   ->  Gather Motion 1:1  (slice1; segments: 1)
-         Merge Key: empsalary.empno, empsalary.enroll_date
-         ->  WindowAgg
-               Order By: empsalary.empno
-               ->  WindowAgg
-                     Partition By: empsalary.empno
-                     Order By: empsalary.enroll_date
-                     ->  Sort
-                           Sort Key: empsalary.empno, empsalary.enroll_date
-                           ->  Seq Scan on empsalary
-                                 Filter: ((depname)::text = 'sales'::text)
- Optimizer: Postgres query optimizer
-(13 rows)
-
--- Test Sort node reordering
-EXPLAIN (COSTS OFF)
-SELECT
-  lead(1) OVER (PARTITION BY depname ORDER BY salary, enroll_date),
-  lag(1) OVER (PARTITION BY depname ORDER BY salary,enroll_date,empno)
-FROM empsalary;
-                            QUERY PLAN                             
--------------------------------------------------------------------
- Gather Motion 3:1  (slice1; segments: 3)
-   ->  WindowAgg
-         Partition By: depname
-         Order By: salary, enroll_date
-         ->  WindowAgg
-               Partition By: depname
-               Order By: salary, enroll_date, empno
-               ->  Sort
-                     Sort Key: depname, salary, enroll_date, empno
-                     ->  Seq Scan on empsalary
- Optimizer: Postgres query optimizer
-(11 rows)
 
 -- Test pushdown of quals into a subquery containing window functions
 -- pushdown is safe because all PARTITION BY clauses include depname:
@@ -1393,1844 +3035,22 @@
           min(salary) OVER (PARTITION BY depname || 'A', depname) depminsalary
    FROM empsalary) emp
 WHERE depname = 'sales';
-                                   QUERY PLAN                                   
---------------------------------------------------------------------------------
+                                           QUERY PLAN                                            
+-------------------------------------------------------------------------------------------------
  Subquery Scan on emp
    ->  Gather Motion 1:1  (slice1; segments: 1)
          Merge Key: (((empsalary.depname)::text || 'A'::text))
          ->  WindowAgg
+               Partition By: empsalary.depname
                ->  WindowAgg
-                     Partition By: (((empsalary.depname)::text || 'A'::text))
+                     Partition By: (((empsalary.depname)::text || 'A'::text)), empsalary.depname
                      ->  Sort
                            Sort Key: (((empsalary.depname)::text || 'A'::text))
                            ->  Seq Scan on empsalary
                                  Filter: ((depname)::text = 'sales'::text)
  Optimizer: Postgres query optimizer
-(11 rows)
-
-=======
-CREATE OR REPLACE TEMP VIEW v_window AS
-	SELECT i, sum(i) over (order by i rows between 1 preceding and 1 following
-	exclude group) as sum_rows FROM generate_series(1, 10) i;
-SELECT * FROM v_window;
- i  | sum_rows 
-----+----------
-  1 |        2
-  2 |        4
-  3 |        6
-  4 |        8
-  5 |       10
-  6 |       12
-  7 |       14
-  8 |       16
-  9 |       18
- 10 |        9
-(10 rows)
-
-SELECT pg_get_viewdef('v_window');
-                                           pg_get_viewdef                                            
------------------------------------------------------------------------------------------------------
-  SELECT i.i,                                                                                       +
-     sum(i.i) OVER (ORDER BY i.i ROWS BETWEEN 1 PRECEDING AND 1 FOLLOWING EXCLUDE GROUP) AS sum_rows+
-    FROM generate_series(1, 10) i(i);
-(1 row)
-
-CREATE OR REPLACE TEMP VIEW v_window AS
-	SELECT i, sum(i) over (order by i rows between 1 preceding and 1 following
-	exclude ties) as sum_rows FROM generate_series(1, 10) i;
-SELECT * FROM v_window;
- i  | sum_rows 
-----+----------
-  1 |        3
-  2 |        6
-  3 |        9
-  4 |       12
-  5 |       15
-  6 |       18
-  7 |       21
-  8 |       24
-  9 |       27
- 10 |       19
-(10 rows)
-
-SELECT pg_get_viewdef('v_window');
-                                           pg_get_viewdef                                           
-----------------------------------------------------------------------------------------------------
-  SELECT i.i,                                                                                      +
-     sum(i.i) OVER (ORDER BY i.i ROWS BETWEEN 1 PRECEDING AND 1 FOLLOWING EXCLUDE TIES) AS sum_rows+
-    FROM generate_series(1, 10) i(i);
-(1 row)
-
-CREATE OR REPLACE TEMP VIEW v_window AS
-	SELECT i, sum(i) over (order by i rows between 1 preceding and 1 following
-	exclude no others) as sum_rows FROM generate_series(1, 10) i;
-SELECT * FROM v_window;
- i  | sum_rows 
-----+----------
-  1 |        3
-  2 |        6
-  3 |        9
-  4 |       12
-  5 |       15
-  6 |       18
-  7 |       21
-  8 |       24
-  9 |       27
- 10 |       19
-(10 rows)
-
-SELECT pg_get_viewdef('v_window');
-                                    pg_get_viewdef                                     
----------------------------------------------------------------------------------------
-  SELECT i.i,                                                                         +
-     sum(i.i) OVER (ORDER BY i.i ROWS BETWEEN 1 PRECEDING AND 1 FOLLOWING) AS sum_rows+
-    FROM generate_series(1, 10) i(i);
-(1 row)
-
-CREATE OR REPLACE TEMP VIEW v_window AS
-	SELECT i, sum(i) over (order by i groups between 1 preceding and 1 following) as sum_rows FROM generate_series(1, 10) i;
-SELECT * FROM v_window;
- i  | sum_rows 
-----+----------
-  1 |        3
-  2 |        6
-  3 |        9
-  4 |       12
-  5 |       15
-  6 |       18
-  7 |       21
-  8 |       24
-  9 |       27
- 10 |       19
-(10 rows)
-
-SELECT pg_get_viewdef('v_window');
-                                     pg_get_viewdef                                      
------------------------------------------------------------------------------------------
-  SELECT i.i,                                                                           +
-     sum(i.i) OVER (ORDER BY i.i GROUPS BETWEEN 1 PRECEDING AND 1 FOLLOWING) AS sum_rows+
-    FROM generate_series(1, 10) i(i);
-(1 row)
-
-DROP VIEW v_window;
-CREATE TEMP VIEW v_window AS
-	SELECT i, min(i) over (order by i range between '1 day' preceding and '10 days' following) as min_i
-  FROM generate_series(now(), now()+'100 days'::interval, '1 hour') i;
-SELECT pg_get_viewdef('v_window');
-                                                      pg_get_viewdef                                                       
----------------------------------------------------------------------------------------------------------------------------
-  SELECT i.i,                                                                                                             +
-     min(i.i) OVER (ORDER BY i.i RANGE BETWEEN '@ 1 day'::interval PRECEDING AND '@ 10 days'::interval FOLLOWING) AS min_i+
-    FROM generate_series(now(), (now() + '@ 100 days'::interval), '@ 1 hour'::interval) i(i);
-(1 row)
-
--- RANGE offset PRECEDING/FOLLOWING tests
-SELECT sum(unique1) over (order by four range between 2::int8 preceding and 1::int2 preceding),
-	unique1, four
-FROM tenk1 WHERE unique1 < 10;
- sum | unique1 | four 
------+---------+------
-     |       0 |    0
-     |       8 |    0
-     |       4 |    0
-  12 |       5 |    1
-  12 |       9 |    1
-  12 |       1 |    1
-  27 |       6 |    2
-  27 |       2 |    2
-  23 |       3 |    3
-  23 |       7 |    3
-(10 rows)
-
-SELECT sum(unique1) over (order by four desc range between 2::int8 preceding and 1::int2 preceding),
-	unique1, four
-FROM tenk1 WHERE unique1 < 10;
- sum | unique1 | four 
------+---------+------
-     |       3 |    3
-     |       7 |    3
-  10 |       6 |    2
-  10 |       2 |    2
-  18 |       9 |    1
-  18 |       5 |    1
-  18 |       1 |    1
-  23 |       0 |    0
-  23 |       8 |    0
-  23 |       4 |    0
-(10 rows)
-
-SELECT sum(unique1) over (order by four range between 2::int8 preceding and 1::int2 preceding exclude no others),
-	unique1, four
-FROM tenk1 WHERE unique1 < 10;
- sum | unique1 | four 
------+---------+------
-     |       0 |    0
-     |       8 |    0
-     |       4 |    0
-  12 |       5 |    1
-  12 |       9 |    1
-  12 |       1 |    1
-  27 |       6 |    2
-  27 |       2 |    2
-  23 |       3 |    3
-  23 |       7 |    3
-(10 rows)
-
-SELECT sum(unique1) over (order by four range between 2::int8 preceding and 1::int2 preceding exclude current row),
-	unique1, four
-FROM tenk1 WHERE unique1 < 10;
- sum | unique1 | four 
------+---------+------
-     |       0 |    0
-     |       8 |    0
-     |       4 |    0
-  12 |       5 |    1
-  12 |       9 |    1
-  12 |       1 |    1
-  27 |       6 |    2
-  27 |       2 |    2
-  23 |       3 |    3
-  23 |       7 |    3
-(10 rows)
-
-SELECT sum(unique1) over (order by four range between 2::int8 preceding and 1::int2 preceding exclude group),
-	unique1, four
-FROM tenk1 WHERE unique1 < 10;
- sum | unique1 | four 
------+---------+------
-     |       0 |    0
-     |       8 |    0
-     |       4 |    0
-  12 |       5 |    1
-  12 |       9 |    1
-  12 |       1 |    1
-  27 |       6 |    2
-  27 |       2 |    2
-  23 |       3 |    3
-  23 |       7 |    3
-(10 rows)
-
-SELECT sum(unique1) over (order by four range between 2::int8 preceding and 1::int2 preceding exclude ties),
-	unique1, four
-FROM tenk1 WHERE unique1 < 10;
- sum | unique1 | four 
------+---------+------
-     |       0 |    0
-     |       8 |    0
-     |       4 |    0
-  12 |       5 |    1
-  12 |       9 |    1
-  12 |       1 |    1
-  27 |       6 |    2
-  27 |       2 |    2
-  23 |       3 |    3
-  23 |       7 |    3
-(10 rows)
-
-SELECT sum(unique1) over (order by four range between 2::int8 preceding and 6::int2 following exclude ties),
-	unique1, four
-FROM tenk1 WHERE unique1 < 10;
- sum | unique1 | four 
------+---------+------
-  33 |       0 |    0
-  41 |       8 |    0
-  37 |       4 |    0
-  35 |       5 |    1
-  39 |       9 |    1
-  31 |       1 |    1
-  43 |       6 |    2
-  39 |       2 |    2
-  26 |       3 |    3
-  30 |       7 |    3
-(10 rows)
-
-SELECT sum(unique1) over (order by four range between 2::int8 preceding and 6::int2 following exclude group),
-	unique1, four
-FROM tenk1 WHERE unique1 < 10;
- sum | unique1 | four 
------+---------+------
-  33 |       0 |    0
-  33 |       8 |    0
-  33 |       4 |    0
-  30 |       5 |    1
-  30 |       9 |    1
-  30 |       1 |    1
-  37 |       6 |    2
-  37 |       2 |    2
-  23 |       3 |    3
-  23 |       7 |    3
-(10 rows)
-
-SELECT sum(unique1) over (partition by four order by unique1 range between 5::int8 preceding and 6::int2 following),
-	unique1, four
-FROM tenk1 WHERE unique1 < 10;
- sum | unique1 | four 
------+---------+------
-   4 |       0 |    0
-  12 |       4 |    0
-  12 |       8 |    0
-   6 |       1 |    1
-  15 |       5 |    1
-  14 |       9 |    1
-   8 |       2 |    2
-   8 |       6 |    2
-  10 |       3 |    3
-  10 |       7 |    3
-(10 rows)
-
-SELECT sum(unique1) over (partition by four order by unique1 range between 5::int8 preceding and 6::int2 following
-	exclude current row),unique1, four
-FROM tenk1 WHERE unique1 < 10;
- sum | unique1 | four 
------+---------+------
-   4 |       0 |    0
-   8 |       4 |    0
-   4 |       8 |    0
-   5 |       1 |    1
-  10 |       5 |    1
-   5 |       9 |    1
-   6 |       2 |    2
-   2 |       6 |    2
-   7 |       3 |    3
-   3 |       7 |    3
-(10 rows)
-
-select sum(salary) over (order by enroll_date range between '1 year'::interval preceding and '1 year'::interval following),
-	salary, enroll_date from empsalary;
-  sum  | salary | enroll_date 
--------+--------+-------------
- 34900 |   5000 | 10-01-2006
- 34900 |   6000 | 10-01-2006
- 38400 |   3900 | 12-23-2006
- 47100 |   4800 | 08-01-2007
- 47100 |   5200 | 08-01-2007
- 47100 |   4800 | 08-08-2007
- 47100 |   5200 | 08-15-2007
- 36100 |   3500 | 12-10-2007
- 32200 |   4500 | 01-01-2008
- 32200 |   4200 | 01-01-2008
-(10 rows)
-
-select sum(salary) over (order by enroll_date desc range between '1 year'::interval preceding and '1 year'::interval following),
-	salary, enroll_date from empsalary;
-  sum  | salary | enroll_date 
--------+--------+-------------
- 32200 |   4200 | 01-01-2008
- 32200 |   4500 | 01-01-2008
- 36100 |   3500 | 12-10-2007
- 47100 |   5200 | 08-15-2007
- 47100 |   4800 | 08-08-2007
- 47100 |   4800 | 08-01-2007
- 47100 |   5200 | 08-01-2007
- 38400 |   3900 | 12-23-2006
- 34900 |   5000 | 10-01-2006
- 34900 |   6000 | 10-01-2006
-(10 rows)
-
-select sum(salary) over (order by enroll_date desc range between '1 year'::interval following and '1 year'::interval following),
-	salary, enroll_date from empsalary;
- sum | salary | enroll_date 
------+--------+-------------
-     |   4200 | 01-01-2008
-     |   4500 | 01-01-2008
-     |   3500 | 12-10-2007
-     |   5200 | 08-15-2007
-     |   4800 | 08-08-2007
-     |   4800 | 08-01-2007
-     |   5200 | 08-01-2007
-     |   3900 | 12-23-2006
-     |   5000 | 10-01-2006
-     |   6000 | 10-01-2006
-(10 rows)
-
-select sum(salary) over (order by enroll_date range between '1 year'::interval preceding and '1 year'::interval following
-	exclude current row), salary, enroll_date from empsalary;
-  sum  | salary | enroll_date 
--------+--------+-------------
- 29900 |   5000 | 10-01-2006
- 28900 |   6000 | 10-01-2006
- 34500 |   3900 | 12-23-2006
- 42300 |   4800 | 08-01-2007
- 41900 |   5200 | 08-01-2007
- 42300 |   4800 | 08-08-2007
- 41900 |   5200 | 08-15-2007
- 32600 |   3500 | 12-10-2007
- 27700 |   4500 | 01-01-2008
- 28000 |   4200 | 01-01-2008
-(10 rows)
-
-select sum(salary) over (order by enroll_date range between '1 year'::interval preceding and '1 year'::interval following
-	exclude group), salary, enroll_date from empsalary;
-  sum  | salary | enroll_date 
--------+--------+-------------
- 23900 |   5000 | 10-01-2006
- 23900 |   6000 | 10-01-2006
- 34500 |   3900 | 12-23-2006
- 37100 |   4800 | 08-01-2007
- 37100 |   5200 | 08-01-2007
- 42300 |   4800 | 08-08-2007
- 41900 |   5200 | 08-15-2007
- 32600 |   3500 | 12-10-2007
- 23500 |   4500 | 01-01-2008
- 23500 |   4200 | 01-01-2008
-(10 rows)
-
-select sum(salary) over (order by enroll_date range between '1 year'::interval preceding and '1 year'::interval following
-	exclude ties), salary, enroll_date from empsalary;
-  sum  | salary | enroll_date 
--------+--------+-------------
- 28900 |   5000 | 10-01-2006
- 29900 |   6000 | 10-01-2006
- 38400 |   3900 | 12-23-2006
- 41900 |   4800 | 08-01-2007
- 42300 |   5200 | 08-01-2007
- 47100 |   4800 | 08-08-2007
- 47100 |   5200 | 08-15-2007
- 36100 |   3500 | 12-10-2007
- 28000 |   4500 | 01-01-2008
- 27700 |   4200 | 01-01-2008
-(10 rows)
-
-select first_value(salary) over(order by salary range between 1000 preceding and 1000 following),
-	lead(salary) over(order by salary range between 1000 preceding and 1000 following),
-	nth_value(salary, 1) over(order by salary range between 1000 preceding and 1000 following),
-	salary from empsalary;
- first_value | lead | nth_value | salary 
--------------+------+-----------+--------
-        3500 | 3900 |      3500 |   3500
-        3500 | 4200 |      3500 |   3900
-        3500 | 4500 |      3500 |   4200
-        3500 | 4800 |      3500 |   4500
-        3900 | 4800 |      3900 |   4800
-        3900 | 5000 |      3900 |   4800
-        4200 | 5200 |      4200 |   5000
-        4200 | 5200 |      4200 |   5200
-        4200 | 6000 |      4200 |   5200
-        5000 |      |      5000 |   6000
-(10 rows)
-
-select last_value(salary) over(order by salary range between 1000 preceding and 1000 following),
-	lag(salary) over(order by salary range between 1000 preceding and 1000 following),
-	salary from empsalary;
- last_value | lag  | salary 
-------------+------+--------
-       4500 |      |   3500
-       4800 | 3500 |   3900
-       5200 | 3900 |   4200
-       5200 | 4200 |   4500
-       5200 | 4500 |   4800
-       5200 | 4800 |   4800
-       6000 | 4800 |   5000
-       6000 | 5000 |   5200
-       6000 | 5200 |   5200
-       6000 | 5200 |   6000
-(10 rows)
-
-select first_value(salary) over(order by salary range between 1000 following and 3000 following
-	exclude current row),
-	lead(salary) over(order by salary range between 1000 following and 3000 following exclude ties),
-	nth_value(salary, 1) over(order by salary range between 1000 following and 3000 following
-	exclude ties),
-	salary from empsalary;
- first_value | lead | nth_value | salary 
--------------+------+-----------+--------
-        4500 | 3900 |      4500 |   3500
-        5000 | 4200 |      5000 |   3900
-        5200 | 4500 |      5200 |   4200
-        6000 | 4800 |      6000 |   4500
-        6000 | 4800 |      6000 |   4800
-        6000 | 5000 |      6000 |   4800
-        6000 | 5200 |      6000 |   5000
-             | 5200 |           |   5200
-             | 6000 |           |   5200
-             |      |           |   6000
-(10 rows)
-
-select last_value(salary) over(order by salary range between 1000 following and 3000 following
-	exclude group),
-	lag(salary) over(order by salary range between 1000 following and 3000 following exclude group),
-	salary from empsalary;
- last_value | lag  | salary 
-------------+------+--------
-       6000 |      |   3500
-       6000 | 3500 |   3900
-       6000 | 3900 |   4200
-       6000 | 4200 |   4500
-       6000 | 4500 |   4800
-       6000 | 4800 |   4800
-       6000 | 4800 |   5000
-            | 5000 |   5200
-            | 5200 |   5200
-            | 5200 |   6000
-(10 rows)
-
-select first_value(salary) over(order by enroll_date range between unbounded preceding and '1 year'::interval following
-	exclude ties),
-	last_value(salary) over(order by enroll_date range between unbounded preceding and '1 year'::interval following),
-	salary, enroll_date from empsalary;
- first_value | last_value | salary | enroll_date 
--------------+------------+--------+-------------
-        5000 |       5200 |   5000 | 10-01-2006
-        6000 |       5200 |   6000 | 10-01-2006
-        5000 |       3500 |   3900 | 12-23-2006
-        5000 |       4200 |   4800 | 08-01-2007
-        5000 |       4200 |   5200 | 08-01-2007
-        5000 |       4200 |   4800 | 08-08-2007
-        5000 |       4200 |   5200 | 08-15-2007
-        5000 |       4200 |   3500 | 12-10-2007
-        5000 |       4200 |   4500 | 01-01-2008
-        5000 |       4200 |   4200 | 01-01-2008
-(10 rows)
-
-select first_value(salary) over(order by enroll_date range between unbounded preceding and '1 year'::interval following
-	exclude ties),
-	last_value(salary) over(order by enroll_date range between unbounded preceding and '1 year'::interval following
-	exclude ties),
-	salary, enroll_date from empsalary;
- first_value | last_value | salary | enroll_date 
--------------+------------+--------+-------------
-        5000 |       5200 |   5000 | 10-01-2006
-        6000 |       5200 |   6000 | 10-01-2006
-        5000 |       3500 |   3900 | 12-23-2006
-        5000 |       4200 |   4800 | 08-01-2007
-        5000 |       4200 |   5200 | 08-01-2007
-        5000 |       4200 |   4800 | 08-08-2007
-        5000 |       4200 |   5200 | 08-15-2007
-        5000 |       4200 |   3500 | 12-10-2007
-        5000 |       4500 |   4500 | 01-01-2008
-        5000 |       4200 |   4200 | 01-01-2008
-(10 rows)
-
-select first_value(salary) over(order by enroll_date range between unbounded preceding and '1 year'::interval following
-	exclude group),
-	last_value(salary) over(order by enroll_date range between unbounded preceding and '1 year'::interval following
-	exclude group),
-	salary, enroll_date from empsalary;
- first_value | last_value | salary | enroll_date 
--------------+------------+--------+-------------
-        3900 |       5200 |   5000 | 10-01-2006
-        3900 |       5200 |   6000 | 10-01-2006
-        5000 |       3500 |   3900 | 12-23-2006
-        5000 |       4200 |   4800 | 08-01-2007
-        5000 |       4200 |   5200 | 08-01-2007
-        5000 |       4200 |   4800 | 08-08-2007
-        5000 |       4200 |   5200 | 08-15-2007
-        5000 |       4200 |   3500 | 12-10-2007
-        5000 |       3500 |   4500 | 01-01-2008
-        5000 |       3500 |   4200 | 01-01-2008
-(10 rows)
-
-select first_value(salary) over(order by enroll_date range between unbounded preceding and '1 year'::interval following
-	exclude current row),
-	last_value(salary) over(order by enroll_date range between unbounded preceding and '1 year'::interval following
-	exclude current row),
-	salary, enroll_date from empsalary;
- first_value | last_value | salary | enroll_date 
--------------+------------+--------+-------------
-        6000 |       5200 |   5000 | 10-01-2006
-        5000 |       5200 |   6000 | 10-01-2006
-        5000 |       3500 |   3900 | 12-23-2006
-        5000 |       4200 |   4800 | 08-01-2007
-        5000 |       4200 |   5200 | 08-01-2007
-        5000 |       4200 |   4800 | 08-08-2007
-        5000 |       4200 |   5200 | 08-15-2007
-        5000 |       4200 |   3500 | 12-10-2007
-        5000 |       4200 |   4500 | 01-01-2008
-        5000 |       4500 |   4200 | 01-01-2008
-(10 rows)
-
--- RANGE offset PRECEDING/FOLLOWING with null values
-select x, y,
-       first_value(y) over w,
-       last_value(y) over w
-from
-  (select x, x as y from generate_series(1,5) as x
-   union all select null, 42
-   union all select null, 43) ss
-window w as
-  (order by x asc nulls first range between 2 preceding and 2 following);
- x | y  | first_value | last_value 
----+----+-------------+------------
-   | 42 |          42 |         43
-   | 43 |          42 |         43
- 1 |  1 |           1 |          3
- 2 |  2 |           1 |          4
- 3 |  3 |           1 |          5
- 4 |  4 |           2 |          5
- 5 |  5 |           3 |          5
-(7 rows)
-
-select x, y,
-       first_value(y) over w,
-       last_value(y) over w
-from
-  (select x, x as y from generate_series(1,5) as x
-   union all select null, 42
-   union all select null, 43) ss
-window w as
-  (order by x asc nulls last range between 2 preceding and 2 following);
- x | y  | first_value | last_value 
----+----+-------------+------------
- 1 |  1 |           1 |          3
- 2 |  2 |           1 |          4
- 3 |  3 |           1 |          5
- 4 |  4 |           2 |          5
- 5 |  5 |           3 |          5
-   | 42 |          42 |         43
-   | 43 |          42 |         43
-(7 rows)
-
-select x, y,
-       first_value(y) over w,
-       last_value(y) over w
-from
-  (select x, x as y from generate_series(1,5) as x
-   union all select null, 42
-   union all select null, 43) ss
-window w as
-  (order by x desc nulls first range between 2 preceding and 2 following);
- x | y  | first_value | last_value 
----+----+-------------+------------
-   | 43 |          43 |         42
-   | 42 |          43 |         42
- 5 |  5 |           5 |          3
- 4 |  4 |           5 |          2
- 3 |  3 |           5 |          1
- 2 |  2 |           4 |          1
- 1 |  1 |           3 |          1
-(7 rows)
-
-select x, y,
-       first_value(y) over w,
-       last_value(y) over w
-from
-  (select x, x as y from generate_series(1,5) as x
-   union all select null, 42
-   union all select null, 43) ss
-window w as
-  (order by x desc nulls last range between 2 preceding and 2 following);
- x | y  | first_value | last_value 
----+----+-------------+------------
- 5 |  5 |           5 |          3
- 4 |  4 |           5 |          2
- 3 |  3 |           5 |          1
- 2 |  2 |           4 |          1
- 1 |  1 |           3 |          1
-   | 42 |          42 |         43
-   | 43 |          42 |         43
-(7 rows)
-
--- Check overflow behavior for various integer sizes
-select x, last_value(x) over (order by x::smallint range between current row and 2147450884 following)
-from generate_series(32764, 32766) x;
-   x   | last_value 
--------+------------
- 32764 |      32766
- 32765 |      32766
- 32766 |      32766
-(3 rows)
-
-select x, last_value(x) over (order by x::smallint desc range between current row and 2147450885 following)
-from generate_series(-32766, -32764) x;
-   x    | last_value 
---------+------------
- -32764 |     -32766
- -32765 |     -32766
- -32766 |     -32766
-(3 rows)
-
-select x, last_value(x) over (order by x range between current row and 4 following)
-from generate_series(2147483644, 2147483646) x;
-     x      | last_value 
-------------+------------
- 2147483644 | 2147483646
- 2147483645 | 2147483646
- 2147483646 | 2147483646
-(3 rows)
-
-select x, last_value(x) over (order by x desc range between current row and 5 following)
-from generate_series(-2147483646, -2147483644) x;
-      x      | last_value  
--------------+-------------
- -2147483644 | -2147483646
- -2147483645 | -2147483646
- -2147483646 | -2147483646
-(3 rows)
-
-select x, last_value(x) over (order by x range between current row and 4 following)
-from generate_series(9223372036854775804, 9223372036854775806) x;
-          x          |     last_value      
----------------------+---------------------
- 9223372036854775804 | 9223372036854775806
- 9223372036854775805 | 9223372036854775806
- 9223372036854775806 | 9223372036854775806
-(3 rows)
-
-select x, last_value(x) over (order by x desc range between current row and 5 following)
-from generate_series(-9223372036854775806, -9223372036854775804) x;
-          x           |      last_value      
-----------------------+----------------------
- -9223372036854775804 | -9223372036854775806
- -9223372036854775805 | -9223372036854775806
- -9223372036854775806 | -9223372036854775806
-(3 rows)
-
--- Test in_range for other numeric datatypes
-create temp table numerics(
-    id int,
-    f_float4 float4,
-    f_float8 float8,
-    f_numeric numeric
-);
-insert into numerics values
-(0, '-infinity', '-infinity', '-1000'),  -- numeric type lacks infinities
-(1, -3, -3, -3),
-(2, -1, -1, -1),
-(3, 0, 0, 0),
-(4, 1.1, 1.1, 1.1),
-(5, 1.12, 1.12, 1.12),
-(6, 2, 2, 2),
-(7, 100, 100, 100),
-(8, 'infinity', 'infinity', '1000'),
-(9, 'NaN', 'NaN', 'NaN');
-select id, f_float4, first_value(id) over w, last_value(id) over w
-from numerics
-window w as (order by f_float4 range between
-             1 preceding and 1 following);
- id | f_float4  | first_value | last_value 
-----+-----------+-------------+------------
-  0 | -Infinity |           0 |          0
-  1 |        -3 |           1 |          1
-  2 |        -1 |           2 |          3
-  3 |         0 |           2 |          3
-  4 |       1.1 |           4 |          6
-  5 |      1.12 |           4 |          6
-  6 |         2 |           4 |          6
-  7 |       100 |           7 |          7
-  8 |  Infinity |           8 |          8
-  9 |       NaN |           9 |          9
-(10 rows)
-
-select id, f_float4, first_value(id) over w, last_value(id) over w
-from numerics
-window w as (order by f_float4 range between
-             1 preceding and 1.1::float4 following);
- id | f_float4  | first_value | last_value 
-----+-----------+-------------+------------
-  0 | -Infinity |           0 |          0
-  1 |        -3 |           1 |          1
-  2 |        -1 |           2 |          3
-  3 |         0 |           2 |          4
-  4 |       1.1 |           4 |          6
-  5 |      1.12 |           4 |          6
-  6 |         2 |           4 |          6
-  7 |       100 |           7 |          7
-  8 |  Infinity |           8 |          8
-  9 |       NaN |           9 |          9
-(10 rows)
-
-select id, f_float4, first_value(id) over w, last_value(id) over w
-from numerics
-window w as (order by f_float4 range between
-             'inf' preceding and 'inf' following);
- id | f_float4  | first_value | last_value 
-----+-----------+-------------+------------
-  0 | -Infinity |           0 |          8
-  1 |        -3 |           0 |          8
-  2 |        -1 |           0 |          8
-  3 |         0 |           0 |          8
-  4 |       1.1 |           0 |          8
-  5 |      1.12 |           0 |          8
-  6 |         2 |           0 |          8
-  7 |       100 |           0 |          8
-  8 |  Infinity |           0 |          8
-  9 |       NaN |           9 |          9
-(10 rows)
-
-select id, f_float4, first_value(id) over w, last_value(id) over w
-from numerics
-window w as (order by f_float4 range between
-             1.1 preceding and 'NaN' following);  -- error, NaN disallowed
-ERROR:  invalid preceding or following size in window function
-select id, f_float8, first_value(id) over w, last_value(id) over w
-from numerics
-window w as (order by f_float8 range between
-             1 preceding and 1 following);
- id | f_float8  | first_value | last_value 
-----+-----------+-------------+------------
-  0 | -Infinity |           0 |          0
-  1 |        -3 |           1 |          1
-  2 |        -1 |           2 |          3
-  3 |         0 |           2 |          3
-  4 |       1.1 |           4 |          6
-  5 |      1.12 |           4 |          6
-  6 |         2 |           4 |          6
-  7 |       100 |           7 |          7
-  8 |  Infinity |           8 |          8
-  9 |       NaN |           9 |          9
-(10 rows)
-
-select id, f_float8, first_value(id) over w, last_value(id) over w
-from numerics
-window w as (order by f_float8 range between
-             1 preceding and 1.1::float8 following);
- id | f_float8  | first_value | last_value 
-----+-----------+-------------+------------
-  0 | -Infinity |           0 |          0
-  1 |        -3 |           1 |          1
-  2 |        -1 |           2 |          3
-  3 |         0 |           2 |          4
-  4 |       1.1 |           4 |          6
-  5 |      1.12 |           4 |          6
-  6 |         2 |           4 |          6
-  7 |       100 |           7 |          7
-  8 |  Infinity |           8 |          8
-  9 |       NaN |           9 |          9
-(10 rows)
-
-select id, f_float8, first_value(id) over w, last_value(id) over w
-from numerics
-window w as (order by f_float8 range between
-             'inf' preceding and 'inf' following);
- id | f_float8  | first_value | last_value 
-----+-----------+-------------+------------
-  0 | -Infinity |           0 |          8
-  1 |        -3 |           0 |          8
-  2 |        -1 |           0 |          8
-  3 |         0 |           0 |          8
-  4 |       1.1 |           0 |          8
-  5 |      1.12 |           0 |          8
-  6 |         2 |           0 |          8
-  7 |       100 |           0 |          8
-  8 |  Infinity |           0 |          8
-  9 |       NaN |           9 |          9
-(10 rows)
-
-select id, f_float8, first_value(id) over w, last_value(id) over w
-from numerics
-window w as (order by f_float8 range between
-             1.1 preceding and 'NaN' following);  -- error, NaN disallowed
-ERROR:  invalid preceding or following size in window function
-select id, f_numeric, first_value(id) over w, last_value(id) over w
-from numerics
-window w as (order by f_numeric range between
-             1 preceding and 1 following);
- id | f_numeric | first_value | last_value 
-----+-----------+-------------+------------
-  0 |     -1000 |           0 |          0
-  1 |        -3 |           1 |          1
-  2 |        -1 |           2 |          3
-  3 |         0 |           2 |          3
-  4 |       1.1 |           4 |          6
-  5 |      1.12 |           4 |          6
-  6 |         2 |           4 |          6
-  7 |       100 |           7 |          7
-  8 |      1000 |           8 |          8
-  9 |       NaN |           9 |          9
-(10 rows)
-
-select id, f_numeric, first_value(id) over w, last_value(id) over w
-from numerics
-window w as (order by f_numeric range between
-             1 preceding and 1.1::numeric following);
- id | f_numeric | first_value | last_value 
-----+-----------+-------------+------------
-  0 |     -1000 |           0 |          0
-  1 |        -3 |           1 |          1
-  2 |        -1 |           2 |          3
-  3 |         0 |           2 |          4
-  4 |       1.1 |           4 |          6
-  5 |      1.12 |           4 |          6
-  6 |         2 |           4 |          6
-  7 |       100 |           7 |          7
-  8 |      1000 |           8 |          8
-  9 |       NaN |           9 |          9
-(10 rows)
-
-select id, f_numeric, first_value(id) over w, last_value(id) over w
-from numerics
-window w as (order by f_numeric range between
-             1 preceding and 1.1::float8 following);  -- currently unsupported
-ERROR:  RANGE with offset PRECEDING/FOLLOWING is not supported for column type numeric and offset type double precision
-LINE 4:              1 preceding and 1.1::float8 following);
-                                     ^
-HINT:  Cast the offset value to an appropriate type.
-select id, f_numeric, first_value(id) over w, last_value(id) over w
-from numerics
-window w as (order by f_numeric range between
-             1.1 preceding and 'NaN' following);  -- error, NaN disallowed
-ERROR:  invalid preceding or following size in window function
--- Test in_range for other datetime datatypes
-create temp table datetimes(
-    id int,
-    f_time time,
-    f_timetz timetz,
-    f_interval interval,
-    f_timestamptz timestamptz,
-    f_timestamp timestamp
-);
-insert into datetimes values
-(1, '11:00', '11:00 BST', '1 year', '2000-10-19 10:23:54+01', '2000-10-19 10:23:54'),
-(2, '12:00', '12:00 BST', '2 years', '2001-10-19 10:23:54+01', '2001-10-19 10:23:54'),
-(3, '13:00', '13:00 BST', '3 years', '2001-10-19 10:23:54+01', '2001-10-19 10:23:54'),
-(4, '14:00', '14:00 BST', '4 years', '2002-10-19 10:23:54+01', '2002-10-19 10:23:54'),
-(5, '15:00', '15:00 BST', '5 years', '2003-10-19 10:23:54+01', '2003-10-19 10:23:54'),
-(6, '15:00', '15:00 BST', '5 years', '2004-10-19 10:23:54+01', '2004-10-19 10:23:54'),
-(7, '17:00', '17:00 BST', '7 years', '2005-10-19 10:23:54+01', '2005-10-19 10:23:54'),
-(8, '18:00', '18:00 BST', '8 years', '2006-10-19 10:23:54+01', '2006-10-19 10:23:54'),
-(9, '19:00', '19:00 BST', '9 years', '2007-10-19 10:23:54+01', '2007-10-19 10:23:54'),
-(10, '20:00', '20:00 BST', '10 years', '2008-10-19 10:23:54+01', '2008-10-19 10:23:54');
-select id, f_time, first_value(id) over w, last_value(id) over w
-from datetimes
-window w as (order by f_time range between
-             '70 min'::interval preceding and '2 hours'::interval following);
- id |  f_time  | first_value | last_value 
-----+----------+-------------+------------
-  1 | 11:00:00 |           1 |          3
-  2 | 12:00:00 |           1 |          4
-  3 | 13:00:00 |           2 |          6
-  4 | 14:00:00 |           3 |          6
-  5 | 15:00:00 |           4 |          7
-  6 | 15:00:00 |           4 |          7
-  7 | 17:00:00 |           7 |          9
-  8 | 18:00:00 |           7 |         10
-  9 | 19:00:00 |           8 |         10
- 10 | 20:00:00 |           9 |         10
-(10 rows)
-
-select id, f_time, first_value(id) over w, last_value(id) over w
-from datetimes
-window w as (order by f_time desc range between
-             '70 min' preceding and '2 hours' following);
- id |  f_time  | first_value | last_value 
-----+----------+-------------+------------
- 10 | 20:00:00 |          10 |          8
-  9 | 19:00:00 |          10 |          7
-  8 | 18:00:00 |           9 |          7
-  7 | 17:00:00 |           8 |          5
-  6 | 15:00:00 |           6 |          3
-  5 | 15:00:00 |           6 |          3
-  4 | 14:00:00 |           6 |          2
-  3 | 13:00:00 |           4 |          1
-  2 | 12:00:00 |           3 |          1
-  1 | 11:00:00 |           2 |          1
-(10 rows)
-
-select id, f_timetz, first_value(id) over w, last_value(id) over w
-from datetimes
-window w as (order by f_timetz range between
-             '70 min'::interval preceding and '2 hours'::interval following);
- id |  f_timetz   | first_value | last_value 
-----+-------------+-------------+------------
-  1 | 11:00:00+01 |           1 |          3
-  2 | 12:00:00+01 |           1 |          4
-  3 | 13:00:00+01 |           2 |          6
-  4 | 14:00:00+01 |           3 |          6
-  5 | 15:00:00+01 |           4 |          7
-  6 | 15:00:00+01 |           4 |          7
-  7 | 17:00:00+01 |           7 |          9
-  8 | 18:00:00+01 |           7 |         10
-  9 | 19:00:00+01 |           8 |         10
- 10 | 20:00:00+01 |           9 |         10
-(10 rows)
-
-select id, f_timetz, first_value(id) over w, last_value(id) over w
-from datetimes
-window w as (order by f_timetz desc range between
-             '70 min' preceding and '2 hours' following);
- id |  f_timetz   | first_value | last_value 
-----+-------------+-------------+------------
- 10 | 20:00:00+01 |          10 |          8
-  9 | 19:00:00+01 |          10 |          7
-  8 | 18:00:00+01 |           9 |          7
-  7 | 17:00:00+01 |           8 |          5
-  6 | 15:00:00+01 |           6 |          3
-  5 | 15:00:00+01 |           6 |          3
-  4 | 14:00:00+01 |           6 |          2
-  3 | 13:00:00+01 |           4 |          1
-  2 | 12:00:00+01 |           3 |          1
-  1 | 11:00:00+01 |           2 |          1
-(10 rows)
-
-select id, f_interval, first_value(id) over w, last_value(id) over w
-from datetimes
-window w as (order by f_interval range between
-             '1 year'::interval preceding and '1 year'::interval following);
- id | f_interval | first_value | last_value 
-----+------------+-------------+------------
-  1 | @ 1 year   |           1 |          2
-  2 | @ 2 years  |           1 |          3
-  3 | @ 3 years  |           2 |          4
-  4 | @ 4 years  |           3 |          6
-  5 | @ 5 years  |           4 |          6
-  6 | @ 5 years  |           4 |          6
-  7 | @ 7 years  |           7 |          8
-  8 | @ 8 years  |           7 |          9
-  9 | @ 9 years  |           8 |         10
- 10 | @ 10 years |           9 |         10
-(10 rows)
-
-select id, f_interval, first_value(id) over w, last_value(id) over w
-from datetimes
-window w as (order by f_interval desc range between
-             '1 year' preceding and '1 year' following);
- id | f_interval | first_value | last_value 
-----+------------+-------------+------------
- 10 | @ 10 years |          10 |          9
-  9 | @ 9 years  |          10 |          8
-  8 | @ 8 years  |           9 |          7
-  7 | @ 7 years  |           8 |          7
-  6 | @ 5 years  |           6 |          4
-  5 | @ 5 years  |           6 |          4
-  4 | @ 4 years  |           6 |          3
-  3 | @ 3 years  |           4 |          2
-  2 | @ 2 years  |           3 |          1
-  1 | @ 1 year   |           2 |          1
-(10 rows)
-
-select id, f_timestamptz, first_value(id) over w, last_value(id) over w
-from datetimes
-window w as (order by f_timestamptz range between
-             '1 year'::interval preceding and '1 year'::interval following);
- id |        f_timestamptz         | first_value | last_value 
-----+------------------------------+-------------+------------
-  1 | Thu Oct 19 02:23:54 2000 PDT |           1 |          3
-  2 | Fri Oct 19 02:23:54 2001 PDT |           1 |          4
-  3 | Fri Oct 19 02:23:54 2001 PDT |           1 |          4
-  4 | Sat Oct 19 02:23:54 2002 PDT |           2 |          5
-  5 | Sun Oct 19 02:23:54 2003 PDT |           4 |          6
-  6 | Tue Oct 19 02:23:54 2004 PDT |           5 |          7
-  7 | Wed Oct 19 02:23:54 2005 PDT |           6 |          8
-  8 | Thu Oct 19 02:23:54 2006 PDT |           7 |          9
-  9 | Fri Oct 19 02:23:54 2007 PDT |           8 |         10
- 10 | Sun Oct 19 02:23:54 2008 PDT |           9 |         10
-(10 rows)
-
-select id, f_timestamptz, first_value(id) over w, last_value(id) over w
-from datetimes
-window w as (order by f_timestamptz desc range between
-             '1 year' preceding and '1 year' following);
- id |        f_timestamptz         | first_value | last_value 
-----+------------------------------+-------------+------------
- 10 | Sun Oct 19 02:23:54 2008 PDT |          10 |          9
-  9 | Fri Oct 19 02:23:54 2007 PDT |          10 |          8
-  8 | Thu Oct 19 02:23:54 2006 PDT |           9 |          7
-  7 | Wed Oct 19 02:23:54 2005 PDT |           8 |          6
-  6 | Tue Oct 19 02:23:54 2004 PDT |           7 |          5
-  5 | Sun Oct 19 02:23:54 2003 PDT |           6 |          4
-  4 | Sat Oct 19 02:23:54 2002 PDT |           5 |          2
-  3 | Fri Oct 19 02:23:54 2001 PDT |           4 |          1
-  2 | Fri Oct 19 02:23:54 2001 PDT |           4 |          1
-  1 | Thu Oct 19 02:23:54 2000 PDT |           3 |          1
-(10 rows)
-
-select id, f_timestamp, first_value(id) over w, last_value(id) over w
-from datetimes
-window w as (order by f_timestamp range between
-             '1 year'::interval preceding and '1 year'::interval following);
- id |       f_timestamp        | first_value | last_value 
-----+--------------------------+-------------+------------
-  1 | Thu Oct 19 10:23:54 2000 |           1 |          3
-  2 | Fri Oct 19 10:23:54 2001 |           1 |          4
-  3 | Fri Oct 19 10:23:54 2001 |           1 |          4
-  4 | Sat Oct 19 10:23:54 2002 |           2 |          5
-  5 | Sun Oct 19 10:23:54 2003 |           4 |          6
-  6 | Tue Oct 19 10:23:54 2004 |           5 |          7
-  7 | Wed Oct 19 10:23:54 2005 |           6 |          8
-  8 | Thu Oct 19 10:23:54 2006 |           7 |          9
-  9 | Fri Oct 19 10:23:54 2007 |           8 |         10
- 10 | Sun Oct 19 10:23:54 2008 |           9 |         10
-(10 rows)
-
-select id, f_timestamp, first_value(id) over w, last_value(id) over w
-from datetimes
-window w as (order by f_timestamp desc range between
-             '1 year' preceding and '1 year' following);
- id |       f_timestamp        | first_value | last_value 
-----+--------------------------+-------------+------------
- 10 | Sun Oct 19 10:23:54 2008 |          10 |          9
-  9 | Fri Oct 19 10:23:54 2007 |          10 |          8
-  8 | Thu Oct 19 10:23:54 2006 |           9 |          7
-  7 | Wed Oct 19 10:23:54 2005 |           8 |          6
-  6 | Tue Oct 19 10:23:54 2004 |           7 |          5
-  5 | Sun Oct 19 10:23:54 2003 |           6 |          4
-  4 | Sat Oct 19 10:23:54 2002 |           5 |          2
-  3 | Fri Oct 19 10:23:54 2001 |           4 |          1
-  2 | Fri Oct 19 10:23:54 2001 |           4 |          1
-  1 | Thu Oct 19 10:23:54 2000 |           3 |          1
-(10 rows)
-
--- RANGE offset PRECEDING/FOLLOWING error cases
-select sum(salary) over (order by enroll_date, salary range between '1 year'::interval preceding and '2 years'::interval following
-	exclude ties), salary, enroll_date from empsalary;
-ERROR:  RANGE with offset PRECEDING/FOLLOWING requires exactly one ORDER BY column
-LINE 1: select sum(salary) over (order by enroll_date, salary range ...
-                                ^
-select sum(salary) over (range between '1 year'::interval preceding and '2 years'::interval following
-	exclude ties), salary, enroll_date from empsalary;
-ERROR:  RANGE with offset PRECEDING/FOLLOWING requires exactly one ORDER BY column
-LINE 1: select sum(salary) over (range between '1 year'::interval pr...
-                                ^
-select sum(salary) over (order by depname range between '1 year'::interval preceding and '2 years'::interval following
-	exclude ties), salary, enroll_date from empsalary;
-ERROR:  RANGE with offset PRECEDING/FOLLOWING is not supported for column type text
-LINE 1: ... sum(salary) over (order by depname range between '1 year'::...
-                                                             ^
-select max(enroll_date) over (order by enroll_date range between 1 preceding and 2 following
-	exclude ties), salary, enroll_date from empsalary;
-ERROR:  RANGE with offset PRECEDING/FOLLOWING is not supported for column type date and offset type integer
-LINE 1: ...ll_date) over (order by enroll_date range between 1 precedin...
-                                                             ^
-HINT:  Cast the offset value to an appropriate type.
-select max(enroll_date) over (order by salary range between -1 preceding and 2 following
-	exclude ties), salary, enroll_date from empsalary;
-ERROR:  invalid preceding or following size in window function
-select max(enroll_date) over (order by salary range between 1 preceding and -2 following
-	exclude ties), salary, enroll_date from empsalary;
-ERROR:  invalid preceding or following size in window function
-select max(enroll_date) over (order by salary range between '1 year'::interval preceding and '2 years'::interval following
-	exclude ties), salary, enroll_date from empsalary;
-ERROR:  RANGE with offset PRECEDING/FOLLOWING is not supported for column type integer and offset type interval
-LINE 1: ...(enroll_date) over (order by salary range between '1 year'::...
-                                                             ^
-HINT:  Cast the offset value to an appropriate type.
-select max(enroll_date) over (order by enroll_date range between '1 year'::interval preceding and '-2 years'::interval following
-	exclude ties), salary, enroll_date from empsalary;
-ERROR:  invalid preceding or following size in window function
--- GROUPS tests
-SELECT sum(unique1) over (order by four groups between unbounded preceding and current row),
-	unique1, four
-FROM tenk1 WHERE unique1 < 10;
- sum | unique1 | four 
------+---------+------
-  12 |       0 |    0
-  12 |       8 |    0
-  12 |       4 |    0
-  27 |       5 |    1
-  27 |       9 |    1
-  27 |       1 |    1
-  35 |       6 |    2
-  35 |       2 |    2
-  45 |       3 |    3
-  45 |       7 |    3
-(10 rows)
-
-SELECT sum(unique1) over (order by four groups between unbounded preceding and unbounded following),
-	unique1, four
-FROM tenk1 WHERE unique1 < 10;
- sum | unique1 | four 
------+---------+------
-  45 |       0 |    0
-  45 |       8 |    0
-  45 |       4 |    0
-  45 |       5 |    1
-  45 |       9 |    1
-  45 |       1 |    1
-  45 |       6 |    2
-  45 |       2 |    2
-  45 |       3 |    3
-  45 |       7 |    3
-(10 rows)
-
-SELECT sum(unique1) over (order by four groups between current row and unbounded following),
-	unique1, four
-FROM tenk1 WHERE unique1 < 10;
- sum | unique1 | four 
------+---------+------
-  45 |       0 |    0
-  45 |       8 |    0
-  45 |       4 |    0
-  33 |       5 |    1
-  33 |       9 |    1
-  33 |       1 |    1
-  18 |       6 |    2
-  18 |       2 |    2
-  10 |       3 |    3
-  10 |       7 |    3
-(10 rows)
-
-SELECT sum(unique1) over (order by four groups between 1 preceding and unbounded following),
-	unique1, four
-FROM tenk1 WHERE unique1 < 10;
- sum | unique1 | four 
------+---------+------
-  45 |       0 |    0
-  45 |       8 |    0
-  45 |       4 |    0
-  45 |       5 |    1
-  45 |       9 |    1
-  45 |       1 |    1
-  33 |       6 |    2
-  33 |       2 |    2
-  18 |       3 |    3
-  18 |       7 |    3
-(10 rows)
-
-SELECT sum(unique1) over (order by four groups between 1 following and unbounded following),
-	unique1, four
-FROM tenk1 WHERE unique1 < 10;
- sum | unique1 | four 
------+---------+------
-  33 |       0 |    0
-  33 |       8 |    0
-  33 |       4 |    0
-  18 |       5 |    1
-  18 |       9 |    1
-  18 |       1 |    1
-  10 |       6 |    2
-  10 |       2 |    2
-     |       3 |    3
-     |       7 |    3
-(10 rows)
-
-SELECT sum(unique1) over (order by four groups between unbounded preceding and 2 following),
-	unique1, four
-FROM tenk1 WHERE unique1 < 10;
- sum | unique1 | four 
------+---------+------
-  35 |       0 |    0
-  35 |       8 |    0
-  35 |       4 |    0
-  45 |       5 |    1
-  45 |       9 |    1
-  45 |       1 |    1
-  45 |       6 |    2
-  45 |       2 |    2
-  45 |       3 |    3
-  45 |       7 |    3
-(10 rows)
-
-SELECT sum(unique1) over (order by four groups between 2 preceding and 1 preceding),
-	unique1, four
-FROM tenk1 WHERE unique1 < 10;
- sum | unique1 | four 
------+---------+------
-     |       0 |    0
-     |       8 |    0
-     |       4 |    0
-  12 |       5 |    1
-  12 |       9 |    1
-  12 |       1 |    1
-  27 |       6 |    2
-  27 |       2 |    2
-  23 |       3 |    3
-  23 |       7 |    3
-(10 rows)
-
-SELECT sum(unique1) over (order by four groups between 2 preceding and 1 following),
-	unique1, four
-FROM tenk1 WHERE unique1 < 10;
- sum | unique1 | four 
------+---------+------
-  27 |       0 |    0
-  27 |       8 |    0
-  27 |       4 |    0
-  35 |       5 |    1
-  35 |       9 |    1
-  35 |       1 |    1
-  45 |       6 |    2
-  45 |       2 |    2
-  33 |       3 |    3
-  33 |       7 |    3
-(10 rows)
-
-SELECT sum(unique1) over (order by four groups between 0 preceding and 0 following),
-	unique1, four
-FROM tenk1 WHERE unique1 < 10;
- sum | unique1 | four 
------+---------+------
-  12 |       0 |    0
-  12 |       8 |    0
-  12 |       4 |    0
-  15 |       5 |    1
-  15 |       9 |    1
-  15 |       1 |    1
-   8 |       6 |    2
-   8 |       2 |    2
-  10 |       3 |    3
-  10 |       7 |    3
-(10 rows)
-
-SELECT sum(unique1) over (order by four groups between 2 preceding and 1 following
-	exclude current row), unique1, four
-FROM tenk1 WHERE unique1 < 10;
- sum | unique1 | four 
------+---------+------
-  27 |       0 |    0
-  19 |       8 |    0
-  23 |       4 |    0
-  30 |       5 |    1
-  26 |       9 |    1
-  34 |       1 |    1
-  39 |       6 |    2
-  43 |       2 |    2
-  30 |       3 |    3
-  26 |       7 |    3
-(10 rows)
-
-SELECT sum(unique1) over (order by four groups between 2 preceding and 1 following
-	exclude group), unique1, four
-FROM tenk1 WHERE unique1 < 10;
- sum | unique1 | four 
------+---------+------
-  15 |       0 |    0
-  15 |       8 |    0
-  15 |       4 |    0
-  20 |       5 |    1
-  20 |       9 |    1
-  20 |       1 |    1
-  37 |       6 |    2
-  37 |       2 |    2
-  23 |       3 |    3
-  23 |       7 |    3
-(10 rows)
-
-SELECT sum(unique1) over (order by four groups between 2 preceding and 1 following
-	exclude ties), unique1, four
-FROM tenk1 WHERE unique1 < 10;
- sum | unique1 | four 
------+---------+------
-  15 |       0 |    0
-  23 |       8 |    0
-  19 |       4 |    0
-  25 |       5 |    1
-  29 |       9 |    1
-  21 |       1 |    1
-  43 |       6 |    2
-  39 |       2 |    2
-  26 |       3 |    3
-  30 |       7 |    3
-(10 rows)
-
-SELECT sum(unique1) over (partition by ten
-	order by four groups between 0 preceding and 0 following),unique1, four, ten
-FROM tenk1 WHERE unique1 < 10;
- sum | unique1 | four | ten 
------+---------+------+-----
-   0 |       0 |    0 |   0
-   1 |       1 |    1 |   1
-   2 |       2 |    2 |   2
-   3 |       3 |    3 |   3
-   4 |       4 |    0 |   4
-   5 |       5 |    1 |   5
-   6 |       6 |    2 |   6
-   7 |       7 |    3 |   7
-   8 |       8 |    0 |   8
-   9 |       9 |    1 |   9
-(10 rows)
-
-SELECT sum(unique1) over (partition by ten
-	order by four groups between 0 preceding and 0 following exclude current row), unique1, four, ten
-FROM tenk1 WHERE unique1 < 10;
- sum | unique1 | four | ten 
------+---------+------+-----
-     |       0 |    0 |   0
-     |       1 |    1 |   1
-     |       2 |    2 |   2
-     |       3 |    3 |   3
-     |       4 |    0 |   4
-     |       5 |    1 |   5
-     |       6 |    2 |   6
-     |       7 |    3 |   7
-     |       8 |    0 |   8
-     |       9 |    1 |   9
-(10 rows)
-
-SELECT sum(unique1) over (partition by ten
-	order by four groups between 0 preceding and 0 following exclude group), unique1, four, ten
-FROM tenk1 WHERE unique1 < 10;
- sum | unique1 | four | ten 
------+---------+------+-----
-     |       0 |    0 |   0
-     |       1 |    1 |   1
-     |       2 |    2 |   2
-     |       3 |    3 |   3
-     |       4 |    0 |   4
-     |       5 |    1 |   5
-     |       6 |    2 |   6
-     |       7 |    3 |   7
-     |       8 |    0 |   8
-     |       9 |    1 |   9
-(10 rows)
-
-SELECT sum(unique1) over (partition by ten
-	order by four groups between 0 preceding and 0 following exclude ties), unique1, four, ten
-FROM tenk1 WHERE unique1 < 10;
- sum | unique1 | four | ten 
------+---------+------+-----
-   0 |       0 |    0 |   0
-   1 |       1 |    1 |   1
-   2 |       2 |    2 |   2
-   3 |       3 |    3 |   3
-   4 |       4 |    0 |   4
-   5 |       5 |    1 |   5
-   6 |       6 |    2 |   6
-   7 |       7 |    3 |   7
-   8 |       8 |    0 |   8
-   9 |       9 |    1 |   9
-(10 rows)
-
-select first_value(salary) over(order by enroll_date groups between 1 preceding and 1 following),
-	lead(salary) over(order by enroll_date groups between 1 preceding and 1 following),
-	nth_value(salary, 1) over(order by enroll_date groups between 1 preceding and 1 following),
-	salary, enroll_date from empsalary;
- first_value | lead | nth_value | salary | enroll_date 
--------------+------+-----------+--------+-------------
-        5000 | 6000 |      5000 |   5000 | 10-01-2006
-        5000 | 3900 |      5000 |   6000 | 10-01-2006
-        5000 | 4800 |      5000 |   3900 | 12-23-2006
-        3900 | 5200 |      3900 |   4800 | 08-01-2007
-        3900 | 4800 |      3900 |   5200 | 08-01-2007
-        4800 | 5200 |      4800 |   4800 | 08-08-2007
-        4800 | 3500 |      4800 |   5200 | 08-15-2007
-        5200 | 4500 |      5200 |   3500 | 12-10-2007
-        3500 | 4200 |      3500 |   4500 | 01-01-2008
-        3500 |      |      3500 |   4200 | 01-01-2008
-(10 rows)
-
-select last_value(salary) over(order by enroll_date groups between 1 preceding and 1 following),
-	lag(salary) over(order by enroll_date groups between 1 preceding and 1 following),
-	salary, enroll_date from empsalary;
- last_value | lag  | salary | enroll_date 
-------------+------+--------+-------------
-       3900 |      |   5000 | 10-01-2006
-       3900 | 5000 |   6000 | 10-01-2006
-       5200 | 6000 |   3900 | 12-23-2006
-       4800 | 3900 |   4800 | 08-01-2007
-       4800 | 4800 |   5200 | 08-01-2007
-       5200 | 5200 |   4800 | 08-08-2007
-       3500 | 4800 |   5200 | 08-15-2007
-       4200 | 5200 |   3500 | 12-10-2007
-       4200 | 3500 |   4500 | 01-01-2008
-       4200 | 4500 |   4200 | 01-01-2008
-(10 rows)
-
-select first_value(salary) over(order by enroll_date groups between 1 following and 3 following
-	exclude current row),
-	lead(salary) over(order by enroll_date groups between 1 following and 3 following exclude ties),
-	nth_value(salary, 1) over(order by enroll_date groups between 1 following and 3 following
-	exclude ties),
-	salary, enroll_date from empsalary;
- first_value | lead | nth_value | salary | enroll_date 
--------------+------+-----------+--------+-------------
-        3900 | 6000 |      3900 |   5000 | 10-01-2006
-        3900 | 3900 |      3900 |   6000 | 10-01-2006
-        4800 | 4800 |      4800 |   3900 | 12-23-2006
-        4800 | 5200 |      4800 |   4800 | 08-01-2007
-        4800 | 4800 |      4800 |   5200 | 08-01-2007
-        5200 | 5200 |      5200 |   4800 | 08-08-2007
-        3500 | 3500 |      3500 |   5200 | 08-15-2007
-        4500 | 4500 |      4500 |   3500 | 12-10-2007
-             | 4200 |           |   4500 | 01-01-2008
-             |      |           |   4200 | 01-01-2008
-(10 rows)
-
-select last_value(salary) over(order by enroll_date groups between 1 following and 3 following
-	exclude group),
-	lag(salary) over(order by enroll_date groups between 1 following and 3 following exclude group),
-	salary, enroll_date from empsalary;
- last_value | lag  | salary | enroll_date 
-------------+------+--------+-------------
-       4800 |      |   5000 | 10-01-2006
-       4800 | 5000 |   6000 | 10-01-2006
-       5200 | 6000 |   3900 | 12-23-2006
-       3500 | 3900 |   4800 | 08-01-2007
-       3500 | 4800 |   5200 | 08-01-2007
-       4200 | 5200 |   4800 | 08-08-2007
-       4200 | 4800 |   5200 | 08-15-2007
-       4200 | 5200 |   3500 | 12-10-2007
-            | 3500 |   4500 | 01-01-2008
-            | 4500 |   4200 | 01-01-2008
-(10 rows)
-
--- Show differences in offset interpretation between ROWS, RANGE, and GROUPS
-WITH cte (x) AS (
-        SELECT * FROM generate_series(1, 35, 2)
-)
-SELECT x, (sum(x) over w)
-FROM cte
-WINDOW w AS (ORDER BY x rows between 1 preceding and 1 following);
- x  | sum 
-----+-----
-  1 |   4
-  3 |   9
-  5 |  15
-  7 |  21
-  9 |  27
- 11 |  33
- 13 |  39
- 15 |  45
- 17 |  51
- 19 |  57
- 21 |  63
- 23 |  69
- 25 |  75
- 27 |  81
- 29 |  87
- 31 |  93
- 33 |  99
- 35 |  68
-(18 rows)
-
-WITH cte (x) AS (
-        SELECT * FROM generate_series(1, 35, 2)
-)
-SELECT x, (sum(x) over w)
-FROM cte
-WINDOW w AS (ORDER BY x range between 1 preceding and 1 following);
- x  | sum 
-----+-----
-  1 |   1
-  3 |   3
-  5 |   5
-  7 |   7
-  9 |   9
- 11 |  11
- 13 |  13
- 15 |  15
- 17 |  17
- 19 |  19
- 21 |  21
- 23 |  23
- 25 |  25
- 27 |  27
- 29 |  29
- 31 |  31
- 33 |  33
- 35 |  35
-(18 rows)
-
-WITH cte (x) AS (
-        SELECT * FROM generate_series(1, 35, 2)
-)
-SELECT x, (sum(x) over w)
-FROM cte
-WINDOW w AS (ORDER BY x groups between 1 preceding and 1 following);
- x  | sum 
-----+-----
-  1 |   4
-  3 |   9
-  5 |  15
-  7 |  21
-  9 |  27
- 11 |  33
- 13 |  39
- 15 |  45
- 17 |  51
- 19 |  57
- 21 |  63
- 23 |  69
- 25 |  75
- 27 |  81
- 29 |  87
- 31 |  93
- 33 |  99
- 35 |  68
-(18 rows)
-
-WITH cte (x) AS (
-        select 1 union all select 1 union all select 1 union all
-        SELECT * FROM generate_series(5, 49, 2)
-)
-SELECT x, (sum(x) over w)
-FROM cte
-WINDOW w AS (ORDER BY x rows between 1 preceding and 1 following);
- x  | sum 
-----+-----
-  1 |   2
-  1 |   3
-  1 |   7
-  5 |  13
-  7 |  21
-  9 |  27
- 11 |  33
- 13 |  39
- 15 |  45
- 17 |  51
- 19 |  57
- 21 |  63
- 23 |  69
- 25 |  75
- 27 |  81
- 29 |  87
- 31 |  93
- 33 |  99
- 35 | 105
- 37 | 111
- 39 | 117
- 41 | 123
- 43 | 129
- 45 | 135
- 47 | 141
- 49 |  96
-(26 rows)
-
-WITH cte (x) AS (
-        select 1 union all select 1 union all select 1 union all
-        SELECT * FROM generate_series(5, 49, 2)
-)
-SELECT x, (sum(x) over w)
-FROM cte
-WINDOW w AS (ORDER BY x range between 1 preceding and 1 following);
- x  | sum 
-----+-----
-  1 |   3
-  1 |   3
-  1 |   3
-  5 |   5
-  7 |   7
-  9 |   9
- 11 |  11
- 13 |  13
- 15 |  15
- 17 |  17
- 19 |  19
- 21 |  21
- 23 |  23
- 25 |  25
- 27 |  27
- 29 |  29
- 31 |  31
- 33 |  33
- 35 |  35
- 37 |  37
- 39 |  39
- 41 |  41
- 43 |  43
- 45 |  45
- 47 |  47
- 49 |  49
-(26 rows)
-
-WITH cte (x) AS (
-        select 1 union all select 1 union all select 1 union all
-        SELECT * FROM generate_series(5, 49, 2)
-)
-SELECT x, (sum(x) over w)
-FROM cte
-WINDOW w AS (ORDER BY x groups between 1 preceding and 1 following);
- x  | sum 
-----+-----
-  1 |   8
-  1 |   8
-  1 |   8
-  5 |  15
-  7 |  21
-  9 |  27
- 11 |  33
- 13 |  39
- 15 |  45
- 17 |  51
- 19 |  57
- 21 |  63
- 23 |  69
- 25 |  75
- 27 |  81
- 29 |  87
- 31 |  93
- 33 |  99
- 35 | 105
- 37 | 111
- 39 | 117
- 41 | 123
- 43 | 129
- 45 | 135
- 47 | 141
- 49 |  96
-(26 rows)
-
--- with UNION
-SELECT count(*) OVER (PARTITION BY four) FROM (SELECT * FROM tenk1 UNION ALL SELECT * FROM tenk2)s LIMIT 0;
- count 
--------
-(0 rows)
-
--- check some degenerate cases
-create temp table t1 (f1 int, f2 int8);
-insert into t1 values (1,1),(1,2),(2,2);
-select f1, sum(f1) over (partition by f1
-                         range between 1 preceding and 1 following)
-from t1 where f1 = f2;  -- error, must have order by
-ERROR:  RANGE with offset PRECEDING/FOLLOWING requires exactly one ORDER BY column
-LINE 1: select f1, sum(f1) over (partition by f1
-                                ^
-explain (costs off)
-select f1, sum(f1) over (partition by f1 order by f2
-                         range between 1 preceding and 1 following)
-from t1 where f1 = f2;
-           QUERY PLAN            
----------------------------------
- WindowAgg
-   ->  Sort
-         Sort Key: f1
-         ->  Seq Scan on t1
-               Filter: (f1 = f2)
-(5 rows)
-
-select f1, sum(f1) over (partition by f1 order by f2
-                         range between 1 preceding and 1 following)
-from t1 where f1 = f2;
- f1 | sum 
-----+-----
-  1 |   1
-  2 |   2
-(2 rows)
-
-select f1, sum(f1) over (partition by f1, f1 order by f2
-                         range between 2 preceding and 1 preceding)
-from t1 where f1 = f2;
- f1 | sum 
-----+-----
-  1 |    
-  2 |    
-(2 rows)
-
-select f1, sum(f1) over (partition by f1, f2 order by f2
-                         range between 1 following and 2 following)
-from t1 where f1 = f2;
- f1 | sum 
-----+-----
-  1 |    
-  2 |    
-(2 rows)
-
-select f1, sum(f1) over (partition by f1
-                         groups between 1 preceding and 1 following)
-from t1 where f1 = f2;  -- error, must have order by
-ERROR:  GROUPS mode requires an ORDER BY clause
-LINE 1: select f1, sum(f1) over (partition by f1
-                                ^
-explain (costs off)
-select f1, sum(f1) over (partition by f1 order by f2
-                         groups between 1 preceding and 1 following)
-from t1 where f1 = f2;
-           QUERY PLAN            
----------------------------------
- WindowAgg
-   ->  Sort
-         Sort Key: f1
-         ->  Seq Scan on t1
-               Filter: (f1 = f2)
-(5 rows)
-
-select f1, sum(f1) over (partition by f1 order by f2
-                         groups between 1 preceding and 1 following)
-from t1 where f1 = f2;
- f1 | sum 
-----+-----
-  1 |   1
-  2 |   2
-(2 rows)
-
-select f1, sum(f1) over (partition by f1, f1 order by f2
-                         groups between 2 preceding and 1 preceding)
-from t1 where f1 = f2;
- f1 | sum 
-----+-----
-  1 |    
-  2 |    
-(2 rows)
-
-select f1, sum(f1) over (partition by f1, f2 order by f2
-                         groups between 1 following and 2 following)
-from t1 where f1 = f2;
- f1 | sum 
-----+-----
-  1 |    
-  2 |    
-(2 rows)
-
--- ordering by a non-integer constant is allowed
-SELECT rank() OVER (ORDER BY length('abc'));
- rank 
-------
-    1
-(1 row)
-
--- can't order by another window function
-SELECT rank() OVER (ORDER BY rank() OVER (ORDER BY random()));
-ERROR:  window functions are not allowed in window definitions
-LINE 1: SELECT rank() OVER (ORDER BY rank() OVER (ORDER BY random())...
-                                     ^
--- some other errors
-SELECT * FROM empsalary WHERE row_number() OVER (ORDER BY salary) < 10;
-ERROR:  window functions are not allowed in WHERE
-LINE 1: SELECT * FROM empsalary WHERE row_number() OVER (ORDER BY sa...
-                                      ^
-SELECT * FROM empsalary INNER JOIN tenk1 ON row_number() OVER (ORDER BY salary) < 10;
-ERROR:  window functions are not allowed in JOIN conditions
-LINE 1: SELECT * FROM empsalary INNER JOIN tenk1 ON row_number() OVE...
-                                                    ^
-SELECT rank() OVER (ORDER BY 1), count(*) FROM empsalary GROUP BY 1;
-ERROR:  window functions are not allowed in GROUP BY
-LINE 1: SELECT rank() OVER (ORDER BY 1), count(*) FROM empsalary GRO...
-               ^
-SELECT * FROM rank() OVER (ORDER BY random());
-ERROR:  syntax error at or near "ORDER"
-LINE 1: SELECT * FROM rank() OVER (ORDER BY random());
-                                   ^
-DELETE FROM empsalary WHERE (rank() OVER (ORDER BY random())) > 10;
-ERROR:  window functions are not allowed in WHERE
-LINE 1: DELETE FROM empsalary WHERE (rank() OVER (ORDER BY random())...
-                                     ^
-DELETE FROM empsalary RETURNING rank() OVER (ORDER BY random());
-ERROR:  window functions are not allowed in RETURNING
-LINE 1: DELETE FROM empsalary RETURNING rank() OVER (ORDER BY random...
-                                        ^
-SELECT count(*) OVER w FROM tenk1 WINDOW w AS (ORDER BY unique1), w AS (ORDER BY unique1);
-ERROR:  window "w" is already defined
-LINE 1: ...w FROM tenk1 WINDOW w AS (ORDER BY unique1), w AS (ORDER BY ...
-                                                             ^
-SELECT rank() OVER (PARTITION BY four, ORDER BY ten) FROM tenk1;
-ERROR:  syntax error at or near "ORDER"
-LINE 1: SELECT rank() OVER (PARTITION BY four, ORDER BY ten) FROM te...
-                                               ^
-SELECT count() OVER () FROM tenk1;
-ERROR:  count(*) must be used to call a parameterless aggregate function
-LINE 1: SELECT count() OVER () FROM tenk1;
-               ^
-SELECT generate_series(1, 100) OVER () FROM empsalary;
-ERROR:  OVER specified, but generate_series is not a window function nor an aggregate function
-LINE 1: SELECT generate_series(1, 100) OVER () FROM empsalary;
-               ^
-SELECT ntile(0) OVER (ORDER BY ten), ten, four FROM tenk1;
-ERROR:  argument of ntile must be greater than zero
-SELECT nth_value(four, 0) OVER (ORDER BY ten), ten, four FROM tenk1;
-ERROR:  argument of nth_value must be greater than zero
--- filter
-SELECT sum(salary), row_number() OVER (ORDER BY depname), sum(
-    sum(salary) FILTER (WHERE enroll_date > '2007-01-01')
-) FILTER (WHERE depname <> 'sales') OVER (ORDER BY depname DESC) AS "filtered_sum",
-    depname
-FROM empsalary GROUP BY depname;
-  sum  | row_number | filtered_sum |  depname  
--------+------------+--------------+-----------
- 25100 |          1 |        22600 | develop
-  7400 |          2 |         3500 | personnel
- 14600 |          3 |              | sales
-(3 rows)
-
--- Test pushdown of quals into a subquery containing window functions
--- pushdown is safe because all PARTITION BY clauses include depname:
-EXPLAIN (COSTS OFF)
-SELECT * FROM
-  (SELECT depname,
-          sum(salary) OVER (PARTITION BY depname) depsalary,
-          min(salary) OVER (PARTITION BY depname || 'A', depname) depminsalary
-   FROM empsalary) emp
-WHERE depname = 'sales';
-                                QUERY PLAN                                
---------------------------------------------------------------------------
- Subquery Scan on emp
-   ->  WindowAgg
-         ->  WindowAgg
-               ->  Sort
-                     Sort Key: (((empsalary.depname)::text || 'A'::text))
-                     ->  Seq Scan on empsalary
-                           Filter: ((depname)::text = 'sales'::text)
-(7 rows)
-
->>>>>>> 9e1c9f95
+(12 rows)
+
 -- pushdown is unsafe because there's a PARTITION BY clause without depname:
 EXPLAIN (COSTS OFF)
 SELECT * FROM
@@ -3239,7 +3059,6 @@
           min(salary) OVER (PARTITION BY depname) depminsalary
    FROM empsalary) emp
 WHERE depname = 'sales';
-<<<<<<< HEAD
                                QUERY PLAN                               
 ------------------------------------------------------------------------
  Subquery Scan on emp
@@ -3285,19 +3104,6 @@
                                  ->  Seq Scan on empsalary
  Optimizer: Postgres query optimizer
 (14 rows)
-=======
-                      QUERY PLAN                       
--------------------------------------------------------
- Subquery Scan on emp
-   Filter: ((emp.depname)::text = 'sales'::text)
-   ->  WindowAgg
-         ->  Sort
-               Sort Key: empsalary.enroll_date
-               ->  WindowAgg
-                     ->  Sort
-                           Sort Key: empsalary.depname
-                           ->  Seq Scan on empsalary
-(9 rows)
 
 -- Test Sort node collapsing
 EXPLAIN (COSTS OFF)
@@ -3307,16 +3113,23 @@
           min(salary) OVER (PARTITION BY depname, empno order by enroll_date) depminsalary
    FROM empsalary) emp
 WHERE depname = 'sales';
-                              QUERY PLAN                              
-----------------------------------------------------------------------
+                                 QUERY PLAN                                 
+----------------------------------------------------------------------------
  Subquery Scan on emp
-   ->  WindowAgg
+   ->  Gather Motion 1:1  (slice1; segments: 1)
+         Merge Key: empsalary.empno, empsalary.enroll_date
          ->  WindowAgg
-               ->  Sort
-                     Sort Key: empsalary.empno, empsalary.enroll_date
-                     ->  Seq Scan on empsalary
-                           Filter: ((depname)::text = 'sales'::text)
-(7 rows)
+               Partition By: empsalary.depname
+               Order By: empsalary.empno
+               ->  WindowAgg
+                     Partition By: empsalary.depname, empsalary.empno
+                     Order By: empsalary.enroll_date
+                     ->  Sort
+                           Sort Key: empsalary.empno, empsalary.enroll_date
+                           ->  Seq Scan on empsalary
+                                 Filter: ((depname)::text = 'sales'::text)
+ Optimizer: Postgres query optimizer
+(14 rows)
 
 -- Test Sort node reordering
 EXPLAIN (COSTS OFF)
@@ -3324,15 +3137,20 @@
   lead(1) OVER (PARTITION BY depname ORDER BY salary, enroll_date),
   lag(1) OVER (PARTITION BY depname ORDER BY salary,enroll_date,empno)
 FROM empsalary;
-                         QUERY PLAN                          
--------------------------------------------------------------
- WindowAgg
+                            QUERY PLAN                             
+-------------------------------------------------------------------
+ Gather Motion 3:1  (slice1; segments: 3)
    ->  WindowAgg
-         ->  Sort
-               Sort Key: depname, salary, enroll_date, empno
-               ->  Seq Scan on empsalary
-(5 rows)
->>>>>>> 9e1c9f95
+         Partition By: depname
+         Order By: salary, enroll_date
+         ->  WindowAgg
+               Partition By: depname
+               Order By: salary, enroll_date, empno
+               ->  Sort
+                     Sort Key: depname, salary, enroll_date, empno
+                     ->  Seq Scan on empsalary
+ Optimizer: Postgres query optimizer
+(11 rows)
 
 -- cleanup
 DROP TABLE empsalary;
