--- conflicted
+++ resolved
@@ -1303,7 +1303,6 @@
 ERROR:  duplicate key value violates unique constraint "covidxpart4_a_b_idx"
 DETAIL:  Key (a)=(4) already exists.
 create unique index on covidxpart (b) include (a); -- should fail
-<<<<<<< HEAD
 ERROR:  UNIQUE index must contain all columns in the table's distribution key
 DETAIL:  Distribution key column "a" is not included in the constraint.
 -- In GPDB, the previous command fails because the distribution key is not
@@ -1311,12 +1310,8 @@
 -- in upstream. Run another test to exercise the same check as in upstream.
 create table covidxpart_x (a int, b int) partition by list (a) distributed by (b);
 create unique index on covidxpart_x (b) include (a); -- should fail
-ERROR:  insufficient columns in UNIQUE constraint definition
+ERROR:  unique constraint on partitioned table must include all partitioning columns
 DETAIL:  UNIQUE constraint on table "covidxpart_x" lacks column "a" which is part of the partition key.
-=======
-ERROR:  unique constraint on partitioned table must include all partitioning columns
-DETAIL:  UNIQUE constraint on table "covidxpart" lacks column "a" which is part of the partition key.
->>>>>>> 7cd0d523
 -- check that detaching a partition also detaches the primary key constraint
 create table parted_pk_detach_test (a int primary key) partition by list (a);
 create table parted_pk_detach_test1 partition of parted_pk_detach_test for values in (1);
