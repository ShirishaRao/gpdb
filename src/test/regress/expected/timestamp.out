--- conflicted
+++ resolved
@@ -1688,138 +1688,6 @@
             | 2001 1 1 1 1 1 1
 (65 rows)
 
-<<<<<<< HEAD
--- TO_TIMESTAMP()
-SELECT '' AS to_timestamp_1, to_timestamp('0097/Feb/16 --> 08:14:30', 'YYYY/Mon/DD --> HH:MI:SS');
- to_timestamp_1 |         to_timestamp         
-----------------+------------------------------
-                | Sat Feb 16 08:14:30 0097 PST
-(1 row)
-
-SELECT '' AS to_timestamp_2, to_timestamp('97/2/16 8:14:30', 'FMYYYY/FMMM/FMDD FMHH:FMMI:FMSS');
- to_timestamp_2 |         to_timestamp         
-----------------+------------------------------
-                | Sat Feb 16 08:14:30 0097 PST
-(1 row)
-
-SELECT '' AS to_timestamp_3, to_timestamp('1985 January 12', 'YYYY FMMonth DD');
- to_timestamp_3 |         to_timestamp         
-----------------+------------------------------
-                | Sat Jan 12 00:00:00 1985 PST
-(1 row)
-
-SELECT '' AS to_timestamp_4, to_timestamp('My birthday-> Year: 1976, Month: May, Day: 16',
-                                          '"My birthday-> Year" YYYY, "Month:" FMMonth, "Day:" DD');
- to_timestamp_4 |         to_timestamp         
-----------------+------------------------------
-                | Sun May 16 00:00:00 1976 PDT
-(1 row)
-
-SELECT '' AS to_timestamp_5, to_timestamp('1,582nd VIII 21', 'Y,YYYth FMRM DD');
- to_timestamp_5 |         to_timestamp         
-----------------+------------------------------
-                | Sat Aug 21 00:00:00 1582 PST
-(1 row)
-
-SELECT '' AS to_timestamp_6, to_timestamp('15 "text between quote marks" 98 54 45', 
-                                          E'HH "\\text between quote marks\\"" YY MI SS');
-WARNING:  hour "15" is invalid for the 12-hour clock
-HINT:  Use the 24-hour clock, or give an hour between 1 and 12.
- to_timestamp_6 |         to_timestamp         
-----------------+------------------------------
-                | Thu Jan 01 15:54:45 1998 PST
-(1 row)
-
-    
-SELECT '' AS to_timestamp_7, to_timestamp('05121445482000', 'MMDDHHMISSYYYY');    
-WARNING:  hour "14" is invalid for the 12-hour clock
-HINT:  Use the 24-hour clock, or give an hour between 1 and 12.
- to_timestamp_7 |         to_timestamp         
-----------------+------------------------------
-                | Fri May 12 14:45:48 2000 PDT
-(1 row)
-
-SELECT '' AS to_timestamp_8, to_timestamp('2000January09Sunday', 'YYYYFMMonthDDFMDay');
- to_timestamp_8 |         to_timestamp         
-----------------+------------------------------
-                | Sun Jan 09 00:00:00 2000 PST
-(1 row)
-
-SELECT '' AS to_timestamp_9, to_timestamp('97/Feb/16', 'YYMonDD');
-ERROR:  invalid value "/Fe" for "Mon"
-DETAIL:  The given value did not match any of the allowed values for this field.
-SELECT '' AS to_timestamp_10, to_timestamp('19971116', 'YYYYMMDD');
- to_timestamp_10 |         to_timestamp         
------------------+------------------------------
-                 | Sun Nov 16 00:00:00 1997 PST
-(1 row)
-
-SELECT '' AS to_timestamp_11, to_timestamp('20000-1116', 'YYYY-MMDD');
- to_timestamp_11 |         to_timestamp          
------------------+-------------------------------
-                 | Thu Nov 16 00:00:00 20000 PST
-(1 row)
-
-SELECT '' AS to_timestamp_12, to_timestamp('9-1116', 'Y-MMDD');
- to_timestamp_12 |         to_timestamp         
------------------+------------------------------
-                 | Mon Nov 16 00:00:00 2009 PST
-(1 row)
-
-SELECT '' AS to_timestamp_13, to_timestamp('95-1116', 'YY-MMDD');
- to_timestamp_13 |         to_timestamp         
------------------+------------------------------
-                 | Thu Nov 16 00:00:00 1995 PST
-(1 row)
-
-SELECT '' AS to_timestamp_14, to_timestamp('995-1116', 'YYY-MMDD');
- to_timestamp_14 |         to_timestamp         
------------------+------------------------------
-                 | Thu Nov 16 00:00:00 1995 PST
-(1 row)
-
-SELECT '' AS to_timestamp_15, to_timestamp('2005426', 'YYYYWWD');
- to_timestamp_15 |         to_timestamp         
------------------+------------------------------
-                 | Sat Oct 15 00:00:00 2005 PDT
-(1 row)
-
-SELECT '' AS to_timestamp_16, to_timestamp('2005300', 'YYYYDDD');
- to_timestamp_16 |         to_timestamp         
------------------+------------------------------
-                 | Thu Oct 27 00:00:00 2005 PDT
-(1 row)
-
-SELECT '' AS to_timestamp_17, to_timestamp('2005527', 'IYYYIWID');
- to_timestamp_17 |         to_timestamp         
------------------+------------------------------
-                 | Sun Jan 01 00:00:00 2006 PST
-(1 row)
-
-SELECT '' AS to_timestamp_18, to_timestamp('005527', 'IYYIWID');
- to_timestamp_18 |         to_timestamp         
------------------+------------------------------
-                 | Sun Jan 01 00:00:00 2006 PST
-(1 row)
-
-SELECT '' AS to_timestamp_19, to_timestamp('05527', 'IYIWID');
- to_timestamp_19 |         to_timestamp         
------------------+------------------------------
-                 | Sun Jan 01 00:00:00 2006 PST
-(1 row)
-
-SELECT '' AS to_timestamp_20, to_timestamp('5527', 'IIWID');
- to_timestamp_20 |         to_timestamp         
------------------+------------------------------
-                 | Sun Jan 01 00:00:00 2006 PST
-(1 row)
-
-SELECT '' AS to_timestamp_21, to_timestamp('2005364', 'IYYYIDDD');
- to_timestamp_21 |         to_timestamp         
------------------+------------------------------
-                 | Sun Jan 01 00:00:00 2006 PST
-(1 row)
-=======
 -- Roman months, with upper and lower case.
 SELECT i,
        to_char(i * interval '1mon', 'rm'),
@@ -1855,7 +1723,6 @@
   12 | xii     | XII 
   13 | i       | I   
 (27 rows)
->>>>>>> 7cd0d523
 
 -- timestamp numeric fields constructor
 SELECT make_timestamp(2014,12,28,6,30,45.887);
@@ -1864,15 +1731,6 @@
  Sun Dec 28 06:30:45.887 2014
 (1 row)
 
-<<<<<<< HEAD
-SET DateStyle TO DEFAULT;
--- Make sure timeofdate() and current_time() are doing roughly the same thing
-select timeofday()::date = current_timestamp::date;
- ?column? 
-----------
- t
-(1 row)
-=======
 -- generate_series for timestamp
 select * from generate_series('2020-01-01 00:00'::timestamp,
                               '2020-01-02 03:00'::timestamp,
@@ -1933,4 +1791,10 @@
                               '2020-01-02 03:00'::timestamp,
                               '0 hour'::interval);
 ERROR:  step size cannot equal zero
->>>>>>> 7cd0d523
+SET DateStyle TO DEFAULT;
+-- Make sure timeofdate() and current_time() are doing roughly the same thing
+select timeofday()::date = current_timestamp::date;
+ ?column? 
+----------
+ t
+(1 row)
