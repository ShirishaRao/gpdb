VACUUM;
--
-- sanity check, if we don't have indices the test will take years to
-- complete.  But skip TOAST relations (since they will have varying
-- names depending on the current OID counter) as well as temp tables
-- of other backends (to avoid timing-dependent behavior).
--
-- temporarily disable fancy output, so catalog changes create less diff noise
\a\t
SELECT relname, relhasindex
   FROM pg_class c LEFT JOIN pg_namespace n ON n.oid = relnamespace
<<<<<<< HEAD
   WHERE relkind = 'r' AND (nspname ~ '^pg_temp_') IS NOT TRUE
   AND relname NOT LIKE 'gp_%'
   AND relname NOT LIKE '__gp_%'
   AND relname <> 'pg_resqueue'
=======
   WHERE relkind IN ('r', 'p') AND (nspname ~ '^pg_temp_') IS NOT TRUE
>>>>>>> 9e1c9f95
   ORDER BY relname;
a|f
a_star|f
aggtest|f
array_index_op_test|t
array_op_test|f
b|f
b_star|f
bit_defaults|f
box_tbl|f
bprime|f
bt_f8_heap|t
bt_i4_heap|t
bt_name_heap|t
bt_txt_heap|t
c|f
c_star|f
char_tbl|f
check2_tbl|f
check_tbl|f
circle_tbl|t
city|f
copy_tbl|f
d|f
d_star|f
date_tbl|f
default_tbl|f
defaultexpr_tbl|f
dept|f
dupindexcols|t
e_star|f
emp|f
equipment_r|f
extra_wide_table|f
f_star|f
fast_emp4000|t
float4_tbl|f
float8_tbl|f
func_index_heap|t
hash_f8_heap|t
hash_i4_heap|t
hash_name_heap|t
hash_txt_heap|t
hobbies_r|f
ihighway|t
inet_tbl|f
insert_tbl|f
int2_tbl|f
int4_tbl|f
int8_tbl|f
interval_tbl|f
invalid_check_con|f
invalid_check_con_child|f
iportaltest|f
kd_point_tbl|t
line_tbl|f
log_table|f
lseg_tbl|f
main_table|f
mlparted|f
mlparted1|f
mlparted11|f
mlparted12|f
mlparted2|f
mlparted3|f
mlparted4|f
mlparted_def|f
mlparted_def1|f
mlparted_def2|f
mlparted_defd|f
money_data|f
num_data|f
num_exp_add|t
num_exp_div|t
num_exp_ln|t
num_exp_log10|t
num_exp_mul|t
num_exp_power_10_ln|t
num_exp_sqrt|t
num_exp_sub|t
num_input_test|f
num_result|f
onek|t
onek2|t
path_tbl|f
person|f
persons|f
persons2|t
persons3|t
pg_aggregate|t
pg_am|t
pg_amop|t
pg_amproc|t
pg_attrdef|t
pg_attribute|t
pg_auth_members|t
pg_authid|t
pg_cast|t
pg_class|t
pg_collation|t
pg_constraint|t
pg_conversion|t
pg_database|t
pg_db_role_setting|t
pg_default_acl|t
pg_depend|t
pg_description|t
pg_exttable|t
pg_foreign_data_wrapper|t
pg_foreign_server|t
pg_enum|t
pg_event_trigger|t
pg_extension|t
pg_foreign_data_wrapper|t
pg_foreign_server|t
pg_foreign_table|t
pg_index|t
pg_inherits|t
pg_init_privs|t
pg_language|t
pg_largeobject|t
pg_largeobject_metadata|t
pg_namespace|t
pg_opclass|t
pg_operator|t
pg_opfamily|t
pg_partitioned_table|t
pg_pltemplate|t
pg_policy|t
pg_proc|t
pg_publication|t
pg_publication_rel|t
pg_range|t
pg_replication_origin|t
pg_rewrite|t
pg_seclabel|t
pg_sequence|t
pg_shdepend|t
pg_shdescription|t
pg_shseclabel|t
pg_statistic|t
pg_statistic_ext|t
pg_statistic_ext_data|t
pg_subscription|t
pg_subscription_rel|t
pg_tablespace|t
pg_transform|t
pg_trigger|t
pg_ts_config|t
pg_ts_config_map|t
pg_ts_dict|t
pg_ts_parser|t
pg_ts_template|t
pg_type|t
pg_user_mapping|t
point_tbl|t
polygon_tbl|t
quad_box_tbl|t
quad_point_tbl|t
quad_poly_tbl|t
radix_text_tbl|t
ramp|f
real_city|f
road|t
shighway|t
slow_emp4000|f
sql_features|f
sql_implementation_info|f
sql_languages|f
sql_packages|f
sql_parts|f
sql_sizing|f
sql_sizing_profiles|f
stud_emp|f
student|f
tableam_parted_a_heap2|f
tableam_parted_b_heap2|f
tableam_parted_c_heap2|f
tableam_parted_d_heap2|f
tableam_parted_heap2|f
tableam_tbl_heap2|f
tableam_tblas_heap2|f
tbl_include_box|t
tbl_include_box_pk|f
tbl_include_pk|t
tbl_include_reg|t
tbl_include_unique1|t
tbl_include_unique2|f
tenk1|t
tenk2|t
test_range_excl|t
test_range_gist|t
test_range_spgist|t
test_tsvector|f
testjsonb|f
text_tbl|f
time_tbl|f
timestamp_tbl|f
timestamptz_tbl|f
timetz_tbl|f
<<<<<<< HEAD
=======
tmp|f
>>>>>>> 9e1c9f95
varchar_tbl|f
view_base_table|t
-- restore normal output mode
\a\t
--
-- another sanity check: every system catalog that has OIDs should have
-- a unique index on OID.  This ensures that the OIDs will be unique,
-- even after the OID counter wraps around.
-- We exclude non-system tables from the check by looking at nspname.
--
SELECT relname, nspname
 FROM pg_class c LEFT JOIN pg_namespace n ON n.oid = relnamespace JOIN pg_attribute a ON (attrelid = c.oid AND attname = 'oid')
 WHERE relkind = 'r' and c.oid < 16384
     AND ((nspname ~ '^pg_') IS NOT FALSE)
     AND NOT EXISTS (SELECT 1 FROM pg_index i WHERE indrelid = c.oid
                     AND indkey[0] = a.attnum AND indnatts = 1
                     AND indisunique AND indimmediate);
 relname | nspname 
---------+---------
(0 rows)

-- check that relations without storage don't have relfilenode
SELECT relname, relkind
  FROM pg_class
 WHERE relkind IN ('v', 'c', 'f', 'p', 'I')
       AND relfilenode <> 0;
 relname | relkind 
---------+---------
(0 rows)
<|MERGE_RESOLUTION|>--- conflicted
+++ resolved
@@ -9,14 +9,10 @@
 \a\t
 SELECT relname, relhasindex
    FROM pg_class c LEFT JOIN pg_namespace n ON n.oid = relnamespace
-<<<<<<< HEAD
-   WHERE relkind = 'r' AND (nspname ~ '^pg_temp_') IS NOT TRUE
+   WHERE relkind IN ('r', 'p') AND (nspname ~ '^pg_temp_') IS NOT TRUE
    AND relname NOT LIKE 'gp_%'
    AND relname NOT LIKE '__gp_%'
    AND relname <> 'pg_resqueue'
-=======
-   WHERE relkind IN ('r', 'p') AND (nspname ~ '^pg_temp_') IS NOT TRUE
->>>>>>> 9e1c9f95
    ORDER BY relname;
 a|f
 a_star|f
@@ -124,12 +120,10 @@
 pg_default_acl|t
 pg_depend|t
 pg_description|t
-pg_exttable|t
-pg_foreign_data_wrapper|t
-pg_foreign_server|t
 pg_enum|t
 pg_event_trigger|t
 pg_extension|t
+pg_exttable|t
 pg_foreign_data_wrapper|t
 pg_foreign_server|t
 pg_foreign_table|t
@@ -217,10 +211,7 @@
 timestamp_tbl|f
 timestamptz_tbl|f
 timetz_tbl|f
-<<<<<<< HEAD
-=======
 tmp|f
->>>>>>> 9e1c9f95
 varchar_tbl|f
 view_base_table|t
 -- restore normal output mode
