VACUUM;
--
-- sanity check, if we don't have indices the test will take years to
-- complete.  But skip TOAST relations (since they will have varying
-- names depending on the current OID counter) as well as temp tables
-- of other backends (to avoid timing-dependent behavior).
--
SELECT relname, relhasindex
   FROM pg_class c LEFT JOIN pg_namespace n ON n.oid = relnamespace
   WHERE relkind = 'r' AND (nspname ~ '^pg_temp_') IS NOT TRUE
   AND relname NOT LIKE 'gp_%'
   AND relname <> 'pg_resqueue'
   ORDER BY relname;
         relname         | relhasindex 
-------------------------+-------------
 a                       | f
 a_star                  | f
 abstime_tbl             | f
 aggtest                 | f
 array_index_op_test     | t
 array_op_test           | f
 b                       | f
 b_star                  | f
 box_tbl                 | f
 bprime                  | f
 bt_f8_heap              | t
 bt_i4_heap              | t
 bt_name_heap            | t
 bt_txt_heap             | t
 c                       | f
 c_star                  | f
 char_tbl                | f
 check2_tbl              | f
 check_tbl               | f
 circle_tbl              | t
 city                    | f
 copy_tbl                | f
 d                       | f
 d_star                  | f
 date_tbl                | f
 default_tbl             | f
 defaultexpr_tbl         | f
 dept                    | f
 dupindexcols            | t
 e_star                  | f
 emp                     | f
 equipment_r             | f
 f_star                  | f
 fast_emp4000            | t
 float4_tbl              | f
 float8_tbl              | f
 func_index_heap         | t
 hash_f8_heap            | t
 hash_i4_heap            | t
 hash_name_heap          | t
 hash_txt_heap           | t
 hobbies_r               | f
 ihighway                | t
 inet_tbl                | f
 inhf                    | f
 inhx                    | t
 insert_tbl              | f
 int2_tbl                | f
 int4_tbl                | f
 int8_tbl                | f
 interval_tbl            | f
 iportaltest             | f
<<<<<<< HEAD
=======
 kd_point_tbl            | t
 log_table               | f
>>>>>>> 80edfd76
 lseg_tbl                | f
 main_table              | f
 money_data              | f
 num_data                | f
 num_exp_add             | t
 num_exp_div             | t
 num_exp_ln              | t
 num_exp_log10           | t
 num_exp_mul             | t
 num_exp_power_10_ln     | t
 num_exp_sqrt            | t
 num_exp_sub             | t
 num_input_test          | f
 num_result              | f
 onek                    | t
 onek2                   | t
 path_tbl                | f
 person                  | f
 pg_aggregate            | t
 pg_am                   | t
 pg_amop                 | t
 pg_amproc               | t
 pg_attrdef              | t
 pg_attribute            | t
 pg_auth_members         | t
 pg_authid               | t
 pg_cast                 | t
 pg_class                | t
 pg_collation            | t
 pg_constraint           | t
 pg_conversion           | t
 pg_database             | t
 pg_db_role_setting      | t
 pg_default_acl          | t
 pg_depend               | t
 pg_description          | t
 pg_exttable             | t
 pg_foreign_data_wrapper | t
 pg_foreign_server       | t
 pg_enum                 | t
 pg_extension            | t
 pg_foreign_data_wrapper | t
 pg_foreign_server       | t
 pg_foreign_table        | t
 pg_index                | t
 pg_inherits             | t
 pg_language             | t
 pg_largeobject          | t
 pg_largeobject_metadata | t
 pg_namespace            | t
 pg_opclass              | t
 pg_operator             | t
 pg_opfamily             | t
 pg_pltemplate           | t
 pg_proc                 | t
 pg_range                | t
 pg_rewrite              | t
 pg_seclabel             | t
 pg_shdepend             | t
 pg_shdescription        | t
 pg_shseclabel           | t
 pg_statistic            | t
 pg_tablespace           | t
 pg_trigger              | t
 pg_ts_config            | t
 pg_ts_config_map        | t
 pg_ts_dict              | t
 pg_ts_parser            | t
 pg_ts_template          | t
 pg_type                 | t
 pg_user_mapping         | t
 point_tbl               | t
 polygon_tbl             | t
 quad_point_tbl          | t
 ramp                    | f
 real_city               | f
 reltime_tbl             | f
 road                    | t
 shighway                | t
 slow_emp4000            | f
 sql_features            | f
 sql_implementation_info | f
 sql_languages           | f
 sql_packages            | f
 sql_parts               | f
 sql_sizing              | f
 sql_sizing_profiles     | f
 stud_emp                | f
 student                 | f
 suffix_text_tbl         | t
 tenk1                   | t
 tenk2                   | t
 test_range_excl         | t
 test_range_gist         | t
 test_tsvector           | f
 text_tbl                | f
 time_tbl                | f
 timestamp_tbl           | f
 timestamptz_tbl         | f
 timetz_tbl              | f
 tinterval_tbl           | f
 varchar_tbl             | f
(153 rows)

--
-- another sanity check: every system catalog that has OIDs should have
-- a unique index on OID.  This ensures that the OIDs will be unique,
-- even after the OID counter wraps around.
-- We exclude non-system tables from the check by looking at nspname.
--
SELECT relname, nspname
FROM pg_class c LEFT JOIN pg_namespace n ON n.oid = relnamespace
WHERE relhasoids
    AND ((nspname ~ '^pg_') IS NOT FALSE)
    AND NOT EXISTS (SELECT 1 FROM pg_index i WHERE indrelid = c.oid
                    AND indkey[0] = -2 AND indnatts = 1
                    AND indisunique AND indimmediate);
 relname | nspname 
---------+---------
(0 rows)
<|MERGE_RESOLUTION|>--- conflicted
+++ resolved
@@ -9,6 +9,7 @@
    FROM pg_class c LEFT JOIN pg_namespace n ON n.oid = relnamespace
    WHERE relkind = 'r' AND (nspname ~ '^pg_temp_') IS NOT TRUE
    AND relname NOT LIKE 'gp_%'
+   AND relname NOT LIKE '__gp_%'
    AND relname <> 'pg_resqueue'
    ORDER BY relname;
          relname         | relhasindex 
@@ -65,11 +66,8 @@
  int8_tbl                | f
  interval_tbl            | f
  iportaltest             | f
-<<<<<<< HEAD
-=======
  kd_point_tbl            | t
  log_table               | f
->>>>>>> 80edfd76
  lseg_tbl                | f
  main_table              | f
  money_data              | f
