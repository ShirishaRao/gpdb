--- conflicted
+++ resolved
@@ -67,31 +67,9 @@
     SELECT circle(home_base) AS f1 FROM slow_emp4000;
 CREATE INDEX ggpolygonind ON gpolygon_tbl USING gist (f1);
 CREATE INDEX ggcircleind ON gcircle_tbl USING gist (f1);
---
-<<<<<<< HEAD
--- SP-GiST
---
-CREATE TABLE quad_point_tbl AS
-    SELECT point(unique1,unique2) AS p FROM tenk1;
-INSERT INTO quad_point_tbl
-    SELECT '(333.0,400.0)'::point FROM generate_series(1,1000);
-INSERT INTO quad_point_tbl VALUES (NULL), (NULL), (NULL);
-CREATE INDEX sp_quad_ind ON quad_point_tbl USING spgist (p);
-CREATE TABLE kd_point_tbl AS SELECT * FROM quad_point_tbl;
-CREATE INDEX sp_kd_ind ON kd_point_tbl USING spgist (p kd_point_ops);
-CREATE TABLE radix_text_tbl AS
-    SELECT name AS t FROM road WHERE name !~ '^[0-9]';
-INSERT INTO radix_text_tbl
-    SELECT 'P0123456789abcdef' FROM generate_series(1,1000);
-INSERT INTO radix_text_tbl VALUES ('P0123456789abcde');
-INSERT INTO radix_text_tbl VALUES ('P0123456789abcdefF');
-CREATE INDEX sp_radix_ind ON radix_text_tbl USING spgist (t);
 SET optimizer_enable_tablescan = OFF;
 --
--- Test GiST and SP-GiST indexes
-=======
 -- Test GiST indexes
->>>>>>> 9e1c9f95
 --
 -- get non-indexed results for comparison purposes
 SET enable_seqscan = ON;
@@ -201,11 +179,12 @@
      1
 (1 row)
 
-SELECT * FROM point_tbl ORDER BY f1 <-> '0,1';
+-- In gpdb, we intentional filter out point (1e-300, -1e-300) every order by related queries
+-- in this test case file. It is an underflow point, rank it cause randomly results( (0,0),
+-- (1e-300, -1e-300) are equal).
+SELECT * FROM point_tbl WHERE NOT f1 ~= '(1e-300, -1e-300)' ORDER BY f1 <-> '0,1';
         f1         
 -------------------
- (0,0)
- (1e-300,-1e-300)
  (-3,4)
  (-10,0)
  (10,10)
@@ -213,8 +192,7 @@
  (5.1,34.5)
  (1e+300,Infinity)
  (NaN,NaN)
- 
-(10 rows)
+(7 rows)
 
 SELECT * FROM point_tbl WHERE f1 IS NULL;
  f1 
@@ -222,11 +200,9 @@
  
 (1 row)
 
-SELECT * FROM point_tbl WHERE f1 IS NOT NULL ORDER BY f1 <-> '0,1';
+SELECT * FROM point_tbl WHERE NOT f1 ~= '(1e-300, -1e-300)' AND f1 IS NOT NULL ORDER BY f1 <-> '0,1';
         f1         
 -------------------
- (1e-300,-1e-300)
- (0,0)
  (-3,4)
  (-10,0)
  (10,10)
@@ -234,17 +210,15 @@
  (5.1,34.5)
  (1e+300,Infinity)
  (NaN,NaN)
-(9 rows)
-
-SELECT * FROM point_tbl WHERE f1 <@ '(-10,-10),(10,10)':: box ORDER BY f1 <-> '0,1';
-        f1        
-------------------
- (0,0)
- (1e-300,-1e-300)
+(7 rows)
+
+SELECT * FROM point_tbl WHERE NOT f1 ~= '(1e-300, -1e-300)' AND f1 <@ '(-10,-10),(10,10)':: box ORDER BY f1 <-> '0,1';
+   f1    
+---------
  (-3,4)
  (-10,0)
  (10,10)
-(5 rows)
+(3 rows)
 
 SELECT * FROM gpolygon_tbl ORDER BY f1 <-> '(0,0)'::point LIMIT 10;
                        f1                        
@@ -477,7 +451,6 @@
                         QUERY PLAN                        
 ----------------------------------------------------------
  Aggregate
-<<<<<<< HEAD
    ->  Gather Motion 3:1  (slice1; segments: 3)
          ->  Index Only Scan using gpointind on point_tbl
                Index Cond: (f1 <@ '<(50,50),50>'::circle)
@@ -521,7 +494,7 @@
 SELECT count(*) FROM point_tbl p WHERE p.f1 >> '(0.0, 0.0)';
  count 
 -------
-     2
+     3
 (1 row)
 
 EXPLAIN (COSTS OFF)
@@ -555,7 +528,7 @@
 SELECT count(*) FROM point_tbl p WHERE p.f1 >^ '(0.0, 0.0)';
  count 
 -------
-     3
+     4
 (1 row)
 
 EXPLAIN (COSTS OFF)
@@ -576,26 +549,27 @@
 (1 row)
 
 EXPLAIN (COSTS OFF)
-SELECT * FROM point_tbl ORDER BY f1 <-> '0,1';
+SELECT * FROM point_tbl WHERE NOT f1 ~= '(1e-300, -1e-300)' ORDER BY f1 <-> '0,1';
                      QUERY PLAN                     
 ----------------------------------------------------
  Gather Motion 3:1  (slice1; segments: 3)
    Merge Key: ((f1 <-> '(0,1)'::point))
    ->  Index Only Scan using gpointind on point_tbl
          Order By: (f1 <-> '(0,1)'::point)
- Optimizer: Postgres query optimizer
-(5 rows)
-
-SELECT * FROM point_tbl ORDER BY f1 <-> '0,1';
-     f1     
-------------
- (0,0)
+         Filter: (f1 <> '(1e-300,-1e-300)'::point)
+ Optimizer: Postgres query optimizer
+(6 rows)
+
+SELECT * FROM point_tbl WHERE NOT f1 ~= '(1e-300, -1e-300)' ORDER BY f1 <-> '0,1';
+        f1         
+-------------------
  (-3,4)
  (-10,0)
  (10,10)
  (-5,-12)
  (5.1,34.5)
- 
+ (1e+300,Infinity)
+ (NaN,NaN)
 (7 rows)
 
 EXPLAIN (COSTS OFF)
@@ -615,7 +589,7 @@
 (1 row)
 
 EXPLAIN (COSTS OFF)
-SELECT * FROM point_tbl WHERE f1 IS NOT NULL ORDER BY f1 <-> '0,1';
+SELECT * FROM point_tbl WHERE NOT f1 ~= '(1e-300, -1e-300)' AND f1 IS NOT NULL ORDER BY f1 <-> '0,1';
                      QUERY PLAN                     
 ----------------------------------------------------
  Gather Motion 3:1  (slice1; segments: 3)
@@ -623,22 +597,24 @@
    ->  Index Only Scan using gpointind on point_tbl
          Index Cond: (f1 IS NOT NULL)
          Order By: (f1 <-> '(0,1)'::point)
- Optimizer: Postgres query optimizer
-(6 rows)
-
-SELECT * FROM point_tbl WHERE f1 IS NOT NULL ORDER BY f1 <-> '0,1';
-     f1     
-------------
- (0,0)
+         Filter: (f1 <> '(1e-300,-1e-300)'::point)
+ Optimizer: Postgres query optimizer
+(7 rows)
+
+SELECT * FROM point_tbl WHERE NOT f1 ~= '(1e-300, -1e-300)' AND f1 IS NOT NULL ORDER BY f1 <-> '0,1';
+        f1         
+-------------------
  (-3,4)
  (-10,0)
  (10,10)
  (-5,-12)
  (5.1,34.5)
-(6 rows)
-
-EXPLAIN (COSTS OFF)
-SELECT * FROM point_tbl WHERE f1 <@ '(-10,-10),(10,10)':: box ORDER BY f1 <-> '0,1';
+ (1e+300,Infinity)
+ (NaN,NaN)
+(7 rows)
+
+EXPLAIN (COSTS OFF)
+SELECT * FROM point_tbl WHERE NOT f1 ~= '(1e-300, -1e-300)' AND f1 <@ '(-10,-10),(10,10)':: box ORDER BY f1 <-> '0,1';
                       QUERY PLAN                      
 ------------------------------------------------------
  Gather Motion 3:1  (slice1; segments: 3)
@@ -646,550 +622,17 @@
    ->  Index Only Scan using gpointind on point_tbl
          Index Cond: (f1 <@ '(10,10),(-10,-10)'::box)
          Order By: (f1 <-> '(0,1)'::point)
- Optimizer: Postgres query optimizer
-(6 rows)
-
-SELECT * FROM point_tbl WHERE f1 <@ '(-10,-10),(10,10)':: box ORDER BY f1 <-> '0,1';
+         Filter: (f1 <> '(1e-300,-1e-300)'::point)
+ Optimizer: Postgres query optimizer
+(7 rows)
+
+SELECT * FROM point_tbl WHERE NOT f1 ~= '(1e-300, -1e-300)' AND f1 <@ '(-10,-10),(10,10)':: box ORDER BY f1 <-> '0,1';
    f1    
 ---------
- (0,0)
  (-3,4)
  (-10,0)
  (10,10)
-(4 rows)
-
-EXPLAIN (COSTS OFF)
-SELECT count(*) FROM quad_point_tbl WHERE p IS NULL;
-                           QUERY PLAN                            
------------------------------------------------------------------
- Aggregate
-   ->  Gather Motion 3:1  (slice1; segments: 3)
-         ->  Index Only Scan using sp_quad_ind on quad_point_tbl
-               Index Cond: (p IS NULL)
- Optimizer: Postgres query optimizer
-(5 rows)
-
-SELECT count(*) FROM quad_point_tbl WHERE p IS NULL;
- count 
--------
-     3
-(1 row)
-
-EXPLAIN (COSTS OFF)
-SELECT count(*) FROM quad_point_tbl WHERE p IS NOT NULL;
-                              QUERY PLAN                               
------------------------------------------------------------------------
- Finalize Aggregate
-   ->  Gather Motion 3:1  (slice1; segments: 3)
-         ->  Partial Aggregate
-               ->  Index Only Scan using sp_quad_ind on quad_point_tbl
-                     Index Cond: (p IS NOT NULL)
- Optimizer: Postgres query optimizer
-(6 rows)
-
-SELECT count(*) FROM quad_point_tbl WHERE p IS NOT NULL;
- count 
--------
- 11000
-(1 row)
-
-EXPLAIN (COSTS OFF)
-SELECT count(*) FROM quad_point_tbl;
-                              QUERY PLAN                               
------------------------------------------------------------------------
- Finalize Aggregate
-   ->  Gather Motion 3:1  (slice1; segments: 3)
-         ->  Partial Aggregate
-               ->  Index Only Scan using sp_quad_ind on quad_point_tbl
- Optimizer: Postgres query optimizer
-(5 rows)
-
-SELECT count(*) FROM quad_point_tbl;
- count 
--------
- 11003
-(1 row)
-
-EXPLAIN (COSTS OFF)
-SELECT count(*) FROM quad_point_tbl WHERE p <@ box '(200,200,1000,1000)';
-                              QUERY PLAN                               
------------------------------------------------------------------------
- Finalize Aggregate
-   ->  Gather Motion 3:1  (slice1; segments: 3)
-         ->  Partial Aggregate
-               ->  Index Only Scan using sp_quad_ind on quad_point_tbl
-                     Index Cond: (p <@ '(1000,1000),(200,200)'::box)
- Optimizer: Postgres query optimizer
-(6 rows)
-
-SELECT count(*) FROM quad_point_tbl WHERE p <@ box '(200,200,1000,1000)';
- count 
--------
-  1057
-(1 row)
-
-EXPLAIN (COSTS OFF)
-SELECT count(*) FROM quad_point_tbl WHERE box '(200,200,1000,1000)' @> p;
-                              QUERY PLAN                               
------------------------------------------------------------------------
- Finalize Aggregate
-   ->  Gather Motion 3:1  (slice1; segments: 3)
-         ->  Partial Aggregate
-               ->  Index Only Scan using sp_quad_ind on quad_point_tbl
-                     Index Cond: (p <@ '(1000,1000),(200,200)'::box)
- Optimizer: Postgres query optimizer
-(6 rows)
-
-SELECT count(*) FROM quad_point_tbl WHERE box '(200,200,1000,1000)' @> p;
- count 
--------
-  1057
-(1 row)
-
-EXPLAIN (COSTS OFF)
-SELECT count(*) FROM quad_point_tbl WHERE p << '(5000, 4000)';
-                              QUERY PLAN                               
------------------------------------------------------------------------
- Finalize Aggregate
-   ->  Gather Motion 3:1  (slice1; segments: 3)
-         ->  Partial Aggregate
-               ->  Index Only Scan using sp_quad_ind on quad_point_tbl
-                     Index Cond: (p << '(5000,4000)'::point)
- Optimizer: Postgres query optimizer
-(6 rows)
-
-SELECT count(*) FROM quad_point_tbl WHERE p << '(5000, 4000)';
- count 
--------
-  6000
-(1 row)
-
-EXPLAIN (COSTS OFF)
-SELECT count(*) FROM quad_point_tbl WHERE p >> '(5000, 4000)';
-                              QUERY PLAN                               
------------------------------------------------------------------------
- Finalize Aggregate
-   ->  Gather Motion 3:1  (slice1; segments: 3)
-         ->  Partial Aggregate
-               ->  Index Only Scan using sp_quad_ind on quad_point_tbl
-                     Index Cond: (p >> '(5000,4000)'::point)
- Optimizer: Postgres query optimizer
-(6 rows)
-
-SELECT count(*) FROM quad_point_tbl WHERE p >> '(5000, 4000)';
- count 
--------
-  4999
-(1 row)
-
-EXPLAIN (COSTS OFF)
-SELECT count(*) FROM quad_point_tbl WHERE p <^ '(5000, 4000)';
-                              QUERY PLAN                               
------------------------------------------------------------------------
- Finalize Aggregate
-   ->  Gather Motion 3:1  (slice1; segments: 3)
-         ->  Partial Aggregate
-               ->  Index Only Scan using sp_quad_ind on quad_point_tbl
-                     Index Cond: (p <^ '(5000,4000)'::point)
- Optimizer: Postgres query optimizer
-(6 rows)
-
-SELECT count(*) FROM quad_point_tbl WHERE p <^ '(5000, 4000)';
- count 
--------
-  5000
-(1 row)
-
-EXPLAIN (COSTS OFF)
-SELECT count(*) FROM quad_point_tbl WHERE p >^ '(5000, 4000)';
-                              QUERY PLAN                               
------------------------------------------------------------------------
- Finalize Aggregate
-   ->  Gather Motion 3:1  (slice1; segments: 3)
-         ->  Partial Aggregate
-               ->  Index Only Scan using sp_quad_ind on quad_point_tbl
-                     Index Cond: (p >^ '(5000,4000)'::point)
- Optimizer: Postgres query optimizer
-(6 rows)
-
-SELECT count(*) FROM quad_point_tbl WHERE p >^ '(5000, 4000)';
- count 
--------
-  5999
-(1 row)
-
-EXPLAIN (COSTS OFF)
-SELECT count(*) FROM quad_point_tbl WHERE p ~= '(4585, 365)';
-                              QUERY PLAN                               
------------------------------------------------------------------------
- Finalize Aggregate
-   ->  Gather Motion 3:1  (slice1; segments: 3)
-         ->  Partial Aggregate
-               ->  Index Only Scan using sp_quad_ind on quad_point_tbl
-                     Index Cond: (p ~= '(4585,365)'::point)
- Optimizer: Postgres query optimizer
-(6 rows)
-
-SELECT count(*) FROM quad_point_tbl WHERE p ~= '(4585, 365)';
- count 
--------
-     1
-(1 row)
-
-EXPLAIN (COSTS OFF)
-SELECT count(*) FROM kd_point_tbl WHERE p <@ box '(200,200,1000,1000)';
-                             QUERY PLAN                              
----------------------------------------------------------------------
- Finalize Aggregate
-   ->  Gather Motion 3:1  (slice1; segments: 3)
-         ->  Partial Aggregate
-               ->  Index Only Scan using sp_kd_ind on kd_point_tbl
-                     Index Cond: (p <@ '(1000,1000),(200,200)'::box)
- Optimizer: Postgres query optimizer
-(6 rows)
-
-SELECT count(*) FROM kd_point_tbl WHERE p <@ box '(200,200,1000,1000)';
- count 
--------
-  1057
-(1 row)
-
-EXPLAIN (COSTS OFF)
-SELECT count(*) FROM kd_point_tbl WHERE box '(200,200,1000,1000)' @> p;
-                             QUERY PLAN                              
----------------------------------------------------------------------
- Finalize Aggregate
-   ->  Gather Motion 3:1  (slice1; segments: 3)
-         ->  Partial Aggregate
-               ->  Index Only Scan using sp_kd_ind on kd_point_tbl
-                     Index Cond: (p <@ '(1000,1000),(200,200)'::box)
- Optimizer: Postgres query optimizer
-(6 rows)
-
-SELECT count(*) FROM kd_point_tbl WHERE box '(200,200,1000,1000)' @> p;
- count 
--------
-  1057
-(1 row)
-
-EXPLAIN (COSTS OFF)
-SELECT count(*) FROM kd_point_tbl WHERE p << '(5000, 4000)';
-                            QUERY PLAN                             
--------------------------------------------------------------------
- Finalize Aggregate
-   ->  Gather Motion 3:1  (slice1; segments: 3)
-         ->  Partial Aggregate
-               ->  Index Only Scan using sp_kd_ind on kd_point_tbl
-                     Index Cond: (p << '(5000,4000)'::point)
- Optimizer: Postgres query optimizer
-(6 rows)
-
-SELECT count(*) FROM kd_point_tbl WHERE p << '(5000, 4000)';
- count 
--------
-  6000
-(1 row)
-
-EXPLAIN (COSTS OFF)
-SELECT count(*) FROM kd_point_tbl WHERE p >> '(5000, 4000)';
-                            QUERY PLAN                             
--------------------------------------------------------------------
- Finalize Aggregate
-   ->  Gather Motion 3:1  (slice1; segments: 3)
-         ->  Partial Aggregate
-               ->  Index Only Scan using sp_kd_ind on kd_point_tbl
-                     Index Cond: (p >> '(5000,4000)'::point)
- Optimizer: Postgres query optimizer
-(6 rows)
-
-SELECT count(*) FROM kd_point_tbl WHERE p >> '(5000, 4000)';
- count 
--------
-  4999
-(1 row)
-
-EXPLAIN (COSTS OFF)
-SELECT count(*) FROM kd_point_tbl WHERE p <^ '(5000, 4000)';
-                            QUERY PLAN                             
--------------------------------------------------------------------
- Finalize Aggregate
-   ->  Gather Motion 3:1  (slice1; segments: 3)
-         ->  Partial Aggregate
-               ->  Index Only Scan using sp_kd_ind on kd_point_tbl
-                     Index Cond: (p <^ '(5000,4000)'::point)
- Optimizer: Postgres query optimizer
-(6 rows)
-
-SELECT count(*) FROM kd_point_tbl WHERE p <^ '(5000, 4000)';
- count 
--------
-  5000
-(1 row)
-
-EXPLAIN (COSTS OFF)
-SELECT count(*) FROM kd_point_tbl WHERE p >^ '(5000, 4000)';
-                            QUERY PLAN                             
--------------------------------------------------------------------
- Finalize Aggregate
-   ->  Gather Motion 3:1  (slice1; segments: 3)
-         ->  Partial Aggregate
-               ->  Index Only Scan using sp_kd_ind on kd_point_tbl
-                     Index Cond: (p >^ '(5000,4000)'::point)
- Optimizer: Postgres query optimizer
-(6 rows)
-
-SELECT count(*) FROM kd_point_tbl WHERE p >^ '(5000, 4000)';
- count 
--------
-  5999
-(1 row)
-
-EXPLAIN (COSTS OFF)
-SELECT count(*) FROM kd_point_tbl WHERE p ~= '(4585, 365)';
-                            QUERY PLAN                             
--------------------------------------------------------------------
- Finalize Aggregate
-   ->  Gather Motion 3:1  (slice1; segments: 3)
-         ->  Partial Aggregate
-               ->  Index Only Scan using sp_kd_ind on kd_point_tbl
-                     Index Cond: (p ~= '(4585,365)'::point)
- Optimizer: Postgres query optimizer
-(6 rows)
-
-SELECT count(*) FROM kd_point_tbl WHERE p ~= '(4585, 365)';
- count 
--------
-     1
-(1 row)
-
-EXPLAIN (COSTS OFF)
-SELECT count(*) FROM radix_text_tbl WHERE t = 'P0123456789abcdef';
-                            QUERY PLAN                            
-------------------------------------------------------------------
- Aggregate
-   ->  Gather Motion 1:1  (slice1; segments: 1)
-         ->  Index Only Scan using sp_radix_ind on radix_text_tbl
-               Index Cond: (t = 'P0123456789abcdef'::text)
- Optimizer: Postgres query optimizer
-(5 rows)
-
-SELECT count(*) FROM radix_text_tbl WHERE t = 'P0123456789abcdef';
- count 
--------
-  1000
-(1 row)
-
-EXPLAIN (COSTS OFF)
-SELECT count(*) FROM radix_text_tbl WHERE t = 'P0123456789abcde';
-                            QUERY PLAN                            
-------------------------------------------------------------------
- Aggregate
-   ->  Gather Motion 1:1  (slice1; segments: 1)
-         ->  Index Only Scan using sp_radix_ind on radix_text_tbl
-               Index Cond: (t = 'P0123456789abcde'::text)
- Optimizer: Postgres query optimizer
-(5 rows)
-
-SELECT count(*) FROM radix_text_tbl WHERE t = 'P0123456789abcde';
- count 
--------
-     1
-(1 row)
-
-EXPLAIN (COSTS OFF)
-SELECT count(*) FROM radix_text_tbl WHERE t = 'P0123456789abcdefF';
-                            QUERY PLAN                            
-------------------------------------------------------------------
- Aggregate
-   ->  Gather Motion 1:1  (slice1; segments: 1)
-         ->  Index Only Scan using sp_radix_ind on radix_text_tbl
-               Index Cond: (t = 'P0123456789abcdefF'::text)
- Optimizer: Postgres query optimizer
-(5 rows)
-
-SELECT count(*) FROM radix_text_tbl WHERE t = 'P0123456789abcdefF';
- count 
--------
-     1
-(1 row)
-
-EXPLAIN (COSTS OFF)
-SELECT count(*) FROM radix_text_tbl WHERE t <    'Aztec                         Ct  ';
-                                    QUERY PLAN                                    
-----------------------------------------------------------------------------------
- Finalize Aggregate
-   ->  Gather Motion 3:1  (slice1; segments: 3)
-         ->  Partial Aggregate
-               ->  Index Only Scan using sp_radix_ind on radix_text_tbl
-                     Index Cond: (t < 'Aztec                         Ct  '::text)
- Optimizer: Postgres query optimizer
-(6 rows)
-
-SELECT count(*) FROM radix_text_tbl WHERE t <    'Aztec                         Ct  ';
- count 
--------
-   272
-(1 row)
-
-EXPLAIN (COSTS OFF)
-SELECT count(*) FROM radix_text_tbl WHERE t ~<~  'Aztec                         Ct  ';
-                                     QUERY PLAN                                     
-------------------------------------------------------------------------------------
- Finalize Aggregate
-   ->  Gather Motion 3:1  (slice1; segments: 3)
-         ->  Partial Aggregate
-               ->  Index Only Scan using sp_radix_ind on radix_text_tbl
-                     Index Cond: (t ~<~ 'Aztec                         Ct  '::text)
- Optimizer: Postgres query optimizer
-(6 rows)
-
-SELECT count(*) FROM radix_text_tbl WHERE t ~<~  'Aztec                         Ct  ';
- count 
--------
-   272
-(1 row)
-
-EXPLAIN (COSTS OFF)
-SELECT count(*) FROM radix_text_tbl WHERE t <=   'Aztec                         Ct  ';
-                                    QUERY PLAN                                     
------------------------------------------------------------------------------------
- Finalize Aggregate
-   ->  Gather Motion 3:1  (slice1; segments: 3)
-         ->  Partial Aggregate
-               ->  Index Only Scan using sp_radix_ind on radix_text_tbl
-                     Index Cond: (t <= 'Aztec                         Ct  '::text)
- Optimizer: Postgres query optimizer
-(6 rows)
-
-SELECT count(*) FROM radix_text_tbl WHERE t <=   'Aztec                         Ct  ';
- count 
--------
-   273
-(1 row)
-
-EXPLAIN (COSTS OFF)
-SELECT count(*) FROM radix_text_tbl WHERE t ~<=~ 'Aztec                         Ct  ';
-                                     QUERY PLAN                                      
--------------------------------------------------------------------------------------
- Finalize Aggregate
-   ->  Gather Motion 3:1  (slice1; segments: 3)
-         ->  Partial Aggregate
-               ->  Index Only Scan using sp_radix_ind on radix_text_tbl
-                     Index Cond: (t ~<=~ 'Aztec                         Ct  '::text)
- Optimizer: Postgres query optimizer
-(6 rows)
-
-SELECT count(*) FROM radix_text_tbl WHERE t ~<=~ 'Aztec                         Ct  ';
- count 
--------
-   273
-(1 row)
-
-EXPLAIN (COSTS OFF)
-SELECT count(*) FROM radix_text_tbl WHERE t =    'Aztec                         Ct  ';
-                                 QUERY PLAN                                 
-----------------------------------------------------------------------------
- Aggregate
-   ->  Gather Motion 1:1  (slice1; segments: 1)
-         ->  Index Only Scan using sp_radix_ind on radix_text_tbl
-               Index Cond: (t = 'Aztec                         Ct  '::text)
- Optimizer: Postgres query optimizer
-(5 rows)
-
-SELECT count(*) FROM radix_text_tbl WHERE t =    'Aztec                         Ct  ';
- count 
--------
-     1
-(1 row)
-
-EXPLAIN (COSTS OFF)
-SELECT count(*) FROM radix_text_tbl WHERE t =    'Worth                         St  ';
-                                 QUERY PLAN                                 
-----------------------------------------------------------------------------
- Aggregate
-   ->  Gather Motion 1:1  (slice1; segments: 1)
-         ->  Index Only Scan using sp_radix_ind on radix_text_tbl
-               Index Cond: (t = 'Worth                         St  '::text)
- Optimizer: Postgres query optimizer
-(5 rows)
-
-SELECT count(*) FROM radix_text_tbl WHERE t =    'Worth                         St  ';
- count 
--------
-     2
-(1 row)
-
-EXPLAIN (COSTS OFF)
-SELECT count(*) FROM radix_text_tbl WHERE t >=   'Worth                         St  ';
-                                    QUERY PLAN                                     
------------------------------------------------------------------------------------
- Finalize Aggregate
-   ->  Gather Motion 3:1  (slice1; segments: 3)
-         ->  Partial Aggregate
-               ->  Index Only Scan using sp_radix_ind on radix_text_tbl
-                     Index Cond: (t >= 'Worth                         St  '::text)
- Optimizer: Postgres query optimizer
-(6 rows)
-
-SELECT count(*) FROM radix_text_tbl WHERE t >=   'Worth                         St  ';
- count 
--------
-    50
-(1 row)
-
-EXPLAIN (COSTS OFF)
-SELECT count(*) FROM radix_text_tbl WHERE t ~>=~ 'Worth                         St  ';
-                                     QUERY PLAN                                      
--------------------------------------------------------------------------------------
- Finalize Aggregate
-   ->  Gather Motion 3:1  (slice1; segments: 3)
-         ->  Partial Aggregate
-               ->  Index Only Scan using sp_radix_ind on radix_text_tbl
-                     Index Cond: (t ~>=~ 'Worth                         St  '::text)
- Optimizer: Postgres query optimizer
-(6 rows)
-
-SELECT count(*) FROM radix_text_tbl WHERE t ~>=~ 'Worth                         St  ';
- count 
--------
-    50
-(1 row)
-
-EXPLAIN (COSTS OFF)
-SELECT count(*) FROM radix_text_tbl WHERE t >    'Worth                         St  ';
-                                    QUERY PLAN                                    
-----------------------------------------------------------------------------------
- Finalize Aggregate
-   ->  Gather Motion 3:1  (slice1; segments: 3)
-         ->  Partial Aggregate
-               ->  Index Only Scan using sp_radix_ind on radix_text_tbl
-                     Index Cond: (t > 'Worth                         St  '::text)
- Optimizer: Postgres query optimizer
-(6 rows)
-
-SELECT count(*) FROM radix_text_tbl WHERE t >    'Worth                         St  ';
- count 
--------
-    48
-(1 row)
-
-EXPLAIN (COSTS OFF)
-SELECT count(*) FROM radix_text_tbl WHERE t ~>~  'Worth                         St  ';
-                                     QUERY PLAN                                     
-------------------------------------------------------------------------------------
- Finalize Aggregate
-   ->  Gather Motion 3:1  (slice1; segments: 3)
-         ->  Partial Aggregate
-               ->  Index Only Scan using sp_radix_ind on radix_text_tbl
-                     Index Cond: (t ~>~ 'Worth                         St  '::text)
- Optimizer: Postgres query optimizer
-(6 rows)
-
-SELECT count(*) FROM radix_text_tbl WHERE t ~>~  'Worth                         St  ';
- count 
--------
-    48
-(1 row)
+(3 rows)
 
 EXPLAIN (COSTS OFF)
 SELECT * FROM gpolygon_tbl ORDER BY f1 <-> '(0,0)'::point LIMIT 10;
@@ -1252,7 +695,7 @@
 SET enable_indexscan = OFF;
 SET enable_bitmapscan = ON;
 EXPLAIN (COSTS OFF)
-SELECT * FROM point_tbl WHERE f1 <@ '(-10,-10),(10,10)':: box ORDER BY f1 <-> '0,1';
+SELECT * FROM point_tbl WHERE NOT f1 ~= '(1e-300, -1e-300)' AND f1 <@ '(-10,-10),(10,10)':: box ORDER BY f1 <-> '0,1';
                             QUERY PLAN                            
 ------------------------------------------------------------------
  Gather Motion 3:1  (slice1; segments: 3)
@@ -1261,789 +704,19 @@
          Sort Key: ((f1 <-> '(0,1)'::point))
          ->  Bitmap Heap Scan on point_tbl
                Recheck Cond: (f1 <@ '(10,10),(-10,-10)'::box)
+               Filter: (f1 <> '(1e-300,-1e-300)'::point)
                ->  Bitmap Index Scan on gpointind
                      Index Cond: (f1 <@ '(10,10),(-10,-10)'::box)
  Optimizer: Postgres query optimizer
-(9 rows)
-
-SELECT * FROM point_tbl WHERE f1 <@ '(-10,-10),(10,10)':: box ORDER BY f1 <-> '0,1';
+(10 rows)
+
+SELECT * FROM point_tbl WHERE NOT f1 ~= '(1e-300, -1e-300)' AND f1 <@ '(-10,-10),(10,10)':: box ORDER BY f1 <-> '0,1';
    f1    
 ---------
- (0,0)
  (-3,4)
  (-10,0)
  (10,10)
-(4 rows)
-
-EXPLAIN (COSTS OFF)
-SELECT count(*) FROM quad_point_tbl WHERE p IS NULL;
-                     QUERY PLAN                     
-----------------------------------------------------
- Aggregate
-   ->  Gather Motion 3:1  (slice1; segments: 3)
-         ->  Bitmap Heap Scan on quad_point_tbl
-               Recheck Cond: (p IS NULL)
-               ->  Bitmap Index Scan on sp_quad_ind
-                     Index Cond: (p IS NULL)
- Optimizer: Postgres query optimizer
-(7 rows)
-
-SELECT count(*) FROM quad_point_tbl WHERE p IS NULL;
- count 
--------
-     3
-(1 row)
-
-EXPLAIN (COSTS OFF)
-SELECT count(*) FROM quad_point_tbl WHERE p IS NOT NULL;
-                        QUERY PLAN                        
-----------------------------------------------------------
- Finalize Aggregate
-   ->  Gather Motion 3:1  (slice1; segments: 3)
-         ->  Partial Aggregate
-               ->  Bitmap Heap Scan on quad_point_tbl
-                     Recheck Cond: (p IS NOT NULL)
-                     ->  Bitmap Index Scan on sp_quad_ind
-                           Index Cond: (p IS NOT NULL)
- Optimizer: Postgres query optimizer
-(8 rows)
-
-SELECT count(*) FROM quad_point_tbl WHERE p IS NOT NULL;
- count 
--------
- 11000
-(1 row)
-
-EXPLAIN (COSTS OFF)
-SELECT count(*) FROM quad_point_tbl;
-                        QUERY PLAN                        
-----------------------------------------------------------
- Finalize Aggregate
-   ->  Gather Motion 3:1  (slice1; segments: 3)
-         ->  Partial Aggregate
-               ->  Bitmap Heap Scan on quad_point_tbl
-                     ->  Bitmap Index Scan on sp_quad_ind
- Optimizer: Postgres query optimizer
-(6 rows)
-
-SELECT count(*) FROM quad_point_tbl;
- count 
--------
- 11003
-(1 row)
-
-EXPLAIN (COSTS OFF)
-SELECT count(*) FROM quad_point_tbl WHERE p <@ box '(200,200,1000,1000)';
-                                QUERY PLAN                                 
----------------------------------------------------------------------------
- Finalize Aggregate
-   ->  Gather Motion 3:1  (slice1; segments: 3)
-         ->  Partial Aggregate
-               ->  Bitmap Heap Scan on quad_point_tbl
-                     Recheck Cond: (p <@ '(1000,1000),(200,200)'::box)
-                     ->  Bitmap Index Scan on sp_quad_ind
-                           Index Cond: (p <@ '(1000,1000),(200,200)'::box)
- Optimizer: Postgres query optimizer
-(8 rows)
-
-SELECT count(*) FROM quad_point_tbl WHERE p <@ box '(200,200,1000,1000)';
- count 
--------
-  1057
-(1 row)
-
-EXPLAIN (COSTS OFF)
-SELECT count(*) FROM quad_point_tbl WHERE box '(200,200,1000,1000)' @> p;
-                                QUERY PLAN                                 
----------------------------------------------------------------------------
- Finalize Aggregate
-   ->  Gather Motion 3:1  (slice1; segments: 3)
-         ->  Partial Aggregate
-               ->  Bitmap Heap Scan on quad_point_tbl
-                     Recheck Cond: ('(1000,1000),(200,200)'::box @> p)
-                     ->  Bitmap Index Scan on sp_quad_ind
-                           Index Cond: ('(1000,1000),(200,200)'::box @> p)
- Optimizer: Postgres query optimizer
-(8 rows)
-
-SELECT count(*) FROM quad_point_tbl WHERE box '(200,200,1000,1000)' @> p;
- count 
--------
-  1057
-(1 row)
-
-EXPLAIN (COSTS OFF)
-SELECT count(*) FROM quad_point_tbl WHERE p << '(5000, 4000)';
-                            QUERY PLAN                             
--------------------------------------------------------------------
- Finalize Aggregate
-   ->  Gather Motion 3:1  (slice1; segments: 3)
-         ->  Partial Aggregate
-               ->  Bitmap Heap Scan on quad_point_tbl
-                     Recheck Cond: (p << '(5000,4000)'::point)
-                     ->  Bitmap Index Scan on sp_quad_ind
-                           Index Cond: (p << '(5000,4000)'::point)
- Optimizer: Postgres query optimizer
-(8 rows)
-
-SELECT count(*) FROM quad_point_tbl WHERE p << '(5000, 4000)';
- count 
--------
-  6000
-(1 row)
-
-EXPLAIN (COSTS OFF)
-SELECT count(*) FROM quad_point_tbl WHERE p >> '(5000, 4000)';
-                            QUERY PLAN                             
--------------------------------------------------------------------
- Finalize Aggregate
-   ->  Gather Motion 3:1  (slice1; segments: 3)
-         ->  Partial Aggregate
-               ->  Bitmap Heap Scan on quad_point_tbl
-                     Recheck Cond: (p >> '(5000,4000)'::point)
-                     ->  Bitmap Index Scan on sp_quad_ind
-                           Index Cond: (p >> '(5000,4000)'::point)
- Optimizer: Postgres query optimizer
-(8 rows)
-
-SELECT count(*) FROM quad_point_tbl WHERE p >> '(5000, 4000)';
- count 
--------
-  4999
-(1 row)
-
-EXPLAIN (COSTS OFF)
-SELECT count(*) FROM quad_point_tbl WHERE p <^ '(5000, 4000)';
-                            QUERY PLAN                             
--------------------------------------------------------------------
- Finalize Aggregate
-   ->  Gather Motion 3:1  (slice1; segments: 3)
-         ->  Partial Aggregate
-               ->  Bitmap Heap Scan on quad_point_tbl
-                     Recheck Cond: (p <^ '(5000,4000)'::point)
-                     ->  Bitmap Index Scan on sp_quad_ind
-                           Index Cond: (p <^ '(5000,4000)'::point)
- Optimizer: Postgres query optimizer
-(8 rows)
-
-SELECT count(*) FROM quad_point_tbl WHERE p <^ '(5000, 4000)';
- count 
--------
-  5000
-(1 row)
-
-EXPLAIN (COSTS OFF)
-SELECT count(*) FROM quad_point_tbl WHERE p >^ '(5000, 4000)';
-                            QUERY PLAN                             
--------------------------------------------------------------------
- Finalize Aggregate
-   ->  Gather Motion 3:1  (slice1; segments: 3)
-         ->  Partial Aggregate
-               ->  Bitmap Heap Scan on quad_point_tbl
-                     Recheck Cond: (p >^ '(5000,4000)'::point)
-                     ->  Bitmap Index Scan on sp_quad_ind
-                           Index Cond: (p >^ '(5000,4000)'::point)
- Optimizer: Postgres query optimizer
-(8 rows)
-
-SELECT count(*) FROM quad_point_tbl WHERE p >^ '(5000, 4000)';
- count 
--------
-  5999
-(1 row)
-
-EXPLAIN (COSTS OFF)
-SELECT count(*) FROM quad_point_tbl WHERE p ~= '(4585, 365)';
-                            QUERY PLAN                            
-------------------------------------------------------------------
- Finalize Aggregate
-   ->  Gather Motion 3:1  (slice1; segments: 3)
-         ->  Partial Aggregate
-               ->  Bitmap Heap Scan on quad_point_tbl
-                     Recheck Cond: (p ~= '(4585,365)'::point)
-                     ->  Bitmap Index Scan on sp_quad_ind
-                           Index Cond: (p ~= '(4585,365)'::point)
- Optimizer: Postgres query optimizer
-(8 rows)
-
-SELECT count(*) FROM quad_point_tbl WHERE p ~= '(4585, 365)';
- count 
--------
-     1
-(1 row)
-
-EXPLAIN (COSTS OFF)
-SELECT count(*) FROM kd_point_tbl WHERE p <@ box '(200,200,1000,1000)';
-                                QUERY PLAN                                 
----------------------------------------------------------------------------
- Finalize Aggregate
-   ->  Gather Motion 3:1  (slice1; segments: 3)
-         ->  Partial Aggregate
-               ->  Bitmap Heap Scan on kd_point_tbl
-                     Recheck Cond: (p <@ '(1000,1000),(200,200)'::box)
-                     ->  Bitmap Index Scan on sp_kd_ind
-                           Index Cond: (p <@ '(1000,1000),(200,200)'::box)
- Optimizer: Postgres query optimizer
-(8 rows)
-
-SELECT count(*) FROM kd_point_tbl WHERE p <@ box '(200,200,1000,1000)';
- count 
--------
-  1057
-(1 row)
-
-EXPLAIN (COSTS OFF)
-SELECT count(*) FROM kd_point_tbl WHERE box '(200,200,1000,1000)' @> p;
-                                QUERY PLAN                                 
----------------------------------------------------------------------------
- Finalize Aggregate
-   ->  Gather Motion 3:1  (slice1; segments: 3)
-         ->  Partial Aggregate
-               ->  Bitmap Heap Scan on kd_point_tbl
-                     Recheck Cond: ('(1000,1000),(200,200)'::box @> p)
-                     ->  Bitmap Index Scan on sp_kd_ind
-                           Index Cond: ('(1000,1000),(200,200)'::box @> p)
- Optimizer: Postgres query optimizer
-(8 rows)
-
-SELECT count(*) FROM kd_point_tbl WHERE box '(200,200,1000,1000)' @> p;
- count 
--------
-  1057
-(1 row)
-
-EXPLAIN (COSTS OFF)
-SELECT count(*) FROM kd_point_tbl WHERE p << '(5000, 4000)';
-                            QUERY PLAN                             
--------------------------------------------------------------------
- Finalize Aggregate
-   ->  Gather Motion 3:1  (slice1; segments: 3)
-         ->  Partial Aggregate
-               ->  Bitmap Heap Scan on kd_point_tbl
-                     Recheck Cond: (p << '(5000,4000)'::point)
-                     ->  Bitmap Index Scan on sp_kd_ind
-                           Index Cond: (p << '(5000,4000)'::point)
- Optimizer: Postgres query optimizer
-(8 rows)
-
-SELECT count(*) FROM kd_point_tbl WHERE p << '(5000, 4000)';
- count 
--------
-  6000
-(1 row)
-
-EXPLAIN (COSTS OFF)
-SELECT count(*) FROM kd_point_tbl WHERE p >> '(5000, 4000)';
-                            QUERY PLAN                             
--------------------------------------------------------------------
- Finalize Aggregate
-   ->  Gather Motion 3:1  (slice1; segments: 3)
-         ->  Partial Aggregate
-               ->  Bitmap Heap Scan on kd_point_tbl
-                     Recheck Cond: (p >> '(5000,4000)'::point)
-                     ->  Bitmap Index Scan on sp_kd_ind
-                           Index Cond: (p >> '(5000,4000)'::point)
- Optimizer: Postgres query optimizer
-(8 rows)
-
-SELECT count(*) FROM kd_point_tbl WHERE p >> '(5000, 4000)';
- count 
--------
-  4999
-(1 row)
-
-EXPLAIN (COSTS OFF)
-SELECT count(*) FROM kd_point_tbl WHERE p <^ '(5000, 4000)';
-                            QUERY PLAN                             
--------------------------------------------------------------------
- Finalize Aggregate
-   ->  Gather Motion 3:1  (slice1; segments: 3)
-         ->  Partial Aggregate
-               ->  Bitmap Heap Scan on kd_point_tbl
-                     Recheck Cond: (p <^ '(5000,4000)'::point)
-                     ->  Bitmap Index Scan on sp_kd_ind
-                           Index Cond: (p <^ '(5000,4000)'::point)
- Optimizer: Postgres query optimizer
-(8 rows)
-
-SELECT count(*) FROM kd_point_tbl WHERE p <^ '(5000, 4000)';
- count 
--------
-  5000
-(1 row)
-
-EXPLAIN (COSTS OFF)
-SELECT count(*) FROM kd_point_tbl WHERE p >^ '(5000, 4000)';
-                            QUERY PLAN                             
--------------------------------------------------------------------
- Finalize Aggregate
-   ->  Gather Motion 3:1  (slice1; segments: 3)
-         ->  Partial Aggregate
-               ->  Bitmap Heap Scan on kd_point_tbl
-                     Recheck Cond: (p >^ '(5000,4000)'::point)
-                     ->  Bitmap Index Scan on sp_kd_ind
-                           Index Cond: (p >^ '(5000,4000)'::point)
- Optimizer: Postgres query optimizer
-(8 rows)
-
-SELECT count(*) FROM kd_point_tbl WHERE p >^ '(5000, 4000)';
- count 
--------
-  5999
-(1 row)
-
-EXPLAIN (COSTS OFF)
-SELECT count(*) FROM kd_point_tbl WHERE p ~= '(4585, 365)';
-                            QUERY PLAN                            
-------------------------------------------------------------------
- Finalize Aggregate
-   ->  Gather Motion 3:1  (slice1; segments: 3)
-         ->  Partial Aggregate
-               ->  Bitmap Heap Scan on kd_point_tbl
-                     Recheck Cond: (p ~= '(4585,365)'::point)
-                     ->  Bitmap Index Scan on sp_kd_ind
-                           Index Cond: (p ~= '(4585,365)'::point)
- Optimizer: Postgres query optimizer
-(8 rows)
-
-SELECT count(*) FROM kd_point_tbl WHERE p ~= '(4585, 365)';
- count 
--------
-     1
-(1 row)
-
-EXPLAIN (COSTS OFF)
-SELECT count(*) FROM radix_text_tbl WHERE t = 'P0123456789abcdef';
-                           QUERY PLAN                            
------------------------------------------------------------------
- Aggregate
-   ->  Gather Motion 1:1  (slice1; segments: 1)
-         ->  Bitmap Heap Scan on radix_text_tbl
-               Recheck Cond: (t = 'P0123456789abcdef'::text)
-               ->  Bitmap Index Scan on sp_radix_ind
-                     Index Cond: (t = 'P0123456789abcdef'::text)
- Optimizer: Postgres query optimizer
-(7 rows)
-
-SELECT count(*) FROM radix_text_tbl WHERE t = 'P0123456789abcdef';
- count 
--------
-  1000
-(1 row)
-
-EXPLAIN (COSTS OFF)
-SELECT count(*) FROM radix_text_tbl WHERE t = 'P0123456789abcde';
-                           QUERY PLAN                           
-----------------------------------------------------------------
- Aggregate
-   ->  Gather Motion 1:1  (slice1; segments: 1)
-         ->  Bitmap Heap Scan on radix_text_tbl
-               Recheck Cond: (t = 'P0123456789abcde'::text)
-               ->  Bitmap Index Scan on sp_radix_ind
-                     Index Cond: (t = 'P0123456789abcde'::text)
- Optimizer: Postgres query optimizer
-(7 rows)
-=======
-   ->  Index Only Scan using gpointind on point_tbl
-         Index Cond: (f1 <@ '<(50,50),50>'::circle)
 (3 rows)
->>>>>>> 9e1c9f95
-
-SELECT count(*) FROM point_tbl WHERE f1 <@ circle '<(50,50),50>';
- count 
--------
-     1
-(1 row)
-
-EXPLAIN (COSTS OFF)
-<<<<<<< HEAD
-SELECT count(*) FROM radix_text_tbl WHERE t = 'P0123456789abcdefF';
-                            QUERY PLAN                            
-------------------------------------------------------------------
- Aggregate
-   ->  Gather Motion 1:1  (slice1; segments: 1)
-         ->  Bitmap Heap Scan on radix_text_tbl
-               Recheck Cond: (t = 'P0123456789abcdefF'::text)
-               ->  Bitmap Index Scan on sp_radix_ind
-                     Index Cond: (t = 'P0123456789abcdefF'::text)
- Optimizer: Postgres query optimizer
-(7 rows)
-=======
-SELECT count(*) FROM point_tbl p WHERE p.f1 << '(0.0, 0.0)';
-                      QUERY PLAN                      
-------------------------------------------------------
- Aggregate
-   ->  Index Only Scan using gpointind on point_tbl p
-         Index Cond: (f1 << '(0,0)'::point)
-(3 rows)
->>>>>>> 9e1c9f95
-
-SELECT count(*) FROM point_tbl p WHERE p.f1 << '(0.0, 0.0)';
- count 
--------
-     3
-(1 row)
-
-EXPLAIN (COSTS OFF)
-<<<<<<< HEAD
-SELECT count(*) FROM radix_text_tbl WHERE t <    'Aztec                         Ct  ';
-                                       QUERY PLAN                                       
-----------------------------------------------------------------------------------------
- Finalize Aggregate
-   ->  Gather Motion 3:1  (slice1; segments: 3)
-         ->  Partial Aggregate
-               ->  Bitmap Heap Scan on radix_text_tbl
-                     Recheck Cond: (t < 'Aztec                         Ct  '::text)
-                     ->  Bitmap Index Scan on sp_radix_ind
-                           Index Cond: (t < 'Aztec                         Ct  '::text)
- Optimizer: Postgres query optimizer
-(8 rows)
-=======
-SELECT count(*) FROM point_tbl p WHERE p.f1 >> '(0.0, 0.0)';
-                      QUERY PLAN                      
-------------------------------------------------------
- Aggregate
-   ->  Index Only Scan using gpointind on point_tbl p
-         Index Cond: (f1 >> '(0,0)'::point)
-(3 rows)
->>>>>>> 9e1c9f95
-
-SELECT count(*) FROM point_tbl p WHERE p.f1 >> '(0.0, 0.0)';
- count 
--------
-     3
-(1 row)
-
-EXPLAIN (COSTS OFF)
-<<<<<<< HEAD
-SELECT count(*) FROM radix_text_tbl WHERE t ~<~  'Aztec                         Ct  ';
-                                        QUERY PLAN                                        
-------------------------------------------------------------------------------------------
- Finalize Aggregate
-   ->  Gather Motion 3:1  (slice1; segments: 3)
-         ->  Partial Aggregate
-               ->  Bitmap Heap Scan on radix_text_tbl
-                     Recheck Cond: (t ~<~ 'Aztec                         Ct  '::text)
-                     ->  Bitmap Index Scan on sp_radix_ind
-                           Index Cond: (t ~<~ 'Aztec                         Ct  '::text)
- Optimizer: Postgres query optimizer
-(8 rows)
-=======
-SELECT count(*) FROM point_tbl p WHERE p.f1 <^ '(0.0, 0.0)';
-                      QUERY PLAN                      
-------------------------------------------------------
- Aggregate
-   ->  Index Only Scan using gpointind on point_tbl p
-         Index Cond: (f1 <^ '(0,0)'::point)
-(3 rows)
->>>>>>> 9e1c9f95
-
-SELECT count(*) FROM point_tbl p WHERE p.f1 <^ '(0.0, 0.0)';
- count 
--------
-     1
-(1 row)
-
-EXPLAIN (COSTS OFF)
-<<<<<<< HEAD
-SELECT count(*) FROM radix_text_tbl WHERE t <=   'Aztec                         Ct  ';
-                                       QUERY PLAN                                        
------------------------------------------------------------------------------------------
- Finalize Aggregate
-   ->  Gather Motion 3:1  (slice1; segments: 3)
-         ->  Partial Aggregate
-               ->  Bitmap Heap Scan on radix_text_tbl
-                     Recheck Cond: (t <= 'Aztec                         Ct  '::text)
-                     ->  Bitmap Index Scan on sp_radix_ind
-                           Index Cond: (t <= 'Aztec                         Ct  '::text)
- Optimizer: Postgres query optimizer
-(8 rows)
-=======
-SELECT count(*) FROM point_tbl p WHERE p.f1 >^ '(0.0, 0.0)';
-                      QUERY PLAN                      
-------------------------------------------------------
- Aggregate
-   ->  Index Only Scan using gpointind on point_tbl p
-         Index Cond: (f1 >^ '(0,0)'::point)
-(3 rows)
->>>>>>> 9e1c9f95
-
-SELECT count(*) FROM point_tbl p WHERE p.f1 >^ '(0.0, 0.0)';
- count 
--------
-     4
-(1 row)
-
-EXPLAIN (COSTS OFF)
-<<<<<<< HEAD
-SELECT count(*) FROM radix_text_tbl WHERE t ~<=~ 'Aztec                         Ct  ';
-                                        QUERY PLAN                                         
--------------------------------------------------------------------------------------------
- Finalize Aggregate
-   ->  Gather Motion 3:1  (slice1; segments: 3)
-         ->  Partial Aggregate
-               ->  Bitmap Heap Scan on radix_text_tbl
-                     Recheck Cond: (t ~<=~ 'Aztec                         Ct  '::text)
-                     ->  Bitmap Index Scan on sp_radix_ind
-                           Index Cond: (t ~<=~ 'Aztec                         Ct  '::text)
- Optimizer: Postgres query optimizer
-(8 rows)
-=======
-SELECT count(*) FROM point_tbl p WHERE p.f1 ~= '(-5, -12)';
-                      QUERY PLAN                      
-------------------------------------------------------
- Aggregate
-   ->  Index Only Scan using gpointind on point_tbl p
-         Index Cond: (f1 ~= '(-5,-12)'::point)
-(3 rows)
->>>>>>> 9e1c9f95
-
-SELECT count(*) FROM point_tbl p WHERE p.f1 ~= '(-5, -12)';
- count 
--------
-     1
-(1 row)
-
-EXPLAIN (COSTS OFF)
-<<<<<<< HEAD
-SELECT count(*) FROM radix_text_tbl WHERE t =    'Aztec                         Ct  ';
-                                    QUERY PLAN                                    
-----------------------------------------------------------------------------------
- Aggregate
-   ->  Gather Motion 1:1  (slice1; segments: 1)
-         ->  Bitmap Heap Scan on radix_text_tbl
-               Recheck Cond: (t = 'Aztec                         Ct  '::text)
-               ->  Bitmap Index Scan on sp_radix_ind
-                     Index Cond: (t = 'Aztec                         Ct  '::text)
- Optimizer: Postgres query optimizer
-(7 rows)
-=======
-SELECT * FROM point_tbl ORDER BY f1 <-> '0,1';
-                  QUERY PLAN                  
-----------------------------------------------
- Index Only Scan using gpointind on point_tbl
-   Order By: (f1 <-> '(0,1)'::point)
-(2 rows)
->>>>>>> 9e1c9f95
-
-SELECT * FROM point_tbl ORDER BY f1 <-> '0,1';
-        f1         
--------------------
- (10,10)
- (NaN,NaN)
- (0,0)
- (1e-300,-1e-300)
- (-3,4)
- (-10,0)
- (-5,-12)
- (5.1,34.5)
- 
- (1e+300,Infinity)
-(10 rows)
-
-EXPLAIN (COSTS OFF)
-<<<<<<< HEAD
-SELECT count(*) FROM radix_text_tbl WHERE t =    'Worth                         St  ';
-                                    QUERY PLAN                                    
-----------------------------------------------------------------------------------
- Aggregate
-   ->  Gather Motion 1:1  (slice1; segments: 1)
-         ->  Bitmap Heap Scan on radix_text_tbl
-               Recheck Cond: (t = 'Worth                         St  '::text)
-               ->  Bitmap Index Scan on sp_radix_ind
-                     Index Cond: (t = 'Worth                         St  '::text)
- Optimizer: Postgres query optimizer
-(7 rows)
-=======
-SELECT * FROM point_tbl WHERE f1 IS NULL;
-                  QUERY PLAN                  
-----------------------------------------------
- Index Only Scan using gpointind on point_tbl
-   Index Cond: (f1 IS NULL)
-(2 rows)
->>>>>>> 9e1c9f95
-
-SELECT * FROM point_tbl WHERE f1 IS NULL;
- f1 
-----
- 
-(1 row)
-
-EXPLAIN (COSTS OFF)
-<<<<<<< HEAD
-SELECT count(*) FROM radix_text_tbl WHERE t >=   'Worth                         St  ';
-                                       QUERY PLAN                                        
------------------------------------------------------------------------------------------
- Finalize Aggregate
-   ->  Gather Motion 3:1  (slice1; segments: 3)
-         ->  Partial Aggregate
-               ->  Bitmap Heap Scan on radix_text_tbl
-                     Recheck Cond: (t >= 'Worth                         St  '::text)
-                     ->  Bitmap Index Scan on sp_radix_ind
-                           Index Cond: (t >= 'Worth                         St  '::text)
- Optimizer: Postgres query optimizer
-(8 rows)
-=======
-SELECT * FROM point_tbl WHERE f1 IS NOT NULL ORDER BY f1 <-> '0,1';
-                  QUERY PLAN                  
-----------------------------------------------
- Index Only Scan using gpointind on point_tbl
-   Index Cond: (f1 IS NOT NULL)
-   Order By: (f1 <-> '(0,1)'::point)
-(3 rows)
->>>>>>> 9e1c9f95
-
-SELECT * FROM point_tbl WHERE f1 IS NOT NULL ORDER BY f1 <-> '0,1';
-        f1         
--------------------
- (10,10)
- (NaN,NaN)
- (0,0)
- (1e-300,-1e-300)
- (-3,4)
- (-10,0)
- (-5,-12)
- (5.1,34.5)
- (1e+300,Infinity)
-(9 rows)
-
-EXPLAIN (COSTS OFF)
-<<<<<<< HEAD
-SELECT count(*) FROM radix_text_tbl WHERE t ~>=~ 'Worth                         St  ';
-                                        QUERY PLAN                                         
--------------------------------------------------------------------------------------------
- Finalize Aggregate
-   ->  Gather Motion 3:1  (slice1; segments: 3)
-         ->  Partial Aggregate
-               ->  Bitmap Heap Scan on radix_text_tbl
-                     Recheck Cond: (t ~>=~ 'Worth                         St  '::text)
-                     ->  Bitmap Index Scan on sp_radix_ind
-                           Index Cond: (t ~>=~ 'Worth                         St  '::text)
- Optimizer: Postgres query optimizer
-(8 rows)
-=======
-SELECT * FROM point_tbl WHERE f1 <@ '(-10,-10),(10,10)':: box ORDER BY f1 <-> '0,1';
-                   QUERY PLAN                   
-------------------------------------------------
- Index Only Scan using gpointind on point_tbl
-   Index Cond: (f1 <@ '(10,10),(-10,-10)'::box)
-   Order By: (f1 <-> '(0,1)'::point)
-(3 rows)
-
-SELECT * FROM point_tbl WHERE f1 <@ '(-10,-10),(10,10)':: box ORDER BY f1 <-> '0,1';
-        f1        
-------------------
- (0,0)
- (1e-300,-1e-300)
- (-3,4)
- (-10,0)
- (10,10)
-(5 rows)
->>>>>>> 9e1c9f95
-
-EXPLAIN (COSTS OFF)
-SELECT * FROM gpolygon_tbl ORDER BY f1 <-> '(0,0)'::point LIMIT 10;
-                     QUERY PLAN                      
------------------------------------------------------
- Limit
-   ->  Index Scan using ggpolygonind on gpolygon_tbl
-         Order By: (f1 <-> '(0,0)'::point)
-(3 rows)
-
-SELECT * FROM gpolygon_tbl ORDER BY f1 <-> '(0,0)'::point LIMIT 10;
-                       f1                        
--------------------------------------------------
- ((240,359),(240,455),(337,455),(337,359))
- ((662,163),(662,187),(759,187),(759,163))
- ((1000,0),(0,1000))
- ((0,1000),(1000,1000))
- ((1346,344),(1346,403),(1444,403),(1444,344))
- ((278,1409),(278,1457),(369,1457),(369,1409))
- ((907,1156),(907,1201),(948,1201),(948,1156))
- ((1517,971),(1517,1043),(1594,1043),(1594,971))
- ((175,1820),(175,1850),(259,1850),(259,1820))
- ((2424,81),(2424,160),(2424,160),(2424,81))
-(10 rows)
-
-EXPLAIN (COSTS OFF)
-<<<<<<< HEAD
-SELECT count(*) FROM radix_text_tbl WHERE t >    'Worth                         St  ';
-                                       QUERY PLAN                                       
-----------------------------------------------------------------------------------------
- Finalize Aggregate
-   ->  Gather Motion 3:1  (slice1; segments: 3)
-         ->  Partial Aggregate
-               ->  Bitmap Heap Scan on radix_text_tbl
-                     Recheck Cond: (t > 'Worth                         St  '::text)
-                     ->  Bitmap Index Scan on sp_radix_ind
-                           Index Cond: (t > 'Worth                         St  '::text)
- Optimizer: Postgres query optimizer
-(8 rows)
-=======
-SELECT circle_center(f1), round(radius(f1)) as radius FROM gcircle_tbl ORDER BY f1 <-> '(200,300)'::point LIMIT 10;
-                    QUERY PLAN                     
----------------------------------------------------
- Limit
-   ->  Index Scan using ggcircleind on gcircle_tbl
-         Order By: (f1 <-> '(200,300)'::point)
-(3 rows)
->>>>>>> 9e1c9f95
-
-SELECT circle_center(f1), round(radius(f1)) as radius FROM gcircle_tbl ORDER BY f1 <-> '(200,300)'::point LIMIT 10;
- circle_center  | radius 
-----------------+--------
- (288.5,407)    |     68
- (710.5,175)    |     50
- (323.5,1433)   |     51
- (927.5,1178.5) |     30
- (1395,373.5)   |     57
- (1555.5,1007)  |     53
- (217,1835)     |     45
- (489,2421.5)   |     22
- (2424,120.5)   |     40
- (751.5,2655)   |     20
-(10 rows)
-
--- Now check the results from bitmap indexscan
-SET enable_seqscan = OFF;
-SET enable_indexscan = OFF;
-SET enable_bitmapscan = ON;
-EXPLAIN (COSTS OFF)
-<<<<<<< HEAD
-SELECT count(*) FROM radix_text_tbl WHERE t ~>~  'Worth                         St  ';
-                                        QUERY PLAN                                        
-------------------------------------------------------------------------------------------
- Finalize Aggregate
-   ->  Gather Motion 3:1  (slice1; segments: 3)
-         ->  Partial Aggregate
-               ->  Bitmap Heap Scan on radix_text_tbl
-                     Recheck Cond: (t ~>~ 'Worth                         St  '::text)
-                     ->  Bitmap Index Scan on sp_radix_ind
-                           Index Cond: (t ~>~ 'Worth                         St  '::text)
- Optimizer: Postgres query optimizer
-(8 rows)
-=======
-SELECT * FROM point_tbl WHERE f1 <@ '(-10,-10),(10,10)':: box ORDER BY f1 <-> '0,1';
-                         QUERY PLAN                         
-------------------------------------------------------------
- Sort
-   Sort Key: ((f1 <-> '(0,1)'::point))
-   ->  Bitmap Heap Scan on point_tbl
-         Recheck Cond: (f1 <@ '(10,10),(-10,-10)'::box)
-         ->  Bitmap Index Scan on gpointind
-               Index Cond: (f1 <@ '(10,10),(-10,-10)'::box)
-(6 rows)
->>>>>>> 9e1c9f95
-
-SELECT * FROM point_tbl WHERE f1 <@ '(-10,-10),(10,10)':: box ORDER BY f1 <-> '0,1';
-        f1        
-------------------
- (0,0)
- (1e-300,-1e-300)
- (-3,4)
- (-10,0)
- (10,10)
-(5 rows)
 
 RESET enable_seqscan;
 RESET enable_indexscan;
@@ -2622,27 +1295,14 @@
 --
 -- HASH
 --
--- GPDB: does not support hash indexes
--- start_ignore
 CREATE INDEX hash_i4_index ON hash_i4_heap USING hash (random int4_ops);
-<<<<<<< HEAD
-ERROR:  hash indexes are not supported
-CREATE INDEX hash_name_index ON hash_name_heap USING hash (random name_ops);
-ERROR:  hash indexes are not supported
-CREATE INDEX hash_txt_index ON hash_txt_heap USING hash (random text_ops);
-ERROR:  hash indexes are not supported
-CREATE INDEX hash_f8_index ON hash_f8_heap USING hash (random float8_ops);
-ERROR:  hash indexes are not supported
-=======
 CREATE INDEX hash_name_index ON hash_name_heap USING hash (random name_ops);
 CREATE INDEX hash_txt_index ON hash_txt_heap USING hash (random text_ops);
 CREATE INDEX hash_f8_index ON hash_f8_heap USING hash (random float8_ops) WITH (fillfactor=60);
->>>>>>> 9e1c9f95
 CREATE UNLOGGED TABLE unlogged_hash_table (id int4);
 NOTICE:  Table doesn't have 'DISTRIBUTED BY' clause -- Using column named 'id' as the Greenplum Database data distribution key for this table.
 HINT:  The 'DISTRIBUTED BY' clause determines the distribution of data. Make sure column(s) chosen are the optimal data distribution key to minimize skew.
 CREATE INDEX unlogged_hash_index ON unlogged_hash_table USING hash (id int4_ops);
-ERROR:  hash indexes are not supported
 DROP TABLE unlogged_hash_table;
 -- CREATE INDEX hash_ovfl_index ON hash_ovfl_heap USING hash (x int4_ops);
 -- Test hash index build tuplesorting.  Force hash tuplesort using low
@@ -2651,14 +1311,17 @@
 CREATE INDEX hash_tuplesort_idx ON tenk1 USING hash (stringu1 name_ops) WITH (fillfactor = 10);
 EXPLAIN (COSTS OFF)
 SELECT count(*) FROM tenk1 WHERE stringu1 = 'TVAAAA';
-                      QUERY PLAN                       
--------------------------------------------------------
- Aggregate
-   ->  Bitmap Heap Scan on tenk1
-         Recheck Cond: (stringu1 = 'TVAAAA'::name)
-         ->  Bitmap Index Scan on hash_tuplesort_idx
-               Index Cond: (stringu1 = 'TVAAAA'::name)
-(5 rows)
+                            QUERY PLAN                             
+-------------------------------------------------------------------
+ Finalize Aggregate
+   ->  Gather Motion 3:1  (slice1; segments: 3)
+         ->  Partial Aggregate
+               ->  Bitmap Heap Scan on tenk1
+                     Recheck Cond: (stringu1 = 'TVAAAA'::name)
+                     ->  Bitmap Index Scan on hash_tuplesort_idx
+                           Index Cond: (stringu1 = 'TVAAAA'::name)
+ Optimizer: Postgres query optimizer
+(8 rows)
 
 SELECT count(*) FROM tenk1 WHERE stringu1 = 'TVAAAA';
  count 
@@ -2667,7 +1330,6 @@
 (1 row)
 
 DROP INDEX hash_tuplesort_idx;
--- end_ignore
 RESET maintenance_work_mem;
 --
 -- Test functional index
@@ -2731,31 +1393,37 @@
 CREATE TABLE concur_heap (f1 text, f2 text, dk text) distributed by (dk);
 -- empty table
 CREATE INDEX CONCURRENTLY concur_index1 ON concur_heap(f2,f1);
+ERROR:  CREATE INDEX CONCURRENTLY is not supported
 CREATE INDEX CONCURRENTLY IF NOT EXISTS concur_index1 ON concur_heap(f2,f1);
-NOTICE:  relation "concur_index1" already exists, skipping
+ERROR:  CREATE INDEX CONCURRENTLY is not supported
 INSERT INTO concur_heap VALUES  ('a','b', '1');
 INSERT INTO concur_heap VALUES  ('b','b', '1');
 INSERT INTO concur_heap VALUES  ('c','c', '2');
 INSERT INTO concur_heap VALUES  ('d','d', '3');
 -- unique index
 CREATE UNIQUE INDEX CONCURRENTLY concur_index2 ON concur_heap(dk, f1);
+ERROR:  CREATE INDEX CONCURRENTLY is not supported
 CREATE UNIQUE INDEX CONCURRENTLY IF NOT EXISTS concur_index2 ON concur_heap(dk, f1);
-NOTICE:  relation "concur_index2" already exists, skipping
+ERROR:  CREATE INDEX CONCURRENTLY is not supported
 -- check if constraint is set up properly to be enforced
 INSERT INTO concur_heap VALUES ('b','x', '1');
 ERROR:  duplicate key value violates unique constraint "concur_index2"
 DETAIL:  Key (dk, f1)=(1, b) already exists.
 -- check if constraint is enforced properly at build time
 CREATE UNIQUE INDEX CONCURRENTLY concur_index3 ON concur_heap(dk, f2);
+ERROR:  CREATE INDEX CONCURRENTLY is not supported
 -- test that expression indexes and partial indexes work concurrently
 CREATE INDEX CONCURRENTLY concur_index4 on concur_heap(f2) WHERE f1='a';
+ERROR:  CREATE INDEX CONCURRENTLY is not supported
 CREATE INDEX CONCURRENTLY concur_index5 on concur_heap(f2) WHERE f1='x';
+ERROR:  CREATE INDEX CONCURRENTLY is not supported
 -- here we also check that you can default the index name
 CREATE INDEX CONCURRENTLY on concur_heap((f2||f1));
+ERROR:  CREATE INDEX CONCURRENTLY is not supported
 -- You can't do a concurrent index build in a transaction
 BEGIN;
 CREATE INDEX CONCURRENTLY concur_index7 ON concur_heap(f1);
-ERROR:  CREATE INDEX CONCURRENTLY cannot run inside a transaction block
+ERROR:  CREATE INDEX CONCURRENTLY is not supported
 COMMIT;
 -- But you can do a regular index build in a transaction
 BEGIN;
@@ -2769,20 +1437,12 @@
 DELETE FROM concur_heap WHERE f1 = 'b';
 VACUUM FULL concur_heap;
 \d concur_heap
-<<<<<<< HEAD
 Table "public.concur_heap"
  Column | Type | Modifiers 
 --------+------+-----------
  dk     | text | 
  f1     | text | 
  f2     | text | 
-=======
-           Table "public.concur_heap"
- Column | Type | Collation | Nullable | Default 
---------+------+-----------+----------+---------
- f1     | text |           |          | 
- f2     | text |           |          | 
->>>>>>> 9e1c9f95
 Indexes:
     "concur_index2" UNIQUE, btree (dk, f1)
     "concur_index3" UNIQUE, btree (dk, f2) INVALID
@@ -2811,60 +1471,37 @@
 
 --
 -- Try some concurrent index drops
+-- Greenplum: The functionality of these tests is replicated in gp_index
 --
 DROP INDEX CONCURRENTLY "concur_index2";				-- works
-ERROR:  syntax error at or near "CONCURRENTLY"
-LINE 1: DROP INDEX CONCURRENTLY "concur_index2";
-                   ^
+ERROR:  index "concur_index2" does not exist
 DROP INDEX CONCURRENTLY IF EXISTS "concur_index2";		-- notice
 NOTICE:  index "concur_index2" does not exist, skipping
 -- failures
 DROP INDEX CONCURRENTLY "concur_index2", "concur_index3";
-ERROR:  syntax error at or near "CONCURRENTLY"
-LINE 1: DROP INDEX CONCURRENTLY "concur_index2", "concur_index3";
-                   ^
+ERROR:  DROP INDEX CONCURRENTLY does not support dropping multiple objects
 BEGIN;
 DROP INDEX CONCURRENTLY "concur_index5";
-ERROR:  syntax error at or near "CONCURRENTLY"
-LINE 1: DROP INDEX CONCURRENTLY "concur_index5";
-                   ^
+ERROR:  DROP INDEX CONCURRENTLY cannot run inside a transaction block
 ROLLBACK;
 -- successes
 DROP INDEX CONCURRENTLY IF EXISTS "concur_index3";
-ERROR:  syntax error at or near "CONCURRENTLY"
-LINE 1: DROP INDEX CONCURRENTLY IF EXISTS "concur_index3";
-                   ^
+NOTICE:  index "concur_index3" does not exist, skipping
 DROP INDEX CONCURRENTLY "concur_index4";
-ERROR:  syntax error at or near "CONCURRENTLY"
-LINE 1: DROP INDEX CONCURRENTLY "concur_index4";
-                   ^
+ERROR:  index "concur_index4" does not exist
 DROP INDEX CONCURRENTLY "concur_index5";
-ERROR:  syntax error at or near "CONCURRENTLY"
-LINE 1: DROP INDEX CONCURRENTLY "concur_index5";
-                   ^
+ERROR:  index "concur_index5" does not exist
 DROP INDEX CONCURRENTLY "concur_index1";
-ERROR:  syntax error at or near "CONCURRENTLY"
-LINE 1: DROP INDEX CONCURRENTLY "concur_index1";
-                   ^
+ERROR:  index "concur_index1" does not exist
 DROP INDEX CONCURRENTLY "concur_heap_expr_idx";
-ERROR:  syntax error at or near "CONCURRENTLY"
-LINE 1: DROP INDEX CONCURRENTLY "concur_heap_expr_idx";
-                   ^
+ERROR:  index "concur_heap_expr_idx" does not exist
 \d concur_heap
-<<<<<<< HEAD
 Table "public.concur_heap"
  Column | Type | Modifiers 
 --------+------+-----------
  f1     | text | 
  f2     | text | 
  dk     | text | 
-=======
-           Table "public.concur_heap"
- Column | Type | Collation | Nullable | Default 
---------+------+-----------+----------+---------
- f1     | text |           |          | 
- f2     | text |           |          | 
->>>>>>> 9e1c9f95
 Indexes:
     "concur_index2" UNIQUE, btree (dk, f1)
     "concur_index3" UNIQUE, btree (dk, f2) INVALID
@@ -2941,21 +1578,10 @@
 --
 -- Check handling of indexes on system columns
 --
-<<<<<<< HEAD
-CREATE TABLE oid_table (a INT) WITH OIDS;
-NOTICE:  OIDS=TRUE is not recommended for user-created tables
-HINT:  Use OIDS=FALSE to prevent wrap-around of the OID counter.
--- An index on the OID column should be allowed
-CREATE INDEX ON oid_table (oid);
--- Other system columns cannot be indexed
-CREATE INDEX ON oid_table (ctid);
-ERROR:  index creation on system columns is not supported
-=======
 CREATE TABLE syscol_table (a INT);
 -- System columns cannot be indexed
 CREATE INDEX ON syscolcol_table (ctid);
 ERROR:  relation "syscolcol_table" does not exist
->>>>>>> 9e1c9f95
 -- nor used in expressions
 CREATE INDEX ON syscol_table ((ctid >= '(1000,0)'));
 ERROR:  index creation on system columns is not supported
@@ -3185,9 +1811,6 @@
 --
 -- Check bitmap index path planning
 --
-SET enable_seqscan = OFF;
-SET enable_indexscan = ON;
-SET enable_bitmapscan = ON;
 EXPLAIN (COSTS OFF)
 SELECT * FROM tenk1
   WHERE thousand = 42 AND (tenthous = 1 OR tenthous = 3 OR tenthous = 42);
@@ -3315,9 +1938,6 @@
         1 |     1001
 (2 rows)
 
-RESET enable_seqscan;
-RESET enable_indexscan;
-RESET enable_bitmapscan;
 SET enable_indexonlyscan = OFF;
 explain (costs off)
 SELECT thousand, tenthous FROM tenk1
@@ -3344,10 +1964,6 @@
 (2 rows)
 
 RESET enable_indexonlyscan;
-<<<<<<< HEAD
-RESET enable_indexscan;
-=======
->>>>>>> 9e1c9f95
 --
 -- Check elimination of constant-NULL subexpressions
 --
@@ -3367,56 +1983,104 @@
 create temp table boolindex (b bool, i int, unique(b, i), junk float);
 explain (costs off)
   select * from boolindex order by b, i limit 10;
-                      QUERY PLAN                       
--------------------------------------------------------
+                            QUERY PLAN                             
+-------------------------------------------------------------------
  Limit
-   ->  Index Scan using boolindex_b_i_key on boolindex
-(2 rows)
-
+   ->  Gather Motion 3:1  (slice1; segments: 3)
+         Merge Key: b, i
+         ->  Limit
+               ->  Index Scan using boolindex_b_i_key on boolindex
+ Optimizer: Postgres query optimizer
+(6 rows)
+
+-- In PostgreSQL, this uses an Index Scan. In GPDB, the logic to deduce
+-- which path keys are useful for ordering miss this case. That's because
+-- we build a path key to also represent the DISTRIBUTED BY key, which is 'b'
+-- for this table, and the index is deemed not useful for that path key.
+-- We can live with that. But to cover the same codepaths as in upstream,
+-- run the test again with different distribution key so that index scans
+-- are used.
 explain (costs off)
   select * from boolindex where b order by i limit 10;
-                      QUERY PLAN                       
--------------------------------------------------------
+                   QUERY PLAN                   
+------------------------------------------------
  Limit
-   ->  Index Scan using boolindex_b_i_key on boolindex
-         Index Cond: (b = true)
-(3 rows)
+   ->  Gather Motion 3:1  (slice1; segments: 3)
+         Merge Key: i
+         ->  Limit
+               ->  Sort
+                     Sort Key: i
+                     ->  Seq Scan on boolindex
+                           Filter: b
+ Optimizer: Postgres query optimizer
+(9 rows)
+
+-- Repeate with different distribution key
+alter table boolindex set distributed by (i);
+explain (costs off)
+  select * from boolindex where b order by i limit 10;
+                            QUERY PLAN                             
+-------------------------------------------------------------------
+ Limit
+   ->  Gather Motion 3:1  (slice1; segments: 3)
+         Merge Key: i
+         ->  Limit
+               ->  Index Scan using boolindex_b_i_key on boolindex
+                     Index Cond: (b = true)
+ Optimizer: Postgres query optimizer
+(7 rows)
 
 explain (costs off)
   select * from boolindex where b = true order by i desc limit 10;
-                           QUERY PLAN                           
-----------------------------------------------------------------
+                                 QUERY PLAN                                 
+----------------------------------------------------------------------------
  Limit
-   ->  Index Scan Backward using boolindex_b_i_key on boolindex
-         Index Cond: (b = true)
-(3 rows)
+   ->  Gather Motion 3:1  (slice1; segments: 3)
+         Merge Key: i
+         ->  Limit
+               ->  Index Scan Backward using boolindex_b_i_key on boolindex
+                     Index Cond: (b = true)
+ Optimizer: Postgres query optimizer
+(7 rows)
 
 explain (costs off)
   select * from boolindex where not b order by i limit 10;
-                      QUERY PLAN                       
--------------------------------------------------------
+                            QUERY PLAN                             
+-------------------------------------------------------------------
  Limit
-   ->  Index Scan using boolindex_b_i_key on boolindex
-         Index Cond: (b = false)
-(3 rows)
+   ->  Gather Motion 3:1  (slice1; segments: 3)
+         Merge Key: i
+         ->  Limit
+               ->  Index Scan using boolindex_b_i_key on boolindex
+                     Index Cond: (b = false)
+ Optimizer: Postgres query optimizer
+(7 rows)
 
 explain (costs off)
   select * from boolindex where b is true order by i desc limit 10;
-                           QUERY PLAN                           
-----------------------------------------------------------------
+                                 QUERY PLAN                                 
+----------------------------------------------------------------------------
  Limit
-   ->  Index Scan Backward using boolindex_b_i_key on boolindex
-         Index Cond: (b = true)
-(3 rows)
+   ->  Gather Motion 3:1  (slice1; segments: 3)
+         Merge Key: i
+         ->  Limit
+               ->  Index Scan Backward using boolindex_b_i_key on boolindex
+                     Index Cond: (b = true)
+ Optimizer: Postgres query optimizer
+(7 rows)
 
 explain (costs off)
   select * from boolindex where b is false order by i desc limit 10;
-                           QUERY PLAN                           
-----------------------------------------------------------------
+                                 QUERY PLAN                                 
+----------------------------------------------------------------------------
  Limit
-   ->  Index Scan Backward using boolindex_b_i_key on boolindex
-         Index Cond: (b = false)
-(3 rows)
+   ->  Gather Motion 3:1  (slice1; segments: 3)
+         Merge Key: i
+         ->  Limit
+               ->  Index Scan Backward using boolindex_b_i_key on boolindex
+                     Index Cond: (b = false)
+ Optimizer: Postgres query optimizer
+(7 rows)
 
 --
 -- REINDEX (VERBOSE)
@@ -3435,14 +2099,14 @@
 REINDEX TABLE concur_reindex_tab; -- notice
 NOTICE:  table "concur_reindex_tab" has no indexes to reindex
 REINDEX TABLE CONCURRENTLY concur_reindex_tab; -- notice
-NOTICE:  table "concur_reindex_tab" has no indexes that can be reindexed concurrently
+ERROR:  REINDEX CONCURRENTLY is not supported
 ALTER TABLE concur_reindex_tab ADD COLUMN c2 text; -- add toast index
 -- Normal index with integer column
 CREATE UNIQUE INDEX concur_reindex_ind1 ON concur_reindex_tab(c1);
 -- Normal index with text column
 CREATE INDEX concur_reindex_ind2 ON concur_reindex_tab(c2);
 -- UNIQUE index with expression
-CREATE UNIQUE INDEX concur_reindex_ind3 ON concur_reindex_tab(abs(c1));
+CREATE UNIQUE INDEX concur_reindex_ind3 ON concur_reindex_tab(c1, abs(c1));
 -- Duplicate column names
 CREATE INDEX concur_reindex_ind4 ON concur_reindex_tab(c1, c1, c2);
 -- Create table for check on foreign key dependence switch with indexes swapped
@@ -3452,19 +2116,33 @@
 INSERT INTO concur_reindex_tab VALUES  (2, 'a');
 -- Reindex concurrently of exclusion constraint currently not supported
 CREATE TABLE concur_reindex_tab3 (c1 int, c2 int4range, EXCLUDE USING gist (c2 WITH &&));
+NOTICE:  Table doesn't have 'DISTRIBUTED BY' clause -- Using column named 'c1' as the Greenplum Database data distribution key for this table.
+HINT:  The 'DISTRIBUTED BY' clause determines the distribution of data. Make sure column(s) chosen are the optimal data distribution key to minimize skew.
+ERROR:  exclusion constraint is not compatible with the table's distribution policy
+DETAIL:  Distribution key column "c1" is not included in the constraint.
+HINT:  Add "c1" to the constraint with the =(integer,integer) operator.
+-- GPDB: The above fails, because the exclusion constraint doesn't include the
+-- distribution key. But this works.
+CREATE TABLE concur_reindex_tab3 (c1 int, c2 int4range,
+      distkey int4range DEFAULT 'empty',
+      EXCLUDE USING gist (c2 WITH &&, distkey WITH =))
+DISTRIBUTED BY (distkey);
 INSERT INTO concur_reindex_tab3 VALUES  (3, '[1,2]');
 REINDEX INDEX CONCURRENTLY  concur_reindex_tab3_c2_excl;  -- error
-ERROR:  concurrent index creation for exclusion constraints is not supported
+ERROR:  REINDEX CONCURRENTLY is not supported
 REINDEX TABLE CONCURRENTLY concur_reindex_tab3;  -- succeeds with warning
-WARNING:  cannot reindex exclusion constraint index "public.concur_reindex_tab3_c2_excl" concurrently, skipping
+ERROR:  REINDEX CONCURRENTLY is not supported
 INSERT INTO concur_reindex_tab3 VALUES  (4, '[2,4]');
-ERROR:  conflicting key value violates exclusion constraint "concur_reindex_tab3_c2_excl"
-DETAIL:  Key (c2)=([2,5)) conflicts with existing key (c2)=([1,3)).
+ERROR:  conflicting key value violates exclusion constraint "concur_reindex_tab3_c2_distkey_excl"  (seg1 127.0.0.1:40001 pid=28895)
+DETAIL:  Key (c2, distkey)=([2,5), empty) conflicts with existing key (c2, distkey)=([1,3), empty).
 -- Check materialized views
 CREATE MATERIALIZED VIEW concur_reindex_matview AS SELECT * FROM concur_reindex_tab;
 REINDEX INDEX CONCURRENTLY concur_reindex_ind1;
+ERROR:  REINDEX CONCURRENTLY is not supported
 REINDEX TABLE CONCURRENTLY concur_reindex_tab;
+ERROR:  REINDEX CONCURRENTLY is not supported
 REINDEX TABLE CONCURRENTLY concur_reindex_matview;
+ERROR:  REINDEX CONCURRENTLY is not supported
 -- Check that comments are preserved
 CREATE TABLE testcomment (i int);
 CREATE INDEX testcomment_idx1 ON testcomment (i);
@@ -3483,6 +2161,7 @@
 (1 row)
 
 REINDEX TABLE CONCURRENTLY testcomment ;
+ERROR:  REINDEX CONCURRENTLY is not supported
 SELECT obj_description('testcomment_idx1'::regclass, 'pg_class');
  obj_description 
 -----------------
@@ -3528,14 +2207,12 @@
 REINDEX INDEX concur_reindex_part_index_10;
 ERROR:  REINDEX is not yet implemented for partitioned indexes
 REINDEX INDEX CONCURRENTLY concur_reindex_part_index_10;
-ERROR:  REINDEX is not yet implemented for partitioned indexes
--- REINDEX is a no-op for partitioned tables
+ERROR:  REINDEX CONCURRENTLY is not supported
+-- REINDEX is a no-op for partitioned tables in PostgreSQL, but in GPDB it
+-- recurses to reindex all partitions.
 REINDEX TABLE concur_reindex_part_10;
-WARNING:  REINDEX of partitioned tables is not yet implemented, skipping "concur_reindex_part_10"
-NOTICE:  table "concur_reindex_part_10" has no indexes to reindex
 REINDEX TABLE CONCURRENTLY concur_reindex_part_10;
-WARNING:  REINDEX of partitioned tables is not yet implemented, skipping "concur_reindex_part_10"
-NOTICE:  table "concur_reindex_part_10" has no indexes that can be reindexed concurrently
+ERROR:  REINDEX CONCURRENTLY is not supported
 SELECT relid, parentrelid, level FROM pg_partition_tree('concur_reindex_part_index')
   ORDER BY relid, level;
              relid             |         parentrelid         | level 
@@ -3549,7 +2226,9 @@
 
 -- REINDEX should preserve dependencies of partition tree.
 REINDEX INDEX CONCURRENTLY concur_reindex_part_index_0_1;
+ERROR:  REINDEX CONCURRENTLY is not supported
 REINDEX INDEX CONCURRENTLY concur_reindex_part_index_0_2;
+ERROR:  REINDEX CONCURRENTLY is not supported
 SELECT relid, parentrelid, level FROM pg_partition_tree('concur_reindex_part_index')
   ORDER BY relid, level;
              relid             |         parentrelid         | level 
@@ -3562,7 +2241,9 @@
 (5 rows)
 
 REINDEX TABLE CONCURRENTLY concur_reindex_part_0_1;
+ERROR:  REINDEX CONCURRENTLY is not supported
 REINDEX TABLE CONCURRENTLY concur_reindex_part_0_2;
+ERROR:  REINDEX CONCURRENTLY is not supported
 SELECT relid, parentrelid, level FROM pg_partition_tree('concur_reindex_part_index')
   ORDER BY relid, level;
              relid             |         parentrelid         | level 
@@ -3579,22 +2260,22 @@
 -- Cannot run inside a transaction block
 BEGIN;
 REINDEX TABLE CONCURRENTLY concur_reindex_tab;
-ERROR:  REINDEX CONCURRENTLY cannot run inside a transaction block
+ERROR:  REINDEX CONCURRENTLY is not supported
 COMMIT;
 REINDEX TABLE CONCURRENTLY pg_class; -- no catalog relation
-ERROR:  cannot reindex system catalogs concurrently
+ERROR:  REINDEX CONCURRENTLY is not supported
 REINDEX INDEX CONCURRENTLY pg_class_oid_index; -- no catalog index
-ERROR:  cannot reindex system catalogs concurrently
+ERROR:  REINDEX CONCURRENTLY is not supported
 -- These are the toast table and index of pg_authid.
 REINDEX TABLE CONCURRENTLY pg_toast.pg_toast_1260; -- no catalog toast table
-ERROR:  cannot reindex system catalogs concurrently
+ERROR:  REINDEX CONCURRENTLY is not supported
 REINDEX INDEX CONCURRENTLY pg_toast.pg_toast_1260_index; -- no catalog toast index
-ERROR:  cannot reindex system catalogs concurrently
+ERROR:  REINDEX CONCURRENTLY is not supported
 REINDEX SYSTEM CONCURRENTLY postgres; -- not allowed for SYSTEM
-ERROR:  cannot reindex system catalogs concurrently
+ERROR:  REINDEX CONCURRENTLY is not supported
 -- Warns about catalog relations
 REINDEX SCHEMA CONCURRENTLY pg_catalog;
-WARNING:  cannot reindex system catalogs concurrently, skipping all
+ERROR:  REINDEX CONCURRENTLY is not supported
 -- Check the relation status, there should not be invalid indexes
 \d concur_reindex_tab
          Table "public.concur_reindex_tab"
@@ -3604,7 +2285,7 @@
  c2     | text    |           |          | 
 Indexes:
     "concur_reindex_ind1" PRIMARY KEY, btree (c1)
-    "concur_reindex_ind3" UNIQUE, btree (abs(c1))
+    "concur_reindex_ind3" UNIQUE, btree (c1, abs(c1))
     "concur_reindex_ind2" btree (c2)
     "concur_reindex_ind4" btree (c1, c1, c2)
 Referenced by:
@@ -3617,46 +2298,38 @@
 INSERT INTO concur_reindex_tab4 VALUES (1), (1), (2);
 -- This trick creates an invalid index.
 CREATE UNIQUE INDEX CONCURRENTLY concur_reindex_ind5 ON concur_reindex_tab4 (c1);
-ERROR:  could not create unique index "concur_reindex_ind5"
-DETAIL:  Key (c1)=(1) is duplicated.
+ERROR:  CREATE INDEX CONCURRENTLY is not supported
 -- Reindexing concurrently this index fails with the same failure.
 -- The extra index created is itself invalid, and can be dropped.
 REINDEX INDEX CONCURRENTLY concur_reindex_ind5;
-ERROR:  could not create unique index "concur_reindex_ind5_ccnew"
-DETAIL:  Key (c1)=(1) is duplicated.
+ERROR:  REINDEX CONCURRENTLY is not supported
 \d concur_reindex_tab4
         Table "public.concur_reindex_tab4"
  Column |  Type   | Collation | Nullable | Default 
 --------+---------+-----------+----------+---------
  c1     | integer |           |          | 
-Indexes:
-    "concur_reindex_ind5" UNIQUE, btree (c1) INVALID
-    "concur_reindex_ind5_ccnew" UNIQUE, btree (c1) INVALID
 
 DROP INDEX concur_reindex_ind5_ccnew;
+ERROR:  index "concur_reindex_ind5_ccnew" does not exist
 -- This makes the previous failure go away, so the index can become valid.
 DELETE FROM concur_reindex_tab4 WHERE c1 = 1;
 -- The invalid index is not processed when running REINDEX TABLE.
 REINDEX TABLE CONCURRENTLY concur_reindex_tab4;
-WARNING:  cannot reindex invalid index "public.concur_reindex_ind5" concurrently, skipping
-NOTICE:  table "concur_reindex_tab4" has no indexes that can be reindexed concurrently
+ERROR:  REINDEX CONCURRENTLY is not supported
 \d concur_reindex_tab4
         Table "public.concur_reindex_tab4"
  Column |  Type   | Collation | Nullable | Default 
 --------+---------+-----------+----------+---------
  c1     | integer |           |          | 
-Indexes:
-    "concur_reindex_ind5" UNIQUE, btree (c1) INVALID
 
 -- But it is fixed with REINDEX INDEX.
 REINDEX INDEX CONCURRENTLY concur_reindex_ind5;
+ERROR:  REINDEX CONCURRENTLY is not supported
 \d concur_reindex_tab4
         Table "public.concur_reindex_tab4"
  Column |  Type   | Collation | Nullable | Default 
 --------+---------+-----------+----------+---------
  c1     | integer |           |          | 
-Indexes:
-    "concur_reindex_ind5" UNIQUE, btree (c1)
 
 DROP TABLE concur_reindex_tab4;
 --
@@ -3720,6 +2393,7 @@
 END;
 -- concurrently
 REINDEX SCHEMA CONCURRENTLY schema_to_reindex;
+ERROR:  REINDEX CONCURRENTLY is not supported
 -- Failure for unauthorized user
 CREATE ROLE regress_reindexuser NOLOGIN;
 SET SESSION ROLE regress_reindexuser;
@@ -3729,15 +2403,10 @@
 RESET ROLE;
 DROP ROLE regress_reindexuser;
 DROP SCHEMA schema_to_reindex CASCADE;
-<<<<<<< HEAD
-RESET client_min_messages;
-RESET optimizer_enable_tablescan;
-=======
 NOTICE:  drop cascades to 6 other objects
 DETAIL:  drop cascades to table table1
 drop cascades to table table2
 drop cascades to materialized view matview
 drop cascades to view view
 drop cascades to table reindex_before
-drop cascades to table reindex_after
->>>>>>> 9e1c9f95
+drop cascades to table reindex_after