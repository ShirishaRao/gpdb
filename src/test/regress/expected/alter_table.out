set optimizer_print_missing_stats = off;
--
-- ALTER_TABLE
-- add attribute
--
DROP TABLE IF EXISTS tmp;
CREATE TABLE tmp (initial int4);
COMMENT ON TABLE tmp_wrong IS 'table comment';
ERROR:  relation "tmp_wrong" does not exist
COMMENT ON TABLE tmp IS 'table comment';
COMMENT ON TABLE tmp IS NULL;
ALTER TABLE tmp ADD COLUMN xmin integer; -- fails
ERROR:  column name "xmin" conflicts with a system column name
ALTER TABLE tmp ADD COLUMN a int4 default 3;
ALTER TABLE tmp ADD COLUMN b name;
ALTER TABLE tmp ADD COLUMN c text;
ALTER TABLE tmp ADD COLUMN d float8;
ALTER TABLE tmp ADD COLUMN e float4;
ALTER TABLE tmp ADD COLUMN f int2;
ALTER TABLE tmp ADD COLUMN g polygon;
ALTER TABLE tmp ADD COLUMN h abstime;
ALTER TABLE tmp ADD COLUMN i char;
ALTER TABLE tmp ADD COLUMN j abstime[];
ALTER TABLE tmp ADD COLUMN k int4;
ALTER TABLE tmp ADD COLUMN l tid;
ALTER TABLE tmp ADD COLUMN m xid;
ALTER TABLE tmp ADD COLUMN n oidvector;
--ALTER TABLE tmp ADD COLUMN o lock;
ALTER TABLE tmp ADD COLUMN p smgr;
ALTER TABLE tmp ADD COLUMN q point;
ALTER TABLE tmp ADD COLUMN r lseg;
ALTER TABLE tmp ADD COLUMN s path;
ALTER TABLE tmp ADD COLUMN t box;
ALTER TABLE tmp ADD COLUMN u tinterval;
ALTER TABLE tmp ADD COLUMN v timestamp;
ALTER TABLE tmp ADD COLUMN w interval;
ALTER TABLE tmp ADD COLUMN x float8[];
ALTER TABLE tmp ADD COLUMN y float4[];
ALTER TABLE tmp ADD COLUMN z int2[];
INSERT INTO tmp (a, b, c, d, e, f, g, h, i, j, k, l, m, n, p, q, r, s, t, u,
	v, w, x, y, z)
   VALUES (4, 'name', 'text', 4.1, 4.1, 2, '(4.1,4.1,3.1,3.1)',
        'Mon May  1 00:30:30 1995', 'c', '{Mon May  1 00:30:30 1995, Monday Aug 24 14:43:07 1992, epoch}',
	314159, '(1,1)', '512',
	'1 2 3 4 5 6 7 8', 'magnetic disk', '(1.1,1.1)', '(4.1,4.1,3.1,3.1)',
	'(0,2,4.1,4.1,3.1,3.1)', '(4.1,4.1,3.1,3.1)', '["epoch" "infinity"]',
	'epoch', '01:00:10', '{1.0,2.0,3.0,4.0}', '{1.0,2.0,3.0,4.0}', '{1,2,3,4}');
SELECT * FROM tmp;
 initial | a |  b   |  c   |  d  |  e  | f |           g           |              h               | i |                                               j                                                |   k    |   l   |  m  |        n        |       p       |     q     |           r           |              s              |          t          |                      u                      |            v             |        w         |     x     |     y     |     z     
---------+---+------+------+-----+-----+---+-----------------------+------------------------------+---+------------------------------------------------------------------------------------------------+--------+-------+-----+-----------------+---------------+-----------+-----------------------+-----------------------------+---------------------+---------------------------------------------+--------------------------+------------------+-----------+-----------+-----------
         | 4 | name | text | 4.1 | 4.1 | 2 | ((4.1,4.1),(3.1,3.1)) | Mon May 01 00:30:30 1995 PDT | c | {"Mon May 01 00:30:30 1995 PDT","Mon Aug 24 14:43:07 1992 PDT","Wed Dec 31 16:00:00 1969 PST"} | 314159 | (1,1) | 512 | 1 2 3 4 5 6 7 8 | magnetic disk | (1.1,1.1) | [(4.1,4.1),(3.1,3.1)] | ((0,2),(4.1,4.1),(3.1,3.1)) | (4.1,4.1),(3.1,3.1) | ["Wed Dec 31 16:00:00 1969 PST" "infinity"] | Thu Jan 01 00:00:00 1970 | @ 1 hour 10 secs | {1,2,3,4} | {1,2,3,4} | {1,2,3,4}
(1 row)

DROP TABLE tmp;
-- the wolf bug - schema mods caused inconsistent row descriptors
CREATE TABLE tmp (
	initial 	int4
);
ALTER TABLE tmp ADD COLUMN a int4;
ALTER TABLE tmp ADD COLUMN b name;
ALTER TABLE tmp ADD COLUMN c text;
ALTER TABLE tmp ADD COLUMN d float8;
ALTER TABLE tmp ADD COLUMN e float4;
ALTER TABLE tmp ADD COLUMN f int2;
ALTER TABLE tmp ADD COLUMN g polygon;
ALTER TABLE tmp ADD COLUMN h abstime;
ALTER TABLE tmp ADD COLUMN i char;
ALTER TABLE tmp ADD COLUMN j abstime[];
ALTER TABLE tmp ADD COLUMN k int4;
ALTER TABLE tmp ADD COLUMN l tid;
ALTER TABLE tmp ADD COLUMN m xid;
ALTER TABLE tmp ADD COLUMN n oidvector;
--ALTER TABLE tmp ADD COLUMN o lock;
ALTER TABLE tmp ADD COLUMN p smgr;
ALTER TABLE tmp ADD COLUMN q point;
ALTER TABLE tmp ADD COLUMN r lseg;
ALTER TABLE tmp ADD COLUMN s path;
ALTER TABLE tmp ADD COLUMN t box;
ALTER TABLE tmp ADD COLUMN u tinterval;
ALTER TABLE tmp ADD COLUMN v timestamp;
ALTER TABLE tmp ADD COLUMN w interval;
ALTER TABLE tmp ADD COLUMN x float8[];
ALTER TABLE tmp ADD COLUMN y float4[];
ALTER TABLE tmp ADD COLUMN z int2[];
INSERT INTO tmp (a, b, c, d, e, f, g, h, i, j, k, l, m, n, p, q, r, s, t, u,
	v, w, x, y, z)
   VALUES (4, 'name', 'text', 4.1, 4.1, 2, '(4.1,4.1,3.1,3.1)',
        'Mon May  1 00:30:30 1995', 'c', '{Mon May  1 00:30:30 1995, Monday Aug 24 14:43:07 1992, epoch}',
	314159, '(1,1)', '512',
	'1 2 3 4 5 6 7 8', 'magnetic disk', '(1.1,1.1)', '(4.1,4.1,3.1,3.1)',
	'(0,2,4.1,4.1,3.1,3.1)', '(4.1,4.1,3.1,3.1)', '["epoch" "infinity"]',
	'epoch', '01:00:10', '{1.0,2.0,3.0,4.0}', '{1.0,2.0,3.0,4.0}', '{1,2,3,4}');
SELECT * FROM tmp;
 initial | a |  b   |  c   |  d  |  e  | f |           g           |              h               | i |                                               j                                                |   k    |   l   |  m  |        n        |       p       |     q     |           r           |              s              |          t          |                      u                      |            v             |        w         |     x     |     y     |     z     
---------+---+------+------+-----+-----+---+-----------------------+------------------------------+---+------------------------------------------------------------------------------------------------+--------+-------+-----+-----------------+---------------+-----------+-----------------------+-----------------------------+---------------------+---------------------------------------------+--------------------------+------------------+-----------+-----------+-----------
         | 4 | name | text | 4.1 | 4.1 | 2 | ((4.1,4.1),(3.1,3.1)) | Mon May 01 00:30:30 1995 PDT | c | {"Mon May 01 00:30:30 1995 PDT","Mon Aug 24 14:43:07 1992 PDT","Wed Dec 31 16:00:00 1969 PST"} | 314159 | (1,1) | 512 | 1 2 3 4 5 6 7 8 | magnetic disk | (1.1,1.1) | [(4.1,4.1),(3.1,3.1)] | ((0,2),(4.1,4.1),(3.1,3.1)) | (4.1,4.1),(3.1,3.1) | ["Wed Dec 31 16:00:00 1969 PST" "infinity"] | Thu Jan 01 00:00:00 1970 | @ 1 hour 10 secs | {1,2,3,4} | {1,2,3,4} | {1,2,3,4}
(1 row)

DROP TABLE tmp;
--
-- rename - check on both non-temp and temp tables
--
CREATE TABLE tmp (regtable int);
CREATE TEMP TABLE tmp (tmptable int);
ALTER TABLE tmp RENAME TO tmp_new;
SELECT * FROM tmp;
 regtable 
----------
(0 rows)

SELECT * FROM tmp_new;
 tmptable 
----------
(0 rows)

ALTER TABLE tmp RENAME TO tmp_new2;
SELECT * FROM tmp;		-- should fail
ERROR:  relation "tmp" does not exist
LINE 1: SELECT * FROM tmp;
                      ^
SELECT * FROM tmp_new;
 tmptable 
----------
(0 rows)

SELECT * FROM tmp_new2;
 regtable 
----------
(0 rows)

DROP TABLE tmp_new;
DROP TABLE tmp_new2;
--
-- check renaming to a table's array type's autogenerated name
-- (the array type's name should get out of the way)
--
CREATE TABLE tmp_array (id int);
CREATE TABLE tmp_array2 (id int);
SELECT typname FROM pg_type WHERE oid = 'tmp_array[]'::regtype;
  typname   
------------
 _tmp_array
(1 row)

SELECT typname FROM pg_type WHERE oid = 'tmp_array2[]'::regtype;
   typname   
-------------
 _tmp_array2
(1 row)

ALTER TABLE tmp_array2 RENAME TO _tmp_array;
SELECT typname FROM pg_type WHERE oid = 'tmp_array[]'::regtype;
   typname   
-------------
 __tmp_array
(1 row)

SELECT typname FROM pg_type WHERE oid = '_tmp_array[]'::regtype;
   typname    
--------------
 ___tmp_array
(1 row)

DROP TABLE _tmp_array;
DROP TABLE tmp_array;
-- renaming to table's own array type's name is an interesting corner case
CREATE TABLE tmp_array (id int);
SELECT typname FROM pg_type WHERE oid = 'tmp_array[]'::regtype;
  typname   
------------
 _tmp_array
(1 row)

ALTER TABLE tmp_array RENAME TO _tmp_array;
SELECT typname FROM pg_type WHERE oid = '_tmp_array[]'::regtype;
   typname   
-------------
 __tmp_array
(1 row)

DROP TABLE _tmp_array;
-- ALTER TABLE ... RENAME on non-table relations
-- renaming indexes (FIXME: this should probably test the index's functionality)
ALTER INDEX IF EXISTS __onek_unique1 RENAME TO tmp_onek_unique1;
NOTICE:  relation "__onek_unique1" does not exist, skipping
ALTER INDEX IF EXISTS __tmp_onek_unique1 RENAME TO onek_unique1;
NOTICE:  relation "__tmp_onek_unique1" does not exist, skipping
ALTER INDEX onek_unique1 RENAME TO tmp_onek_unique1;
ALTER INDEX tmp_onek_unique1 RENAME TO onek_unique1;
-- renaming views
CREATE VIEW tmp_view (unique1) AS SELECT unique1 FROM tenk1;
ALTER TABLE tmp_view RENAME TO tmp_view_new;
-- hack to ensure we get an indexscan here
set enable_seqscan to off;
set enable_bitmapscan to off;
-- 5 values, sorted
SELECT unique1 FROM tenk1 WHERE unique1 < 5 ORDER BY 1;
 unique1 
---------
       0
       1
       2
       3
       4
(5 rows)

reset enable_seqscan;
reset enable_bitmapscan;
DROP VIEW tmp_view_new;
-- toast-like relation name
alter table stud_emp rename to pg_toast_stud_emp;
alter table pg_toast_stud_emp rename to stud_emp;
-- renaming index should rename constraint as well
ALTER TABLE onek ADD CONSTRAINT onek_unique1_constraint UNIQUE (unique1);
ALTER INDEX onek_unique1_constraint RENAME TO onek_unique1_constraint_foo;
ALTER TABLE onek DROP CONSTRAINT onek_unique1_constraint_foo;
-- renaming constraint
ALTER TABLE onek ADD CONSTRAINT onek_check_constraint CHECK (unique1 >= 0);
ALTER TABLE onek RENAME CONSTRAINT onek_check_constraint TO onek_check_constraint_foo;
ALTER TABLE onek DROP CONSTRAINT onek_check_constraint_foo;
-- renaming constraint should rename index as well
ALTER TABLE onek ADD CONSTRAINT onek_unique1_constraint UNIQUE (unique1);
DROP INDEX onek_unique1_constraint;  -- to see whether it's there
ERROR:  cannot drop index onek_unique1_constraint because constraint onek_unique1_constraint on table onek requires it
HINT:  You can drop constraint onek_unique1_constraint on table onek instead.
ALTER TABLE onek RENAME CONSTRAINT onek_unique1_constraint TO onek_unique1_constraint_foo;
DROP INDEX onek_unique1_constraint_foo;  -- to see whether it's there
ERROR:  cannot drop index onek_unique1_constraint_foo because constraint onek_unique1_constraint_foo on table onek requires it
HINT:  You can drop constraint onek_unique1_constraint_foo on table onek instead.
ALTER TABLE onek DROP CONSTRAINT onek_unique1_constraint_foo;
-- renaming constraints vs. inheritance
CREATE TABLE constraint_rename_test (a int CONSTRAINT con1 CHECK (a > 0), b int, c int);
\d constraint_rename_test
Table "public.constraint_rename_test"
 Column |  Type   | Modifiers 
--------+---------+-----------
 a      | integer | 
 b      | integer | 
 c      | integer | 
Check constraints:
    "con1" CHECK (a > 0)
Distributed by: (a)

CREATE TABLE constraint_rename_test2 (a int CONSTRAINT con1 CHECK (a > 0), d int) INHERITS (constraint_rename_test);
NOTICE:  merging column "a" with inherited definition
NOTICE:  merging constraint "con1" with inherited definition
\d constraint_rename_test2
Table "public.constraint_rename_test2"
 Column |  Type   | Modifiers 
--------+---------+-----------
 a      | integer | 
 b      | integer | 
 c      | integer | 
 d      | integer | 
Check constraints:
    "con1" CHECK (a > 0)
Inherits: constraint_rename_test
Distributed by: (a)

ALTER TABLE constraint_rename_test2 RENAME CONSTRAINT con1 TO con1foo; -- fail
ERROR:  cannot rename inherited constraint "con1"
ALTER TABLE ONLY constraint_rename_test RENAME CONSTRAINT con1 TO con1foo; -- fail
ERROR:  inherited constraint "con1" must be renamed in child tables too
ALTER TABLE constraint_rename_test RENAME CONSTRAINT con1 TO con1foo; -- ok
\d constraint_rename_test
Table "public.constraint_rename_test"
 Column |  Type   | Modifiers 
--------+---------+-----------
 a      | integer | 
 b      | integer | 
 c      | integer | 
Check constraints:
    "con1foo" CHECK (a > 0)
Number of child tables: 1 (Use \d+ to list them.)
Distributed by: (a)

\d constraint_rename_test2
Table "public.constraint_rename_test2"
 Column |  Type   | Modifiers 
--------+---------+-----------
 a      | integer | 
 b      | integer | 
 c      | integer | 
 d      | integer | 
Check constraints:
    "con1foo" CHECK (a > 0)
Inherits: constraint_rename_test
Distributed by: (a)

ALTER TABLE constraint_rename_test ADD CONSTRAINT con2 CHECK (b > 0) NO INHERIT;
ALTER TABLE ONLY constraint_rename_test RENAME CONSTRAINT con2 TO con2foo; -- ok
ALTER TABLE constraint_rename_test RENAME CONSTRAINT con2foo TO con2bar; -- ok
\d constraint_rename_test
Table "public.constraint_rename_test"
 Column |  Type   | Modifiers 
--------+---------+-----------
 a      | integer | 
 b      | integer | 
 c      | integer | 
Check constraints:
    "con1foo" CHECK (a > 0)
    "con2bar" CHECK (b > 0) NO INHERIT
Number of child tables: 1 (Use \d+ to list them.)
Distributed by: (a)

\d constraint_rename_test2
Table "public.constraint_rename_test2"
 Column |  Type   | Modifiers 
--------+---------+-----------
 a      | integer | 
 b      | integer | 
 c      | integer | 
 d      | integer | 
Check constraints:
    "con1foo" CHECK (a > 0)
Inherits: constraint_rename_test
Distributed by: (a)

ALTER TABLE constraint_rename_test ADD CONSTRAINT con3 PRIMARY KEY (a);
ALTER TABLE constraint_rename_test RENAME CONSTRAINT con3 TO con3foo; -- ok
\d constraint_rename_test
Table "public.constraint_rename_test"
 Column |  Type   | Modifiers 
--------+---------+-----------
 a      | integer | not null
 b      | integer | 
 c      | integer | 
Indexes:
    "con3foo" PRIMARY KEY, btree (a)
Check constraints:
    "con1foo" CHECK (a > 0)
    "con2bar" CHECK (b > 0) NO INHERIT
Number of child tables: 1 (Use \d+ to list them.)
Distributed by: (a)

\d constraint_rename_test2
Table "public.constraint_rename_test2"
 Column |  Type   | Modifiers 
--------+---------+-----------
 a      | integer | 
 b      | integer | 
 c      | integer | 
 d      | integer | 
Check constraints:
    "con1foo" CHECK (a > 0)
Inherits: constraint_rename_test
Distributed by: (a)

DROP TABLE constraint_rename_test2;
DROP TABLE constraint_rename_test;
ALTER TABLE IF EXISTS constraint_not_exist RENAME CONSTRAINT con3 TO con3foo; -- ok
NOTICE:  relation "constraint_not_exist" does not exist, skipping
ALTER TABLE IF EXISTS constraint_rename_test ADD CONSTRAINT con4 UNIQUE (a);
NOTICE:  relation "constraint_rename_test" does not exist, skipping
-- FOREIGN KEY CONSTRAINT adding TEST
CREATE TABLE tmp2 (a int primary key) distributed by (a);
CREATE TABLE tmp3 (a int, b int);
CREATE TABLE tmp4 (a int, b int, unique(a,b)) distributed by (a);
CREATE TABLE tmp5 (a int, b int);
-- Insert rows into tmp2 (pktable)
INSERT INTO tmp2 values (1);
INSERT INTO tmp2 values (2);
INSERT INTO tmp2 values (3);
INSERT INTO tmp2 values (4);
-- Insert rows into tmp3
INSERT INTO tmp3 values (1,10);
INSERT INTO tmp3 values (1,20);
INSERT INTO tmp3 values (5,50);
-- Try (and fail) to add constraint due to invalid source columns
ALTER TABLE tmp3 add constraint tmpconstr foreign key(c) references tmp2 match full;
ERROR:  column "c" referenced in foreign key constraint does not exist
-- Try (and fail) to add constraint due to invalid destination columns explicitly given
ALTER TABLE tmp3 add constraint tmpconstr foreign key(a) references tmp2(b) match full;
ERROR:  column "b" referenced in foreign key constraint does not exist
-- Try (and fail) to add constraint due to invalid data
ALTER TABLE tmp3 add constraint tmpconstr foreign key (a) references tmp2 match full;
WARNING:  referential integrity (FOREIGN KEY) constraints are not supported in Greenplum Database, will not be enforced
-- Delete one row, add the constraint again -- should fail
DELETE FROM tmp3 where a=5;
ALTER TABLE tmp3 add constraint tmpconstr foreign key (a) references tmp2 match full;
ERROR:  constraint "tmpconstr" for relation "tmp3" already exists
ALTER TABLE tmp3 drop constraint tmpconstr;
INSERT INTO tmp3 values (5,50);
-- Try NOT VALID and then VALIDATE CONSTRAINT, but fails. Delete failure then re-validate
ALTER TABLE tmp3 add constraint tmpconstr foreign key (a) references tmp2 match full NOT VALID;
-- FK constraints are not supported in GPDB
--start_ignore
ALTER TABLE tmp3 validate constraint tmpconstr;
ERROR:  insert or update on table "tmp3" violates foreign key constraint "tmpconstr"
DETAIL:  Key (a)=(5) is not present in table "tmp2".
--end_ignore
-- Delete failing row
DELETE FROM tmp3 where a=5;
-- Try (and succeed) and repeat to show it works on already valid constraint
--start_ignore
ALTER TABLE tmp3 validate constraint tmpconstr;
ALTER TABLE tmp3 validate constraint tmpconstr;
--end_ignore
-- Try a non-verified CHECK constraint
ALTER TABLE tmp3 ADD CONSTRAINT b_greater_than_ten CHECK (b > 10); -- fail
ERROR:  check constraint "b_greater_than_ten" is violated by some row
ALTER TABLE tmp3 ADD CONSTRAINT b_greater_than_ten CHECK (b > 10) NOT VALID; -- succeeds
ALTER TABLE tmp3 VALIDATE CONSTRAINT b_greater_than_ten; -- fails
ERROR:  check constraint "b_greater_than_ten" is violated by some row
DELETE FROM tmp3 WHERE NOT b > 10;
ALTER TABLE tmp3 VALIDATE CONSTRAINT b_greater_than_ten; -- succeeds
ALTER TABLE tmp3 VALIDATE CONSTRAINT b_greater_than_ten; -- succeeds
-- Test inherited NOT VALID CHECK constraints
select * from tmp3;
 a | b  
---+----
 1 | 20
(1 row)

CREATE TABLE tmp6 () INHERITS (tmp3);
CREATE TABLE tmp7 () INHERITS (tmp3);
NOTICE:  table has parent, setting distribution columns to match parent table
INSERT INTO tmp6 VALUES (6, 30), (1, 16);
ALTER TABLE tmp3 ADD CONSTRAINT b_le_20 CHECK (b <= 20) NOT VALID;
ALTER TABLE tmp3 VALIDATE CONSTRAINT b_le_20;	-- fails
ERROR:  check constraint "b_le_20" is violated by some row
DELETE FROM tmp6 WHERE b > 20;
ALTER TABLE tmp3 VALIDATE CONSTRAINT b_le_20;	-- succeeds
-- An already validated constraint must not be revalidated
CREATE FUNCTION boo(int) RETURNS int IMMUTABLE STRICT LANGUAGE plpgsql AS $$ BEGIN RAISE NOTICE 'boo: %', $1; RETURN $1; END; $$;
INSERT INTO tmp7 VALUES (1, 18);
ALTER TABLE tmp7 ADD CONSTRAINT identity CHECK (b = boo(b));
NOTICE:  boo: 18
ALTER TABLE tmp3 ADD CONSTRAINT IDENTITY check (b = boo(b)) NOT VALID;
NOTICE:  merging constraint "identity" with inherited definition
ALTER TABLE tmp3 VALIDATE CONSTRAINT identity;
NOTICE:  boo: 16  (seg2 127.0.0.1:25434 pid=5104)
NOTICE:  boo: 20  (seg2 127.0.0.1:25434 pid=5104)
-- A NO INHERIT constraint should not be looked for in children during VALIDATE CONSTRAINT
create table parent_noinh_convalid (a int);
create table child_noinh_convalid () inherits (parent_noinh_convalid);
insert into parent_noinh_convalid values (1);
insert into child_noinh_convalid values (1);
alter table parent_noinh_convalid add constraint check_a_is_2 check (a = 2) no inherit not valid;
-- fail, because of the row in parent
alter table parent_noinh_convalid validate constraint check_a_is_2;
ERROR:  check constraint "check_a_is_2" is violated by some row
delete from only parent_noinh_convalid;
-- ok (parent itself contains no violating rows)
alter table parent_noinh_convalid validate constraint check_a_is_2;
select convalidated from pg_constraint where conrelid = 'parent_noinh_convalid'::regclass and conname = 'check_a_is_2';
 convalidated 
--------------
 t
(1 row)

-- cleanup
drop table parent_noinh_convalid, child_noinh_convalid;
-- Try (and fail) to create constraint from tmp5(a) to tmp4(a) - unique constraint on
-- tmp4 is a,b
ALTER TABLE tmp5 add constraint tmpconstr foreign key(a) references tmp4(a) match full;
ERROR:  there is no unique constraint matching given keys for referenced table "tmp4"
DROP TABLE tmp7;
DROP TABLE tmp6;
DROP TABLE tmp5;
DROP TABLE tmp4;
DROP TABLE tmp3;
DROP TABLE tmp2;
-- NOT VALID with plan invalidation -- ensure we don't use a constraint for
-- exclusion until validated
set constraint_exclusion TO 'partition';
create table nv_parent (d date);
create table nv_child_2010 () inherits (nv_parent);
create table nv_child_2011 () inherits (nv_parent);
alter table nv_child_2010 add check (d between '2010-01-01'::date and '2010-12-31'::date) not valid;
alter table nv_child_2011 add check (d between '2011-01-01'::date and '2011-12-31'::date) not valid;
explain (costs off) select * from nv_parent where d between '2011-08-01' and '2011-08-31';
                                   QUERY PLAN                                    
---------------------------------------------------------------------------------
 Gather Motion 3:1  (slice1; segments: 3)
   ->  Append
         ->  Seq Scan on nv_parent
               Filter: ((d >= '08-01-2011'::date) AND (d <= '08-31-2011'::date))
         ->  Seq Scan on nv_child_2010
               Filter: ((d >= '08-01-2011'::date) AND (d <= '08-31-2011'::date))
         ->  Seq Scan on nv_child_2011
               Filter: ((d >= '08-01-2011'::date) AND (d <= '08-31-2011'::date))
 Optimizer: Postgres query optimizer
(9 rows)

create table nv_child_2009 (check (d between '2009-01-01'::date and '2009-12-31'::date)) inherits (nv_parent);
explain (costs off) select * from nv_parent where d between '2011-08-01'::date and '2011-08-31'::date;
                                   QUERY PLAN                                    
---------------------------------------------------------------------------------
 Gather Motion 3:1  (slice1; segments: 3)
   ->  Append
         ->  Seq Scan on nv_parent
               Filter: ((d >= '08-01-2011'::date) AND (d <= '08-31-2011'::date))
         ->  Seq Scan on nv_child_2010
               Filter: ((d >= '08-01-2011'::date) AND (d <= '08-31-2011'::date))
         ->  Seq Scan on nv_child_2011
               Filter: ((d >= '08-01-2011'::date) AND (d <= '08-31-2011'::date))
 Optimizer: Postgres query optimizer
(9 rows)

explain (costs off) select * from nv_parent where d between '2009-08-01'::date and '2009-08-31'::date;
                                   QUERY PLAN                                    
---------------------------------------------------------------------------------
 Gather Motion 3:1  (slice1; segments: 3)
   ->  Append
         ->  Seq Scan on nv_parent
               Filter: ((d >= '08-01-2009'::date) AND (d <= '08-31-2009'::date))
         ->  Seq Scan on nv_child_2010
               Filter: ((d >= '08-01-2009'::date) AND (d <= '08-31-2009'::date))
         ->  Seq Scan on nv_child_2011
               Filter: ((d >= '08-01-2009'::date) AND (d <= '08-31-2009'::date))
         ->  Seq Scan on nv_child_2009
               Filter: ((d >= '08-01-2009'::date) AND (d <= '08-31-2009'::date))
 Optimizer: Postgres query optimizer
(11 rows)

-- after validation, the constraint should be used
alter table nv_child_2011 VALIDATE CONSTRAINT nv_child_2011_d_check;
explain (costs off) select * from nv_parent where d between '2009-08-01'::date and '2009-08-31'::date;
                                   QUERY PLAN                                    
---------------------------------------------------------------------------------
 Gather Motion 3:1  (slice1; segments: 3)
   ->  Append
         ->  Seq Scan on nv_parent
               Filter: ((d >= '08-01-2009'::date) AND (d <= '08-31-2009'::date))
         ->  Seq Scan on nv_child_2010
               Filter: ((d >= '08-01-2009'::date) AND (d <= '08-31-2009'::date))
         ->  Seq Scan on nv_child_2009
               Filter: ((d >= '08-01-2009'::date) AND (d <= '08-31-2009'::date))
 Optimizer: Postgres query optimizer
(9 rows)

-- add an inherited NOT VALID constraint
alter table nv_parent add check (d between '2001-01-01'::date and '2099-12-31'::date) not valid;
\d nv_child_2009
Table "public.nv_child_2009"
 Column | Type | Modifiers 
--------+------+-----------
 d      | date | 
Check constraints:
    "nv_child_2009_d_check" CHECK (d >= '01-01-2009'::date AND d <= '12-31-2009'::date)
    "nv_parent_d_check" CHECK (d >= '01-01-2001'::date AND d <= '12-31-2099'::date) NOT VALID
Inherits: nv_parent
Distributed by: (d)

-- we leave nv_parent and children around to help test pg_dump logic
-- Foreign key adding test with mixed types
-- Note: these tables are TEMP to avoid name conflicts when this test
-- is run in parallel with foreign_key.sql.
CREATE TEMP TABLE PKTABLE (ptest1 int PRIMARY KEY) distributed by (ptest1);
INSERT INTO PKTABLE VALUES(42);
CREATE TEMP TABLE FKTABLE (ftest1 inet);
-- This next should fail, because int=inet does not exist
ALTER TABLE FKTABLE ADD FOREIGN KEY(ftest1) references pktable;
ERROR:  foreign key constraint "fktable_ftest1_fkey" cannot be implemented
DETAIL:  Key columns "ftest1" and "ptest1" are of incompatible types: inet and integer.
-- This should also fail for the same reason, but here we
-- give the column name
ALTER TABLE FKTABLE ADD FOREIGN KEY(ftest1) references pktable(ptest1);
ERROR:  foreign key constraint "fktable_ftest1_fkey" cannot be implemented
DETAIL:  Key columns "ftest1" and "ptest1" are of incompatible types: inet and integer.
DROP TABLE FKTABLE;
-- This should succeed, even though they are different types,
-- because int=int8 exists and is a member of the integer opfamily
CREATE TEMP TABLE FKTABLE (ftest1 int8);
ALTER TABLE FKTABLE ADD FOREIGN KEY(ftest1) references pktable;
WARNING:  referential integrity (FOREIGN KEY) constraints are not supported in Greenplum Database, will not be enforced
-- Check it actually works
INSERT INTO FKTABLE VALUES(42);		-- should succeed
INSERT INTO FKTABLE VALUES(43);		-- should fail
DROP TABLE FKTABLE;
-- This should fail, because we'd have to cast numeric to int which is
-- not an implicit coercion (or use numeric=numeric, but that's not part
-- of the integer opfamily)
CREATE TEMP TABLE FKTABLE (ftest1 numeric);
ALTER TABLE FKTABLE ADD FOREIGN KEY(ftest1) references pktable;
ERROR:  foreign key constraint "fktable_ftest1_fkey" cannot be implemented
DETAIL:  Key columns "ftest1" and "ptest1" are of incompatible types: numeric and integer.
DROP TABLE FKTABLE;
DROP TABLE PKTABLE;
-- On the other hand, this should work because int implicitly promotes to
-- numeric, and we allow promotion on the FK side
CREATE TEMP TABLE PKTABLE (ptest1 numeric PRIMARY KEY);
INSERT INTO PKTABLE VALUES(42);
CREATE TEMP TABLE FKTABLE (ftest1 int);
ALTER TABLE FKTABLE ADD FOREIGN KEY(ftest1) references pktable;
WARNING:  referential integrity (FOREIGN KEY) constraints are not supported in Greenplum Database, will not be enforced
-- Check it actually works
INSERT INTO FKTABLE VALUES(42);		-- should succeed
INSERT INTO FKTABLE VALUES(43);		-- should fail
DROP TABLE FKTABLE;
DROP TABLE PKTABLE;
CREATE TEMP TABLE PKTABLE (ptest1 int, ptest2 inet,
                           PRIMARY KEY(ptest1, ptest2))
                           distributed by (ptest1);
-- This should fail, because we just chose really odd types
CREATE TEMP TABLE FKTABLE (ftest1 cidr, ftest2 timestamp);
ALTER TABLE FKTABLE ADD FOREIGN KEY(ftest1, ftest2) references pktable;
ERROR:  foreign key constraint "fktable_ftest1_fkey" cannot be implemented
DETAIL:  Key columns "ftest1" and "ptest1" are of incompatible types: cidr and integer.
DROP TABLE FKTABLE;
-- Again, so should this...
CREATE TEMP TABLE FKTABLE (ftest1 cidr, ftest2 timestamp);
ALTER TABLE FKTABLE ADD FOREIGN KEY(ftest1, ftest2)
     references pktable(ptest1, ptest2);
ERROR:  foreign key constraint "fktable_ftest1_fkey" cannot be implemented
DETAIL:  Key columns "ftest1" and "ptest1" are of incompatible types: cidr and integer.
DROP TABLE FKTABLE;
-- This fails because we mixed up the column ordering
CREATE TEMP TABLE FKTABLE (ftest1 int, ftest2 inet);
ALTER TABLE FKTABLE ADD FOREIGN KEY(ftest1, ftest2)
     references pktable(ptest2, ptest1);
ERROR:  foreign key constraint "fktable_ftest1_fkey" cannot be implemented
DETAIL:  Key columns "ftest1" and "ptest2" are of incompatible types: integer and inet.
-- As does this...
ALTER TABLE FKTABLE ADD FOREIGN KEY(ftest2, ftest1)
     references pktable(ptest1, ptest2);
ERROR:  foreign key constraint "fktable_ftest2_fkey" cannot be implemented
DETAIL:  Key columns "ftest2" and "ptest1" are of incompatible types: inet and integer.
DROP TABLE FKTABLE;
DROP TABLE PKTABLE;
-- Test that ALTER CONSTRAINT updates trigger deferrability properly
CREATE TEMP TABLE PKTABLE (ptest1 int primary key);
CREATE TEMP TABLE FKTABLE (ftest1 int);
ALTER TABLE FKTABLE ADD CONSTRAINT fknd FOREIGN KEY(ftest1) REFERENCES pktable
  ON DELETE CASCADE ON UPDATE NO ACTION NOT DEFERRABLE;
ALTER TABLE FKTABLE ADD CONSTRAINT fkdd FOREIGN KEY(ftest1) REFERENCES pktable
  ON DELETE CASCADE ON UPDATE NO ACTION DEFERRABLE INITIALLY DEFERRED;
ALTER TABLE FKTABLE ADD CONSTRAINT fkdi FOREIGN KEY(ftest1) REFERENCES pktable
  ON DELETE CASCADE ON UPDATE NO ACTION DEFERRABLE INITIALLY IMMEDIATE;
ALTER TABLE FKTABLE ADD CONSTRAINT fknd2 FOREIGN KEY(ftest1) REFERENCES pktable
  ON DELETE CASCADE ON UPDATE NO ACTION DEFERRABLE INITIALLY DEFERRED;
ALTER TABLE FKTABLE ALTER CONSTRAINT fknd2 NOT DEFERRABLE;
ALTER TABLE FKTABLE ADD CONSTRAINT fkdd2 FOREIGN KEY(ftest1) REFERENCES pktable
  ON DELETE CASCADE ON UPDATE NO ACTION NOT DEFERRABLE;
ALTER TABLE FKTABLE ALTER CONSTRAINT fkdd2 DEFERRABLE INITIALLY DEFERRED;
ALTER TABLE FKTABLE ADD CONSTRAINT fkdi2 FOREIGN KEY(ftest1) REFERENCES pktable
  ON DELETE CASCADE ON UPDATE NO ACTION NOT DEFERRABLE;
ALTER TABLE FKTABLE ALTER CONSTRAINT fkdi2 DEFERRABLE INITIALLY IMMEDIATE;
SELECT conname, tgfoid::regproc, tgtype, tgdeferrable, tginitdeferred
FROM pg_trigger JOIN pg_constraint con ON con.oid = tgconstraint
WHERE tgrelid = 'pktable'::regclass
ORDER BY 1,2,3;
 conname |         tgfoid         | tgtype | tgdeferrable | tginitdeferred 
---------+------------------------+--------+--------------+----------------
 fkdd    | "RI_FKey_cascade_del"  |      9 | f            | f
 fkdd    | "RI_FKey_noaction_upd" |     17 | t            | t
 fkdd2   | "RI_FKey_cascade_del"  |      9 | f            | f
 fkdd2   | "RI_FKey_noaction_upd" |     17 | t            | t
 fkdi    | "RI_FKey_cascade_del"  |      9 | f            | f
 fkdi    | "RI_FKey_noaction_upd" |     17 | t            | f
 fkdi2   | "RI_FKey_cascade_del"  |      9 | f            | f
 fkdi2   | "RI_FKey_noaction_upd" |     17 | t            | f
 fknd    | "RI_FKey_cascade_del"  |      9 | f            | f
 fknd    | "RI_FKey_noaction_upd" |     17 | f            | f
 fknd2   | "RI_FKey_cascade_del"  |      9 | f            | f
 fknd2   | "RI_FKey_noaction_upd" |     17 | f            | f
(12 rows)

SELECT conname, tgfoid::regproc, tgtype, tgdeferrable, tginitdeferred
FROM pg_trigger JOIN pg_constraint con ON con.oid = tgconstraint
WHERE tgrelid = 'fktable'::regclass
ORDER BY 1,2,3;
 conname |       tgfoid        | tgtype | tgdeferrable | tginitdeferred 
---------+---------------------+--------+--------------+----------------
 fkdd    | "RI_FKey_check_ins" |      5 | t            | t
 fkdd    | "RI_FKey_check_upd" |     17 | t            | t
 fkdd2   | "RI_FKey_check_ins" |      5 | t            | t
 fkdd2   | "RI_FKey_check_upd" |     17 | t            | t
 fkdi    | "RI_FKey_check_ins" |      5 | t            | f
 fkdi    | "RI_FKey_check_upd" |     17 | t            | f
 fkdi2   | "RI_FKey_check_ins" |      5 | t            | f
 fkdi2   | "RI_FKey_check_upd" |     17 | t            | f
 fknd    | "RI_FKey_check_ins" |      5 | f            | f
 fknd    | "RI_FKey_check_upd" |     17 | f            | f
 fknd2   | "RI_FKey_check_ins" |      5 | f            | f
 fknd2   | "RI_FKey_check_upd" |     17 | f            | f
(12 rows)

-- temp tables should go away by themselves, need not drop them.
-- test check constraint adding
create table atacc1 ( test int );
-- add a check constraint
alter table atacc1 add constraint atacc_test1 check (test>3);
-- should fail
insert into atacc1 (test) values (2);
ERROR:  new row for relation "atacc1" violates check constraint "atacc_test1"
DETAIL:  Failing row contains (2).
-- should succeed
insert into atacc1 (test) values (4);
drop table atacc1;
-- let's do one where the check fails when added
create table atacc1 ( test int );
-- insert a soon to be failing row
insert into atacc1 (test) values (2);
-- add a check constraint (fails)
alter table atacc1 add constraint atacc_test1 check (test>3);
ERROR:  check constraint "atacc_test1" is violated by some row
insert into atacc1 (test) values (4);
drop table atacc1;
-- let's do one where the check fails because the column doesn't exist
create table atacc1 ( test int );
-- add a check constraint (fails)
alter table atacc1 add constraint atacc_test1 check (test1>3);
ERROR:  column "test1" does not exist
HINT:  Perhaps you meant to reference the column "atacc1"."test".
drop table atacc1;
-- something a little more complicated
create table atacc1 ( test int, test2 int, test3 int);
-- add a check constraint (fails)
alter table atacc1 add constraint atacc_test1 check (test+test2<test3*4);
-- should fail
insert into atacc1 (test,test2,test3) values (4,4,2);
ERROR:  new row for relation "atacc1" violates check constraint "atacc_test1"
DETAIL:  Failing row contains (4, 4, 2).
-- should succeed
insert into atacc1 (test,test2,test3) values (4,4,5);
drop table atacc1;
-- lets do some naming tests
create table atacc1 (test int check (test>3), test2 int);
alter table atacc1 add check (test2>test);
-- should fail for $2
insert into atacc1 (test2, test) values (3, 4);
ERROR:  new row for relation "atacc1" violates check constraint "atacc1_check"
DETAIL:  Failing row contains (4, 3).
drop table atacc1;
-- inheritance related tests
create table atacc1 (test int);
create table atacc2 (test2 int);
create table atacc3 (test3 int) inherits (atacc1, atacc2);
NOTICE:  table has parent, setting distribution columns to match parent table
alter table atacc2 add constraint foo check (test2>0);
-- fail and then succeed on atacc2
insert into atacc2 (test2) values (-3);
ERROR:  new row for relation "atacc2" violates check constraint "foo"
DETAIL:  Failing row contains (-3).
insert into atacc2 (test2) values (3);
-- fail and then succeed on atacc3
insert into atacc3 (test2) values (-3);
ERROR:  new row for relation "atacc3" violates check constraint "foo"
DETAIL:  Failing row contains (null, -3, null).
insert into atacc3 (test2) values (3);
drop table atacc3;
drop table atacc2;
drop table atacc1;
-- same things with one created with INHERIT
create table atacc1 (test int);
create table atacc2 (test2 int);
create table atacc3 (test3 int) inherits (atacc1, atacc2);
NOTICE:  table has parent, setting distribution columns to match parent table
alter table atacc3 no inherit atacc2;
-- fail
alter table atacc3 no inherit atacc2;
ERROR:  relation "atacc2" is not a parent of relation "atacc3"
-- make sure it really isn't a child
insert into atacc3 (test2) values (3);
select test2 from atacc2;
 test2 
-------
(0 rows)

-- fail due to missing constraint
alter table atacc2 add constraint foo check (test2>0);
alter table atacc3 inherit atacc2;
ERROR:  child table is missing constraint "foo"
-- fail due to missing column
alter table atacc3 rename test2 to testx;
alter table atacc3 inherit atacc2;
ERROR:  child table is missing column "test2"
-- fail due to mismatched data type
alter table atacc3 add test2 bool;
alter table atacc3 inherit atacc2;
ERROR:  child table "atacc3" has different type for column "test2"
alter table atacc3 drop test2;
-- succeed
alter table atacc3 add test2 int;
update atacc3 set test2 = 4 where test2 is null;
alter table atacc3 add constraint foo check (test2>0);
alter table atacc3 inherit atacc2;
-- fail due to duplicates and circular inheritance
alter table atacc3 inherit atacc2;
ERROR:  relation "atacc2" would be inherited from more than once
alter table atacc2 inherit atacc3;
ERROR:  circular inheritance not allowed
DETAIL:  "atacc3" is already a child of "atacc2".
alter table atacc2 inherit atacc2;
ERROR:  circular inheritance not allowed
DETAIL:  "atacc2" is already a child of "atacc2".
-- test that we really are a child now (should see 4 not 3 and cascade should go through)
select test2 from atacc2;
 test2 
-------
     4
(1 row)

drop table atacc2 cascade;
NOTICE:  drop cascades to table atacc3
drop table atacc1;
-- adding only to a parent is allowed as of 9.2
create table atacc1 (test int);
create table atacc2 (test2 int) inherits (atacc1);
-- ok:
alter table atacc1 add constraint foo check (test>0) no inherit;
-- check constraint is not there on child
insert into atacc2 (test) values (-3);
-- check constraint is there on parent
insert into atacc1 (test) values (-3);
ERROR:  new row for relation "atacc1" violates check constraint "foo"
DETAIL:  Failing row contains (-3).
insert into atacc1 (test) values (3);
-- fail, violating row:
alter table atacc2 add constraint foo check (test>0) no inherit;
ERROR:  check constraint "foo" is violated by some row
drop table atacc2;
drop table atacc1;
-- test unique constraint adding
create table atacc1 ( test int ) with oids distributed by (test);
NOTICE:  OIDS=TRUE is not recommended for user-created tables
HINT:  Use OIDS=FALSE to prevent wrap-around of the OID counter.
-- add a unique constraint
alter table atacc1 add constraint atacc_test1 unique (test);
-- insert first value
insert into atacc1 (test) values (2);
-- should fail
insert into atacc1 (test) values (2);
ERROR:  duplicate key value violates unique constraint "atacc_test1"
DETAIL:  Key (test)=(2) already exists.
-- should succeed
-- In GPDB, we must insert enough values so as to cause duplicates to
-- be detected on at least one out of several (usually 3) gpdb
-- segments.
insert into atacc1 select i from generate_series(3,10)i;
-- try adding a unique oid constraint
alter table atacc1 add constraint atacc_oid1 unique(oid);
ERROR:  cannot create unique index on system column
-- try to create duplicates via alter table using - should fail
-- this errors out in Greenplum for a different reason: we don't support
-- SET DATA TYPE on an indexed column yet
alter table atacc1 alter column test type integer using 0;
ERROR:  relation "atacc_test1" already exists  (seg2 127.0.1.1:25434 pid=8596)
drop table atacc1;
-- let's do one where the unique constraint fails when added
create table atacc1 ( test int ) distributed by (test);
-- insert soon to be failing rows
insert into atacc1 (test) values (2);
insert into atacc1 (test) values (2);
-- add a unique constraint (fails)
alter table atacc1 add constraint atacc_test1 unique (test);
ERROR:  could not create unique index "atacc_test1"
DETAIL:  Key (test)=(2) is duplicated.
insert into atacc1 (test) values (3);
drop table atacc1;
-- let's do one where the unique constraint fails
-- because the column doesn't exist
create table atacc1 ( test int ) distributed by (test);
-- add a unique constraint (fails)
alter table atacc1 add constraint atacc_test1 unique (test1);
ERROR:  column "test1" named in key does not exist
drop table atacc1;
-- something a little more complicated
create table atacc1 ( test int, test2 int) distributed by (test);
-- add a unique constraint
alter table atacc1 add constraint atacc_test1 unique (test, test2);
-- insert initial value
insert into atacc1 (test,test2) values (4,4);
-- should fail
insert into atacc1 (test,test2) values (4,4);
ERROR:  duplicate key value violates unique constraint "atacc_test1"
DETAIL:  Key (test, test2)=(4, 4) already exists.
-- should all succeed
insert into atacc1 (test,test2) values (4,5);
insert into atacc1 (test,test2) values (5,4);
insert into atacc1 (test,test2) values (5,5);
drop table atacc1;
-- lets do some naming tests
create table atacc1 (test int, test2 int, unique(test)) distributed by (test);
alter table atacc1 add unique (test2);
ERROR:  UNIQUE index must contain all columns in the distribution key of relation "atacc1"
-- should fail for @@ second one @@
insert into atacc1 (test2, test) values (3, 3);
insert into atacc1 (test2, test) values (2, 3);
ERROR:  duplicate key value violates unique constraint "atacc1_test_key"
DETAIL:  Key (test)=(3) already exists.
drop table atacc1;
-- test primary key constraint adding
create table atacc1 ( test int ) with oids distributed by (test);
NOTICE:  OIDS=TRUE is not recommended for user-created tables
HINT:  Use OIDS=FALSE to prevent wrap-around of the OID counter.
-- add a primary key constraint
alter table atacc1 add constraint atacc_test1 primary key (test);
-- insert first value
insert into atacc1 (test) values (2);
-- should fail
insert into atacc1 (test) values (2);
ERROR:  duplicate key value violates unique constraint "atacc_test1"
DETAIL:  Key (test)=(2) already exists.
-- should succeed
insert into atacc1 (test) values (4);
-- inserting NULL should fail
insert into atacc1 (test) values(NULL);
ERROR:  null value in column "test" violates not-null constraint
DETAIL:  Failing row contains (null).
-- try adding a second primary key (should fail)
alter table atacc1 add constraint atacc_oid1 primary key(oid);
ERROR:  multiple primary keys for table "atacc1" are not allowed
-- drop first primary key constraint
alter table atacc1 drop constraint atacc_test1 restrict;
-- try adding a primary key on oid (should fail)
alter table atacc1 add constraint atacc_oid1 primary key(oid);
ERROR:  cannot create primary key on system column
drop table atacc1;
-- let's do one where the primary key constraint fails when added
create table atacc1 ( test int ) distributed by (test);
-- insert soon to be failing rows
insert into atacc1 (test) values (2);
insert into atacc1 (test) values (2);
-- add a primary key (fails)
alter table atacc1 add constraint atacc_test1 primary key (test);
ERROR:  could not create unique index "atacc_test1"
DETAIL:  Key (test)=(2) is duplicated.
insert into atacc1 (test) values (3);
drop table atacc1;
-- let's do another one where the primary key constraint fails when added
create table atacc1 ( test int ) distributed by (test);
-- insert soon to be failing row
insert into atacc1 (test) values (NULL);
-- add a primary key (fails)
alter table atacc1 add constraint atacc_test1 primary key (test);
ERROR:  column "test" contains null values
insert into atacc1 (test) values (3);
drop table atacc1;
-- let's do one where the primary key constraint fails
-- because the column doesn't exist
create table atacc1 ( test int ) distributed by (test);
-- add a primary key constraint (fails)
alter table atacc1 add constraint atacc_test1 primary key (test1);
ERROR:  column "test1" named in key does not exist
drop table atacc1;
-- adding a new column as primary key to a non-empty table.
-- should fail unless the column has a non-null default value.
create table atacc1 ( test int );
insert into atacc1 (test) values (0);
-- add a primary key column without a default (fails).
alter table atacc1 add column test2 int primary key;
ERROR:  cannot add column with primary key constraint
-- now add a primary key column with a default (succeeds).
alter table atacc1 add column test2 int default 0 primary key;
ERROR:  cannot add column with primary key constraint
drop table atacc1;
-- something a little more complicated
create table atacc1 ( test int, test2 int) distributed by (test);
-- add a primary key constraint
alter table atacc1 add constraint atacc_test1 primary key (test, test2);
-- try adding a second primary key - should fail
alter table atacc1 add constraint atacc_test2 primary key (test);
ERROR:  multiple primary keys for table "atacc1" are not allowed
-- insert initial value
insert into atacc1 (test,test2) values (4,4);
-- should fail
insert into atacc1 (test,test2) values (4,4);
ERROR:  duplicate key value violates unique constraint "atacc_test1"
DETAIL:  Key (test, test2)=(4, 4) already exists.
insert into atacc1 (test,test2) values (NULL,3);
ERROR:  null value in column "test" violates not-null constraint
DETAIL:  Failing row contains (null, 3).
insert into atacc1 (test,test2) values (3, NULL);
ERROR:  null value in column "test2" violates not-null constraint
DETAIL:  Failing row contains (3, null).
insert into atacc1 (test,test2) values (NULL,NULL);
ERROR:  null value in column "test" violates not-null constraint
DETAIL:  Failing row contains (null, null).
-- should all succeed
insert into atacc1 (test,test2) values (4,5);
insert into atacc1 (test,test2) values (5,4);
insert into atacc1 (test,test2) values (5,5);
drop table atacc1;
-- lets do some naming tests
create table atacc1 (test int, test2 int, primary key(test)) distributed by (test);
-- only first should succeed
insert into atacc1 (test2, test) values (3, 3);
insert into atacc1 (test2, test) values (2, 3);
ERROR:  duplicate key value violates unique constraint "atacc1_pkey"
DETAIL:  Key (test)=(3) already exists.
insert into atacc1 (test2, test) values (1, NULL);
ERROR:  null value in column "test" violates not-null constraint
DETAIL:  Failing row contains (null, 1).
drop table atacc1;
-- alter table / alter column [set/drop] not null tests
-- try altering system catalogs, should fail
alter table pg_class alter column relname drop not null;
ERROR:  permission denied: "pg_class" is a system catalog
alter table pg_class alter relname set not null;
ERROR:  permission denied: "pg_class" is a system catalog
-- try altering non-existent table, should fail
alter table non_existent alter column bar set not null;
ERROR:  relation "non_existent" does not exist
alter table non_existent alter column bar drop not null;
ERROR:  relation "non_existent" does not exist
-- test setting columns to null and not null and vice versa
-- test checking for null values and primary key
create table atacc1 (test int not null) with oids distributed by (test);
NOTICE:  OIDS=TRUE is not recommended for user-created tables
HINT:  Use OIDS=FALSE to prevent wrap-around of the OID counter.
alter table atacc1 add constraint "atacc1_pkey" primary key (test);
alter table atacc1 alter column test drop not null;
ERROR:  column "test" is in a primary key
alter table atacc1 drop constraint "atacc1_pkey";
alter table atacc1 alter column test drop not null;
insert into atacc1 values (null);
alter table atacc1 alter test set not null;
ERROR:  column "test" contains null values
delete from atacc1;
alter table atacc1 alter test set not null;
-- try altering a non-existent column, should fail
alter table atacc1 alter bar set not null;
ERROR:  column "bar" of relation "atacc1" does not exist
alter table atacc1 alter bar drop not null;
ERROR:  column "bar" of relation "atacc1" does not exist
-- try altering the oid column, should fail
alter table atacc1 alter oid set not null;
ERROR:  cannot alter system column "oid"
alter table atacc1 alter oid drop not null;
ERROR:  cannot alter system column "oid"
-- try creating a view and altering that, should fail
create view myview as select * from atacc1;
alter table myview alter column test drop not null;
ERROR:  "myview" is not a table or foreign table
alter table myview alter column test set not null;
ERROR:  "myview" is not a table or foreign table
drop view myview;
drop table atacc1;
-- test inheritance
create table parent (a int);
create table child (b varchar(255)) inherits (parent);
NOTICE:  table has parent, setting distribution columns to match parent table
alter table parent alter a set not null;
insert into parent values (NULL);
ERROR:  null value in column "a" violates not-null constraint
DETAIL:  Failing row contains (null).
insert into child (a, b) values (NULL, 'foo');
ERROR:  null value in column "a" violates not-null constraint
DETAIL:  Failing row contains (null, foo).
alter table parent alter a drop not null;
insert into parent values (NULL);
insert into child (a, b) values (NULL, 'foo');
alter table only parent alter a set not null;
ERROR:  column "a" contains null values
alter table child alter a set not null;
ERROR:  column "a" contains null values
delete from parent;
alter table only parent alter a set not null;
insert into parent values (NULL);
ERROR:  null value in column "a" violates not-null constraint
DETAIL:  Failing row contains (null).
alter table child alter a set not null;
insert into child (a, b) values (NULL, 'foo');
ERROR:  null value in column "a" violates not-null constraint
DETAIL:  Failing row contains (null, foo).
delete from child;
alter table child alter a set not null;
insert into child (a, b) values (NULL, 'foo');
ERROR:  null value in column "a" violates not-null constraint
DETAIL:  Failing row contains (null, foo).
drop table child;
drop table parent;
-- test setting and removing default values
create table def_test (
	c1	int4 default 5,
	c2	text default 'initial_default'
);
insert into def_test default values;
alter table def_test alter column c1 drop default;
insert into def_test default values;
alter table def_test alter column c2 drop default;
insert into def_test default values;
alter table def_test alter column c1 set default 10;
alter table def_test alter column c2 set default 'new_default';
insert into def_test default values;
select * from def_test;
 c1 |       c2        
----+-----------------
  5 | initial_default
    | initial_default
    | 
 10 | new_default
(4 rows)

-- set defaults to an incorrect type: this should fail
alter table def_test alter column c1 set default 'wrong_datatype';
ERROR:  invalid input syntax for integer: "wrong_datatype"
alter table def_test alter column c2 set default 20;
-- set defaults on a non-existent column: this should fail
alter table def_test alter column c3 set default 30;
ERROR:  column "c3" of relation "def_test" does not exist
-- set defaults on views: we need to create a view, add a rule
-- to allow insertions into it, and then alter the view to add
-- a default
create view def_view_test as select * from def_test;
create rule def_view_test_ins as
	on insert to def_view_test
	do instead insert into def_test select new.*;
insert into def_view_test default values;
alter table def_view_test alter column c1 set default 45;
insert into def_view_test default values;
alter table def_view_test alter column c2 set default 'view_default';
insert into def_view_test default values;
select * from def_view_test;
 c1 |       c2        
----+-----------------
  5 | initial_default
    | initial_default
    | 
 10 | new_default
    | 
 45 | 
 45 | view_default
(7 rows)

drop rule def_view_test_ins on def_view_test;
drop view def_view_test;
drop table def_test;
-- alter table / drop column tests
-- try altering system catalogs, should fail
alter table pg_class drop column relname;
ERROR:  permission denied: "pg_class" is a system catalog
-- try altering non-existent table, should fail
alter table nosuchtable drop column bar;
ERROR:  relation "nosuchtable" does not exist
-- test dropping columns
create table atacc1 (a int4 not null, b int4, c int4 not null, d int4) with oids
distributed by (a);
NOTICE:  OIDS=TRUE is not recommended for user-created tables
HINT:  Use OIDS=FALSE to prevent wrap-around of the OID counter.
insert into atacc1 values (1, 2, 3, 4);
alter table atacc1 drop a;
NOTICE:  dropping a column that is part of the distribution policy forces a NULL distribution policy
alter table atacc1 drop a;
ERROR:  column "a" of relation "atacc1" does not exist
-- SELECTs
select * from atacc1;
 b | c | d 
---+---+---
 2 | 3 | 4
(1 row)

select * from atacc1 order by a;
ERROR:  column "a" does not exist
LINE 1: select * from atacc1 order by a;
                                      ^
select * from atacc1 order by "........pg.dropped.1........";
ERROR:  column "........pg.dropped.1........" does not exist
LINE 1: select * from atacc1 order by "........pg.dropped.1........"...
                                      ^
select * from atacc1 group by a;
ERROR:  column "a" does not exist
LINE 1: select * from atacc1 group by a;
                                      ^
select * from atacc1 group by "........pg.dropped.1........";
ERROR:  column "........pg.dropped.1........" does not exist
LINE 1: select * from atacc1 group by "........pg.dropped.1........"...
                                      ^
select atacc1.* from atacc1;
 b | c | d 
---+---+---
 2 | 3 | 4
(1 row)

select a from atacc1;
ERROR:  column "a" does not exist
LINE 1: select a from atacc1;
               ^
select atacc1.a from atacc1;
ERROR:  column atacc1.a does not exist
LINE 1: select atacc1.a from atacc1;
               ^
select b,c,d from atacc1;
 b | c | d 
---+---+---
 2 | 3 | 4
(1 row)

select a,b,c,d from atacc1;
ERROR:  column "a" does not exist
LINE 1: select a,b,c,d from atacc1;
               ^
select * from atacc1 where a = 1;
ERROR:  column "a" does not exist
LINE 1: select * from atacc1 where a = 1;
                                   ^
select "........pg.dropped.1........" from atacc1;
ERROR:  column "........pg.dropped.1........" does not exist
LINE 1: select "........pg.dropped.1........" from atacc1;
               ^
select atacc1."........pg.dropped.1........" from atacc1;
ERROR:  column atacc1.........pg.dropped.1........ does not exist
LINE 1: select atacc1."........pg.dropped.1........" from atacc1;
               ^
select "........pg.dropped.1........",b,c,d from atacc1;
ERROR:  column "........pg.dropped.1........" does not exist
LINE 1: select "........pg.dropped.1........",b,c,d from atacc1;
               ^
select * from atacc1 where "........pg.dropped.1........" = 1;
ERROR:  column "........pg.dropped.1........" does not exist
LINE 1: select * from atacc1 where "........pg.dropped.1........" = ...
                                   ^
-- UPDATEs
update atacc1 set a = 3;
ERROR:  column "a" of relation "atacc1" does not exist
LINE 1: update atacc1 set a = 3;
                          ^
update atacc1 set b = 2 where a = 3;
ERROR:  column "a" does not exist
LINE 1: update atacc1 set b = 2 where a = 3;
                                      ^
update atacc1 set "........pg.dropped.1........" = 3;
ERROR:  column "........pg.dropped.1........" of relation "atacc1" does not exist
LINE 1: update atacc1 set "........pg.dropped.1........" = 3;
                          ^
update atacc1 set b = 2 where "........pg.dropped.1........" = 3;
ERROR:  column "........pg.dropped.1........" does not exist
LINE 1: update atacc1 set b = 2 where "........pg.dropped.1........"...
                                      ^
-- INSERTs
insert into atacc1 values (10, 11, 12, 13);
ERROR:  INSERT has more expressions than target columns
LINE 1: insert into atacc1 values (10, 11, 12, 13);
                                               ^
insert into atacc1 values (default, 11, 12, 13);
ERROR:  INSERT has more expressions than target columns
LINE 1: insert into atacc1 values (default, 11, 12, 13);
                                                    ^
insert into atacc1 values (11, 12, 13);
insert into atacc1 (a) values (10);
ERROR:  column "a" of relation "atacc1" does not exist
LINE 1: insert into atacc1 (a) values (10);
                            ^
insert into atacc1 (a) values (default);
ERROR:  column "a" of relation "atacc1" does not exist
LINE 1: insert into atacc1 (a) values (default);
                            ^
insert into atacc1 (a,b,c,d) values (10,11,12,13);
ERROR:  column "a" of relation "atacc1" does not exist
LINE 1: insert into atacc1 (a,b,c,d) values (10,11,12,13);
                            ^
insert into atacc1 (a,b,c,d) values (default,11,12,13);
ERROR:  column "a" of relation "atacc1" does not exist
LINE 1: insert into atacc1 (a,b,c,d) values (default,11,12,13);
                            ^
insert into atacc1 (b,c,d) values (11,12,13);
insert into atacc1 ("........pg.dropped.1........") values (10);
ERROR:  column "........pg.dropped.1........" of relation "atacc1" does not exist
LINE 1: insert into atacc1 ("........pg.dropped.1........") values (...
                            ^
insert into atacc1 ("........pg.dropped.1........") values (default);
ERROR:  column "........pg.dropped.1........" of relation "atacc1" does not exist
LINE 1: insert into atacc1 ("........pg.dropped.1........") values (...
                            ^
insert into atacc1 ("........pg.dropped.1........",b,c,d) values (10,11,12,13);
ERROR:  column "........pg.dropped.1........" of relation "atacc1" does not exist
LINE 1: insert into atacc1 ("........pg.dropped.1........",b,c,d) va...
                            ^
insert into atacc1 ("........pg.dropped.1........",b,c,d) values (default,11,12,13);
ERROR:  column "........pg.dropped.1........" of relation "atacc1" does not exist
LINE 1: insert into atacc1 ("........pg.dropped.1........",b,c,d) va...
                            ^
-- DELETEs
delete from atacc1 where a = 3;
ERROR:  column "a" does not exist
LINE 1: delete from atacc1 where a = 3;
                                 ^
delete from atacc1 where "........pg.dropped.1........" = 3;
ERROR:  column "........pg.dropped.1........" does not exist
LINE 1: delete from atacc1 where "........pg.dropped.1........" = 3;
                                 ^
delete from atacc1;
-- try dropping a non-existent column, should fail
alter table atacc1 drop bar;
ERROR:  column "bar" of relation "atacc1" does not exist
-- try dropping the oid column, should succeed
alter table atacc1 drop oid;
-- try dropping the xmin column, should fail
alter table atacc1 drop xmin;
ERROR:  cannot drop system column "xmin"
-- try creating a view and altering that, should fail
create view myview as select * from atacc1;
select * from myview;
 b | c | d 
---+---+---
(0 rows)

alter table myview drop d;
ERROR:  "myview" is not a table, composite type, or foreign table
drop view myview;
-- test some commands to make sure they fail on the dropped column
analyze atacc1(a);
ERROR:  column "a" of relation "atacc1" does not exist
analyze atacc1("........pg.dropped.1........");
ERROR:  column "........pg.dropped.1........" of relation "atacc1" does not exist
vacuum analyze atacc1(a);
ERROR:  column "a" of relation "atacc1" does not exist
vacuum analyze atacc1("........pg.dropped.1........");
ERROR:  column "........pg.dropped.1........" of relation "atacc1" does not exist
comment on column atacc1.a is 'testing';
ERROR:  column "a" of relation "atacc1" does not exist
comment on column atacc1."........pg.dropped.1........" is 'testing';
ERROR:  column "........pg.dropped.1........" of relation "atacc1" does not exist
alter table atacc1 alter a set storage plain;
ERROR:  column "a" of relation "atacc1" does not exist
alter table atacc1 alter "........pg.dropped.1........" set storage plain;
ERROR:  column "........pg.dropped.1........" of relation "atacc1" does not exist
alter table atacc1 alter a set statistics 0;
ERROR:  column "a" of relation "atacc1" does not exist
alter table atacc1 alter "........pg.dropped.1........" set statistics 0;
ERROR:  column "........pg.dropped.1........" of relation "atacc1" does not exist
alter table atacc1 alter a set default 3;
ERROR:  column "a" of relation "atacc1" does not exist
alter table atacc1 alter "........pg.dropped.1........" set default 3;
ERROR:  column "........pg.dropped.1........" of relation "atacc1" does not exist
alter table atacc1 alter a drop default;
ERROR:  column "a" of relation "atacc1" does not exist
alter table atacc1 alter "........pg.dropped.1........" drop default;
ERROR:  column "........pg.dropped.1........" of relation "atacc1" does not exist
alter table atacc1 alter a set not null;
ERROR:  column "a" of relation "atacc1" does not exist
alter table atacc1 alter "........pg.dropped.1........" set not null;
ERROR:  column "........pg.dropped.1........" of relation "atacc1" does not exist
alter table atacc1 alter a drop not null;
ERROR:  column "a" of relation "atacc1" does not exist
alter table atacc1 alter "........pg.dropped.1........" drop not null;
ERROR:  column "........pg.dropped.1........" of relation "atacc1" does not exist
alter table atacc1 rename a to x;
ERROR:  column "a" does not exist
alter table atacc1 rename "........pg.dropped.1........" to x;
ERROR:  column "........pg.dropped.1........" does not exist
alter table atacc1 add primary key(a);
ERROR:  column "a" named in key does not exist
alter table atacc1 add primary key("........pg.dropped.1........");
ERROR:  column "........pg.dropped.1........" named in key does not exist
alter table atacc1 add unique(a);
ERROR:  column "a" named in key does not exist
alter table atacc1 add unique("........pg.dropped.1........");
ERROR:  column "........pg.dropped.1........" named in key does not exist
alter table atacc1 add check (a > 3);
ERROR:  column "a" does not exist
alter table atacc1 add check ("........pg.dropped.1........" > 3);
ERROR:  column "........pg.dropped.1........" does not exist
create table atacc2 (id int4 unique) distributed by (id);
alter table atacc1 add foreign key (a) references atacc2(id);
ERROR:  column "a" referenced in foreign key constraint does not exist
alter table atacc1 add foreign key ("........pg.dropped.1........") references atacc2(id);
ERROR:  column "........pg.dropped.1........" referenced in foreign key constraint does not exist
alter table atacc2 add foreign key (id) references atacc1(a);
ERROR:  column "a" referenced in foreign key constraint does not exist
alter table atacc2 add foreign key (id) references atacc1("........pg.dropped.1........");
ERROR:  column "........pg.dropped.1........" referenced in foreign key constraint does not exist
drop table atacc2;
create index "testing_idx" on atacc1(a);
ERROR:  column "a" does not exist
create index "testing_idx" on atacc1("........pg.dropped.1........");
ERROR:  column "........pg.dropped.1........" does not exist
-- test create as and select into
insert into atacc1 values (21, 22, 23);
create table alter_table_test1 as select * from atacc1;
select * from alter_table_test1;
 b  | c  | d  
----+----+----
 21 | 22 | 23
(1 row)

drop table alter_table_test1;
select * into alter_table_test2 from atacc1;
select * from alter_table_test2;
 b  | c  | d  
----+----+----
 21 | 22 | 23
(1 row)

drop table alter_table_test2;
-- try dropping all columns
alter table atacc1 drop c;
alter table atacc1 drop d;
alter table atacc1 drop b;
select * from atacc1;
--
(1 row)

drop table atacc1;
-- test constraint error reporting in presence of dropped columns
create table atacc1 (id serial primary key, value int check (value < 10));
insert into atacc1(value) values (100);
ERROR:  new row for relation "atacc1" violates check constraint "atacc1_value_check"
DETAIL:  Failing row contains (1, 100).
alter table atacc1 drop column value;
alter table atacc1 add column value int check (value < 10);
insert into atacc1(value) values (100);
ERROR:  new row for relation "atacc1" violates check constraint "atacc1_value_check"
DETAIL:  Failing row contains (2, 100).
insert into atacc1(id, value) values (null, 0);
ERROR:  null value in column "id" violates not-null constraint
DETAIL:  Failing row contains (null, 0).
drop table atacc1;
-- test inheritance
create table parent (a int, b int, c int);
insert into parent values (1, 2, 3);
alter table parent drop a;
NOTICE:  dropping a column that is part of the distribution policy forces a NULL distribution policy
create table child (d varchar(255)) inherits (parent);
NOTICE:  table has parent, setting distribution columns to match parent table
insert into child values (12, 13, 'testing');
select * from parent;
 b  | c  
----+----
  2 |  3
 12 | 13
(2 rows)

select * from child;
 b  | c  |    d    
----+----+---------
 12 | 13 | testing
(1 row)

alter table parent drop c;
select * from parent;
 b  
----
  2
 12
(2 rows)

select * from child;
 b  |    d    
----+---------
 12 | testing
(1 row)

drop table child;
drop table parent;
-- test copy in/out
create table alter_table_test (a int4, b int4, c int4);
insert into alter_table_test values (1,2,3);
alter table alter_table_test drop a;
NOTICE:  dropping a column that is part of the distribution policy forces a NULL distribution policy
copy alter_table_test to stdout;
2	3
copy alter_table_test(a) to stdout;
ERROR:  column "a" of relation "alter_table_test" does not exist
copy alter_table_test("........pg.dropped.1........") to stdout;
ERROR:  column "........pg.dropped.1........" of relation "alter_table_test" does not exist
copy alter_table_test from stdin;
ERROR:  extra data after last expected column
CONTEXT:  COPY alter_table_test, line 1: "10	11	12"
select * from alter_table_test order by 1;
 b | c 
---+---
 2 | 3
(1 row)

copy alter_table_test from stdin;
select * from alter_table_test order by 1;
 b  | c  
----+----
  2 |  3
 21 | 22
(2 rows)

copy alter_table_test(a) from stdin;
ERROR:  column "a" of relation "alter_table_test" does not exist
copy alter_table_test("........pg.dropped.1........") from stdin;
ERROR:  column "........pg.dropped.1........" of relation "alter_table_test" does not exist
copy alter_table_test(b,c) from stdin;
select * from alter_table_test order by 1;
 b  | c  
----+----
  2 |  3
 21 | 22
 31 | 32
(3 rows)

drop table alter_table_test;
-- test inheritance
create table dropColumn (a int, b int, e int);
create table dropColumnChild (c int) inherits (dropColumn);
NOTICE:  table has parent, setting distribution columns to match parent table
create table dropColumnAnother (d int) inherits (dropColumnChild);
NOTICE:  table has parent, setting distribution columns to match parent table
-- these two should fail
alter table dropColumnchild drop column a;
ERROR:  cannot drop inherited column "a"
alter table only dropColumnChild drop column b;
ERROR:  cannot drop inherited column "b"
-- these three should work
alter table only dropColumn drop column e;
alter table dropColumnChild drop column c;
alter table dropColumn drop column a;
NOTICE:  dropping a column that is part of the distribution policy forces a NULL distribution policy
NOTICE:  dropping a column that is part of the distribution policy forces a NULL distribution policy
NOTICE:  dropping a column that is part of the distribution policy forces a NULL distribution policy
create table renameColumn (a int);
create table renameColumnChild (b int) inherits (renameColumn);
NOTICE:  table has parent, setting distribution columns to match parent table
create table renameColumnAnother (c int) inherits (renameColumnChild);
NOTICE:  table has parent, setting distribution columns to match parent table
-- these three should fail
alter table renameColumnChild rename column a to d;
ERROR:  cannot rename inherited column "a"
alter table only renameColumnChild rename column a to d;
ERROR:  inherited column "a" must be renamed in child tables too
alter table only renameColumn rename column a to d;
ERROR:  inherited column "a" must be renamed in child tables too
-- these should work
alter table renameColumn rename column a to d;
alter table renameColumnChild rename column b to a;
-- these should work
alter table if exists doesnt_exist_tab rename column a to d;
NOTICE:  relation "doesnt_exist_tab" does not exist, skipping
alter table if exists doesnt_exist_tab rename column b to a;
NOTICE:  relation "doesnt_exist_tab" does not exist, skipping
-- this should work
alter table renameColumn add column w int;
-- this should fail
alter table only renameColumn add column x int;
ERROR:  column must be added to child tables too
-- Test corner cases in dropping of inherited columns
create table p1 (f1 int, f2 int);
create table c1 (f1 int not null) inherits(p1);
NOTICE:  table has parent, setting distribution columns to match parent table
NOTICE:  merging column "f1" with inherited definition
-- should be rejected since c1.f1 is inherited
alter table c1 drop column f1;
ERROR:  cannot drop inherited column "f1"
-- should work
alter table p1 drop column f1;
NOTICE:  dropping a column that is part of the distribution policy forces a NULL distribution policy
-- c1.f1 is still there, but no longer inherited
select f1 from c1;
 f1 
----
(0 rows)

alter table c1 drop column f1;
NOTICE:  dropping a column that is part of the distribution policy forces a NULL distribution policy
select f1 from c1;
ERROR:  column "f1" does not exist
LINE 1: select f1 from c1;
               ^
HINT:  Perhaps you meant to reference the column "c1"."f2".
drop table p1 cascade;
NOTICE:  drop cascades to table c1
create table p1 (f1 int, f2 int);
create table c1 () inherits(p1);
NOTICE:  table has parent, setting distribution columns to match parent table
-- should be rejected since c1.f1 is inherited
alter table c1 drop column f1;
ERROR:  cannot drop inherited column "f1"
alter table p1 drop column f1;
NOTICE:  dropping a column that is part of the distribution policy forces a NULL distribution policy
NOTICE:  dropping a column that is part of the distribution policy forces a NULL distribution policy
-- c1.f1 is dropped now, since there is no local definition for it
select f1 from c1;
ERROR:  column "f1" does not exist
LINE 1: select f1 from c1;
               ^
HINT:  Perhaps you meant to reference the column "c1"."f2".
drop table p1 cascade;
NOTICE:  drop cascades to table c1
create table p1 (f1 int, f2 int);
create table c1 () inherits(p1);
NOTICE:  table has parent, setting distribution columns to match parent table
-- should be rejected since c1.f1 is inherited
alter table c1 drop column f1;
ERROR:  cannot drop inherited column "f1"
alter table only p1 drop column f1;
NOTICE:  dropping a column that is part of the distribution policy forces a NULL distribution policy
-- c1.f1 is NOT dropped, but must now be considered non-inherited
alter table c1 drop column f1;
NOTICE:  dropping a column that is part of the distribution policy forces a NULL distribution policy
drop table p1 cascade;
NOTICE:  drop cascades to table c1
create table p1 (f1 int, f2 int);
create table c1 (f1 int not null) inherits(p1);
NOTICE:  table has parent, setting distribution columns to match parent table
NOTICE:  merging column "f1" with inherited definition
-- should be rejected since c1.f1 is inherited
alter table c1 drop column f1;
ERROR:  cannot drop inherited column "f1"
alter table only p1 drop column f1;
NOTICE:  dropping a column that is part of the distribution policy forces a NULL distribution policy
-- c1.f1 is still there, but no longer inherited
alter table c1 drop column f1;
NOTICE:  dropping a column that is part of the distribution policy forces a NULL distribution policy
drop table p1 cascade;
NOTICE:  drop cascades to table c1
create table p1(id int, name text);
create table p2(id2 int, name text, height int);
create table c1(age int) inherits(p1,p2);
NOTICE:  table has parent, setting distribution columns to match parent table
NOTICE:  merging multiple inherited definitions of column "name"
create table gc1() inherits (c1);
NOTICE:  table has parent, setting distribution columns to match parent table
select relname, attname, attinhcount, attislocal
from pg_class join pg_attribute on (pg_class.oid = pg_attribute.attrelid)
where relname in ('p1','p2','c1','gc1') and attnum > 0 and not attisdropped
order by relname, attnum;
 relname | attname | attinhcount | attislocal 
---------+---------+-------------+------------
 c1      | id      |           1 | f
 c1      | name    |           2 | f
 c1      | id2     |           1 | f
 c1      | height  |           1 | f
 c1      | age     |           0 | t
 gc1     | id      |           1 | f
 gc1     | name    |           1 | f
 gc1     | id2     |           1 | f
 gc1     | height  |           1 | f
 gc1     | age     |           1 | f
 p1      | id      |           0 | t
 p1      | name    |           0 | t
 p2      | id2     |           0 | t
 p2      | name    |           0 | t
 p2      | height  |           0 | t
(15 rows)

-- should work
alter table only p1 drop column name;
-- should work. Now c1.name is local and inhcount is 0.
alter table p2 drop column name;
-- should be rejected since its inherited
alter table gc1 drop column name;
ERROR:  cannot drop inherited column "name"
-- should work, and drop gc1.name along
alter table c1 drop column name;
-- should fail: column does not exist
alter table gc1 drop column name;
ERROR:  column "name" of relation "gc1" does not exist
-- should work and drop the attribute in all tables
alter table p2 drop column height;
-- IF EXISTS test
create table dropColumnExists ();
alter table dropColumnExists drop column non_existing; --fail
ERROR:  column "non_existing" of relation "dropcolumnexists" does not exist
alter table dropColumnExists drop column if exists non_existing; --succeed
NOTICE:  column "non_existing" of relation "dropcolumnexists" does not exist, skipping
select relname, attname, attinhcount, attislocal
from pg_class join pg_attribute on (pg_class.oid = pg_attribute.attrelid)
where relname in ('p1','p2','c1','gc1') and attnum > 0 and not attisdropped
order by relname, attnum;
 relname | attname | attinhcount | attislocal 
---------+---------+-------------+------------
 c1      | id      |           1 | f
 c1      | id2     |           1 | f
 c1      | age     |           0 | t
 gc1     | id      |           1 | f
 gc1     | id2     |           1 | f
 gc1     | age     |           1 | f
 p1      | id      |           0 | t
 p2      | id2     |           0 | t
(8 rows)

drop table p1, p2 cascade;
NOTICE:  drop cascades to 2 other objects
DETAIL:  drop cascades to table c1
drop cascades to table gc1
-- test attinhcount tracking with merged columns
create table depth0();
create table depth1(c text) inherits (depth0);
create table depth2() inherits (depth1);
alter table depth0 add c text;
NOTICE:  merging definition of column "c" for child "depth1"
select attrelid::regclass, attname, attinhcount, attislocal
from pg_attribute
where attnum > 0 and attrelid::regclass in ('depth0', 'depth1', 'depth2')
order by attrelid::regclass::text, attnum;
 attrelid | attname | attinhcount | attislocal 
----------+---------+-------------+------------
 depth0   | c       |           0 | t
 depth1   | c       |           1 | t
 depth2   | c       |           1 | f
(3 rows)

--
-- Test the ALTER TABLE SET WITH/WITHOUT OIDS command
--
create table altstartwith (col integer) with oids;
NOTICE:  OIDS=TRUE is not recommended for user-created tables
HINT:  Use OIDS=FALSE to prevent wrap-around of the OID counter.
insert into altstartwith values (1);
select oid > 0, * from altstartwith;
 ?column? | col 
----------+-----
 t        |   1
(1 row)

alter table altstartwith set without oids;
select oid > 0, * from altstartwith; -- fails
ERROR:  column "oid" does not exist
LINE 1: select oid > 0, * from altstartwith;
               ^
select * from altstartwith;
 col 
-----
   1
(1 row)

alter table altstartwith set with oids;
NOTICE:  OIDS=TRUE is not recommended for user-created tables
HINT:  Use OIDS=FALSE to prevent wrap-around of the OID counter.
select oid > 0, * from altstartwith;
 ?column? | col 
----------+-----
 t        |   1
(1 row)

drop table altstartwith;
-- Check inheritance cases
create table altwithoid (col integer) with oids;
NOTICE:  OIDS=TRUE is not recommended for user-created tables
HINT:  Use OIDS=FALSE to prevent wrap-around of the OID counter.
-- Inherits parents oid column anyway
create table altinhoid () inherits (altwithoid) without oids;
NOTICE:  table has parent, setting distribution columns to match parent table
NOTICE:  OIDS=TRUE is not recommended for user-created tables
HINT:  Use OIDS=FALSE to prevent wrap-around of the OID counter.
insert into altinhoid values (1);
select oid > 0, * from altwithoid;
 ?column? | col 
----------+-----
 t        |   1
(1 row)

select oid > 0, * from altinhoid;
 ?column? | col 
----------+-----
 t        |   1
(1 row)

alter table altwithoid set without oids;
select oid > 0, * from altwithoid; -- fails
ERROR:  column "oid" does not exist
LINE 1: select oid > 0, * from altwithoid;
               ^
select oid > 0, * from altinhoid; -- fails
ERROR:  column "oid" does not exist
LINE 1: select oid > 0, * from altinhoid;
               ^
select * from altwithoid;
 col 
-----
   1
(1 row)

select * from altinhoid;
 col 
-----
   1
(1 row)

alter table altwithoid set with oids;
NOTICE:  OIDS=TRUE is not recommended for user-created tables
HINT:  Use OIDS=FALSE to prevent wrap-around of the OID counter.
select oid > 0, * from altwithoid;
 ?column? | col 
----------+-----
 t        |   1
(1 row)

select oid > 0, * from altinhoid;
 ?column? | col 
----------+-----
 t        |   1
(1 row)

drop table altwithoid cascade;
NOTICE:  drop cascades to table altinhoid
create table altwithoid (col integer) without oids;
-- child can have local oid column
create table altinhoid () inherits (altwithoid) with oids;
NOTICE:  OIDS=TRUE is not recommended for user-created tables
HINT:  Use OIDS=FALSE to prevent wrap-around of the OID counter.
insert into altinhoid values (1);
select oid > 0, * from altwithoid; -- fails
ERROR:  column "oid" does not exist
LINE 1: select oid > 0, * from altwithoid;
               ^
select oid > 0, * from altinhoid;
 ?column? | col 
----------+-----
 t        |   1
(1 row)

alter table altwithoid set with oids;
NOTICE:  OIDS=TRUE is not recommended for user-created tables
HINT:  Use OIDS=FALSE to prevent wrap-around of the OID counter.
NOTICE:  merging definition of column "oid" for child "altinhoid"
select oid > 0, * from altwithoid;
 ?column? | col 
----------+-----
 t        |   1
(1 row)

select oid > 0, * from altinhoid;
 ?column? | col 
----------+-----
 t        |   1
(1 row)

-- the child's local definition should remain
alter table altwithoid set without oids;
select oid > 0, * from altwithoid; -- fails
ERROR:  column "oid" does not exist
LINE 1: select oid > 0, * from altwithoid;
               ^
select oid > 0, * from altinhoid;
 ?column? | col 
----------+-----
 t        |   1
(1 row)

drop table altwithoid cascade;
NOTICE:  drop cascades to table altinhoid
-- test renumbering of child-table columns in inherited operations
create table p1 (f1 int);
create table c1 (f2 text, f3 int) inherits (p1);
NOTICE:  table has parent, setting distribution columns to match parent table
alter table p1 add column a1 int check (a1 > 0);
alter table p1 add column f2 text;
NOTICE:  merging definition of column "f2" for child "c1"
insert into p1 values (1,2,'abc');
insert into c1 values(11,'xyz',33,0); -- should fail
ERROR:  new row for relation "c1" violates check constraint "p1_a1_check"
DETAIL:  Failing row contains (11, xyz, 33, 0).
insert into c1 values(11,'xyz',33,22);
select * from p1;
 f1 | a1 | f2  
----+----+-----
  1 |  2 | abc
 11 | 22 | xyz
(2 rows)

update p1 set a1 = a1 + 1, f2 = upper(f2);
select * from p1;
 f1 | a1 | f2  
----+----+-----
  1 |  3 | ABC
 11 | 23 | XYZ
(2 rows)

drop table p1 cascade;
NOTICE:  drop cascades to table c1
-- test that operations with a dropped column do not try to reference
-- its datatype
create domain mytype as text;
create temp table foo (f1 text, f2 mytype, f3 text);
insert into foo values('bb','cc','dd');
select * from foo;
 f1 | f2 | f3 
----+----+----
 bb | cc | dd
(1 row)

drop domain mytype cascade;
NOTICE:  drop cascades to table foo column f2
select * from foo;
 f1 | f3 
----+----
 bb | dd
(1 row)

insert into foo values('qq','rr');
select * from foo;
 f1 | f3 
----+----
 bb | dd
 qq | rr
(2 rows)

update foo set f3 = 'zz';
select * from foo;
 f1 | f3 
----+----
 bb | zz
 qq | zz
(2 rows)

select f3,max(f1) from foo group by f3;
 f3 | max 
----+-----
 zz | qq
(1 row)

-- Simple tests for alter table column type
alter table foo alter f1 TYPE integer; -- fails
ERROR:  column "f1" cannot be cast automatically to type integer
HINT:  You might need to specify "USING f1::integer".
alter table foo alter f1 TYPE varchar(10);
create table anothertab (atcol1 serial8, atcol2 boolean,
	constraint anothertab_chk check (atcol1 <= 3))
	distributed by (atcol1);
insert into anothertab (atcol1, atcol2) values (default, true);
insert into anothertab (atcol1, atcol2) values (default, false);
select * from anothertab;
 atcol1 | atcol2 
--------+--------
      1 | t
      2 | f
(2 rows)

alter table anothertab alter column atcol1 type boolean; -- fails
ERROR:  column "atcol1" cannot be cast automatically to type boolean
HINT:  You might need to specify "USING atcol1::boolean".
alter table anothertab alter column atcol1 type boolean using atcol1::int; -- fails
ERROR:  result of USING clause for column "atcol1" cannot be cast automatically to type boolean
HINT:  You might need to add an explicit cast.
alter table anothertab alter column atcol1 type integer;
select * from anothertab;
 atcol1 | atcol2 
--------+--------
      1 | t
      2 | f
(2 rows)

insert into anothertab (atcol1, atcol2) values (45, null); -- fails
ERROR:  new row for relation "anothertab" violates check constraint "anothertab_chk"
DETAIL:  Failing row contains (45, null).
insert into anothertab (atcol1, atcol2) values (default, null);
select * from anothertab;
 atcol1 | atcol2 
--------+--------
      1 | t
      2 | f
      3 | 
(3 rows)

alter table anothertab alter column atcol2 type text
      using case when atcol2 is true then 'IT WAS TRUE'
                 when atcol2 is false then 'IT WAS FALSE'
                 else 'IT WAS NULL!' end;
select * from anothertab;
 atcol1 |    atcol2    
--------+--------------
      1 | IT WAS TRUE
      2 | IT WAS FALSE
      3 | IT WAS NULL!
(3 rows)

alter table anothertab alter column atcol1 type boolean
        using case when atcol1 % 2 = 0 then true else false end; -- fails
ERROR:  default for column "atcol1" cannot be cast automatically to type boolean
alter table anothertab alter column atcol1 drop default;
alter table anothertab alter column atcol1 type boolean
        using case when atcol1 % 2 = 0 then true else false end; -- fails
ERROR:  cannot alter type of a column used in a distribution policy
alter table anothertab drop constraint anothertab_chk;
alter table anothertab drop constraint anothertab_chk; -- fails
ERROR:  constraint "anothertab_chk" of relation "anothertab" does not exist
alter table anothertab drop constraint IF EXISTS anothertab_chk; -- succeeds
NOTICE:  constraint "anothertab_chk" of relation "anothertab" does not exist, skipping
alter table anothertab alter column atcol1 type boolean
        using case when atcol1 % 2 = 0 then true else false end;
ERROR:  cannot alter type of a column used in a distribution policy
select * from anothertab;
 atcol1 |    atcol2    
--------+--------------
      1 | IT WAS TRUE
      2 | IT WAS FALSE
      3 | IT WAS NULL!
(3 rows)

drop table anothertab;
create table another (f1 int, f2 text) distributed by (f1);
insert into another values(1, 'one');
insert into another values(2, 'two');
insert into another values(3, 'three');
select * from another;
 f1 |  f2   
----+-------
  1 | one
  2 | two
  3 | three
(3 rows)

alter table another
  alter f1 type text using f2 || ' more',
  alter f2 type bigint using f1 * 10;
ERROR:  cannot alter type of a column used in a distribution policy
select * from another;
 f1 |  f2   
----+-------
  1 | one
  2 | two
  3 | three
(3 rows)

drop table another;
-- table's row type
create table tab1 (a int, b text);
create table tab2 (x int, y tab1);
alter table tab1 alter column b type varchar; -- fails
ERROR:  cannot alter table "tab1" because column "tab2.y" uses its row type
-- disallow recursive containment of row types
create temp table recur1 (f1 int);
alter table recur1 add column f2 recur1; -- fails
ERROR:  composite type recur1 cannot be made a member of itself
alter table recur1 add column f2 recur1[]; -- fails
ERROR:  composite type recur1 cannot be made a member of itself
create domain array_of_recur1 as recur1[];
alter table recur1 add column f2 array_of_recur1; -- fails
ERROR:  composite type recur1 cannot be made a member of itself
create temp table recur2 (f1 int, f2 recur1);
alter table recur1 add column f2 recur2; -- fails
ERROR:  composite type recur1 cannot be made a member of itself
alter table recur1 add column f2 int;
alter table recur1 alter column f2 type recur2; -- fails
ERROR:  composite type recur1 cannot be made a member of itself
-- SET STORAGE may need to add a TOAST table
create table test_storage (a text);
alter table test_storage alter a set storage plain;
alter table test_storage add b int default 0; -- rewrite table to remove its TOAST table
alter table test_storage alter a set storage extended; -- re-add TOAST table
select reltoastrelid <> 0 as has_toast_table
from pg_class
where oid = 'test_storage'::regclass;
 has_toast_table 
-----------------
 t
(1 row)

-- ALTER COLUMN TYPE with a check constraint and a child table (bug #13779)
CREATE TABLE test_inh_check (a float check (a > 10.2), b float);
CREATE TABLE test_inh_check_child() INHERITS(test_inh_check);
\d test_inh_check
     Table "public.test_inh_check"
 Column |       Type       | Modifiers 
--------+------------------+-----------
 a      | double precision | 
 b      | double precision | 
Check constraints:
    "test_inh_check_a_check" CHECK (a > 10.2::double precision)
Number of child tables: 1 (Use \d+ to list them.)
Distributed by: (a)

\d test_inh_check_child
  Table "public.test_inh_check_child"
 Column |       Type       | Modifiers 
--------+------------------+-----------
 a      | double precision | 
 b      | double precision | 
Check constraints:
    "test_inh_check_a_check" CHECK (a > 10.2::double precision)
Inherits: test_inh_check
Distributed by: (a)

select relname, conname, coninhcount, conislocal, connoinherit
  from pg_constraint c, pg_class r
  where relname like 'test_inh_check%' and c.conrelid = r.oid
  order by 1, 2;
       relname        |        conname         | coninhcount | conislocal | connoinherit 
----------------------+------------------------+-------------+------------+--------------
 test_inh_check       | test_inh_check_a_check |           0 | t          | f
 test_inh_check_child | test_inh_check_a_check |           1 | f          | f
(2 rows)

ALTER TABLE test_inh_check ALTER COLUMN a TYPE numeric;
\d test_inh_check
     Table "public.test_inh_check"
 Column |       Type       | Modifiers 
--------+------------------+-----------
 a      | numeric          | 
 b      | double precision | 
Check constraints:
    "test_inh_check_a_check" CHECK (a::double precision > 10.2::double precision)
Number of child tables: 1 (Use \d+ to list them.)
Distributed by: (a)

\d test_inh_check_child
  Table "public.test_inh_check_child"
 Column |       Type       | Modifiers 
--------+------------------+-----------
 a      | numeric          | 
 b      | double precision | 
Check constraints:
    "test_inh_check_a_check" CHECK (a::double precision > 10.2::double precision)
Inherits: test_inh_check
Distributed by: (a)

select relname, conname, coninhcount, conislocal, connoinherit
  from pg_constraint c, pg_class r
  where relname like 'test_inh_check%' and c.conrelid = r.oid
  order by 1, 2;
       relname        |        conname         | coninhcount | conislocal | connoinherit 
----------------------+------------------------+-------------+------------+--------------
 test_inh_check       | test_inh_check_a_check |           0 | t          | f
 test_inh_check_child | test_inh_check_a_check |           1 | f          | f
(2 rows)

-- also try noinherit, local, and local+inherited cases
ALTER TABLE test_inh_check ADD CONSTRAINT bnoinherit CHECK (b > 100) NO INHERIT;
ALTER TABLE test_inh_check_child ADD CONSTRAINT blocal CHECK (b < 1000);
ALTER TABLE test_inh_check_child ADD CONSTRAINT bmerged CHECK (b > 1);
ALTER TABLE test_inh_check ADD CONSTRAINT bmerged CHECK (b > 1);
NOTICE:  merging constraint "bmerged" with inherited definition
\d test_inh_check
     Table "public.test_inh_check"
 Column |       Type       | Modifiers 
--------+------------------+-----------
 a      | numeric          | 
 b      | double precision | 
Check constraints:
    "bmerged" CHECK (b > 1::double precision)
    "bnoinherit" CHECK (b > 100::double precision) NO INHERIT
    "test_inh_check_a_check" CHECK (a::double precision > 10.2::double precision)
Number of child tables: 1 (Use \d+ to list them.)
Distributed by: (a)

\d test_inh_check_child
  Table "public.test_inh_check_child"
 Column |       Type       | Modifiers 
--------+------------------+-----------
 a      | numeric          | 
 b      | double precision | 
Check constraints:
    "blocal" CHECK (b < 1000::double precision)
    "bmerged" CHECK (b > 1::double precision)
    "test_inh_check_a_check" CHECK (a::double precision > 10.2::double precision)
Inherits: test_inh_check
Distributed by: (a)

select relname, conname, coninhcount, conislocal, connoinherit
  from pg_constraint c, pg_class r
  where relname like 'test_inh_check%' and c.conrelid = r.oid
  order by 1, 2;
       relname        |        conname         | coninhcount | conislocal | connoinherit 
----------------------+------------------------+-------------+------------+--------------
 test_inh_check       | bmerged                |           0 | t          | f
 test_inh_check       | bnoinherit             |           0 | t          | t
 test_inh_check       | test_inh_check_a_check |           0 | t          | f
 test_inh_check_child | blocal                 |           0 | t          | f
 test_inh_check_child | bmerged                |           1 | t          | f
 test_inh_check_child | test_inh_check_a_check |           1 | f          | f
(6 rows)

ALTER TABLE test_inh_check ALTER COLUMN b TYPE numeric;
NOTICE:  merging constraint "bmerged" with inherited definition
\d test_inh_check
Table "public.test_inh_check"
 Column |  Type   | Modifiers 
--------+---------+-----------
 a      | numeric | 
 b      | numeric | 
Check constraints:
    "bmerged" CHECK (b::double precision > 1::double precision)
    "bnoinherit" CHECK (b::double precision > 100::double precision) NO INHERIT
    "test_inh_check_a_check" CHECK (a::double precision > 10.2::double precision)
Number of child tables: 1 (Use \d+ to list them.)
Distributed by: (a)

\d test_inh_check_child
Table "public.test_inh_check_child"
 Column |  Type   | Modifiers 
--------+---------+-----------
 a      | numeric | 
 b      | numeric | 
Check constraints:
    "blocal" CHECK (b::double precision < 1000::double precision)
    "bmerged" CHECK (b::double precision > 1::double precision)
    "test_inh_check_a_check" CHECK (a::double precision > 10.2::double precision)
Inherits: test_inh_check
Distributed by: (a)

select relname, conname, coninhcount, conislocal, connoinherit
  from pg_constraint c, pg_class r
  where relname like 'test_inh_check%' and c.conrelid = r.oid
  order by 1, 2;
       relname        |        conname         | coninhcount | conislocal | connoinherit 
----------------------+------------------------+-------------+------------+--------------
 test_inh_check       | bmerged                |           0 | t          | f
 test_inh_check       | bnoinherit             |           0 | t          | t
 test_inh_check       | test_inh_check_a_check |           0 | t          | f
 test_inh_check_child | blocal                 |           0 | t          | f
 test_inh_check_child | bmerged                |           1 | t          | f
 test_inh_check_child | test_inh_check_a_check |           1 | f          | f
(6 rows)

-- check for rollback of ANALYZE corrupting table property flags (bug #11638)
CREATE TABLE check_fk_presence_1 (id int PRIMARY KEY, t text);
CREATE TABLE check_fk_presence_2 (id int REFERENCES check_fk_presence_1, t text);
BEGIN;
ALTER TABLE check_fk_presence_2 DROP CONSTRAINT check_fk_presence_2_id_fkey;
ANALYZE check_fk_presence_2;
ROLLBACK;
\d check_fk_presence_2
Table "public.check_fk_presence_2"
 Column |  Type   | Modifiers 
--------+---------+-----------
 id     | integer | 
 t      | text    | 
Foreign-key constraints:
    "check_fk_presence_2_id_fkey" FOREIGN KEY (id) REFERENCES check_fk_presence_1(id)
Distributed by: (id)

DROP TABLE check_fk_presence_1, check_fk_presence_2;
-- check column addition within a view (bug #14876)
create table at_base_table(id int, stuff text);
insert into at_base_table values (23, 'skidoo');
create view at_view_1 as select * from at_base_table bt;
create view at_view_2 as select *, to_json(v1) as j from at_view_1 v1;
\d+ at_view_1
                View "public.at_view_1"
 Column |  Type   | Modifiers | Storage  | Description 
--------+---------+-----------+----------+-------------
 id     | integer |           | plain    | 
 stuff  | text    |           | extended | 
View definition:
 SELECT bt.id,
    bt.stuff
   FROM at_base_table bt;

\d+ at_view_2
                View "public.at_view_2"
 Column |  Type   | Modifiers | Storage  | Description 
--------+---------+-----------+----------+-------------
 id     | integer |           | plain    | 
 stuff  | text    |           | extended | 
 j      | json    |           | extended | 
View definition:
 SELECT v1.id,
    v1.stuff,
    to_json(v1.*) AS j
   FROM at_view_1 v1;

explain (verbose, costs off) select * from at_view_2;
                           QUERY PLAN                           
----------------------------------------------------------------
 Gather Motion 3:1  (slice1; segments: 3)
   Output: bt.id, bt.stuff, (to_json(ROW(bt.id, bt.stuff)))
   ->  Seq Scan on public.at_base_table bt
         Output: bt.id, bt.stuff, to_json(ROW(bt.id, bt.stuff))
 Optimizer: Postgres query optimizer
 Settings: constraint_exclusion=partition
(6 rows)

select * from at_view_2;
 id | stuff  |             j              
----+--------+----------------------------
 23 | skidoo | {"id":23,"stuff":"skidoo"}
(1 row)

<<<<<<< HEAD
create or replace view at_view_1 as select *, 2+2 as more from at_base_table bt;
\d+ at_view_1
                View "public.at_view_1"
 Column |  Type   | Modifiers | Storage  | Description 
--------+---------+-----------+----------+-------------
 id     | integer |           | plain    | 
 stuff  | text    |           | extended | 
 more   | integer |           | plain    | 
View definition:
 SELECT bt.id,
    bt.stuff,
    2 + 2 AS more
   FROM at_base_table bt;

\d+ at_view_2
                View "public.at_view_2"
 Column |  Type   | Modifiers | Storage  | Description 
--------+---------+-----------+----------+-------------
 id     | integer |           | plain    | 
 stuff  | text    |           | extended | 
 j      | json    |           | extended | 
View definition:
 SELECT v1.id,
    v1.stuff,
    to_json(v1.*) AS j
   FROM at_view_1 v1;

explain (verbose, costs off) select * from at_view_2;
                              QUERY PLAN                              
----------------------------------------------------------------------
 Gather Motion 3:1  (slice1; segments: 3)
   Output: bt.id, bt.stuff, (to_json(ROW(bt.id, bt.stuff, NULL)))
   ->  Seq Scan on public.at_base_table bt
         Output: bt.id, bt.stuff, to_json(ROW(bt.id, bt.stuff, NULL))
 Optimizer: Postgres query optimizer
 Settings: constraint_exclusion=partition
(6 rows)

select * from at_view_2;
 id | stuff  |                   j                    
----+--------+----------------------------------------
 23 | skidoo | {"id":23,"stuff":"skidoo","more":null}
(1 row)

drop view at_view_2;
drop view at_view_1;
drop table at_base_table;
=======
-- check for rollback of ANALYZE corrupting table property flags (bug #11638)
CREATE TABLE check_fk_presence_1 (id int PRIMARY KEY, t text);
CREATE TABLE check_fk_presence_2 (id int REFERENCES check_fk_presence_1, t text);
BEGIN;
ALTER TABLE check_fk_presence_2 DROP CONSTRAINT check_fk_presence_2_id_fkey;
ANALYZE check_fk_presence_2;
ROLLBACK;
\d check_fk_presence_2
Table "public.check_fk_presence_2"
 Column |  Type   | Modifiers 
--------+---------+-----------
 id     | integer | 
 t      | text    | 
Foreign-key constraints:
    "check_fk_presence_2_id_fkey" FOREIGN KEY (id) REFERENCES check_fk_presence_1(id)

DROP TABLE check_fk_presence_1, check_fk_presence_2;
>>>>>>> ab93f90c
--
-- lock levels
--
drop type lockmodes;
ERROR:  type "lockmodes" does not exist
create type lockmodes as enum (
 'SIReadLock'
,'AccessShareLock'
,'RowShareLock'
,'RowExclusiveLock'
,'ShareUpdateExclusiveLock'
,'ShareLock'
,'ShareRowExclusiveLock'
,'ExclusiveLock'
,'AccessExclusiveLock'
);
drop view my_locks;
ERROR:  view "my_locks" does not exist
create or replace view my_locks as
select case when c.relname like 'pg_toast%' then 'pg_toast' else c.relname end, max(mode::lockmodes) as max_lockmode
from pg_locks l join pg_class c on l.relation = c.oid
where virtualtransaction = (
        select virtualtransaction
        from pg_locks
        where transactionid = txid_current()::integer)
and locktype = 'relation'
and relnamespace != (select oid from pg_namespace where nspname = 'pg_catalog')
and c.relname != 'my_locks'
group by c.relname;
create table alterlock (f1 int primary key, f2 text);
insert into alterlock values (1, 'foo');
create table alterlock2 (f3 int primary key, f1 int);
insert into alterlock2 values (1, 1);
begin; alter table alterlock alter column f2 set statistics 150;
select * from my_locks order by 1;
  relname  |       max_lockmode       
-----------+--------------------------
 alterlock | ShareUpdateExclusiveLock
(1 row)

rollback;
begin; alter table alterlock cluster on alterlock_pkey;
select * from my_locks order by 1;
    relname     |       max_lockmode       
----------------+--------------------------
 alterlock      | ShareUpdateExclusiveLock
 alterlock_pkey | ShareUpdateExclusiveLock
(2 rows)

commit;
begin; alter table alterlock set without cluster;
select * from my_locks order by 1;
  relname  |       max_lockmode       
-----------+--------------------------
 alterlock | ShareUpdateExclusiveLock
(1 row)

commit;
begin; alter table alterlock set (fillfactor = 100);
select * from my_locks order by 1;
  relname  |    max_lockmode     
-----------+---------------------
 alterlock | AccessExclusiveLock
 pg_toast  | AccessExclusiveLock
(2 rows)

commit;
begin; alter table alterlock reset (fillfactor);
select * from my_locks order by 1;
  relname  |    max_lockmode     
-----------+---------------------
 alterlock | AccessExclusiveLock
 pg_toast  | AccessExclusiveLock
(2 rows)

commit;
begin; alter table alterlock set (toast.autovacuum_enabled = off);
WARNING:  autovacuum is not supported in Greenplum
select * from my_locks order by 1;
  relname  |    max_lockmode     
-----------+---------------------
 alterlock | AccessExclusiveLock
 pg_toast  | AccessExclusiveLock
(2 rows)

commit;
begin; alter table alterlock set (autovacuum_enabled = off);
WARNING:  autovacuum is not supported in Greenplum
select * from my_locks order by 1;
  relname  |    max_lockmode     
-----------+---------------------
 alterlock | AccessExclusiveLock
 pg_toast  | AccessExclusiveLock
(2 rows)

commit;
begin; alter table alterlock alter column f2 set (n_distinct = 1);
select * from my_locks order by 1;
  relname  |       max_lockmode       
-----------+--------------------------
 alterlock | ShareUpdateExclusiveLock
(1 row)

rollback;
begin; alter table alterlock alter column f2 set storage extended;
select * from my_locks order by 1;
  relname  |    max_lockmode     
-----------+---------------------
 alterlock | AccessExclusiveLock
(1 row)

rollback;
begin; alter table alterlock alter column f2 set default 'x';
select * from my_locks order by 1;
  relname  |    max_lockmode     
-----------+---------------------
 alterlock | AccessExclusiveLock
(1 row)

rollback;
begin;
create trigger ttdummy
	before delete or update on alterlock
	for each row
	execute procedure
	ttdummy (1, 1);
select * from my_locks order by 1;
  relname  |     max_lockmode      
-----------+-----------------------
 alterlock | ShareRowExclusiveLock
(1 row)

rollback;
begin;
select * from my_locks order by 1;
 relname | max_lockmode 
---------+--------------
(0 rows)

alter table alterlock2 add foreign key (f1) references alterlock (f1);
WARNING:  referential integrity (FOREIGN KEY) constraints are not supported in Greenplum Database, will not be enforced
select * from my_locks order by 1;
<<<<<<< HEAD
  relname   |    max_lockmode     
------------+---------------------
 alterlock  | AccessExclusiveLock
 alterlock2 | AccessExclusiveLock
(2 rows)
=======
     relname     |     max_lockmode      
-----------------+-----------------------
 alterlock       | ShareRowExclusiveLock
 alterlock2      | ShareRowExclusiveLock
 alterlock2_pkey | AccessShareLock
 alterlock_pkey  | AccessShareLock
(4 rows)
>>>>>>> ab93f90c

rollback;
begin;
alter table alterlock2
add constraint alterlock2nv foreign key (f1) references alterlock (f1) NOT VALID;
WARNING:  referential integrity (FOREIGN KEY) constraints are not supported in Greenplum Database, will not be enforced
select * from my_locks order by 1;
  relname   |     max_lockmode      
------------+-----------------------
 alterlock  | ShareRowExclusiveLock
 alterlock2 | ShareRowExclusiveLock
(2 rows)

commit;
begin;
alter table alterlock2 validate constraint alterlock2nv;
select * from my_locks order by 1;
  relname   |       max_lockmode       
------------+--------------------------
 alterlock2 | ShareUpdateExclusiveLock
(1 row)

rollback;
-- cleanup
drop table alterlock2;
drop table alterlock;
drop view my_locks;
drop type lockmodes;
--
-- alter function
--
create function test_strict(text) returns text as
    'select coalesce($1, ''got passed a null'');'
    language sql CONTAINS SQL returns null on null input;
select test_strict(NULL);
 test_strict 
-------------
 
(1 row)

alter function test_strict(text) called on null input;
select test_strict(NULL);
    test_strict    
-------------------
 got passed a null
(1 row)

create function non_strict(text) returns text as
    'select coalesce($1, ''got passed a null'');'
    language sql CONTAINS SQL called on null input;
select non_strict(NULL);
    non_strict     
-------------------
 got passed a null
(1 row)

alter function non_strict(text) returns null on null input;
select non_strict(NULL);
 non_strict 
------------
 
(1 row)

--
-- alter object set schema
--
create schema alter1;
create schema alter2;
create table alter1.t1(f1 serial primary key, f2 int check (f2 > 0)) distributed by (f1);
create view alter1.v1 as select * from alter1.t1;
create function alter1.plus1(int) returns int as 'select $1+1' language sql CONTAINS SQL;
create domain alter1.posint integer check (value > 0);
create type alter1.ctype as (f1 int, f2 text);
create function alter1.same(alter1.ctype, alter1.ctype) returns boolean language sql
as 'select $1.f1 is not distinct from $2.f1 and $1.f2 is not distinct from $2.f2';
create operator alter1.=(procedure = alter1.same, leftarg  = alter1.ctype, rightarg = alter1.ctype);
create operator class alter1.ctype_hash_ops default for type alter1.ctype using hash as
  operator 1 alter1.=(alter1.ctype, alter1.ctype);
create conversion alter1.ascii_to_utf8 for 'sql_ascii' to 'utf8' from ascii_to_utf8;
create text search parser alter1.prs(start = prsd_start, gettoken = prsd_nexttoken, end = prsd_end, lextypes = prsd_lextype);
create text search configuration alter1.cfg(parser = alter1.prs);
create text search template alter1.tmpl(init = dsimple_init, lexize = dsimple_lexize);
create text search dictionary alter1.dict(template = alter1.tmpl);
insert into alter1.t1(f2) values(11);
insert into alter1.t1(f2) values(12);
alter table alter1.t1 set schema alter2;
alter table alter1.v1 set schema alter2;
alter function alter1.plus1(int) set schema alter2;
alter domain alter1.posint set schema alter2;
alter operator class alter1.ctype_hash_ops using hash set schema alter2;
alter operator family alter1.ctype_hash_ops using hash set schema alter2;
alter operator alter1.=(alter1.ctype, alter1.ctype) set schema alter2;
alter function alter1.same(alter1.ctype, alter1.ctype) set schema alter2;
alter type alter1.ctype set schema alter2;
alter conversion alter1.ascii_to_utf8 set schema alter2;
alter text search parser alter1.prs set schema alter2;
alter text search configuration alter1.cfg set schema alter2;
alter text search template alter1.tmpl set schema alter2;
alter text search dictionary alter1.dict set schema alter2;
-- this should succeed because nothing is left in alter1
drop schema alter1;
insert into alter2.t1(f2) values(13);
insert into alter2.t1(f2) values(14);
select * from alter2.t1;
 f1 | f2 
----+----
  1 | 11
  2 | 12
  3 | 13
  4 | 14
(4 rows)

select * from alter2.v1;
 f1 | f2 
----+----
  1 | 11
  2 | 12
  3 | 13
  4 | 14
(4 rows)

select alter2.plus1(41);
 plus1 
-------
    42
(1 row)

-- clean up
drop schema alter2 cascade;
NOTICE:  drop cascades to 13 other objects
DETAIL:  drop cascades to table alter2.t1
drop cascades to view alter2.v1
drop cascades to function alter2.plus1(integer)
drop cascades to type alter2.posint
drop cascades to operator family alter2.ctype_hash_ops for access method hash
drop cascades to type alter2.ctype
drop cascades to function alter2.same(alter2.ctype,alter2.ctype)
drop cascades to operator alter2.=(alter2.ctype,alter2.ctype)
drop cascades to conversion alter2.ascii_to_utf8
drop cascades to text search parser alter2.prs
drop cascades to text search configuration alter2.cfg
drop cascades to text search template alter2.tmpl
drop cascades to text search dictionary alter2.dict
--
-- composite types
--
CREATE TYPE test_type AS (a int);
\d test_type
Composite type "public.test_type"
 Column |  Type   | Modifiers 
--------+---------+-----------
 a      | integer | 

ALTER TYPE nosuchtype ADD ATTRIBUTE b text; -- fails
ERROR:  relation "nosuchtype" does not exist
ALTER TYPE test_type ADD ATTRIBUTE b text;
\d test_type
Composite type "public.test_type"
 Column |  Type   | Modifiers 
--------+---------+-----------
 a      | integer | 
 b      | text    | 

ALTER TYPE test_type ADD ATTRIBUTE b text; -- fails
ERROR:  column "b" of relation "test_type" already exists
ALTER TYPE test_type ALTER ATTRIBUTE b SET DATA TYPE varchar;
\d test_type
   Composite type "public.test_type"
 Column |       Type        | Modifiers 
--------+-------------------+-----------
 a      | integer           | 
 b      | character varying | 

ALTER TYPE test_type ALTER ATTRIBUTE b SET DATA TYPE integer;
\d test_type
Composite type "public.test_type"
 Column |  Type   | Modifiers 
--------+---------+-----------
 a      | integer | 
 b      | integer | 

ALTER TYPE test_type DROP ATTRIBUTE b;
\d test_type
Composite type "public.test_type"
 Column |  Type   | Modifiers 
--------+---------+-----------
 a      | integer | 

ALTER TYPE test_type DROP ATTRIBUTE c; -- fails
ERROR:  column "c" of relation "test_type" does not exist
ALTER TYPE test_type DROP ATTRIBUTE IF EXISTS c;
NOTICE:  column "c" of relation "test_type" does not exist, skipping
ALTER TYPE test_type DROP ATTRIBUTE a, ADD ATTRIBUTE d boolean;
\d test_type
Composite type "public.test_type"
 Column |  Type   | Modifiers 
--------+---------+-----------
 d      | boolean | 

ALTER TYPE test_type RENAME ATTRIBUTE a TO aa;
ERROR:  column "a" does not exist
ALTER TYPE test_type RENAME ATTRIBUTE d TO dd;
\d test_type
Composite type "public.test_type"
 Column |  Type   | Modifiers 
--------+---------+-----------
 dd     | boolean | 

DROP TYPE test_type;
CREATE TYPE test_type1 AS (a int, b text);
CREATE TABLE test_tbl1 (x int, y test_type1);
ALTER TYPE test_type1 ALTER ATTRIBUTE b TYPE varchar; -- fails
ERROR:  cannot alter type "test_type1" because column "test_tbl1.y" uses it
CREATE TYPE test_type2 AS (a int, b text);
CREATE TABLE test_tbl2 OF test_type2;
CREATE TABLE test_tbl2_subclass () INHERITS (test_tbl2);
\d test_type2
Composite type "public.test_type2"
 Column |  Type   | Modifiers 
--------+---------+-----------
 a      | integer | 
 b      | text    | 

\d test_tbl2
   Table "public.test_tbl2"
 Column |  Type   | Modifiers 
--------+---------+-----------
 a      | integer | 
 b      | text    | 
Number of child tables: 1 (Use \d+ to list them.)
Typed table of type: test_type2
Distributed by: (a)

ALTER TYPE test_type2 ADD ATTRIBUTE c text; -- fails
ERROR:  cannot alter type "test_type2" because it is the type of a typed table
HINT:  Use ALTER ... CASCADE to alter the typed tables too.
ALTER TYPE test_type2 ADD ATTRIBUTE c text CASCADE;
\d test_type2
Composite type "public.test_type2"
 Column |  Type   | Modifiers 
--------+---------+-----------
 a      | integer | 
 b      | text    | 
 c      | text    | 

\d test_tbl2
   Table "public.test_tbl2"
 Column |  Type   | Modifiers 
--------+---------+-----------
 a      | integer | 
 b      | text    | 
 c      | text    | 
Number of child tables: 1 (Use \d+ to list them.)
Typed table of type: test_type2
Distributed by: (a)

ALTER TYPE test_type2 ALTER ATTRIBUTE b TYPE varchar; -- fails
ERROR:  cannot alter type "test_type2" because it is the type of a typed table
HINT:  Use ALTER ... CASCADE to alter the typed tables too.
ALTER TYPE test_type2 ALTER ATTRIBUTE b TYPE varchar CASCADE;
\d test_type2
   Composite type "public.test_type2"
 Column |       Type        | Modifiers 
--------+-------------------+-----------
 a      | integer           | 
 b      | character varying | 
 c      | text              | 

\d test_tbl2
        Table "public.test_tbl2"
 Column |       Type        | Modifiers 
--------+-------------------+-----------
 a      | integer           | 
 b      | character varying | 
 c      | text              | 
Number of child tables: 1 (Use \d+ to list them.)
Typed table of type: test_type2
Distributed by: (a)

ALTER TYPE test_type2 DROP ATTRIBUTE b; -- fails
ERROR:  cannot alter type "test_type2" because it is the type of a typed table
HINT:  Use ALTER ... CASCADE to alter the typed tables too.
ALTER TYPE test_type2 DROP ATTRIBUTE b CASCADE;
\d test_type2
Composite type "public.test_type2"
 Column |  Type   | Modifiers 
--------+---------+-----------
 a      | integer | 
 c      | text    | 

\d test_tbl2
   Table "public.test_tbl2"
 Column |  Type   | Modifiers 
--------+---------+-----------
 a      | integer | 
 c      | text    | 
Number of child tables: 1 (Use \d+ to list them.)
Typed table of type: test_type2
Distributed by: (a)

ALTER TYPE test_type2 RENAME ATTRIBUTE a TO aa; -- fails
ERROR:  cannot alter type "test_type2" because it is the type of a typed table
HINT:  Use ALTER ... CASCADE to alter the typed tables too.
ALTER TYPE test_type2 RENAME ATTRIBUTE a TO aa CASCADE;
\d test_type2
Composite type "public.test_type2"
 Column |  Type   | Modifiers 
--------+---------+-----------
 aa     | integer | 
 c      | text    | 

\d test_tbl2
   Table "public.test_tbl2"
 Column |  Type   | Modifiers 
--------+---------+-----------
 aa     | integer | 
 c      | text    | 
Number of child tables: 1 (Use \d+ to list them.)
Typed table of type: test_type2
Distributed by: (aa)

\d test_tbl2_subclass
Table "public.test_tbl2_subclass"
 Column |  Type   | Modifiers 
--------+---------+-----------
 aa     | integer | 
 c      | text    | 
Inherits: test_tbl2
Distributed by: (aa)

DROP TABLE test_tbl2_subclass;
CREATE TYPE test_typex AS (a int, b text);
CREATE TABLE test_tblx (x int, y test_typex check ((y).a > 0));
ALTER TYPE test_typex DROP ATTRIBUTE a; -- fails
ERROR:  cannot drop composite type test_typex column a because other objects depend on it
DETAIL:  constraint test_tblx_y_check on table test_tblx depends on composite type test_typex column a
HINT:  Use DROP ... CASCADE to drop the dependent objects too.
ALTER TYPE test_typex DROP ATTRIBUTE a CASCADE;
NOTICE:  drop cascades to constraint test_tblx_y_check on table test_tblx
\d test_tblx
    Table "public.test_tblx"
 Column |    Type    | Modifiers 
--------+------------+-----------
 x      | integer    | 
 y      | test_typex | 
Distributed by: (x)

DROP TABLE test_tblx;
DROP TYPE test_typex;
-- This test isn't that interesting on its own, but the purpose is to leave
-- behind a table to test pg_upgrade with. The table has a composite type
-- column in it, and the composite type has a dropped attribute.
CREATE TYPE test_type3 AS (a int);
CREATE TABLE test_tbl3 (c) AS SELECT '(1)'::test_type3;
ALTER TYPE test_type3 DROP ATTRIBUTE a, ADD ATTRIBUTE b int;
CREATE TYPE test_type_empty AS ();
DROP TYPE test_type_empty;
--
-- typed tables: OF / NOT OF
--
CREATE TYPE tt_t0 AS (z inet, x int, y numeric(8,2));
ALTER TYPE tt_t0 DROP ATTRIBUTE z;
CREATE TABLE tt0 (x int NOT NULL, y numeric(8,2));	-- OK
CREATE TABLE tt1 (x int, y bigint);					-- wrong base type
CREATE TABLE tt2 (x int, y numeric(9,2));			-- wrong typmod
CREATE TABLE tt3 (y numeric(8,2), x int);			-- wrong column order
CREATE TABLE tt4 (x int);							-- too few columns
CREATE TABLE tt5 (x int, y numeric(8,2), z int);	-- too few columns
CREATE TABLE tt6 () INHERITS (tt0);					-- can't have a parent
CREATE TABLE tt7 (x int, q text, y numeric(8,2)) WITH OIDS;
NOTICE:  OIDS=TRUE is not recommended for user-created tables
HINT:  Use OIDS=FALSE to prevent wrap-around of the OID counter.
ALTER TABLE tt7 DROP q;								-- OK
ALTER TABLE tt0 OF tt_t0;
ALTER TABLE tt1 OF tt_t0;
ERROR:  table "tt1" has different type for column "y"
ALTER TABLE tt2 OF tt_t0;
ERROR:  table "tt2" has different type for column "y"
ALTER TABLE tt3 OF tt_t0;
ERROR:  table has column "y" where type requires "x"
ALTER TABLE tt4 OF tt_t0;
ERROR:  table is missing column "y"
ALTER TABLE tt5 OF tt_t0;
ERROR:  table has extra column "z"
ALTER TABLE tt6 OF tt_t0;
ERROR:  typed tables cannot inherit
ALTER TABLE tt7 OF tt_t0;
CREATE TYPE tt_t1 AS (x int, y numeric(8,2));
ALTER TABLE tt7 OF tt_t1;			-- reassign an already-typed table
ALTER TABLE tt7 NOT OF;
\d tt7
        Table "public.tt7"
 Column |     Type     | Modifiers 
--------+--------------+-----------
 x      | integer      | 
 y      | numeric(8,2) | 
Distributed by: (x)

-- make sure we can drop a constraint on the parent but it remains on the child
CREATE TABLE test_drop_constr_parent (c text CHECK (c IS NOT NULL));
CREATE TABLE test_drop_constr_child () INHERITS (test_drop_constr_parent);
ALTER TABLE ONLY test_drop_constr_parent DROP CONSTRAINT "test_drop_constr_parent_c_check";
-- should fail
INSERT INTO test_drop_constr_child (c) VALUES (NULL);
ERROR:  new row for relation "test_drop_constr_child" violates check constraint "test_drop_constr_parent_c_check"
DETAIL:  Failing row contains (null).
DROP TABLE test_drop_constr_parent CASCADE;
NOTICE:  drop cascades to table test_drop_constr_child
--
-- IF EXISTS test
--
ALTER TABLE IF EXISTS tt8 ADD COLUMN f int;
NOTICE:  relation "tt8" does not exist, skipping
ALTER TABLE IF EXISTS tt8 ADD CONSTRAINT xxx PRIMARY KEY(f);
NOTICE:  relation "tt8" does not exist, skipping
ALTER TABLE IF EXISTS tt8 ADD CHECK (f BETWEEN 0 AND 10);
NOTICE:  relation "tt8" does not exist, skipping
ALTER TABLE IF EXISTS tt8 ALTER COLUMN f SET DEFAULT 0;
NOTICE:  relation "tt8" does not exist, skipping
ALTER TABLE IF EXISTS tt8 RENAME COLUMN f TO f1;
NOTICE:  relation "tt8" does not exist, skipping
ALTER TABLE IF EXISTS tt8 SET SCHEMA alter2;
NOTICE:  relation "tt8" does not exist, skipping
CREATE TABLE tt8(a int);
CREATE SCHEMA alter2;
ALTER TABLE IF EXISTS tt8 ADD COLUMN f int;
ALTER TABLE IF EXISTS tt8 ADD CONSTRAINT xxx PRIMARY KEY(f);
NOTICE:  updating distribution policy to match new primary key
ALTER TABLE IF EXISTS tt8 ADD CHECK (f BETWEEN 0 AND 10);
ALTER TABLE IF EXISTS tt8 ALTER COLUMN f SET DEFAULT 0;
ALTER TABLE IF EXISTS tt8 RENAME COLUMN f TO f1;
ALTER TABLE IF EXISTS tt8 SET SCHEMA alter2;
\d alter2.tt8
          Table "alter2.tt8"
 Column |  Type   |     Modifiers      
--------+---------+--------------------
 a      | integer | 
 f1     | integer | not null default 0
Indexes:
    "xxx" PRIMARY KEY, btree (f1)
Check constraints:
    "tt8_f_check" CHECK (f1 >= 0 AND f1 <= 10)
Distributed by: (f1)

DROP TABLE alter2.tt8;
DROP SCHEMA alter2;
-- Check that we map relation oids to filenodes and back correctly.  Only
-- display bad mappings so the test output doesn't change all the time.  A
-- filenode function call can return NULL for a relation dropped concurrently
-- with the call's surrounding query, so ignore a NULL mapped_oid for
-- relations that no longer exist after all calls finish.
CREATE TEMP TABLE filenode_mapping AS
SELECT
    oid, mapped_oid, reltablespace, relfilenode, relname
FROM pg_class,
    pg_filenode_relation(reltablespace, pg_relation_filenode(oid)) AS mapped_oid
WHERE relkind IN ('r', 'i', 'S', 't', 'm') AND mapped_oid IS DISTINCT FROM oid;
SELECT m.* FROM filenode_mapping m LEFT JOIN pg_class c ON c.oid = m.oid
WHERE c.oid IS NOT NULL OR m.mapped_oid IS NOT NULL;
 oid | mapped_oid | reltablespace | relfilenode | relname 
-----+------------+---------------+-------------+---------
(0 rows)

-- Checks on creating and manipulation of user defined relations in
-- pg_catalog.
--
-- XXX: It would be useful to add checks around trying to manipulate
-- catalog tables, but that might have ugly consequences when run
-- against an existing server with allow_system_table_mods = on.
SHOW allow_system_table_mods;
 allow_system_table_mods 
-------------------------
 off
(1 row)

-- disallowed because of search_path issues with pg_dump
CREATE TABLE pg_catalog.new_system_table();
ERROR:  permission denied to create "pg_catalog.new_system_table"
DETAIL:  System catalog modifications are currently disallowed.
-- instead create in public first, move to catalog
CREATE TABLE new_system_table(id serial primary key, othercol text);
ALTER TABLE new_system_table SET SCHEMA pg_catalog;
-- XXX: it's currently impossible to move relations out of pg_catalog
ALTER TABLE new_system_table SET SCHEMA public;
ERROR:  cannot remove dependency on schema pg_catalog because it is a system object
-- move back, will currently error out, already there
ALTER TABLE new_system_table SET SCHEMA pg_catalog;
ERROR:  table new_system_table is already in schema "pg_catalog"
ALTER TABLE new_system_table RENAME TO old_system_table;
CREATE INDEX old_system_table__othercol ON old_system_table (othercol);
INSERT INTO old_system_table(othercol) VALUES ('somedata'), ('otherdata');
UPDATE old_system_table SET id = -id;
DELETE FROM old_system_table WHERE othercol = 'somedata';
TRUNCATE old_system_table;
ALTER TABLE old_system_table DROP CONSTRAINT new_system_table_pkey;
ALTER TABLE old_system_table DROP COLUMN othercol;
DROP TABLE old_system_table;
<<<<<<< HEAD
--
-- Test for splitting after dropping a column
--
DROP TABLE IF EXISTS test_part;
NOTICE:  table "test_part" does not exist, skipping
CREATE TABLE test_part (
    field_part timestamp without time zone,
    field1 int,
    field2 text,
    field3 int
) PARTITION BY RANGE(field_part)
          (
          PARTITION p2017 START ('2017-01-01'::date) END ('2018-01-01'::date) WITH (appendonly=false ),
          DEFAULT PARTITION p_overflow  WITH (appendonly=false )
          );
NOTICE:  Table doesn't have 'DISTRIBUTED BY' clause -- Using column named 'field_part' as the Greenplum Database data distribution key for this table.
HINT:  The 'DISTRIBUTED BY' clause determines the distribution of data. Make sure column(s) chosen are the optimal data distribution key to minimize skew.
NOTICE:  CREATE TABLE will create partition "test_part_1_prt_p_overflow" for table "test_part"
NOTICE:  CREATE TABLE will create partition "test_part_1_prt_p2017" for table "test_part"
DROP TABLE IF EXISTS test_ref;
NOTICE:  table "test_ref" does not exist, skipping
CREATE TABLE test_ref (
    field1 text,
    field2 text
) DISTRIBUTED BY (field1);
INSERT INTO test_part select '2017-01-01'::date + interval '1 days' * mod (id,1000) , mod(id,50), 'test ' || mod(id,5) ,mod(id,2) from generate_series(1,10000) id;
INSERT INTO test_ref select 'test ' || id , 'values' from generate_series(1,10) id;
ALTER TABLE test_part DROP COLUMN field1;
ALTER TABLE test_part   SPLIT DEFAULT PARTITION
START('2018-01-01'::date)
       END( '2018-02-01'::date);
NOTICE:  exchanged partition "p_overflow" of relation "test_part" with relation "pg_temp_32601"
NOTICE:  dropped partition "p_overflow" for relation "test_part"
NOTICE:  CREATE TABLE will create partition "test_part_1_prt_r28232684" for table "test_part"
NOTICE:  CREATE TABLE will create partition "test_part_1_prt_p_overflow" for table "test_part"
ANALYZE test_part;
ANALYZE test_ref;
SELECT * FROM test_part WHERE field2 IN (SELECT field1 FROM test_ref) ORDER BY 1 LIMIT 10;
        field_part        | field2 | field3 
--------------------------+--------+--------
 Mon Jan 02 00:00:00 2017 | test 1 |      1
 Mon Jan 02 00:00:00 2017 | test 1 |      1
 Mon Jan 02 00:00:00 2017 | test 1 |      1
 Mon Jan 02 00:00:00 2017 | test 1 |      1
 Mon Jan 02 00:00:00 2017 | test 1 |      1
 Mon Jan 02 00:00:00 2017 | test 1 |      1
 Mon Jan 02 00:00:00 2017 | test 1 |      1
 Mon Jan 02 00:00:00 2017 | test 1 |      1
 Mon Jan 02 00:00:00 2017 | test 1 |      1
 Mon Jan 02 00:00:00 2017 | test 1 |      1
(10 rows)

DROP TABLE test_ref;
DROP TABLE test_part;
=======
-- set logged
CREATE UNLOGGED TABLE unlogged1(f1 SERIAL PRIMARY KEY, f2 TEXT);
-- check relpersistence of an unlogged table
SELECT relname, relkind, relpersistence FROM pg_class WHERE relname ~ '^unlogged1'
UNION ALL
SELECT 'toast table', t.relkind, t.relpersistence FROM pg_class r JOIN pg_class t ON t.oid = r.reltoastrelid WHERE r.relname ~ '^unlogged1'
UNION ALL
SELECT 'toast index', ri.relkind, ri.relpersistence FROM pg_class r join pg_class t ON t.oid = r.reltoastrelid JOIN pg_index i ON i.indrelid = t.oid JOIN pg_class ri ON ri.oid = i.indexrelid WHERE r.relname ~ '^unlogged1'
ORDER BY relname;
     relname      | relkind | relpersistence 
------------------+---------+----------------
 toast index      | i       | u
 toast table      | t       | u
 unlogged1        | r       | u
 unlogged1_f1_seq | S       | p
 unlogged1_pkey   | i       | u
(5 rows)

CREATE UNLOGGED TABLE unlogged2(f1 SERIAL PRIMARY KEY, f2 INTEGER REFERENCES unlogged1); -- foreign key
CREATE UNLOGGED TABLE unlogged3(f1 SERIAL PRIMARY KEY, f2 INTEGER REFERENCES unlogged3); -- self-referencing foreign key
ALTER TABLE unlogged3 SET LOGGED; -- skip self-referencing foreign key
ALTER TABLE unlogged2 SET LOGGED; -- fails because a foreign key to an unlogged table exists
ERROR:  cannot change status of table unlogged2 to logged
DETAIL:  Table unlogged2 references unlogged table unlogged1.
ALTER TABLE unlogged1 SET LOGGED;
-- check relpersistence of an unlogged table after changing to permament
SELECT relname, relkind, relpersistence FROM pg_class WHERE relname ~ '^unlogged1'
UNION ALL
SELECT 'toast table', t.relkind, t.relpersistence FROM pg_class r JOIN pg_class t ON t.oid = r.reltoastrelid WHERE r.relname ~ '^unlogged1'
UNION ALL
SELECT 'toast index', ri.relkind, ri.relpersistence FROM pg_class r join pg_class t ON t.oid = r.reltoastrelid JOIN pg_index i ON i.indrelid = t.oid JOIN pg_class ri ON ri.oid = i.indexrelid WHERE r.relname ~ '^unlogged1'
ORDER BY relname;
     relname      | relkind | relpersistence 
------------------+---------+----------------
 toast index      | i       | p
 toast table      | t       | p
 unlogged1        | r       | p
 unlogged1_f1_seq | S       | p
 unlogged1_pkey   | i       | p
(5 rows)

ALTER TABLE unlogged1 SET LOGGED; -- silently do nothing
DROP TABLE unlogged3;
DROP TABLE unlogged2;
DROP TABLE unlogged1;
-- set unlogged
CREATE TABLE logged1(f1 SERIAL PRIMARY KEY, f2 TEXT);
-- check relpersistence of a permanent table
SELECT relname, relkind, relpersistence FROM pg_class WHERE relname ~ '^logged1'
UNION ALL
SELECT 'toast table', t.relkind, t.relpersistence FROM pg_class r JOIN pg_class t ON t.oid = r.reltoastrelid WHERE r.relname ~ '^logged1'
UNION ALL
SELECT 'toast index', ri.relkind, ri.relpersistence FROM pg_class r join pg_class t ON t.oid = r.reltoastrelid JOIN pg_index i ON i.indrelid = t.oid JOIN pg_class ri ON ri.oid = i.indexrelid WHERE r.relname ~ '^logged1'
ORDER BY relname;
    relname     | relkind | relpersistence 
----------------+---------+----------------
 logged1        | r       | p
 logged1_f1_seq | S       | p
 logged1_pkey   | i       | p
 toast index    | i       | p
 toast table    | t       | p
(5 rows)

CREATE TABLE logged2(f1 SERIAL PRIMARY KEY, f2 INTEGER REFERENCES logged1); -- foreign key
CREATE TABLE logged3(f1 SERIAL PRIMARY KEY, f2 INTEGER REFERENCES logged3); -- self-referencing foreign key
ALTER TABLE logged1 SET UNLOGGED; -- fails because a foreign key from a permanent table exists
ERROR:  cannot change status of table logged1 to unlogged
DETAIL:  Logged table logged2 is referenced by table logged1.
ALTER TABLE logged3 SET UNLOGGED; -- skip self-referencing foreign key
ALTER TABLE logged2 SET UNLOGGED;
ALTER TABLE logged1 SET UNLOGGED;
-- check relpersistence of a permanent table after changing to unlogged
SELECT relname, relkind, relpersistence FROM pg_class WHERE relname ~ '^logged1'
UNION ALL
SELECT 'toast table', t.relkind, t.relpersistence FROM pg_class r JOIN pg_class t ON t.oid = r.reltoastrelid WHERE r.relname ~ '^logged1'
UNION ALL
SELECT 'toast index', ri.relkind, ri.relpersistence FROM pg_class r join pg_class t ON t.oid = r.reltoastrelid JOIN pg_index i ON i.indrelid = t.oid JOIN pg_class ri ON ri.oid = i.indexrelid WHERE r.relname ~ '^logged1'
ORDER BY relname;
    relname     | relkind | relpersistence 
----------------+---------+----------------
 logged1        | r       | u
 logged1_f1_seq | S       | p
 logged1_pkey   | i       | u
 toast index    | i       | u
 toast table    | t       | u
(5 rows)

ALTER TABLE logged1 SET UNLOGGED; -- silently do nothing
DROP TABLE logged3;
DROP TABLE logged2;
DROP TABLE logged1;
>>>>>>> ab93f90c
<|MERGE_RESOLUTION|>--- conflicted
+++ resolved
@@ -2245,7 +2245,6 @@
  23 | skidoo | {"id":23,"stuff":"skidoo"}
 (1 row)
 
-<<<<<<< HEAD
 create or replace view at_view_1 as select *, 2+2 as more from at_base_table bt;
 \d+ at_view_1
                 View "public.at_view_1"
@@ -2293,25 +2292,6 @@
 drop view at_view_2;
 drop view at_view_1;
 drop table at_base_table;
-=======
--- check for rollback of ANALYZE corrupting table property flags (bug #11638)
-CREATE TABLE check_fk_presence_1 (id int PRIMARY KEY, t text);
-CREATE TABLE check_fk_presence_2 (id int REFERENCES check_fk_presence_1, t text);
-BEGIN;
-ALTER TABLE check_fk_presence_2 DROP CONSTRAINT check_fk_presence_2_id_fkey;
-ANALYZE check_fk_presence_2;
-ROLLBACK;
-\d check_fk_presence_2
-Table "public.check_fk_presence_2"
- Column |  Type   | Modifiers 
---------+---------+-----------
- id     | integer | 
- t      | text    | 
-Foreign-key constraints:
-    "check_fk_presence_2_id_fkey" FOREIGN KEY (id) REFERENCES check_fk_presence_1(id)
-
-DROP TABLE check_fk_presence_1, check_fk_presence_2;
->>>>>>> ab93f90c
 --
 -- lock levels
 --
@@ -2454,21 +2434,11 @@
 alter table alterlock2 add foreign key (f1) references alterlock (f1);
 WARNING:  referential integrity (FOREIGN KEY) constraints are not supported in Greenplum Database, will not be enforced
 select * from my_locks order by 1;
-<<<<<<< HEAD
-  relname   |    max_lockmode     
-------------+---------------------
- alterlock  | AccessExclusiveLock
- alterlock2 | AccessExclusiveLock
+  relname   |     max_lockmode      
+------------+-----------------------
+ alterlock  | ShareRowExclusiveLock
+ alterlock2 | ShareRowExclusiveLock
 (2 rows)
-=======
-     relname     |     max_lockmode      
------------------+-----------------------
- alterlock       | ShareRowExclusiveLock
- alterlock2      | ShareRowExclusiveLock
- alterlock2_pkey | AccessShareLock
- alterlock_pkey  | AccessShareLock
-(4 rows)
->>>>>>> ab93f90c
 
 rollback;
 begin;
@@ -2966,7 +2936,97 @@
 ALTER TABLE old_system_table DROP CONSTRAINT new_system_table_pkey;
 ALTER TABLE old_system_table DROP COLUMN othercol;
 DROP TABLE old_system_table;
-<<<<<<< HEAD
+-- set logged
+CREATE UNLOGGED TABLE unlogged1(f1 SERIAL PRIMARY KEY, f2 TEXT);
+-- check relpersistence of an unlogged table
+SELECT relname, relkind, relpersistence FROM pg_class WHERE relname ~ '^unlogged1'
+UNION ALL
+SELECT 'toast table', t.relkind, t.relpersistence FROM pg_class r JOIN pg_class t ON t.oid = r.reltoastrelid WHERE r.relname ~ '^unlogged1'
+UNION ALL
+SELECT 'toast index', ri.relkind, ri.relpersistence FROM pg_class r join pg_class t ON t.oid = r.reltoastrelid JOIN pg_index i ON i.indrelid = t.oid JOIN pg_class ri ON ri.oid = i.indexrelid WHERE r.relname ~ '^unlogged1'
+ORDER BY relname;
+     relname      | relkind | relpersistence 
+------------------+---------+----------------
+ toast index      | i       | u
+ toast table      | t       | u
+ unlogged1        | r       | u
+ unlogged1_f1_seq | S       | p
+ unlogged1_pkey   | i       | u
+(5 rows)
+
+CREATE UNLOGGED TABLE unlogged2(f1 SERIAL PRIMARY KEY, f2 INTEGER REFERENCES unlogged1); -- foreign key
+CREATE UNLOGGED TABLE unlogged3(f1 SERIAL PRIMARY KEY, f2 INTEGER REFERENCES unlogged3); -- self-referencing foreign key
+ALTER TABLE unlogged3 SET LOGGED; -- skip self-referencing foreign key
+ALTER TABLE unlogged2 SET LOGGED; -- fails because a foreign key to an unlogged table exists
+ERROR:  cannot change status of table unlogged2 to logged
+DETAIL:  Table unlogged2 references unlogged table unlogged1.
+ALTER TABLE unlogged1 SET LOGGED;
+-- check relpersistence of an unlogged table after changing to permament
+SELECT relname, relkind, relpersistence FROM pg_class WHERE relname ~ '^unlogged1'
+UNION ALL
+SELECT 'toast table', t.relkind, t.relpersistence FROM pg_class r JOIN pg_class t ON t.oid = r.reltoastrelid WHERE r.relname ~ '^unlogged1'
+UNION ALL
+SELECT 'toast index', ri.relkind, ri.relpersistence FROM pg_class r join pg_class t ON t.oid = r.reltoastrelid JOIN pg_index i ON i.indrelid = t.oid JOIN pg_class ri ON ri.oid = i.indexrelid WHERE r.relname ~ '^unlogged1'
+ORDER BY relname;
+     relname      | relkind | relpersistence 
+------------------+---------+----------------
+ toast index      | i       | p
+ toast table      | t       | p
+ unlogged1        | r       | p
+ unlogged1_f1_seq | S       | p
+ unlogged1_pkey   | i       | p
+(5 rows)
+
+ALTER TABLE unlogged1 SET LOGGED; -- silently do nothing
+DROP TABLE unlogged3;
+DROP TABLE unlogged2;
+DROP TABLE unlogged1;
+-- set unlogged
+CREATE TABLE logged1(f1 SERIAL PRIMARY KEY, f2 TEXT);
+-- check relpersistence of a permanent table
+SELECT relname, relkind, relpersistence FROM pg_class WHERE relname ~ '^logged1'
+UNION ALL
+SELECT 'toast table', t.relkind, t.relpersistence FROM pg_class r JOIN pg_class t ON t.oid = r.reltoastrelid WHERE r.relname ~ '^logged1'
+UNION ALL
+SELECT 'toast index', ri.relkind, ri.relpersistence FROM pg_class r join pg_class t ON t.oid = r.reltoastrelid JOIN pg_index i ON i.indrelid = t.oid JOIN pg_class ri ON ri.oid = i.indexrelid WHERE r.relname ~ '^logged1'
+ORDER BY relname;
+    relname     | relkind | relpersistence 
+----------------+---------+----------------
+ logged1        | r       | p
+ logged1_f1_seq | S       | p
+ logged1_pkey   | i       | p
+ toast index    | i       | p
+ toast table    | t       | p
+(5 rows)
+
+CREATE TABLE logged2(f1 SERIAL PRIMARY KEY, f2 INTEGER REFERENCES logged1); -- foreign key
+CREATE TABLE logged3(f1 SERIAL PRIMARY KEY, f2 INTEGER REFERENCES logged3); -- self-referencing foreign key
+ALTER TABLE logged1 SET UNLOGGED; -- fails because a foreign key from a permanent table exists
+ERROR:  cannot change status of table logged1 to unlogged
+DETAIL:  Logged table logged2 is referenced by table logged1.
+ALTER TABLE logged3 SET UNLOGGED; -- skip self-referencing foreign key
+ALTER TABLE logged2 SET UNLOGGED;
+ALTER TABLE logged1 SET UNLOGGED;
+-- check relpersistence of a permanent table after changing to unlogged
+SELECT relname, relkind, relpersistence FROM pg_class WHERE relname ~ '^logged1'
+UNION ALL
+SELECT 'toast table', t.relkind, t.relpersistence FROM pg_class r JOIN pg_class t ON t.oid = r.reltoastrelid WHERE r.relname ~ '^logged1'
+UNION ALL
+SELECT 'toast index', ri.relkind, ri.relpersistence FROM pg_class r join pg_class t ON t.oid = r.reltoastrelid JOIN pg_index i ON i.indrelid = t.oid JOIN pg_class ri ON ri.oid = i.indexrelid WHERE r.relname ~ '^logged1'
+ORDER BY relname;
+    relname     | relkind | relpersistence 
+----------------+---------+----------------
+ logged1        | r       | u
+ logged1_f1_seq | S       | p
+ logged1_pkey   | i       | u
+ toast index    | i       | u
+ toast table    | t       | u
+(5 rows)
+
+ALTER TABLE logged1 SET UNLOGGED; -- silently do nothing
+DROP TABLE logged3;
+DROP TABLE logged2;
+DROP TABLE logged1;
 --
 -- Test for splitting after dropping a column
 --
@@ -3020,97 +3080,4 @@
 (10 rows)
 
 DROP TABLE test_ref;
-DROP TABLE test_part;
-=======
--- set logged
-CREATE UNLOGGED TABLE unlogged1(f1 SERIAL PRIMARY KEY, f2 TEXT);
--- check relpersistence of an unlogged table
-SELECT relname, relkind, relpersistence FROM pg_class WHERE relname ~ '^unlogged1'
-UNION ALL
-SELECT 'toast table', t.relkind, t.relpersistence FROM pg_class r JOIN pg_class t ON t.oid = r.reltoastrelid WHERE r.relname ~ '^unlogged1'
-UNION ALL
-SELECT 'toast index', ri.relkind, ri.relpersistence FROM pg_class r join pg_class t ON t.oid = r.reltoastrelid JOIN pg_index i ON i.indrelid = t.oid JOIN pg_class ri ON ri.oid = i.indexrelid WHERE r.relname ~ '^unlogged1'
-ORDER BY relname;
-     relname      | relkind | relpersistence 
-------------------+---------+----------------
- toast index      | i       | u
- toast table      | t       | u
- unlogged1        | r       | u
- unlogged1_f1_seq | S       | p
- unlogged1_pkey   | i       | u
-(5 rows)
-
-CREATE UNLOGGED TABLE unlogged2(f1 SERIAL PRIMARY KEY, f2 INTEGER REFERENCES unlogged1); -- foreign key
-CREATE UNLOGGED TABLE unlogged3(f1 SERIAL PRIMARY KEY, f2 INTEGER REFERENCES unlogged3); -- self-referencing foreign key
-ALTER TABLE unlogged3 SET LOGGED; -- skip self-referencing foreign key
-ALTER TABLE unlogged2 SET LOGGED; -- fails because a foreign key to an unlogged table exists
-ERROR:  cannot change status of table unlogged2 to logged
-DETAIL:  Table unlogged2 references unlogged table unlogged1.
-ALTER TABLE unlogged1 SET LOGGED;
--- check relpersistence of an unlogged table after changing to permament
-SELECT relname, relkind, relpersistence FROM pg_class WHERE relname ~ '^unlogged1'
-UNION ALL
-SELECT 'toast table', t.relkind, t.relpersistence FROM pg_class r JOIN pg_class t ON t.oid = r.reltoastrelid WHERE r.relname ~ '^unlogged1'
-UNION ALL
-SELECT 'toast index', ri.relkind, ri.relpersistence FROM pg_class r join pg_class t ON t.oid = r.reltoastrelid JOIN pg_index i ON i.indrelid = t.oid JOIN pg_class ri ON ri.oid = i.indexrelid WHERE r.relname ~ '^unlogged1'
-ORDER BY relname;
-     relname      | relkind | relpersistence 
-------------------+---------+----------------
- toast index      | i       | p
- toast table      | t       | p
- unlogged1        | r       | p
- unlogged1_f1_seq | S       | p
- unlogged1_pkey   | i       | p
-(5 rows)
-
-ALTER TABLE unlogged1 SET LOGGED; -- silently do nothing
-DROP TABLE unlogged3;
-DROP TABLE unlogged2;
-DROP TABLE unlogged1;
--- set unlogged
-CREATE TABLE logged1(f1 SERIAL PRIMARY KEY, f2 TEXT);
--- check relpersistence of a permanent table
-SELECT relname, relkind, relpersistence FROM pg_class WHERE relname ~ '^logged1'
-UNION ALL
-SELECT 'toast table', t.relkind, t.relpersistence FROM pg_class r JOIN pg_class t ON t.oid = r.reltoastrelid WHERE r.relname ~ '^logged1'
-UNION ALL
-SELECT 'toast index', ri.relkind, ri.relpersistence FROM pg_class r join pg_class t ON t.oid = r.reltoastrelid JOIN pg_index i ON i.indrelid = t.oid JOIN pg_class ri ON ri.oid = i.indexrelid WHERE r.relname ~ '^logged1'
-ORDER BY relname;
-    relname     | relkind | relpersistence 
-----------------+---------+----------------
- logged1        | r       | p
- logged1_f1_seq | S       | p
- logged1_pkey   | i       | p
- toast index    | i       | p
- toast table    | t       | p
-(5 rows)
-
-CREATE TABLE logged2(f1 SERIAL PRIMARY KEY, f2 INTEGER REFERENCES logged1); -- foreign key
-CREATE TABLE logged3(f1 SERIAL PRIMARY KEY, f2 INTEGER REFERENCES logged3); -- self-referencing foreign key
-ALTER TABLE logged1 SET UNLOGGED; -- fails because a foreign key from a permanent table exists
-ERROR:  cannot change status of table logged1 to unlogged
-DETAIL:  Logged table logged2 is referenced by table logged1.
-ALTER TABLE logged3 SET UNLOGGED; -- skip self-referencing foreign key
-ALTER TABLE logged2 SET UNLOGGED;
-ALTER TABLE logged1 SET UNLOGGED;
--- check relpersistence of a permanent table after changing to unlogged
-SELECT relname, relkind, relpersistence FROM pg_class WHERE relname ~ '^logged1'
-UNION ALL
-SELECT 'toast table', t.relkind, t.relpersistence FROM pg_class r JOIN pg_class t ON t.oid = r.reltoastrelid WHERE r.relname ~ '^logged1'
-UNION ALL
-SELECT 'toast index', ri.relkind, ri.relpersistence FROM pg_class r join pg_class t ON t.oid = r.reltoastrelid JOIN pg_index i ON i.indrelid = t.oid JOIN pg_class ri ON ri.oid = i.indexrelid WHERE r.relname ~ '^logged1'
-ORDER BY relname;
-    relname     | relkind | relpersistence 
-----------------+---------+----------------
- logged1        | r       | u
- logged1_f1_seq | S       | p
- logged1_pkey   | i       | u
- toast index    | i       | u
- toast table    | t       | u
-(5 rows)
-
-ALTER TABLE logged1 SET UNLOGGED; -- silently do nothing
-DROP TABLE logged3;
-DROP TABLE logged2;
-DROP TABLE logged1;
->>>>>>> ab93f90c
+DROP TABLE test_part;