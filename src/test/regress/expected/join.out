--
-- JOIN
-- Test JOIN clauses
--
CREATE TABLE J1_TBL (
  i integer,
  j integer,
  t text
);
CREATE TABLE J2_TBL (
  i integer,
  k integer
);
INSERT INTO J1_TBL VALUES (1, 4, 'one');
INSERT INTO J1_TBL VALUES (2, 3, 'two');
INSERT INTO J1_TBL VALUES (3, 2, 'three');
INSERT INTO J1_TBL VALUES (4, 1, 'four');
INSERT INTO J1_TBL VALUES (5, 0, 'five');
INSERT INTO J1_TBL VALUES (6, 6, 'six');
INSERT INTO J1_TBL VALUES (7, 7, 'seven');
INSERT INTO J1_TBL VALUES (8, 8, 'eight');
INSERT INTO J1_TBL VALUES (0, NULL, 'zero');
INSERT INTO J1_TBL VALUES (NULL, NULL, 'null');
INSERT INTO J1_TBL VALUES (NULL, 0, 'zero');
INSERT INTO J2_TBL VALUES (1, -1);
INSERT INTO J2_TBL VALUES (2, 2);
INSERT INTO J2_TBL VALUES (3, -3);
INSERT INTO J2_TBL VALUES (2, 4);
INSERT INTO J2_TBL VALUES (5, -5);
INSERT INTO J2_TBL VALUES (5, -5);
INSERT INTO J2_TBL VALUES (0, NULL);
INSERT INTO J2_TBL VALUES (NULL, NULL);
INSERT INTO J2_TBL VALUES (NULL, 0);
--
-- CORRELATION NAMES
-- Make sure that table/column aliases are supported
-- before diving into more complex join syntax.
--
SELECT '' AS "xxx", *
  FROM J1_TBL AS tx;
 xxx | i | j |   t   
-----+---+---+-------
     | 1 | 4 | one
     | 2 | 3 | two
     | 3 | 2 | three
     | 4 | 1 | four
     | 5 | 0 | five
     | 6 | 6 | six
     | 7 | 7 | seven
     | 8 | 8 | eight
     | 0 |   | zero
     |   |   | null
     |   | 0 | zero
(11 rows)

SELECT '' AS "xxx", *
  FROM J1_TBL tx;
 xxx | i | j |   t   
-----+---+---+-------
     | 1 | 4 | one
     | 2 | 3 | two
     | 3 | 2 | three
     | 4 | 1 | four
     | 5 | 0 | five
     | 6 | 6 | six
     | 7 | 7 | seven
     | 8 | 8 | eight
     | 0 |   | zero
     |   |   | null
     |   | 0 | zero
(11 rows)

SELECT '' AS "xxx", *
  FROM J1_TBL AS t1 (a, b, c);
 xxx | a | b |   c   
-----+---+---+-------
     | 1 | 4 | one
     | 2 | 3 | two
     | 3 | 2 | three
     | 4 | 1 | four
     | 5 | 0 | five
     | 6 | 6 | six
     | 7 | 7 | seven
     | 8 | 8 | eight
     | 0 |   | zero
     |   |   | null
     |   | 0 | zero
(11 rows)

SELECT '' AS "xxx", *
  FROM J1_TBL t1 (a, b, c);
 xxx | a | b |   c   
-----+---+---+-------
     | 1 | 4 | one
     | 2 | 3 | two
     | 3 | 2 | three
     | 4 | 1 | four
     | 5 | 0 | five
     | 6 | 6 | six
     | 7 | 7 | seven
     | 8 | 8 | eight
     | 0 |   | zero
     |   |   | null
     |   | 0 | zero
(11 rows)

SELECT '' AS "xxx", *
  FROM J1_TBL t1 (a, b, c), J2_TBL t2 (d, e);
 xxx | a | b |   c   | d | e  
-----+---+---+-------+---+----
     | 1 | 4 | one   | 1 | -1
     | 2 | 3 | two   | 1 | -1
     | 3 | 2 | three | 1 | -1
     | 4 | 1 | four  | 1 | -1
     | 5 | 0 | five  | 1 | -1
     | 6 | 6 | six   | 1 | -1
     | 7 | 7 | seven | 1 | -1
     | 8 | 8 | eight | 1 | -1
     | 0 |   | zero  | 1 | -1
     |   |   | null  | 1 | -1
     |   | 0 | zero  | 1 | -1
     | 1 | 4 | one   | 2 |  2
     | 2 | 3 | two   | 2 |  2
     | 3 | 2 | three | 2 |  2
     | 4 | 1 | four  | 2 |  2
     | 5 | 0 | five  | 2 |  2
     | 6 | 6 | six   | 2 |  2
     | 7 | 7 | seven | 2 |  2
     | 8 | 8 | eight | 2 |  2
     | 0 |   | zero  | 2 |  2
     |   |   | null  | 2 |  2
     |   | 0 | zero  | 2 |  2
     | 1 | 4 | one   | 3 | -3
     | 2 | 3 | two   | 3 | -3
     | 3 | 2 | three | 3 | -3
     | 4 | 1 | four  | 3 | -3
     | 5 | 0 | five  | 3 | -3
     | 6 | 6 | six   | 3 | -3
     | 7 | 7 | seven | 3 | -3
     | 8 | 8 | eight | 3 | -3
     | 0 |   | zero  | 3 | -3
     |   |   | null  | 3 | -3
     |   | 0 | zero  | 3 | -3
     | 1 | 4 | one   | 2 |  4
     | 2 | 3 | two   | 2 |  4
     | 3 | 2 | three | 2 |  4
     | 4 | 1 | four  | 2 |  4
     | 5 | 0 | five  | 2 |  4
     | 6 | 6 | six   | 2 |  4
     | 7 | 7 | seven | 2 |  4
     | 8 | 8 | eight | 2 |  4
     | 0 |   | zero  | 2 |  4
     |   |   | null  | 2 |  4
     |   | 0 | zero  | 2 |  4
     | 1 | 4 | one   | 5 | -5
     | 2 | 3 | two   | 5 | -5
     | 3 | 2 | three | 5 | -5
     | 4 | 1 | four  | 5 | -5
     | 5 | 0 | five  | 5 | -5
     | 6 | 6 | six   | 5 | -5
     | 7 | 7 | seven | 5 | -5
     | 8 | 8 | eight | 5 | -5
     | 0 |   | zero  | 5 | -5
     |   |   | null  | 5 | -5
     |   | 0 | zero  | 5 | -5
     | 1 | 4 | one   | 5 | -5
     | 2 | 3 | two   | 5 | -5
     | 3 | 2 | three | 5 | -5
     | 4 | 1 | four  | 5 | -5
     | 5 | 0 | five  | 5 | -5
     | 6 | 6 | six   | 5 | -5
     | 7 | 7 | seven | 5 | -5
     | 8 | 8 | eight | 5 | -5
     | 0 |   | zero  | 5 | -5
     |   |   | null  | 5 | -5
     |   | 0 | zero  | 5 | -5
     | 1 | 4 | one   | 0 |   
     | 2 | 3 | two   | 0 |   
     | 3 | 2 | three | 0 |   
     | 4 | 1 | four  | 0 |   
     | 5 | 0 | five  | 0 |   
     | 6 | 6 | six   | 0 |   
     | 7 | 7 | seven | 0 |   
     | 8 | 8 | eight | 0 |   
     | 0 |   | zero  | 0 |   
     |   |   | null  | 0 |   
     |   | 0 | zero  | 0 |   
     | 1 | 4 | one   |   |   
     | 2 | 3 | two   |   |   
     | 3 | 2 | three |   |   
     | 4 | 1 | four  |   |   
     | 5 | 0 | five  |   |   
     | 6 | 6 | six   |   |   
     | 7 | 7 | seven |   |   
     | 8 | 8 | eight |   |   
     | 0 |   | zero  |   |   
     |   |   | null  |   |   
     |   | 0 | zero  |   |   
     | 1 | 4 | one   |   |  0
     | 2 | 3 | two   |   |  0
     | 3 | 2 | three |   |  0
     | 4 | 1 | four  |   |  0
     | 5 | 0 | five  |   |  0
     | 6 | 6 | six   |   |  0
     | 7 | 7 | seven |   |  0
     | 8 | 8 | eight |   |  0
     | 0 |   | zero  |   |  0
     |   |   | null  |   |  0
     |   | 0 | zero  |   |  0
(99 rows)

SELECT '' AS "xxx", t1.a, t2.e
  FROM J1_TBL t1 (a, b, c), J2_TBL t2 (d, e)
  WHERE t1.a = t2.d;
 xxx | a | e  
-----+---+----
     | 0 |   
     | 1 | -1
     | 2 |  2
     | 2 |  4
     | 3 | -3
     | 5 | -5
     | 5 | -5
(7 rows)

--
-- CROSS JOIN
-- Qualifications are not allowed on cross joins,
-- which degenerate into a standard unqualified inner join.
--
SELECT '' AS "xxx", *
  FROM J1_TBL CROSS JOIN J2_TBL;
 xxx | i | j |   t   | i | k  
-----+---+---+-------+---+----
     | 1 | 4 | one   | 1 | -1
     | 2 | 3 | two   | 1 | -1
     | 3 | 2 | three | 1 | -1
     | 4 | 1 | four  | 1 | -1
     | 5 | 0 | five  | 1 | -1
     | 6 | 6 | six   | 1 | -1
     | 7 | 7 | seven | 1 | -1
     | 8 | 8 | eight | 1 | -1
     | 0 |   | zero  | 1 | -1
     |   |   | null  | 1 | -1
     |   | 0 | zero  | 1 | -1
     | 1 | 4 | one   | 2 |  2
     | 2 | 3 | two   | 2 |  2
     | 3 | 2 | three | 2 |  2
     | 4 | 1 | four  | 2 |  2
     | 5 | 0 | five  | 2 |  2
     | 6 | 6 | six   | 2 |  2
     | 7 | 7 | seven | 2 |  2
     | 8 | 8 | eight | 2 |  2
     | 0 |   | zero  | 2 |  2
     |   |   | null  | 2 |  2
     |   | 0 | zero  | 2 |  2
     | 1 | 4 | one   | 3 | -3
     | 2 | 3 | two   | 3 | -3
     | 3 | 2 | three | 3 | -3
     | 4 | 1 | four  | 3 | -3
     | 5 | 0 | five  | 3 | -3
     | 6 | 6 | six   | 3 | -3
     | 7 | 7 | seven | 3 | -3
     | 8 | 8 | eight | 3 | -3
     | 0 |   | zero  | 3 | -3
     |   |   | null  | 3 | -3
     |   | 0 | zero  | 3 | -3
     | 1 | 4 | one   | 2 |  4
     | 2 | 3 | two   | 2 |  4
     | 3 | 2 | three | 2 |  4
     | 4 | 1 | four  | 2 |  4
     | 5 | 0 | five  | 2 |  4
     | 6 | 6 | six   | 2 |  4
     | 7 | 7 | seven | 2 |  4
     | 8 | 8 | eight | 2 |  4
     | 0 |   | zero  | 2 |  4
     |   |   | null  | 2 |  4
     |   | 0 | zero  | 2 |  4
     | 1 | 4 | one   | 5 | -5
     | 2 | 3 | two   | 5 | -5
     | 3 | 2 | three | 5 | -5
     | 4 | 1 | four  | 5 | -5
     | 5 | 0 | five  | 5 | -5
     | 6 | 6 | six   | 5 | -5
     | 7 | 7 | seven | 5 | -5
     | 8 | 8 | eight | 5 | -5
     | 0 |   | zero  | 5 | -5
     |   |   | null  | 5 | -5
     |   | 0 | zero  | 5 | -5
     | 1 | 4 | one   | 5 | -5
     | 2 | 3 | two   | 5 | -5
     | 3 | 2 | three | 5 | -5
     | 4 | 1 | four  | 5 | -5
     | 5 | 0 | five  | 5 | -5
     | 6 | 6 | six   | 5 | -5
     | 7 | 7 | seven | 5 | -5
     | 8 | 8 | eight | 5 | -5
     | 0 |   | zero  | 5 | -5
     |   |   | null  | 5 | -5
     |   | 0 | zero  | 5 | -5
     | 1 | 4 | one   | 0 |   
     | 2 | 3 | two   | 0 |   
     | 3 | 2 | three | 0 |   
     | 4 | 1 | four  | 0 |   
     | 5 | 0 | five  | 0 |   
     | 6 | 6 | six   | 0 |   
     | 7 | 7 | seven | 0 |   
     | 8 | 8 | eight | 0 |   
     | 0 |   | zero  | 0 |   
     |   |   | null  | 0 |   
     |   | 0 | zero  | 0 |   
     | 1 | 4 | one   |   |   
     | 2 | 3 | two   |   |   
     | 3 | 2 | three |   |   
     | 4 | 1 | four  |   |   
     | 5 | 0 | five  |   |   
     | 6 | 6 | six   |   |   
     | 7 | 7 | seven |   |   
     | 8 | 8 | eight |   |   
     | 0 |   | zero  |   |   
     |   |   | null  |   |   
     |   | 0 | zero  |   |   
     | 1 | 4 | one   |   |  0
     | 2 | 3 | two   |   |  0
     | 3 | 2 | three |   |  0
     | 4 | 1 | four  |   |  0
     | 5 | 0 | five  |   |  0
     | 6 | 6 | six   |   |  0
     | 7 | 7 | seven |   |  0
     | 8 | 8 | eight |   |  0
     | 0 |   | zero  |   |  0
     |   |   | null  |   |  0
     |   | 0 | zero  |   |  0
(99 rows)

-- ambiguous column
SELECT '' AS "xxx", i, k, t
  FROM J1_TBL CROSS JOIN J2_TBL;
ERROR:  column reference "i" is ambiguous
LINE 1: SELECT '' AS "xxx", i, k, t
                            ^
-- resolve previous ambiguity by specifying the table name
SELECT '' AS "xxx", t1.i, k, t
  FROM J1_TBL t1 CROSS JOIN J2_TBL t2;
 xxx | i | k  |   t   
-----+---+----+-------
     | 1 | -1 | one
     | 2 | -1 | two
     | 3 | -1 | three
     | 4 | -1 | four
     | 5 | -1 | five
     | 6 | -1 | six
     | 7 | -1 | seven
     | 8 | -1 | eight
     | 0 | -1 | zero
     |   | -1 | null
     |   | -1 | zero
     | 1 |  2 | one
     | 2 |  2 | two
     | 3 |  2 | three
     | 4 |  2 | four
     | 5 |  2 | five
     | 6 |  2 | six
     | 7 |  2 | seven
     | 8 |  2 | eight
     | 0 |  2 | zero
     |   |  2 | null
     |   |  2 | zero
     | 1 | -3 | one
     | 2 | -3 | two
     | 3 | -3 | three
     | 4 | -3 | four
     | 5 | -3 | five
     | 6 | -3 | six
     | 7 | -3 | seven
     | 8 | -3 | eight
     | 0 | -3 | zero
     |   | -3 | null
     |   | -3 | zero
     | 1 |  4 | one
     | 2 |  4 | two
     | 3 |  4 | three
     | 4 |  4 | four
     | 5 |  4 | five
     | 6 |  4 | six
     | 7 |  4 | seven
     | 8 |  4 | eight
     | 0 |  4 | zero
     |   |  4 | null
     |   |  4 | zero
     | 1 | -5 | one
     | 2 | -5 | two
     | 3 | -5 | three
     | 4 | -5 | four
     | 5 | -5 | five
     | 6 | -5 | six
     | 7 | -5 | seven
     | 8 | -5 | eight
     | 0 | -5 | zero
     |   | -5 | null
     |   | -5 | zero
     | 1 | -5 | one
     | 2 | -5 | two
     | 3 | -5 | three
     | 4 | -5 | four
     | 5 | -5 | five
     | 6 | -5 | six
     | 7 | -5 | seven
     | 8 | -5 | eight
     | 0 | -5 | zero
     |   | -5 | null
     |   | -5 | zero
     | 1 |    | one
     | 2 |    | two
     | 3 |    | three
     | 4 |    | four
     | 5 |    | five
     | 6 |    | six
     | 7 |    | seven
     | 8 |    | eight
     | 0 |    | zero
     |   |    | null
     |   |    | zero
     | 1 |    | one
     | 2 |    | two
     | 3 |    | three
     | 4 |    | four
     | 5 |    | five
     | 6 |    | six
     | 7 |    | seven
     | 8 |    | eight
     | 0 |    | zero
     |   |    | null
     |   |    | zero
     | 1 |  0 | one
     | 2 |  0 | two
     | 3 |  0 | three
     | 4 |  0 | four
     | 5 |  0 | five
     | 6 |  0 | six
     | 7 |  0 | seven
     | 8 |  0 | eight
     | 0 |  0 | zero
     |   |  0 | null
     |   |  0 | zero
(99 rows)

SELECT '' AS "xxx", ii, tt, kk
  FROM (J1_TBL CROSS JOIN J2_TBL)
    AS tx (ii, jj, tt, ii2, kk);
 xxx | ii |  tt   | kk 
-----+----+-------+----
     |  1 | one   | -1
     |  2 | two   | -1
     |  3 | three | -1
     |  4 | four  | -1
     |  5 | five  | -1
     |  6 | six   | -1
     |  7 | seven | -1
     |  8 | eight | -1
     |  0 | zero  | -1
     |    | null  | -1
     |    | zero  | -1
     |  1 | one   |  2
     |  2 | two   |  2
     |  3 | three |  2
     |  4 | four  |  2
     |  5 | five  |  2
     |  6 | six   |  2
     |  7 | seven |  2
     |  8 | eight |  2
     |  0 | zero  |  2
     |    | null  |  2
     |    | zero  |  2
     |  1 | one   | -3
     |  2 | two   | -3
     |  3 | three | -3
     |  4 | four  | -3
     |  5 | five  | -3
     |  6 | six   | -3
     |  7 | seven | -3
     |  8 | eight | -3
     |  0 | zero  | -3
     |    | null  | -3
     |    | zero  | -3
     |  1 | one   |  4
     |  2 | two   |  4
     |  3 | three |  4
     |  4 | four  |  4
     |  5 | five  |  4
     |  6 | six   |  4
     |  7 | seven |  4
     |  8 | eight |  4
     |  0 | zero  |  4
     |    | null  |  4
     |    | zero  |  4
     |  1 | one   | -5
     |  2 | two   | -5
     |  3 | three | -5
     |  4 | four  | -5
     |  5 | five  | -5
     |  6 | six   | -5
     |  7 | seven | -5
     |  8 | eight | -5
     |  0 | zero  | -5
     |    | null  | -5
     |    | zero  | -5
     |  1 | one   | -5
     |  2 | two   | -5
     |  3 | three | -5
     |  4 | four  | -5
     |  5 | five  | -5
     |  6 | six   | -5
     |  7 | seven | -5
     |  8 | eight | -5
     |  0 | zero  | -5
     |    | null  | -5
     |    | zero  | -5
     |  1 | one   |   
     |  2 | two   |   
     |  3 | three |   
     |  4 | four  |   
     |  5 | five  |   
     |  6 | six   |   
     |  7 | seven |   
     |  8 | eight |   
     |  0 | zero  |   
     |    | null  |   
     |    | zero  |   
     |  1 | one   |   
     |  2 | two   |   
     |  3 | three |   
     |  4 | four  |   
     |  5 | five  |   
     |  6 | six   |   
     |  7 | seven |   
     |  8 | eight |   
     |  0 | zero  |   
     |    | null  |   
     |    | zero  |   
     |  1 | one   |  0
     |  2 | two   |  0
     |  3 | three |  0
     |  4 | four  |  0
     |  5 | five  |  0
     |  6 | six   |  0
     |  7 | seven |  0
     |  8 | eight |  0
     |  0 | zero  |  0
     |    | null  |  0
     |    | zero  |  0
(99 rows)

SELECT '' AS "xxx", tx.ii, tx.jj, tx.kk
  FROM (J1_TBL t1 (a, b, c) CROSS JOIN J2_TBL t2 (d, e))
    AS tx (ii, jj, tt, ii2, kk);
 xxx | ii | jj | kk 
-----+----+----+----
     |  1 |  4 | -1
     |  2 |  3 | -1
     |  3 |  2 | -1
     |  4 |  1 | -1
     |  5 |  0 | -1
     |  6 |  6 | -1
     |  7 |  7 | -1
     |  8 |  8 | -1
     |  0 |    | -1
     |    |    | -1
     |    |  0 | -1
     |  1 |  4 |  2
     |  2 |  3 |  2
     |  3 |  2 |  2
     |  4 |  1 |  2
     |  5 |  0 |  2
     |  6 |  6 |  2
     |  7 |  7 |  2
     |  8 |  8 |  2
     |  0 |    |  2
     |    |    |  2
     |    |  0 |  2
     |  1 |  4 | -3
     |  2 |  3 | -3
     |  3 |  2 | -3
     |  4 |  1 | -3
     |  5 |  0 | -3
     |  6 |  6 | -3
     |  7 |  7 | -3
     |  8 |  8 | -3
     |  0 |    | -3
     |    |    | -3
     |    |  0 | -3
     |  1 |  4 |  4
     |  2 |  3 |  4
     |  3 |  2 |  4
     |  4 |  1 |  4
     |  5 |  0 |  4
     |  6 |  6 |  4
     |  7 |  7 |  4
     |  8 |  8 |  4
     |  0 |    |  4
     |    |    |  4
     |    |  0 |  4
     |  1 |  4 | -5
     |  2 |  3 | -5
     |  3 |  2 | -5
     |  4 |  1 | -5
     |  5 |  0 | -5
     |  6 |  6 | -5
     |  7 |  7 | -5
     |  8 |  8 | -5
     |  0 |    | -5
     |    |    | -5
     |    |  0 | -5
     |  1 |  4 | -5
     |  2 |  3 | -5
     |  3 |  2 | -5
     |  4 |  1 | -5
     |  5 |  0 | -5
     |  6 |  6 | -5
     |  7 |  7 | -5
     |  8 |  8 | -5
     |  0 |    | -5
     |    |    | -5
     |    |  0 | -5
     |  1 |  4 |   
     |  2 |  3 |   
     |  3 |  2 |   
     |  4 |  1 |   
     |  5 |  0 |   
     |  6 |  6 |   
     |  7 |  7 |   
     |  8 |  8 |   
     |  0 |    |   
     |    |    |   
     |    |  0 |   
     |  1 |  4 |   
     |  2 |  3 |   
     |  3 |  2 |   
     |  4 |  1 |   
     |  5 |  0 |   
     |  6 |  6 |   
     |  7 |  7 |   
     |  8 |  8 |   
     |  0 |    |   
     |    |    |   
     |    |  0 |   
     |  1 |  4 |  0
     |  2 |  3 |  0
     |  3 |  2 |  0
     |  4 |  1 |  0
     |  5 |  0 |  0
     |  6 |  6 |  0
     |  7 |  7 |  0
     |  8 |  8 |  0
     |  0 |    |  0
     |    |    |  0
     |    |  0 |  0
(99 rows)

SELECT '' AS "xxx", *
  FROM J1_TBL CROSS JOIN J2_TBL a CROSS JOIN J2_TBL b;
 xxx | i | j |   t   | i | k  | i | k  
-----+---+---+-------+---+----+---+----
     | 1 | 4 | one   | 1 | -1 | 1 | -1
     | 1 | 4 | one   | 1 | -1 | 2 |  2
     | 1 | 4 | one   | 1 | -1 | 3 | -3
     | 1 | 4 | one   | 1 | -1 | 2 |  4
     | 1 | 4 | one   | 1 | -1 | 5 | -5
     | 1 | 4 | one   | 1 | -1 | 5 | -5
     | 1 | 4 | one   | 1 | -1 | 0 |   
     | 1 | 4 | one   | 1 | -1 |   |   
     | 1 | 4 | one   | 1 | -1 |   |  0
     | 2 | 3 | two   | 1 | -1 | 1 | -1
     | 2 | 3 | two   | 1 | -1 | 2 |  2
     | 2 | 3 | two   | 1 | -1 | 3 | -3
     | 2 | 3 | two   | 1 | -1 | 2 |  4
     | 2 | 3 | two   | 1 | -1 | 5 | -5
     | 2 | 3 | two   | 1 | -1 | 5 | -5
     | 2 | 3 | two   | 1 | -1 | 0 |   
     | 2 | 3 | two   | 1 | -1 |   |   
     | 2 | 3 | two   | 1 | -1 |   |  0
     | 3 | 2 | three | 1 | -1 | 1 | -1
     | 3 | 2 | three | 1 | -1 | 2 |  2
     | 3 | 2 | three | 1 | -1 | 3 | -3
     | 3 | 2 | three | 1 | -1 | 2 |  4
     | 3 | 2 | three | 1 | -1 | 5 | -5
     | 3 | 2 | three | 1 | -1 | 5 | -5
     | 3 | 2 | three | 1 | -1 | 0 |   
     | 3 | 2 | three | 1 | -1 |   |   
     | 3 | 2 | three | 1 | -1 |   |  0
     | 4 | 1 | four  | 1 | -1 | 1 | -1
     | 4 | 1 | four  | 1 | -1 | 2 |  2
     | 4 | 1 | four  | 1 | -1 | 3 | -3
     | 4 | 1 | four  | 1 | -1 | 2 |  4
     | 4 | 1 | four  | 1 | -1 | 5 | -5
     | 4 | 1 | four  | 1 | -1 | 5 | -5
     | 4 | 1 | four  | 1 | -1 | 0 |   
     | 4 | 1 | four  | 1 | -1 |   |   
     | 4 | 1 | four  | 1 | -1 |   |  0
     | 5 | 0 | five  | 1 | -1 | 1 | -1
     | 5 | 0 | five  | 1 | -1 | 2 |  2
     | 5 | 0 | five  | 1 | -1 | 3 | -3
     | 5 | 0 | five  | 1 | -1 | 2 |  4
     | 5 | 0 | five  | 1 | -1 | 5 | -5
     | 5 | 0 | five  | 1 | -1 | 5 | -5
     | 5 | 0 | five  | 1 | -1 | 0 |   
     | 5 | 0 | five  | 1 | -1 |   |   
     | 5 | 0 | five  | 1 | -1 |   |  0
     | 6 | 6 | six   | 1 | -1 | 1 | -1
     | 6 | 6 | six   | 1 | -1 | 2 |  2
     | 6 | 6 | six   | 1 | -1 | 3 | -3
     | 6 | 6 | six   | 1 | -1 | 2 |  4
     | 6 | 6 | six   | 1 | -1 | 5 | -5
     | 6 | 6 | six   | 1 | -1 | 5 | -5
     | 6 | 6 | six   | 1 | -1 | 0 |   
     | 6 | 6 | six   | 1 | -1 |   |   
     | 6 | 6 | six   | 1 | -1 |   |  0
     | 7 | 7 | seven | 1 | -1 | 1 | -1
     | 7 | 7 | seven | 1 | -1 | 2 |  2
     | 7 | 7 | seven | 1 | -1 | 3 | -3
     | 7 | 7 | seven | 1 | -1 | 2 |  4
     | 7 | 7 | seven | 1 | -1 | 5 | -5
     | 7 | 7 | seven | 1 | -1 | 5 | -5
     | 7 | 7 | seven | 1 | -1 | 0 |   
     | 7 | 7 | seven | 1 | -1 |   |   
     | 7 | 7 | seven | 1 | -1 |   |  0
     | 8 | 8 | eight | 1 | -1 | 1 | -1
     | 8 | 8 | eight | 1 | -1 | 2 |  2
     | 8 | 8 | eight | 1 | -1 | 3 | -3
     | 8 | 8 | eight | 1 | -1 | 2 |  4
     | 8 | 8 | eight | 1 | -1 | 5 | -5
     | 8 | 8 | eight | 1 | -1 | 5 | -5
     | 8 | 8 | eight | 1 | -1 | 0 |   
     | 8 | 8 | eight | 1 | -1 |   |   
     | 8 | 8 | eight | 1 | -1 |   |  0
     | 0 |   | zero  | 1 | -1 | 1 | -1
     | 0 |   | zero  | 1 | -1 | 2 |  2
     | 0 |   | zero  | 1 | -1 | 3 | -3
     | 0 |   | zero  | 1 | -1 | 2 |  4
     | 0 |   | zero  | 1 | -1 | 5 | -5
     | 0 |   | zero  | 1 | -1 | 5 | -5
     | 0 |   | zero  | 1 | -1 | 0 |   
     | 0 |   | zero  | 1 | -1 |   |   
     | 0 |   | zero  | 1 | -1 |   |  0
     |   |   | null  | 1 | -1 | 1 | -1
     |   |   | null  | 1 | -1 | 2 |  2
     |   |   | null  | 1 | -1 | 3 | -3
     |   |   | null  | 1 | -1 | 2 |  4
     |   |   | null  | 1 | -1 | 5 | -5
     |   |   | null  | 1 | -1 | 5 | -5
     |   |   | null  | 1 | -1 | 0 |   
     |   |   | null  | 1 | -1 |   |   
     |   |   | null  | 1 | -1 |   |  0
     |   | 0 | zero  | 1 | -1 | 1 | -1
     |   | 0 | zero  | 1 | -1 | 2 |  2
     |   | 0 | zero  | 1 | -1 | 3 | -3
     |   | 0 | zero  | 1 | -1 | 2 |  4
     |   | 0 | zero  | 1 | -1 | 5 | -5
     |   | 0 | zero  | 1 | -1 | 5 | -5
     |   | 0 | zero  | 1 | -1 | 0 |   
     |   | 0 | zero  | 1 | -1 |   |   
     |   | 0 | zero  | 1 | -1 |   |  0
     | 1 | 4 | one   | 2 |  2 | 1 | -1
     | 1 | 4 | one   | 2 |  2 | 2 |  2
     | 1 | 4 | one   | 2 |  2 | 3 | -3
     | 1 | 4 | one   | 2 |  2 | 2 |  4
     | 1 | 4 | one   | 2 |  2 | 5 | -5
     | 1 | 4 | one   | 2 |  2 | 5 | -5
     | 1 | 4 | one   | 2 |  2 | 0 |   
     | 1 | 4 | one   | 2 |  2 |   |   
     | 1 | 4 | one   | 2 |  2 |   |  0
     | 2 | 3 | two   | 2 |  2 | 1 | -1
     | 2 | 3 | two   | 2 |  2 | 2 |  2
     | 2 | 3 | two   | 2 |  2 | 3 | -3
     | 2 | 3 | two   | 2 |  2 | 2 |  4
     | 2 | 3 | two   | 2 |  2 | 5 | -5
     | 2 | 3 | two   | 2 |  2 | 5 | -5
     | 2 | 3 | two   | 2 |  2 | 0 |   
     | 2 | 3 | two   | 2 |  2 |   |   
     | 2 | 3 | two   | 2 |  2 |   |  0
     | 3 | 2 | three | 2 |  2 | 1 | -1
     | 3 | 2 | three | 2 |  2 | 2 |  2
     | 3 | 2 | three | 2 |  2 | 3 | -3
     | 3 | 2 | three | 2 |  2 | 2 |  4
     | 3 | 2 | three | 2 |  2 | 5 | -5
     | 3 | 2 | three | 2 |  2 | 5 | -5
     | 3 | 2 | three | 2 |  2 | 0 |   
     | 3 | 2 | three | 2 |  2 |   |   
     | 3 | 2 | three | 2 |  2 |   |  0
     | 4 | 1 | four  | 2 |  2 | 1 | -1
     | 4 | 1 | four  | 2 |  2 | 2 |  2
     | 4 | 1 | four  | 2 |  2 | 3 | -3
     | 4 | 1 | four  | 2 |  2 | 2 |  4
     | 4 | 1 | four  | 2 |  2 | 5 | -5
     | 4 | 1 | four  | 2 |  2 | 5 | -5
     | 4 | 1 | four  | 2 |  2 | 0 |   
     | 4 | 1 | four  | 2 |  2 |   |   
     | 4 | 1 | four  | 2 |  2 |   |  0
     | 5 | 0 | five  | 2 |  2 | 1 | -1
     | 5 | 0 | five  | 2 |  2 | 2 |  2
     | 5 | 0 | five  | 2 |  2 | 3 | -3
     | 5 | 0 | five  | 2 |  2 | 2 |  4
     | 5 | 0 | five  | 2 |  2 | 5 | -5
     | 5 | 0 | five  | 2 |  2 | 5 | -5
     | 5 | 0 | five  | 2 |  2 | 0 |   
     | 5 | 0 | five  | 2 |  2 |   |   
     | 5 | 0 | five  | 2 |  2 |   |  0
     | 6 | 6 | six   | 2 |  2 | 1 | -1
     | 6 | 6 | six   | 2 |  2 | 2 |  2
     | 6 | 6 | six   | 2 |  2 | 3 | -3
     | 6 | 6 | six   | 2 |  2 | 2 |  4
     | 6 | 6 | six   | 2 |  2 | 5 | -5
     | 6 | 6 | six   | 2 |  2 | 5 | -5
     | 6 | 6 | six   | 2 |  2 | 0 |   
     | 6 | 6 | six   | 2 |  2 |   |   
     | 6 | 6 | six   | 2 |  2 |   |  0
     | 7 | 7 | seven | 2 |  2 | 1 | -1
     | 7 | 7 | seven | 2 |  2 | 2 |  2
     | 7 | 7 | seven | 2 |  2 | 3 | -3
     | 7 | 7 | seven | 2 |  2 | 2 |  4
     | 7 | 7 | seven | 2 |  2 | 5 | -5
     | 7 | 7 | seven | 2 |  2 | 5 | -5
     | 7 | 7 | seven | 2 |  2 | 0 |   
     | 7 | 7 | seven | 2 |  2 |   |   
     | 7 | 7 | seven | 2 |  2 |   |  0
     | 8 | 8 | eight | 2 |  2 | 1 | -1
     | 8 | 8 | eight | 2 |  2 | 2 |  2
     | 8 | 8 | eight | 2 |  2 | 3 | -3
     | 8 | 8 | eight | 2 |  2 | 2 |  4
     | 8 | 8 | eight | 2 |  2 | 5 | -5
     | 8 | 8 | eight | 2 |  2 | 5 | -5
     | 8 | 8 | eight | 2 |  2 | 0 |   
     | 8 | 8 | eight | 2 |  2 |   |   
     | 8 | 8 | eight | 2 |  2 |   |  0
     | 0 |   | zero  | 2 |  2 | 1 | -1
     | 0 |   | zero  | 2 |  2 | 2 |  2
     | 0 |   | zero  | 2 |  2 | 3 | -3
     | 0 |   | zero  | 2 |  2 | 2 |  4
     | 0 |   | zero  | 2 |  2 | 5 | -5
     | 0 |   | zero  | 2 |  2 | 5 | -5
     | 0 |   | zero  | 2 |  2 | 0 |   
     | 0 |   | zero  | 2 |  2 |   |   
     | 0 |   | zero  | 2 |  2 |   |  0
     |   |   | null  | 2 |  2 | 1 | -1
     |   |   | null  | 2 |  2 | 2 |  2
     |   |   | null  | 2 |  2 | 3 | -3
     |   |   | null  | 2 |  2 | 2 |  4
     |   |   | null  | 2 |  2 | 5 | -5
     |   |   | null  | 2 |  2 | 5 | -5
     |   |   | null  | 2 |  2 | 0 |   
     |   |   | null  | 2 |  2 |   |   
     |   |   | null  | 2 |  2 |   |  0
     |   | 0 | zero  | 2 |  2 | 1 | -1
     |   | 0 | zero  | 2 |  2 | 2 |  2
     |   | 0 | zero  | 2 |  2 | 3 | -3
     |   | 0 | zero  | 2 |  2 | 2 |  4
     |   | 0 | zero  | 2 |  2 | 5 | -5
     |   | 0 | zero  | 2 |  2 | 5 | -5
     |   | 0 | zero  | 2 |  2 | 0 |   
     |   | 0 | zero  | 2 |  2 |   |   
     |   | 0 | zero  | 2 |  2 |   |  0
     | 1 | 4 | one   | 3 | -3 | 1 | -1
     | 1 | 4 | one   | 3 | -3 | 2 |  2
     | 1 | 4 | one   | 3 | -3 | 3 | -3
     | 1 | 4 | one   | 3 | -3 | 2 |  4
     | 1 | 4 | one   | 3 | -3 | 5 | -5
     | 1 | 4 | one   | 3 | -3 | 5 | -5
     | 1 | 4 | one   | 3 | -3 | 0 |   
     | 1 | 4 | one   | 3 | -3 |   |   
     | 1 | 4 | one   | 3 | -3 |   |  0
     | 2 | 3 | two   | 3 | -3 | 1 | -1
     | 2 | 3 | two   | 3 | -3 | 2 |  2
     | 2 | 3 | two   | 3 | -3 | 3 | -3
     | 2 | 3 | two   | 3 | -3 | 2 |  4
     | 2 | 3 | two   | 3 | -3 | 5 | -5
     | 2 | 3 | two   | 3 | -3 | 5 | -5
     | 2 | 3 | two   | 3 | -3 | 0 |   
     | 2 | 3 | two   | 3 | -3 |   |   
     | 2 | 3 | two   | 3 | -3 |   |  0
     | 3 | 2 | three | 3 | -3 | 1 | -1
     | 3 | 2 | three | 3 | -3 | 2 |  2
     | 3 | 2 | three | 3 | -3 | 3 | -3
     | 3 | 2 | three | 3 | -3 | 2 |  4
     | 3 | 2 | three | 3 | -3 | 5 | -5
     | 3 | 2 | three | 3 | -3 | 5 | -5
     | 3 | 2 | three | 3 | -3 | 0 |   
     | 3 | 2 | three | 3 | -3 |   |   
     | 3 | 2 | three | 3 | -3 |   |  0
     | 4 | 1 | four  | 3 | -3 | 1 | -1
     | 4 | 1 | four  | 3 | -3 | 2 |  2
     | 4 | 1 | four  | 3 | -3 | 3 | -3
     | 4 | 1 | four  | 3 | -3 | 2 |  4
     | 4 | 1 | four  | 3 | -3 | 5 | -5
     | 4 | 1 | four  | 3 | -3 | 5 | -5
     | 4 | 1 | four  | 3 | -3 | 0 |   
     | 4 | 1 | four  | 3 | -3 |   |   
     | 4 | 1 | four  | 3 | -3 |   |  0
     | 5 | 0 | five  | 3 | -3 | 1 | -1
     | 5 | 0 | five  | 3 | -3 | 2 |  2
     | 5 | 0 | five  | 3 | -3 | 3 | -3
     | 5 | 0 | five  | 3 | -3 | 2 |  4
     | 5 | 0 | five  | 3 | -3 | 5 | -5
     | 5 | 0 | five  | 3 | -3 | 5 | -5
     | 5 | 0 | five  | 3 | -3 | 0 |   
     | 5 | 0 | five  | 3 | -3 |   |   
     | 5 | 0 | five  | 3 | -3 |   |  0
     | 6 | 6 | six   | 3 | -3 | 1 | -1
     | 6 | 6 | six   | 3 | -3 | 2 |  2
     | 6 | 6 | six   | 3 | -3 | 3 | -3
     | 6 | 6 | six   | 3 | -3 | 2 |  4
     | 6 | 6 | six   | 3 | -3 | 5 | -5
     | 6 | 6 | six   | 3 | -3 | 5 | -5
     | 6 | 6 | six   | 3 | -3 | 0 |   
     | 6 | 6 | six   | 3 | -3 |   |   
     | 6 | 6 | six   | 3 | -3 |   |  0
     | 7 | 7 | seven | 3 | -3 | 1 | -1
     | 7 | 7 | seven | 3 | -3 | 2 |  2
     | 7 | 7 | seven | 3 | -3 | 3 | -3
     | 7 | 7 | seven | 3 | -3 | 2 |  4
     | 7 | 7 | seven | 3 | -3 | 5 | -5
     | 7 | 7 | seven | 3 | -3 | 5 | -5
     | 7 | 7 | seven | 3 | -3 | 0 |   
     | 7 | 7 | seven | 3 | -3 |   |   
     | 7 | 7 | seven | 3 | -3 |   |  0
     | 8 | 8 | eight | 3 | -3 | 1 | -1
     | 8 | 8 | eight | 3 | -3 | 2 |  2
     | 8 | 8 | eight | 3 | -3 | 3 | -3
     | 8 | 8 | eight | 3 | -3 | 2 |  4
     | 8 | 8 | eight | 3 | -3 | 5 | -5
     | 8 | 8 | eight | 3 | -3 | 5 | -5
     | 8 | 8 | eight | 3 | -3 | 0 |   
     | 8 | 8 | eight | 3 | -3 |   |   
     | 8 | 8 | eight | 3 | -3 |   |  0
     | 0 |   | zero  | 3 | -3 | 1 | -1
     | 0 |   | zero  | 3 | -3 | 2 |  2
     | 0 |   | zero  | 3 | -3 | 3 | -3
     | 0 |   | zero  | 3 | -3 | 2 |  4
     | 0 |   | zero  | 3 | -3 | 5 | -5
     | 0 |   | zero  | 3 | -3 | 5 | -5
     | 0 |   | zero  | 3 | -3 | 0 |   
     | 0 |   | zero  | 3 | -3 |   |   
     | 0 |   | zero  | 3 | -3 |   |  0
     |   |   | null  | 3 | -3 | 1 | -1
     |   |   | null  | 3 | -3 | 2 |  2
     |   |   | null  | 3 | -3 | 3 | -3
     |   |   | null  | 3 | -3 | 2 |  4
     |   |   | null  | 3 | -3 | 5 | -5
     |   |   | null  | 3 | -3 | 5 | -5
     |   |   | null  | 3 | -3 | 0 |   
     |   |   | null  | 3 | -3 |   |   
     |   |   | null  | 3 | -3 |   |  0
     |   | 0 | zero  | 3 | -3 | 1 | -1
     |   | 0 | zero  | 3 | -3 | 2 |  2
     |   | 0 | zero  | 3 | -3 | 3 | -3
     |   | 0 | zero  | 3 | -3 | 2 |  4
     |   | 0 | zero  | 3 | -3 | 5 | -5
     |   | 0 | zero  | 3 | -3 | 5 | -5
     |   | 0 | zero  | 3 | -3 | 0 |   
     |   | 0 | zero  | 3 | -3 |   |   
     |   | 0 | zero  | 3 | -3 |   |  0
     | 1 | 4 | one   | 2 |  4 | 1 | -1
     | 1 | 4 | one   | 2 |  4 | 2 |  2
     | 1 | 4 | one   | 2 |  4 | 3 | -3
     | 1 | 4 | one   | 2 |  4 | 2 |  4
     | 1 | 4 | one   | 2 |  4 | 5 | -5
     | 1 | 4 | one   | 2 |  4 | 5 | -5
     | 1 | 4 | one   | 2 |  4 | 0 |   
     | 1 | 4 | one   | 2 |  4 |   |   
     | 1 | 4 | one   | 2 |  4 |   |  0
     | 2 | 3 | two   | 2 |  4 | 1 | -1
     | 2 | 3 | two   | 2 |  4 | 2 |  2
     | 2 | 3 | two   | 2 |  4 | 3 | -3
     | 2 | 3 | two   | 2 |  4 | 2 |  4
     | 2 | 3 | two   | 2 |  4 | 5 | -5
     | 2 | 3 | two   | 2 |  4 | 5 | -5
     | 2 | 3 | two   | 2 |  4 | 0 |   
     | 2 | 3 | two   | 2 |  4 |   |   
     | 2 | 3 | two   | 2 |  4 |   |  0
     | 3 | 2 | three | 2 |  4 | 1 | -1
     | 3 | 2 | three | 2 |  4 | 2 |  2
     | 3 | 2 | three | 2 |  4 | 3 | -3
     | 3 | 2 | three | 2 |  4 | 2 |  4
     | 3 | 2 | three | 2 |  4 | 5 | -5
     | 3 | 2 | three | 2 |  4 | 5 | -5
     | 3 | 2 | three | 2 |  4 | 0 |   
     | 3 | 2 | three | 2 |  4 |   |   
     | 3 | 2 | three | 2 |  4 |   |  0
     | 4 | 1 | four  | 2 |  4 | 1 | -1
     | 4 | 1 | four  | 2 |  4 | 2 |  2
     | 4 | 1 | four  | 2 |  4 | 3 | -3
     | 4 | 1 | four  | 2 |  4 | 2 |  4
     | 4 | 1 | four  | 2 |  4 | 5 | -5
     | 4 | 1 | four  | 2 |  4 | 5 | -5
     | 4 | 1 | four  | 2 |  4 | 0 |   
     | 4 | 1 | four  | 2 |  4 |   |   
     | 4 | 1 | four  | 2 |  4 |   |  0
     | 5 | 0 | five  | 2 |  4 | 1 | -1
     | 5 | 0 | five  | 2 |  4 | 2 |  2
     | 5 | 0 | five  | 2 |  4 | 3 | -3
     | 5 | 0 | five  | 2 |  4 | 2 |  4
     | 5 | 0 | five  | 2 |  4 | 5 | -5
     | 5 | 0 | five  | 2 |  4 | 5 | -5
     | 5 | 0 | five  | 2 |  4 | 0 |   
     | 5 | 0 | five  | 2 |  4 |   |   
     | 5 | 0 | five  | 2 |  4 |   |  0
     | 6 | 6 | six   | 2 |  4 | 1 | -1
     | 6 | 6 | six   | 2 |  4 | 2 |  2
     | 6 | 6 | six   | 2 |  4 | 3 | -3
     | 6 | 6 | six   | 2 |  4 | 2 |  4
     | 6 | 6 | six   | 2 |  4 | 5 | -5
     | 6 | 6 | six   | 2 |  4 | 5 | -5
     | 6 | 6 | six   | 2 |  4 | 0 |   
     | 6 | 6 | six   | 2 |  4 |   |   
     | 6 | 6 | six   | 2 |  4 |   |  0
     | 7 | 7 | seven | 2 |  4 | 1 | -1
     | 7 | 7 | seven | 2 |  4 | 2 |  2
     | 7 | 7 | seven | 2 |  4 | 3 | -3
     | 7 | 7 | seven | 2 |  4 | 2 |  4
     | 7 | 7 | seven | 2 |  4 | 5 | -5
     | 7 | 7 | seven | 2 |  4 | 5 | -5
     | 7 | 7 | seven | 2 |  4 | 0 |   
     | 7 | 7 | seven | 2 |  4 |   |   
     | 7 | 7 | seven | 2 |  4 |   |  0
     | 8 | 8 | eight | 2 |  4 | 1 | -1
     | 8 | 8 | eight | 2 |  4 | 2 |  2
     | 8 | 8 | eight | 2 |  4 | 3 | -3
     | 8 | 8 | eight | 2 |  4 | 2 |  4
     | 8 | 8 | eight | 2 |  4 | 5 | -5
     | 8 | 8 | eight | 2 |  4 | 5 | -5
     | 8 | 8 | eight | 2 |  4 | 0 |   
     | 8 | 8 | eight | 2 |  4 |   |   
     | 8 | 8 | eight | 2 |  4 |   |  0
     | 0 |   | zero  | 2 |  4 | 1 | -1
     | 0 |   | zero  | 2 |  4 | 2 |  2
     | 0 |   | zero  | 2 |  4 | 3 | -3
     | 0 |   | zero  | 2 |  4 | 2 |  4
     | 0 |   | zero  | 2 |  4 | 5 | -5
     | 0 |   | zero  | 2 |  4 | 5 | -5
     | 0 |   | zero  | 2 |  4 | 0 |   
     | 0 |   | zero  | 2 |  4 |   |   
     | 0 |   | zero  | 2 |  4 |   |  0
     |   |   | null  | 2 |  4 | 1 | -1
     |   |   | null  | 2 |  4 | 2 |  2
     |   |   | null  | 2 |  4 | 3 | -3
     |   |   | null  | 2 |  4 | 2 |  4
     |   |   | null  | 2 |  4 | 5 | -5
     |   |   | null  | 2 |  4 | 5 | -5
     |   |   | null  | 2 |  4 | 0 |   
     |   |   | null  | 2 |  4 |   |   
     |   |   | null  | 2 |  4 |   |  0
     |   | 0 | zero  | 2 |  4 | 1 | -1
     |   | 0 | zero  | 2 |  4 | 2 |  2
     |   | 0 | zero  | 2 |  4 | 3 | -3
     |   | 0 | zero  | 2 |  4 | 2 |  4
     |   | 0 | zero  | 2 |  4 | 5 | -5
     |   | 0 | zero  | 2 |  4 | 5 | -5
     |   | 0 | zero  | 2 |  4 | 0 |   
     |   | 0 | zero  | 2 |  4 |   |   
     |   | 0 | zero  | 2 |  4 |   |  0
     | 1 | 4 | one   | 5 | -5 | 1 | -1
     | 1 | 4 | one   | 5 | -5 | 2 |  2
     | 1 | 4 | one   | 5 | -5 | 3 | -3
     | 1 | 4 | one   | 5 | -5 | 2 |  4
     | 1 | 4 | one   | 5 | -5 | 5 | -5
     | 1 | 4 | one   | 5 | -5 | 5 | -5
     | 1 | 4 | one   | 5 | -5 | 0 |   
     | 1 | 4 | one   | 5 | -5 |   |   
     | 1 | 4 | one   | 5 | -5 |   |  0
     | 2 | 3 | two   | 5 | -5 | 1 | -1
     | 2 | 3 | two   | 5 | -5 | 2 |  2
     | 2 | 3 | two   | 5 | -5 | 3 | -3
     | 2 | 3 | two   | 5 | -5 | 2 |  4
     | 2 | 3 | two   | 5 | -5 | 5 | -5
     | 2 | 3 | two   | 5 | -5 | 5 | -5
     | 2 | 3 | two   | 5 | -5 | 0 |   
     | 2 | 3 | two   | 5 | -5 |   |   
     | 2 | 3 | two   | 5 | -5 |   |  0
     | 3 | 2 | three | 5 | -5 | 1 | -1
     | 3 | 2 | three | 5 | -5 | 2 |  2
     | 3 | 2 | three | 5 | -5 | 3 | -3
     | 3 | 2 | three | 5 | -5 | 2 |  4
     | 3 | 2 | three | 5 | -5 | 5 | -5
     | 3 | 2 | three | 5 | -5 | 5 | -5
     | 3 | 2 | three | 5 | -5 | 0 |   
     | 3 | 2 | three | 5 | -5 |   |   
     | 3 | 2 | three | 5 | -5 |   |  0
     | 4 | 1 | four  | 5 | -5 | 1 | -1
     | 4 | 1 | four  | 5 | -5 | 2 |  2
     | 4 | 1 | four  | 5 | -5 | 3 | -3
     | 4 | 1 | four  | 5 | -5 | 2 |  4
     | 4 | 1 | four  | 5 | -5 | 5 | -5
     | 4 | 1 | four  | 5 | -5 | 5 | -5
     | 4 | 1 | four  | 5 | -5 | 0 |   
     | 4 | 1 | four  | 5 | -5 |   |   
     | 4 | 1 | four  | 5 | -5 |   |  0
     | 5 | 0 | five  | 5 | -5 | 1 | -1
     | 5 | 0 | five  | 5 | -5 | 2 |  2
     | 5 | 0 | five  | 5 | -5 | 3 | -3
     | 5 | 0 | five  | 5 | -5 | 2 |  4
     | 5 | 0 | five  | 5 | -5 | 5 | -5
     | 5 | 0 | five  | 5 | -5 | 5 | -5
     | 5 | 0 | five  | 5 | -5 | 0 |   
     | 5 | 0 | five  | 5 | -5 |   |   
     | 5 | 0 | five  | 5 | -5 |   |  0
     | 6 | 6 | six   | 5 | -5 | 1 | -1
     | 6 | 6 | six   | 5 | -5 | 2 |  2
     | 6 | 6 | six   | 5 | -5 | 3 | -3
     | 6 | 6 | six   | 5 | -5 | 2 |  4
     | 6 | 6 | six   | 5 | -5 | 5 | -5
     | 6 | 6 | six   | 5 | -5 | 5 | -5
     | 6 | 6 | six   | 5 | -5 | 0 |   
     | 6 | 6 | six   | 5 | -5 |   |   
     | 6 | 6 | six   | 5 | -5 |   |  0
     | 7 | 7 | seven | 5 | -5 | 1 | -1
     | 7 | 7 | seven | 5 | -5 | 2 |  2
     | 7 | 7 | seven | 5 | -5 | 3 | -3
     | 7 | 7 | seven | 5 | -5 | 2 |  4
     | 7 | 7 | seven | 5 | -5 | 5 | -5
     | 7 | 7 | seven | 5 | -5 | 5 | -5
     | 7 | 7 | seven | 5 | -5 | 0 |   
     | 7 | 7 | seven | 5 | -5 |   |   
     | 7 | 7 | seven | 5 | -5 |   |  0
     | 8 | 8 | eight | 5 | -5 | 1 | -1
     | 8 | 8 | eight | 5 | -5 | 2 |  2
     | 8 | 8 | eight | 5 | -5 | 3 | -3
     | 8 | 8 | eight | 5 | -5 | 2 |  4
     | 8 | 8 | eight | 5 | -5 | 5 | -5
     | 8 | 8 | eight | 5 | -5 | 5 | -5
     | 8 | 8 | eight | 5 | -5 | 0 |   
     | 8 | 8 | eight | 5 | -5 |   |   
     | 8 | 8 | eight | 5 | -5 |   |  0
     | 0 |   | zero  | 5 | -5 | 1 | -1
     | 0 |   | zero  | 5 | -5 | 2 |  2
     | 0 |   | zero  | 5 | -5 | 3 | -3
     | 0 |   | zero  | 5 | -5 | 2 |  4
     | 0 |   | zero  | 5 | -5 | 5 | -5
     | 0 |   | zero  | 5 | -5 | 5 | -5
     | 0 |   | zero  | 5 | -5 | 0 |   
     | 0 |   | zero  | 5 | -5 |   |   
     | 0 |   | zero  | 5 | -5 |   |  0
     |   |   | null  | 5 | -5 | 1 | -1
     |   |   | null  | 5 | -5 | 2 |  2
     |   |   | null  | 5 | -5 | 3 | -3
     |   |   | null  | 5 | -5 | 2 |  4
     |   |   | null  | 5 | -5 | 5 | -5
     |   |   | null  | 5 | -5 | 5 | -5
     |   |   | null  | 5 | -5 | 0 |   
     |   |   | null  | 5 | -5 |   |   
     |   |   | null  | 5 | -5 |   |  0
     |   | 0 | zero  | 5 | -5 | 1 | -1
     |   | 0 | zero  | 5 | -5 | 2 |  2
     |   | 0 | zero  | 5 | -5 | 3 | -3
     |   | 0 | zero  | 5 | -5 | 2 |  4
     |   | 0 | zero  | 5 | -5 | 5 | -5
     |   | 0 | zero  | 5 | -5 | 5 | -5
     |   | 0 | zero  | 5 | -5 | 0 |   
     |   | 0 | zero  | 5 | -5 |   |   
     |   | 0 | zero  | 5 | -5 |   |  0
     | 1 | 4 | one   | 5 | -5 | 1 | -1
     | 1 | 4 | one   | 5 | -5 | 2 |  2
     | 1 | 4 | one   | 5 | -5 | 3 | -3
     | 1 | 4 | one   | 5 | -5 | 2 |  4
     | 1 | 4 | one   | 5 | -5 | 5 | -5
     | 1 | 4 | one   | 5 | -5 | 5 | -5
     | 1 | 4 | one   | 5 | -5 | 0 |   
     | 1 | 4 | one   | 5 | -5 |   |   
     | 1 | 4 | one   | 5 | -5 |   |  0
     | 2 | 3 | two   | 5 | -5 | 1 | -1
     | 2 | 3 | two   | 5 | -5 | 2 |  2
     | 2 | 3 | two   | 5 | -5 | 3 | -3
     | 2 | 3 | two   | 5 | -5 | 2 |  4
     | 2 | 3 | two   | 5 | -5 | 5 | -5
     | 2 | 3 | two   | 5 | -5 | 5 | -5
     | 2 | 3 | two   | 5 | -5 | 0 |   
     | 2 | 3 | two   | 5 | -5 |   |   
     | 2 | 3 | two   | 5 | -5 |   |  0
     | 3 | 2 | three | 5 | -5 | 1 | -1
     | 3 | 2 | three | 5 | -5 | 2 |  2
     | 3 | 2 | three | 5 | -5 | 3 | -3
     | 3 | 2 | three | 5 | -5 | 2 |  4
     | 3 | 2 | three | 5 | -5 | 5 | -5
     | 3 | 2 | three | 5 | -5 | 5 | -5
     | 3 | 2 | three | 5 | -5 | 0 |   
     | 3 | 2 | three | 5 | -5 |   |   
     | 3 | 2 | three | 5 | -5 |   |  0
     | 4 | 1 | four  | 5 | -5 | 1 | -1
     | 4 | 1 | four  | 5 | -5 | 2 |  2
     | 4 | 1 | four  | 5 | -5 | 3 | -3
     | 4 | 1 | four  | 5 | -5 | 2 |  4
     | 4 | 1 | four  | 5 | -5 | 5 | -5
     | 4 | 1 | four  | 5 | -5 | 5 | -5
     | 4 | 1 | four  | 5 | -5 | 0 |   
     | 4 | 1 | four  | 5 | -5 |   |   
     | 4 | 1 | four  | 5 | -5 |   |  0
     | 5 | 0 | five  | 5 | -5 | 1 | -1
     | 5 | 0 | five  | 5 | -5 | 2 |  2
     | 5 | 0 | five  | 5 | -5 | 3 | -3
     | 5 | 0 | five  | 5 | -5 | 2 |  4
     | 5 | 0 | five  | 5 | -5 | 5 | -5
     | 5 | 0 | five  | 5 | -5 | 5 | -5
     | 5 | 0 | five  | 5 | -5 | 0 |   
     | 5 | 0 | five  | 5 | -5 |   |   
     | 5 | 0 | five  | 5 | -5 |   |  0
     | 6 | 6 | six   | 5 | -5 | 1 | -1
     | 6 | 6 | six   | 5 | -5 | 2 |  2
     | 6 | 6 | six   | 5 | -5 | 3 | -3
     | 6 | 6 | six   | 5 | -5 | 2 |  4
     | 6 | 6 | six   | 5 | -5 | 5 | -5
     | 6 | 6 | six   | 5 | -5 | 5 | -5
     | 6 | 6 | six   | 5 | -5 | 0 |   
     | 6 | 6 | six   | 5 | -5 |   |   
     | 6 | 6 | six   | 5 | -5 |   |  0
     | 7 | 7 | seven | 5 | -5 | 1 | -1
     | 7 | 7 | seven | 5 | -5 | 2 |  2
     | 7 | 7 | seven | 5 | -5 | 3 | -3
     | 7 | 7 | seven | 5 | -5 | 2 |  4
     | 7 | 7 | seven | 5 | -5 | 5 | -5
     | 7 | 7 | seven | 5 | -5 | 5 | -5
     | 7 | 7 | seven | 5 | -5 | 0 |   
     | 7 | 7 | seven | 5 | -5 |   |   
     | 7 | 7 | seven | 5 | -5 |   |  0
     | 8 | 8 | eight | 5 | -5 | 1 | -1
     | 8 | 8 | eight | 5 | -5 | 2 |  2
     | 8 | 8 | eight | 5 | -5 | 3 | -3
     | 8 | 8 | eight | 5 | -5 | 2 |  4
     | 8 | 8 | eight | 5 | -5 | 5 | -5
     | 8 | 8 | eight | 5 | -5 | 5 | -5
     | 8 | 8 | eight | 5 | -5 | 0 |   
     | 8 | 8 | eight | 5 | -5 |   |   
     | 8 | 8 | eight | 5 | -5 |   |  0
     | 0 |   | zero  | 5 | -5 | 1 | -1
     | 0 |   | zero  | 5 | -5 | 2 |  2
     | 0 |   | zero  | 5 | -5 | 3 | -3
     | 0 |   | zero  | 5 | -5 | 2 |  4
     | 0 |   | zero  | 5 | -5 | 5 | -5
     | 0 |   | zero  | 5 | -5 | 5 | -5
     | 0 |   | zero  | 5 | -5 | 0 |   
     | 0 |   | zero  | 5 | -5 |   |   
     | 0 |   | zero  | 5 | -5 |   |  0
     |   |   | null  | 5 | -5 | 1 | -1
     |   |   | null  | 5 | -5 | 2 |  2
     |   |   | null  | 5 | -5 | 3 | -3
     |   |   | null  | 5 | -5 | 2 |  4
     |   |   | null  | 5 | -5 | 5 | -5
     |   |   | null  | 5 | -5 | 5 | -5
     |   |   | null  | 5 | -5 | 0 |   
     |   |   | null  | 5 | -5 |   |   
     |   |   | null  | 5 | -5 |   |  0
     |   | 0 | zero  | 5 | -5 | 1 | -1
     |   | 0 | zero  | 5 | -5 | 2 |  2
     |   | 0 | zero  | 5 | -5 | 3 | -3
     |   | 0 | zero  | 5 | -5 | 2 |  4
     |   | 0 | zero  | 5 | -5 | 5 | -5
     |   | 0 | zero  | 5 | -5 | 5 | -5
     |   | 0 | zero  | 5 | -5 | 0 |   
     |   | 0 | zero  | 5 | -5 |   |   
     |   | 0 | zero  | 5 | -5 |   |  0
     | 1 | 4 | one   | 0 |    | 1 | -1
     | 1 | 4 | one   | 0 |    | 2 |  2
     | 1 | 4 | one   | 0 |    | 3 | -3
     | 1 | 4 | one   | 0 |    | 2 |  4
     | 1 | 4 | one   | 0 |    | 5 | -5
     | 1 | 4 | one   | 0 |    | 5 | -5
     | 1 | 4 | one   | 0 |    | 0 |   
     | 1 | 4 | one   | 0 |    |   |   
     | 1 | 4 | one   | 0 |    |   |  0
     | 2 | 3 | two   | 0 |    | 1 | -1
     | 2 | 3 | two   | 0 |    | 2 |  2
     | 2 | 3 | two   | 0 |    | 3 | -3
     | 2 | 3 | two   | 0 |    | 2 |  4
     | 2 | 3 | two   | 0 |    | 5 | -5
     | 2 | 3 | two   | 0 |    | 5 | -5
     | 2 | 3 | two   | 0 |    | 0 |   
     | 2 | 3 | two   | 0 |    |   |   
     | 2 | 3 | two   | 0 |    |   |  0
     | 3 | 2 | three | 0 |    | 1 | -1
     | 3 | 2 | three | 0 |    | 2 |  2
     | 3 | 2 | three | 0 |    | 3 | -3
     | 3 | 2 | three | 0 |    | 2 |  4
     | 3 | 2 | three | 0 |    | 5 | -5
     | 3 | 2 | three | 0 |    | 5 | -5
     | 3 | 2 | three | 0 |    | 0 |   
     | 3 | 2 | three | 0 |    |   |   
     | 3 | 2 | three | 0 |    |   |  0
     | 4 | 1 | four  | 0 |    | 1 | -1
     | 4 | 1 | four  | 0 |    | 2 |  2
     | 4 | 1 | four  | 0 |    | 3 | -3
     | 4 | 1 | four  | 0 |    | 2 |  4
     | 4 | 1 | four  | 0 |    | 5 | -5
     | 4 | 1 | four  | 0 |    | 5 | -5
     | 4 | 1 | four  | 0 |    | 0 |   
     | 4 | 1 | four  | 0 |    |   |   
     | 4 | 1 | four  | 0 |    |   |  0
     | 5 | 0 | five  | 0 |    | 1 | -1
     | 5 | 0 | five  | 0 |    | 2 |  2
     | 5 | 0 | five  | 0 |    | 3 | -3
     | 5 | 0 | five  | 0 |    | 2 |  4
     | 5 | 0 | five  | 0 |    | 5 | -5
     | 5 | 0 | five  | 0 |    | 5 | -5
     | 5 | 0 | five  | 0 |    | 0 |   
     | 5 | 0 | five  | 0 |    |   |   
     | 5 | 0 | five  | 0 |    |   |  0
     | 6 | 6 | six   | 0 |    | 1 | -1
     | 6 | 6 | six   | 0 |    | 2 |  2
     | 6 | 6 | six   | 0 |    | 3 | -3
     | 6 | 6 | six   | 0 |    | 2 |  4
     | 6 | 6 | six   | 0 |    | 5 | -5
     | 6 | 6 | six   | 0 |    | 5 | -5
     | 6 | 6 | six   | 0 |    | 0 |   
     | 6 | 6 | six   | 0 |    |   |   
     | 6 | 6 | six   | 0 |    |   |  0
     | 7 | 7 | seven | 0 |    | 1 | -1
     | 7 | 7 | seven | 0 |    | 2 |  2
     | 7 | 7 | seven | 0 |    | 3 | -3
     | 7 | 7 | seven | 0 |    | 2 |  4
     | 7 | 7 | seven | 0 |    | 5 | -5
     | 7 | 7 | seven | 0 |    | 5 | -5
     | 7 | 7 | seven | 0 |    | 0 |   
     | 7 | 7 | seven | 0 |    |   |   
     | 7 | 7 | seven | 0 |    |   |  0
     | 8 | 8 | eight | 0 |    | 1 | -1
     | 8 | 8 | eight | 0 |    | 2 |  2
     | 8 | 8 | eight | 0 |    | 3 | -3
     | 8 | 8 | eight | 0 |    | 2 |  4
     | 8 | 8 | eight | 0 |    | 5 | -5
     | 8 | 8 | eight | 0 |    | 5 | -5
     | 8 | 8 | eight | 0 |    | 0 |   
     | 8 | 8 | eight | 0 |    |   |   
     | 8 | 8 | eight | 0 |    |   |  0
     | 0 |   | zero  | 0 |    | 1 | -1
     | 0 |   | zero  | 0 |    | 2 |  2
     | 0 |   | zero  | 0 |    | 3 | -3
     | 0 |   | zero  | 0 |    | 2 |  4
     | 0 |   | zero  | 0 |    | 5 | -5
     | 0 |   | zero  | 0 |    | 5 | -5
     | 0 |   | zero  | 0 |    | 0 |   
     | 0 |   | zero  | 0 |    |   |   
     | 0 |   | zero  | 0 |    |   |  0
     |   |   | null  | 0 |    | 1 | -1
     |   |   | null  | 0 |    | 2 |  2
     |   |   | null  | 0 |    | 3 | -3
     |   |   | null  | 0 |    | 2 |  4
     |   |   | null  | 0 |    | 5 | -5
     |   |   | null  | 0 |    | 5 | -5
     |   |   | null  | 0 |    | 0 |   
     |   |   | null  | 0 |    |   |   
     |   |   | null  | 0 |    |   |  0
     |   | 0 | zero  | 0 |    | 1 | -1
     |   | 0 | zero  | 0 |    | 2 |  2
     |   | 0 | zero  | 0 |    | 3 | -3
     |   | 0 | zero  | 0 |    | 2 |  4
     |   | 0 | zero  | 0 |    | 5 | -5
     |   | 0 | zero  | 0 |    | 5 | -5
     |   | 0 | zero  | 0 |    | 0 |   
     |   | 0 | zero  | 0 |    |   |   
     |   | 0 | zero  | 0 |    |   |  0
     | 1 | 4 | one   |   |    | 1 | -1
     | 1 | 4 | one   |   |    | 2 |  2
     | 1 | 4 | one   |   |    | 3 | -3
     | 1 | 4 | one   |   |    | 2 |  4
     | 1 | 4 | one   |   |    | 5 | -5
     | 1 | 4 | one   |   |    | 5 | -5
     | 1 | 4 | one   |   |    | 0 |   
     | 1 | 4 | one   |   |    |   |   
     | 1 | 4 | one   |   |    |   |  0
     | 2 | 3 | two   |   |    | 1 | -1
     | 2 | 3 | two   |   |    | 2 |  2
     | 2 | 3 | two   |   |    | 3 | -3
     | 2 | 3 | two   |   |    | 2 |  4
     | 2 | 3 | two   |   |    | 5 | -5
     | 2 | 3 | two   |   |    | 5 | -5
     | 2 | 3 | two   |   |    | 0 |   
     | 2 | 3 | two   |   |    |   |   
     | 2 | 3 | two   |   |    |   |  0
     | 3 | 2 | three |   |    | 1 | -1
     | 3 | 2 | three |   |    | 2 |  2
     | 3 | 2 | three |   |    | 3 | -3
     | 3 | 2 | three |   |    | 2 |  4
     | 3 | 2 | three |   |    | 5 | -5
     | 3 | 2 | three |   |    | 5 | -5
     | 3 | 2 | three |   |    | 0 |   
     | 3 | 2 | three |   |    |   |   
     | 3 | 2 | three |   |    |   |  0
     | 4 | 1 | four  |   |    | 1 | -1
     | 4 | 1 | four  |   |    | 2 |  2
     | 4 | 1 | four  |   |    | 3 | -3
     | 4 | 1 | four  |   |    | 2 |  4
     | 4 | 1 | four  |   |    | 5 | -5
     | 4 | 1 | four  |   |    | 5 | -5
     | 4 | 1 | four  |   |    | 0 |   
     | 4 | 1 | four  |   |    |   |   
     | 4 | 1 | four  |   |    |   |  0
     | 5 | 0 | five  |   |    | 1 | -1
     | 5 | 0 | five  |   |    | 2 |  2
     | 5 | 0 | five  |   |    | 3 | -3
     | 5 | 0 | five  |   |    | 2 |  4
     | 5 | 0 | five  |   |    | 5 | -5
     | 5 | 0 | five  |   |    | 5 | -5
     | 5 | 0 | five  |   |    | 0 |   
     | 5 | 0 | five  |   |    |   |   
     | 5 | 0 | five  |   |    |   |  0
     | 6 | 6 | six   |   |    | 1 | -1
     | 6 | 6 | six   |   |    | 2 |  2
     | 6 | 6 | six   |   |    | 3 | -3
     | 6 | 6 | six   |   |    | 2 |  4
     | 6 | 6 | six   |   |    | 5 | -5
     | 6 | 6 | six   |   |    | 5 | -5
     | 6 | 6 | six   |   |    | 0 |   
     | 6 | 6 | six   |   |    |   |   
     | 6 | 6 | six   |   |    |   |  0
     | 7 | 7 | seven |   |    | 1 | -1
     | 7 | 7 | seven |   |    | 2 |  2
     | 7 | 7 | seven |   |    | 3 | -3
     | 7 | 7 | seven |   |    | 2 |  4
     | 7 | 7 | seven |   |    | 5 | -5
     | 7 | 7 | seven |   |    | 5 | -5
     | 7 | 7 | seven |   |    | 0 |   
     | 7 | 7 | seven |   |    |   |   
     | 7 | 7 | seven |   |    |   |  0
     | 8 | 8 | eight |   |    | 1 | -1
     | 8 | 8 | eight |   |    | 2 |  2
     | 8 | 8 | eight |   |    | 3 | -3
     | 8 | 8 | eight |   |    | 2 |  4
     | 8 | 8 | eight |   |    | 5 | -5
     | 8 | 8 | eight |   |    | 5 | -5
     | 8 | 8 | eight |   |    | 0 |   
     | 8 | 8 | eight |   |    |   |   
     | 8 | 8 | eight |   |    |   |  0
     | 0 |   | zero  |   |    | 1 | -1
     | 0 |   | zero  |   |    | 2 |  2
     | 0 |   | zero  |   |    | 3 | -3
     | 0 |   | zero  |   |    | 2 |  4
     | 0 |   | zero  |   |    | 5 | -5
     | 0 |   | zero  |   |    | 5 | -5
     | 0 |   | zero  |   |    | 0 |   
     | 0 |   | zero  |   |    |   |   
     | 0 |   | zero  |   |    |   |  0
     |   |   | null  |   |    | 1 | -1
     |   |   | null  |   |    | 2 |  2
     |   |   | null  |   |    | 3 | -3
     |   |   | null  |   |    | 2 |  4
     |   |   | null  |   |    | 5 | -5
     |   |   | null  |   |    | 5 | -5
     |   |   | null  |   |    | 0 |   
     |   |   | null  |   |    |   |   
     |   |   | null  |   |    |   |  0
     |   | 0 | zero  |   |    | 1 | -1
     |   | 0 | zero  |   |    | 2 |  2
     |   | 0 | zero  |   |    | 3 | -3
     |   | 0 | zero  |   |    | 2 |  4
     |   | 0 | zero  |   |    | 5 | -5
     |   | 0 | zero  |   |    | 5 | -5
     |   | 0 | zero  |   |    | 0 |   
     |   | 0 | zero  |   |    |   |   
     |   | 0 | zero  |   |    |   |  0
     | 1 | 4 | one   |   |  0 | 1 | -1
     | 1 | 4 | one   |   |  0 | 2 |  2
     | 1 | 4 | one   |   |  0 | 3 | -3
     | 1 | 4 | one   |   |  0 | 2 |  4
     | 1 | 4 | one   |   |  0 | 5 | -5
     | 1 | 4 | one   |   |  0 | 5 | -5
     | 1 | 4 | one   |   |  0 | 0 |   
     | 1 | 4 | one   |   |  0 |   |   
     | 1 | 4 | one   |   |  0 |   |  0
     | 2 | 3 | two   |   |  0 | 1 | -1
     | 2 | 3 | two   |   |  0 | 2 |  2
     | 2 | 3 | two   |   |  0 | 3 | -3
     | 2 | 3 | two   |   |  0 | 2 |  4
     | 2 | 3 | two   |   |  0 | 5 | -5
     | 2 | 3 | two   |   |  0 | 5 | -5
     | 2 | 3 | two   |   |  0 | 0 |   
     | 2 | 3 | two   |   |  0 |   |   
     | 2 | 3 | two   |   |  0 |   |  0
     | 3 | 2 | three |   |  0 | 1 | -1
     | 3 | 2 | three |   |  0 | 2 |  2
     | 3 | 2 | three |   |  0 | 3 | -3
     | 3 | 2 | three |   |  0 | 2 |  4
     | 3 | 2 | three |   |  0 | 5 | -5
     | 3 | 2 | three |   |  0 | 5 | -5
     | 3 | 2 | three |   |  0 | 0 |   
     | 3 | 2 | three |   |  0 |   |   
     | 3 | 2 | three |   |  0 |   |  0
     | 4 | 1 | four  |   |  0 | 1 | -1
     | 4 | 1 | four  |   |  0 | 2 |  2
     | 4 | 1 | four  |   |  0 | 3 | -3
     | 4 | 1 | four  |   |  0 | 2 |  4
     | 4 | 1 | four  |   |  0 | 5 | -5
     | 4 | 1 | four  |   |  0 | 5 | -5
     | 4 | 1 | four  |   |  0 | 0 |   
     | 4 | 1 | four  |   |  0 |   |   
     | 4 | 1 | four  |   |  0 |   |  0
     | 5 | 0 | five  |   |  0 | 1 | -1
     | 5 | 0 | five  |   |  0 | 2 |  2
     | 5 | 0 | five  |   |  0 | 3 | -3
     | 5 | 0 | five  |   |  0 | 2 |  4
     | 5 | 0 | five  |   |  0 | 5 | -5
     | 5 | 0 | five  |   |  0 | 5 | -5
     | 5 | 0 | five  |   |  0 | 0 |   
     | 5 | 0 | five  |   |  0 |   |   
     | 5 | 0 | five  |   |  0 |   |  0
     | 6 | 6 | six   |   |  0 | 1 | -1
     | 6 | 6 | six   |   |  0 | 2 |  2
     | 6 | 6 | six   |   |  0 | 3 | -3
     | 6 | 6 | six   |   |  0 | 2 |  4
     | 6 | 6 | six   |   |  0 | 5 | -5
     | 6 | 6 | six   |   |  0 | 5 | -5
     | 6 | 6 | six   |   |  0 | 0 |   
     | 6 | 6 | six   |   |  0 |   |   
     | 6 | 6 | six   |   |  0 |   |  0
     | 7 | 7 | seven |   |  0 | 1 | -1
     | 7 | 7 | seven |   |  0 | 2 |  2
     | 7 | 7 | seven |   |  0 | 3 | -3
     | 7 | 7 | seven |   |  0 | 2 |  4
     | 7 | 7 | seven |   |  0 | 5 | -5
     | 7 | 7 | seven |   |  0 | 5 | -5
     | 7 | 7 | seven |   |  0 | 0 |   
     | 7 | 7 | seven |   |  0 |   |   
     | 7 | 7 | seven |   |  0 |   |  0
     | 8 | 8 | eight |   |  0 | 1 | -1
     | 8 | 8 | eight |   |  0 | 2 |  2
     | 8 | 8 | eight |   |  0 | 3 | -3
     | 8 | 8 | eight |   |  0 | 2 |  4
     | 8 | 8 | eight |   |  0 | 5 | -5
     | 8 | 8 | eight |   |  0 | 5 | -5
     | 8 | 8 | eight |   |  0 | 0 |   
     | 8 | 8 | eight |   |  0 |   |   
     | 8 | 8 | eight |   |  0 |   |  0
     | 0 |   | zero  |   |  0 | 1 | -1
     | 0 |   | zero  |   |  0 | 2 |  2
     | 0 |   | zero  |   |  0 | 3 | -3
     | 0 |   | zero  |   |  0 | 2 |  4
     | 0 |   | zero  |   |  0 | 5 | -5
     | 0 |   | zero  |   |  0 | 5 | -5
     | 0 |   | zero  |   |  0 | 0 |   
     | 0 |   | zero  |   |  0 |   |   
     | 0 |   | zero  |   |  0 |   |  0
     |   |   | null  |   |  0 | 1 | -1
     |   |   | null  |   |  0 | 2 |  2
     |   |   | null  |   |  0 | 3 | -3
     |   |   | null  |   |  0 | 2 |  4
     |   |   | null  |   |  0 | 5 | -5
     |   |   | null  |   |  0 | 5 | -5
     |   |   | null  |   |  0 | 0 |   
     |   |   | null  |   |  0 |   |   
     |   |   | null  |   |  0 |   |  0
     |   | 0 | zero  |   |  0 | 1 | -1
     |   | 0 | zero  |   |  0 | 2 |  2
     |   | 0 | zero  |   |  0 | 3 | -3
     |   | 0 | zero  |   |  0 | 2 |  4
     |   | 0 | zero  |   |  0 | 5 | -5
     |   | 0 | zero  |   |  0 | 5 | -5
     |   | 0 | zero  |   |  0 | 0 |   
     |   | 0 | zero  |   |  0 |   |   
     |   | 0 | zero  |   |  0 |   |  0
(891 rows)

--
--
-- Inner joins (equi-joins)
--
--
--
-- Inner joins (equi-joins) with USING clause
-- The USING syntax changes the shape of the resulting table
-- by including a column in the USING clause only once in the result.
--
-- Inner equi-join on specified column
SELECT '' AS "xxx", *
  FROM J1_TBL INNER JOIN J2_TBL USING (i);
 xxx | i | j |   t   | k  
-----+---+---+-------+----
     | 0 |   | zero  |   
     | 1 | 4 | one   | -1
     | 2 | 3 | two   |  2
     | 2 | 3 | two   |  4
     | 3 | 2 | three | -3
     | 5 | 0 | five  | -5
     | 5 | 0 | five  | -5
(7 rows)

-- Same as above, slightly different syntax
SELECT '' AS "xxx", *
  FROM J1_TBL JOIN J2_TBL USING (i);
 xxx | i | j |   t   | k  
-----+---+---+-------+----
     | 0 |   | zero  |   
     | 1 | 4 | one   | -1
     | 2 | 3 | two   |  2
     | 2 | 3 | two   |  4
     | 3 | 2 | three | -3
     | 5 | 0 | five  | -5
     | 5 | 0 | five  | -5
(7 rows)

SELECT '' AS "xxx", *
  FROM J1_TBL t1 (a, b, c) JOIN J2_TBL t2 (a, d) USING (a)
  ORDER BY a, d;
 xxx | a | b |   c   | d  
-----+---+---+-------+----
     | 0 |   | zero  |   
     | 1 | 4 | one   | -1
     | 2 | 3 | two   |  2
     | 2 | 3 | two   |  4
     | 3 | 2 | three | -3
     | 5 | 0 | five  | -5
     | 5 | 0 | five  | -5
(7 rows)

SELECT '' AS "xxx", *
  FROM J1_TBL t1 (a, b, c) JOIN J2_TBL t2 (a, b) USING (b)
  ORDER BY b, t1.a;
 xxx | b | a |   c   | a 
-----+---+---+-------+---
     | 0 | 5 | five  |  
     | 0 |   | zero  |  
     | 2 | 3 | three | 2
     | 4 | 1 | one   | 2
(4 rows)

--
-- NATURAL JOIN
-- Inner equi-join on all columns with the same name
--
SELECT '' AS "xxx", *
  FROM J1_TBL NATURAL JOIN J2_TBL;
 xxx | i | j |   t   | k  
-----+---+---+-------+----
     | 0 |   | zero  |   
     | 1 | 4 | one   | -1
     | 2 | 3 | two   |  2
     | 2 | 3 | two   |  4
     | 3 | 2 | three | -3
     | 5 | 0 | five  | -5
     | 5 | 0 | five  | -5
(7 rows)

SELECT '' AS "xxx", *
  FROM J1_TBL t1 (a, b, c) NATURAL JOIN J2_TBL t2 (a, d);
 xxx | a | b |   c   | d  
-----+---+---+-------+----
     | 0 |   | zero  |   
     | 1 | 4 | one   | -1
     | 2 | 3 | two   |  2
     | 2 | 3 | two   |  4
     | 3 | 2 | three | -3
     | 5 | 0 | five  | -5
     | 5 | 0 | five  | -5
(7 rows)

SELECT '' AS "xxx", *
  FROM J1_TBL t1 (a, b, c) NATURAL JOIN J2_TBL t2 (d, a);
 xxx | a | b |  c   | d 
-----+---+---+------+---
     | 0 |   | zero |  
     | 2 | 3 | two  | 2
     | 4 | 1 | four | 2
(3 rows)

-- mismatch number of columns
-- currently, Postgres will fill in with underlying names
SELECT '' AS "xxx", *
  FROM J1_TBL t1 (a, b) NATURAL JOIN J2_TBL t2 (a);
 xxx | a | b |   t   | k  
-----+---+---+-------+----
     | 0 |   | zero  |   
     | 1 | 4 | one   | -1
     | 2 | 3 | two   |  2
     | 2 | 3 | two   |  4
     | 3 | 2 | three | -3
     | 5 | 0 | five  | -5
     | 5 | 0 | five  | -5
(7 rows)

--
-- Inner joins (equi-joins)
--
SELECT '' AS "xxx", *
  FROM J1_TBL JOIN J2_TBL ON (J1_TBL.i = J2_TBL.i);
 xxx | i | j |   t   | i | k  
-----+---+---+-------+---+----
     | 0 |   | zero  | 0 |   
     | 1 | 4 | one   | 1 | -1
     | 2 | 3 | two   | 2 |  2
     | 2 | 3 | two   | 2 |  4
     | 3 | 2 | three | 3 | -3
     | 5 | 0 | five  | 5 | -5
     | 5 | 0 | five  | 5 | -5
(7 rows)

SELECT '' AS "xxx", *
  FROM J1_TBL JOIN J2_TBL ON (J1_TBL.i = J2_TBL.k);
 xxx | i | j |  t   | i | k 
-----+---+---+------+---+---
     | 0 |   | zero |   | 0
     | 2 | 3 | two  | 2 | 2
     | 4 | 1 | four | 2 | 4
(3 rows)

--
-- Non-equi-joins
--
SELECT '' AS "xxx", *
  FROM J1_TBL JOIN J2_TBL ON (J1_TBL.i <= J2_TBL.k);
 xxx | i | j |   t   | i | k 
-----+---+---+-------+---+---
     | 1 | 4 | one   | 2 | 2
     | 2 | 3 | two   | 2 | 2
     | 0 |   | zero  | 2 | 2
     | 1 | 4 | one   | 2 | 4
     | 2 | 3 | two   | 2 | 4
     | 3 | 2 | three | 2 | 4
     | 4 | 1 | four  | 2 | 4
     | 0 |   | zero  | 2 | 4
     | 0 |   | zero  |   | 0
(9 rows)

--
-- Outer joins
-- Note that OUTER is a noise word
--
SELECT '' AS "xxx", *
  FROM J1_TBL LEFT OUTER JOIN J2_TBL USING (i)
  ORDER BY i, k, t;
 xxx | i | j |   t   | k  
-----+---+---+-------+----
     | 0 |   | zero  |   
     | 1 | 4 | one   | -1
     | 2 | 3 | two   |  2
     | 2 | 3 | two   |  4
     | 3 | 2 | three | -3
     | 4 | 1 | four  |   
     | 5 | 0 | five  | -5
     | 5 | 0 | five  | -5
     | 6 | 6 | six   |   
     | 7 | 7 | seven |   
     | 8 | 8 | eight |   
     |   |   | null  |   
     |   | 0 | zero  |   
(13 rows)

SELECT '' AS "xxx", *
  FROM J1_TBL LEFT JOIN J2_TBL USING (i)
  ORDER BY i, k, t;
 xxx | i | j |   t   | k  
-----+---+---+-------+----
     | 0 |   | zero  |   
     | 1 | 4 | one   | -1
     | 2 | 3 | two   |  2
     | 2 | 3 | two   |  4
     | 3 | 2 | three | -3
     | 4 | 1 | four  |   
     | 5 | 0 | five  | -5
     | 5 | 0 | five  | -5
     | 6 | 6 | six   |   
     | 7 | 7 | seven |   
     | 8 | 8 | eight |   
     |   |   | null  |   
     |   | 0 | zero  |   
(13 rows)

SELECT '' AS "xxx", *
  FROM J1_TBL RIGHT OUTER JOIN J2_TBL USING (i);
 xxx | i | j |   t   | k  
-----+---+---+-------+----
     | 0 |   | zero  |   
     | 1 | 4 | one   | -1
     | 2 | 3 | two   |  2
     | 2 | 3 | two   |  4
     | 3 | 2 | three | -3
     | 5 | 0 | five  | -5
     | 5 | 0 | five  | -5
     |   |   |       |   
     |   |   |       |  0
(9 rows)

SELECT '' AS "xxx", *
  FROM J1_TBL RIGHT JOIN J2_TBL USING (i);
 xxx | i | j |   t   | k  
-----+---+---+-------+----
     | 0 |   | zero  |   
     | 1 | 4 | one   | -1
     | 2 | 3 | two   |  2
     | 2 | 3 | two   |  4
     | 3 | 2 | three | -3
     | 5 | 0 | five  | -5
     | 5 | 0 | five  | -5
     |   |   |       |   
     |   |   |       |  0
(9 rows)

SELECT '' AS "xxx", *
  FROM J1_TBL FULL OUTER JOIN J2_TBL USING (i)
  ORDER BY i, k, t;
 xxx | i | j |   t   | k  
-----+---+---+-------+----
     | 0 |   | zero  |   
     | 1 | 4 | one   | -1
     | 2 | 3 | two   |  2
     | 2 | 3 | two   |  4
     | 3 | 2 | three | -3
     | 4 | 1 | four  |   
     | 5 | 0 | five  | -5
     | 5 | 0 | five  | -5
     | 6 | 6 | six   |   
     | 7 | 7 | seven |   
     | 8 | 8 | eight |   
     |   |   |       |  0
     |   |   | null  |   
     |   | 0 | zero  |   
     |   |   |       |   
(15 rows)

SELECT '' AS "xxx", *
  FROM J1_TBL FULL JOIN J2_TBL USING (i)
  ORDER BY i, k, t;
 xxx | i | j |   t   | k  
-----+---+---+-------+----
     | 0 |   | zero  |   
     | 1 | 4 | one   | -1
     | 2 | 3 | two   |  2
     | 2 | 3 | two   |  4
     | 3 | 2 | three | -3
     | 4 | 1 | four  |   
     | 5 | 0 | five  | -5
     | 5 | 0 | five  | -5
     | 6 | 6 | six   |   
     | 7 | 7 | seven |   
     | 8 | 8 | eight |   
     |   |   |       |  0
     |   |   | null  |   
     |   | 0 | zero  |   
     |   |   |       |   
(15 rows)

SELECT '' AS "xxx", *
  FROM J1_TBL LEFT JOIN J2_TBL USING (i) WHERE (k = 1);
 xxx | i | j | t | k 
-----+---+---+---+---
(0 rows)

SELECT '' AS "xxx", *
  FROM J1_TBL LEFT JOIN J2_TBL USING (i) WHERE (i = 1);
 xxx | i | j |  t  | k  
-----+---+---+-----+----
     | 1 | 4 | one | -1
(1 row)

--
-- More complicated constructs
--
--
-- Multiway full join
--
CREATE TABLE t1 (name TEXT, n INTEGER);
CREATE TABLE t2 (name TEXT, n INTEGER);
CREATE TABLE t3 (name TEXT, n INTEGER);
INSERT INTO t1 VALUES ( 'bb', 11 );
INSERT INTO t2 VALUES ( 'bb', 12 );
INSERT INTO t2 VALUES ( 'cc', 22 );
INSERT INTO t2 VALUES ( 'ee', 42 );
INSERT INTO t3 VALUES ( 'bb', 13 );
INSERT INTO t3 VALUES ( 'cc', 23 );
INSERT INTO t3 VALUES ( 'dd', 33 );
SELECT * FROM t1 FULL JOIN t2 USING (name) FULL JOIN t3 USING (name);
 name | n  | n  | n  
------+----+----+----
 bb   | 11 | 12 | 13
 cc   |    | 22 | 23
 dd   |    |    | 33
 ee   |    | 42 |   
(4 rows)

--
-- Test interactions of join syntax and subqueries
--
-- Basic cases (we expect planner to pull up the subquery here)
SELECT * FROM
(SELECT * FROM t2) as s2
INNER JOIN
(SELECT * FROM t3) s3
USING (name);
 name | n  | n  
------+----+----
 bb   | 12 | 13
 cc   | 22 | 23
(2 rows)

SELECT * FROM
(SELECT * FROM t2) as s2
LEFT JOIN
(SELECT * FROM t3) s3
USING (name);
 name | n  | n  
------+----+----
 bb   | 12 | 13
 cc   | 22 | 23
 ee   | 42 |   
(3 rows)

SELECT * FROM
(SELECT * FROM t2) as s2
FULL JOIN
(SELECT * FROM t3) s3
USING (name);
 name | n  | n  
------+----+----
 bb   | 12 | 13
 cc   | 22 | 23
 dd   |    | 33
 ee   | 42 |   
(4 rows)

-- Cases with non-nullable expressions in subquery results;
-- make sure these go to null as expected
SELECT * FROM
(SELECT name, n as s2_n, 2 as s2_2 FROM t2) as s2
NATURAL INNER JOIN
(SELECT name, n as s3_n, 3 as s3_2 FROM t3) s3;
 name | s2_n | s2_2 | s3_n | s3_2 
------+------+------+------+------
 bb   |   12 |    2 |   13 |    3
 cc   |   22 |    2 |   23 |    3
(2 rows)

SELECT * FROM
(SELECT name, n as s2_n, 2 as s2_2 FROM t2) as s2
NATURAL LEFT JOIN
(SELECT name, n as s3_n, 3 as s3_2 FROM t3) s3;
 name | s2_n | s2_2 | s3_n | s3_2 
------+------+------+------+------
 bb   |   12 |    2 |   13 |    3
 cc   |   22 |    2 |   23 |    3
 ee   |   42 |    2 |      |     
(3 rows)

SELECT * FROM
(SELECT name, n as s2_n, 2 as s2_2 FROM t2) as s2
NATURAL FULL JOIN
(SELECT name, n as s3_n, 3 as s3_2 FROM t3) s3;
 name | s2_n | s2_2 | s3_n | s3_2 
------+------+------+------+------
 bb   |   12 |    2 |   13 |    3
 cc   |   22 |    2 |   23 |    3
 dd   |      |      |   33 |    3
 ee   |   42 |    2 |      |     
(4 rows)

SELECT * FROM
(SELECT name, n as s1_n, 1 as s1_1 FROM t1) as s1
NATURAL INNER JOIN
(SELECT name, n as s2_n, 2 as s2_2 FROM t2) as s2
NATURAL INNER JOIN
(SELECT name, n as s3_n, 3 as s3_2 FROM t3) s3;
 name | s1_n | s1_1 | s2_n | s2_2 | s3_n | s3_2 
------+------+------+------+------+------+------
 bb   |   11 |    1 |   12 |    2 |   13 |    3
(1 row)

SELECT * FROM
(SELECT name, n as s1_n, 1 as s1_1 FROM t1) as s1
NATURAL FULL JOIN
(SELECT name, n as s2_n, 2 as s2_2 FROM t2) as s2
NATURAL FULL JOIN
(SELECT name, n as s3_n, 3 as s3_2 FROM t3) s3;
 name | s1_n | s1_1 | s2_n | s2_2 | s3_n | s3_2 
------+------+------+------+------+------+------
 bb   |   11 |    1 |   12 |    2 |   13 |    3
 cc   |      |      |   22 |    2 |   23 |    3
 dd   |      |      |      |      |   33 |    3
 ee   |      |      |   42 |    2 |      |     
(4 rows)

SELECT * FROM
(SELECT name, n as s1_n FROM t1) as s1
NATURAL FULL JOIN
  (SELECT * FROM
    (SELECT name, n as s2_n FROM t2) as s2
    NATURAL FULL JOIN
    (SELECT name, n as s3_n FROM t3) as s3
  ) ss2;
 name | s1_n | s2_n | s3_n 
------+------+------+------
 bb   |   11 |   12 |   13
 cc   |      |   22 |   23
 dd   |      |      |   33
 ee   |      |   42 |     
(4 rows)

SELECT * FROM
(SELECT name, n as s1_n FROM t1) as s1
NATURAL FULL JOIN
  (SELECT * FROM
    (SELECT name, n as s2_n, 2 as s2_2 FROM t2) as s2
    NATURAL FULL JOIN
    (SELECT name, n as s3_n FROM t3) as s3
  ) ss2;
 name | s1_n | s2_n | s2_2 | s3_n 
------+------+------+------+------
 bb   |   11 |   12 |    2 |   13
 cc   |      |   22 |    2 |   23
 dd   |      |      |      |   33
 ee   |      |   42 |    2 |     
(4 rows)

-- Test for propagation of nullability constraints into sub-joins
create temp table x (x1 int, x2 int);
insert into x values (1,11);
insert into x values (2,22);
insert into x values (3,null);
insert into x values (4,44);
insert into x values (5,null);
create temp table y (y1 int, y2 int);
insert into y values (1,111);
insert into y values (2,222);
insert into y values (3,333);
insert into y values (4,null);
select * from x;
 x1 | x2 
----+----
  1 | 11
  2 | 22
  3 |   
  4 | 44
  5 |   
(5 rows)

select * from y;
 y1 | y2  
----+-----
  1 | 111
  2 | 222
  3 | 333
  4 |    
(4 rows)

select * from x left join y on (x1 = y1 and x2 is not null);
 x1 | x2 | y1 | y2  
----+----+----+-----
  1 | 11 |  1 | 111
  2 | 22 |  2 | 222
  3 |    |    |    
  4 | 44 |  4 |    
  5 |    |    |    
(5 rows)

select * from x left join y on (x1 = y1 and y2 is not null);
 x1 | x2 | y1 | y2  
----+----+----+-----
  1 | 11 |  1 | 111
  2 | 22 |  2 | 222
  3 |    |  3 | 333
  4 | 44 |    |    
  5 |    |    |    
(5 rows)

select * from (x left join y on (x1 = y1)) left join x xx(xx1,xx2)
on (x1 = xx1);
 x1 | x2 | y1 | y2  | xx1 | xx2 
----+----+----+-----+-----+-----
  1 | 11 |  1 | 111 |   1 |  11
  2 | 22 |  2 | 222 |   2 |  22
  3 |    |  3 | 333 |   3 |    
  4 | 44 |  4 |     |   4 |  44
  5 |    |    |     |   5 |    
(5 rows)

select * from (x left join y on (x1 = y1)) left join x xx(xx1,xx2)
on (x1 = xx1 and x2 is not null);
 x1 | x2 | y1 | y2  | xx1 | xx2 
----+----+----+-----+-----+-----
  1 | 11 |  1 | 111 |   1 |  11
  2 | 22 |  2 | 222 |   2 |  22
  3 |    |  3 | 333 |     |    
  4 | 44 |  4 |     |   4 |  44
  5 |    |    |     |     |    
(5 rows)

select * from (x left join y on (x1 = y1)) left join x xx(xx1,xx2)
on (x1 = xx1 and y2 is not null);
 x1 | x2 | y1 | y2  | xx1 | xx2 
----+----+----+-----+-----+-----
  1 | 11 |  1 | 111 |   1 |  11
  2 | 22 |  2 | 222 |   2 |  22
  3 |    |  3 | 333 |   3 |    
  4 | 44 |  4 |     |     |    
  5 |    |    |     |     |    
(5 rows)

select * from (x left join y on (x1 = y1)) left join x xx(xx1,xx2)
on (x1 = xx1 and xx2 is not null);
 x1 | x2 | y1 | y2  | xx1 | xx2 
----+----+----+-----+-----+-----
  1 | 11 |  1 | 111 |   1 |  11
  2 | 22 |  2 | 222 |   2 |  22
  3 |    |  3 | 333 |     |    
  4 | 44 |  4 |     |   4 |  44
  5 |    |    |     |     |    
(5 rows)

-- these should NOT give the same answers as above
select * from (x left join y on (x1 = y1)) left join x xx(xx1,xx2)
on (x1 = xx1) where (x2 is not null);
 x1 | x2 | y1 | y2  | xx1 | xx2 
----+----+----+-----+-----+-----
  1 | 11 |  1 | 111 |   1 |  11
  2 | 22 |  2 | 222 |   2 |  22
  4 | 44 |  4 |     |   4 |  44
(3 rows)

select * from (x left join y on (x1 = y1)) left join x xx(xx1,xx2)
on (x1 = xx1) where (y2 is not null);
 x1 | x2 | y1 | y2  | xx1 | xx2 
----+----+----+-----+-----+-----
  1 | 11 |  1 | 111 |   1 |  11
  2 | 22 |  2 | 222 |   2 |  22
  3 |    |  3 | 333 |   3 |    
(3 rows)

select * from (x left join y on (x1 = y1)) left join x xx(xx1,xx2)
on (x1 = xx1) where (xx2 is not null);
 x1 | x2 | y1 | y2  | xx1 | xx2 
----+----+----+-----+-----+-----
  1 | 11 |  1 | 111 |   1 |  11
  2 | 22 |  2 | 222 |   2 |  22
  4 | 44 |  4 |     |   4 |  44
(3 rows)

--
-- regression test: check for bug with propagation of implied equality
-- to outside an IN
--
select count(*) from tenk1 a where unique1 in
  (select unique1 from tenk1 b join tenk1 c using (unique1)
   where b.unique2 = 42);
 count 
-------
     1
(1 row)

--
-- regression test: check for failure to generate a plan with multiple
-- degenerate IN clauses
--
select count(*) from tenk1 x where
  x.unique1 in (select a.f1 from int4_tbl a,float8_tbl b where a.f1=b.f1) and
  x.unique1 = 0 and
  x.unique1 in (select aa.f1 from int4_tbl aa,float8_tbl bb where aa.f1=bb.f1);
 count 
-------
     1
(1 row)

-- try that with GEQO too
begin;
set geqo = on;
WARNING:  "geqo": setting is ignored because it is defunct
set geqo_threshold = 2;
WARNING:  "geqo_threshold": setting is ignored because it is defunct
select count(*) from tenk1 x where
  x.unique1 in (select a.f1 from int4_tbl a,float8_tbl b where a.f1=b.f1) and
  x.unique1 = 0 and
  x.unique1 in (select aa.f1 from int4_tbl aa,float8_tbl bb where aa.f1=bb.f1);
 count 
-------
     1
(1 row)

rollback;
--
-- regression test: be sure we cope with proven-dummy append rels
--
explain (costs off)
select aa, bb, unique1, unique1
  from tenk1 right join b on aa = unique1
  where bb < bb and bb is null;
        QUERY PLAN        
--------------------------
 Result
   One-Time Filter: false
(2 rows)

select aa, bb, unique1, unique1
  from tenk1 right join b on aa = unique1
  where bb < bb and bb is null;
 aa | bb | unique1 | unique1 
----+----+---------+---------
(0 rows)

--
-- regression test: check a case where join_clause_is_movable_into() gives
-- an imprecise result, causing an assertion failure
--
select count(*)
from
  (select t3.tenthous as x1, coalesce(t1.stringu1, t2.stringu1) as x2
   from tenk1 t1
   left join tenk1 t2 on t1.unique1 = t2.unique1
   join tenk1 t3 on t1.unique2 = t3.unique2) ss,
  tenk1 t4,
  tenk1 t5
where t4.thousand = t5.unique1 and ss.x1 = t4.tenthous and ss.x2 = t5.stringu1;
 count 
-------
  1000
(1 row)

--
-- regression test: check a case where we formerly missed including an EC
-- enforcement clause because it was expected to be handled at scan level
--
-- GPDB_94_MERGE_FIXME: The plan output is not as the upstream patch 
-- 72edc8ffeb0e949 expected. We need to look further.
set enable_hashjoin = false;
set enable_nestloop = true;
explain (costs off)
select a.f1, b.f1, t.thousand, t.tenthous from
  tenk1 t,
  (select sum(f1)+1 as f1 from int4_tbl i4a) a,
  (select sum(f1) as f1 from int4_tbl i4b) b
where b.f1 = t.thousand and a.f1 = b.f1 and (a.f1+b.f1+999) = t.tenthous;
                                                                                 QUERY PLAN                                                                                 
----------------------------------------------------------------------------------------------------------------------------------------------------------------------------
 Gather Motion 3:1  (slice5; segments: 3)
   ->  Nested Loop
         Join Filter: ((t.thousand = (pg_catalog.sum((sum(i4b.f1))))) AND (((((pg_catalog.sum((sum(i4a.f1))) + 1)) + (pg_catalog.sum((sum(i4b.f1))))) + 999) = t.tenthous))
         ->  Nested Loop
               ->  Broadcast Motion 1:3  (slice2; segments: 1)
                     ->  Aggregate
                           ->  Gather Motion 3:1  (slice1; segments: 3)
                                 ->  Aggregate
                                       ->  Seq Scan on int4_tbl i4a
               ->  Index Only Scan using tenk1_thous_tenthous on tenk1 t
                     Index Cond: (thousand = ((pg_catalog.sum((sum(i4a.f1))) + 1)))
         ->  Materialize
               ->  Broadcast Motion 1:3  (slice4; segments: 1)
                     ->  Aggregate
                           ->  Gather Motion 3:1  (slice3; segments: 3)
                                 ->  Aggregate
                                       ->  Seq Scan on int4_tbl i4b
 Optimizer: Postgres query optimizer
(18 rows)

select a.f1, b.f1, t.thousand, t.tenthous from
  tenk1 t,
  (select sum(f1)+1 as f1 from int4_tbl i4a) a,
  (select sum(f1) as f1 from int4_tbl i4b) b
where b.f1 = t.thousand and a.f1 = b.f1 and (a.f1+b.f1+999) = t.tenthous;
 f1 | f1 | thousand | tenthous 
----+----+----------+----------
(0 rows)

reset enable_hashjoin;
reset enable_nestloop;
--
-- check a case where we formerly got confused by conflicting sort orders
-- in redundant merge join path keys
--
set enable_mergejoin = true;
set enable_hashjoin = false;
explain (costs off)
select * from
  j1_tbl full join
  (select * from j2_tbl order by j2_tbl.i desc, j2_tbl.k asc) j2_tbl
  on j1_tbl.i = j2_tbl.i and j1_tbl.i = j2_tbl.k;
                              QUERY PLAN                               
-----------------------------------------------------------------------
 Gather Motion 3:1  (slice1; segments: 3)
   ->  Merge Full Join
         Merge Cond: ((j2_tbl.i = j1_tbl.i) AND (j2_tbl.k = j1_tbl.i))
         ->  Sort
               Sort Key: j2_tbl.i, j2_tbl.k
               ->  Seq Scan on j2_tbl
         ->  Sort
               Sort Key: j1_tbl.i
               ->  Seq Scan on j1_tbl
 Optimizer: Postgres query optimizer
(10 rows)

select * from
  j1_tbl full join
  (select * from j2_tbl order by j2_tbl.i desc, j2_tbl.k asc) j2_tbl
  on j1_tbl.i = j2_tbl.i and j1_tbl.i = j2_tbl.k; --order none
 i | j |   t   | i | k  
---+---+-------+---+----
   |   |       |   |  0
   |   |       |   |   
   | 0 | zero  |   |   
   |   | null  |   |   
 8 | 8 | eight |   |   
 7 | 7 | seven |   |   
 6 | 6 | six   |   |   
   |   |       | 5 | -5
   |   |       | 5 | -5
 5 | 0 | five  |   |   
 4 | 1 | four  |   |   
   |   |       | 3 | -3
 3 | 2 | three |   |   
 2 | 3 | two   | 2 |  2
   |   |       | 2 |  4
   |   |       | 1 | -1
   |   |       | 0 |   
 1 | 4 | one   |   |   
 0 |   | zero  |   |   
(19 rows)

reset enable_mergejoin;
reset enable_hashjoin;
--
-- a different check for handling of redundant sort keys in merge joins
--
set enable_mergejoin = true;
set random_page_cost = 4;
explain (costs off)
select count(*) from
  (select * from tenk1 x order by x.thousand, x.twothousand, x.fivethous) x
  left join
  (select * from tenk1 y order by y.unique2) y
  on x.thousand = y.unique2 and x.twothousand = y.hundred and x.fivethous = y.unique2;
                                    QUERY PLAN                                    
----------------------------------------------------------------------------------
 Aggregate
   ->  Merge Left Join
         Merge Cond: (x.thousand = y.unique2)
         Join Filter: ((x.twothousand = y.hundred) AND (x.fivethous = y.unique2))
         ->  Gather Motion 3:1  (slice1; segments: 3)
               Merge Key: x.thousand, x.twothousand, x.fivethous
               ->  Subquery Scan on x
                     ->  Sort
                           Sort Key: x_1.thousand, x_1.twothousand, x_1.fivethous
                           ->  Seq Scan on tenk1 x_1
         ->  Materialize
               ->  Gather Motion 3:1  (slice2; segments: 3)
                     Merge Key: y.unique2
                     ->  Subquery Scan on y
                           ->  Index Scan using tenk1_unique2 on tenk1 y_1
 Optimizer: Postgres query optimizer
(16 rows)

select count(*) from
  (select * from tenk1 x order by x.thousand, x.twothousand, x.fivethous) x
  left join
  (select * from tenk1 y order by y.unique2) y
  on x.thousand = y.unique2 and x.twothousand = y.hundred and x.fivethous = y.unique2;
 count 
-------
 10000
(1 row)

reset enable_mergejoin;
reset random_page_cost;
--
-- Clean up
--
DROP TABLE t1;
DROP TABLE t2;
DROP TABLE t3;
DROP TABLE J1_TBL;
DROP TABLE J2_TBL;
-- Both DELETE and UPDATE allow the specification of additional tables
-- to "join" against to determine which rows should be modified.
CREATE TEMP TABLE t1 (a int, b int);
CREATE TEMP TABLE t2 (a int, b int);
CREATE TEMP TABLE t3 (x int, y int);
CREATE TEMP TABLE t4 (x int, y int);
INSERT INTO t1 VALUES (5, 10);
INSERT INTO t1 VALUES (15, 20);
INSERT INTO t1 VALUES (100, 100);
INSERT INTO t1 VALUES (200, 1000);
INSERT INTO t2 VALUES (200, 2000);
INSERT INTO t3 VALUES (5, 20);
INSERT INTO t3 VALUES (6, 7);
INSERT INTO t3 VALUES (7, 8);
INSERT INTO t3 VALUES (500, 100);
INSERT INTO t4 SELECT * FROM t3;
DELETE FROM t3 USING t1 table1 WHERE t3.x = table1.a;
SELECT * FROM t3;
  x  |  y  
-----+-----
   6 |   7
   7 |   8
 500 | 100
(3 rows)

DELETE FROM t4 USING t1 JOIN t2 USING (a) WHERE t4.x > t1.a;
SELECT * FROM t4;
 x | y  
---+----
 5 | 20
 6 |  7
 7 |  8
(3 rows)

DELETE FROM t3 USING t3 t3_other WHERE t3.x = t3_other.x AND t3.y = t3_other.y;
SELECT * FROM t3;
 x | y 
---+---
(0 rows)

-- Test join against inheritance tree
create temp table t2a () inherits (t2);
insert into t2a values (200, 2001);
select * from t1 left join t2 on (t1.a = t2.a);
  a  |  b   |  a  |  b   
-----+------+-----+------
   5 |   10 |     |     
  15 |   20 |     |     
 100 |  100 |     |     
 200 | 1000 | 200 | 2000
 200 | 1000 | 200 | 2001
(5 rows)

-- Test matching of column name with wrong alias
select t1.x from t1 join t3 on (t1.a = t3.x);
ERROR:  column t1.x does not exist
LINE 1: select t1.x from t1 join t3 on (t1.a = t3.x);
               ^
HINT:  Perhaps you meant to reference the column "t3"."x".
--
-- regression test for 8.1 merge right join bug
--
CREATE TEMP TABLE tt1 ( tt1_id int4, joincol int4 );
INSERT INTO tt1 VALUES (1, 11);
INSERT INTO tt1 VALUES (2, NULL);
CREATE TEMP TABLE tt2 ( tt2_id int4, joincol int4 );
INSERT INTO tt2 VALUES (21, 11);
INSERT INTO tt2 VALUES (22, 11);
set enable_hashjoin to off;
set enable_nestloop to off;
-- these should give the same results
select tt1.*, tt2.* from tt1 left join tt2 on tt1.joincol = tt2.joincol;
 tt1_id | joincol | tt2_id | joincol 
--------+---------+--------+---------
      1 |      11 |     21 |      11
      1 |      11 |     22 |      11
      2 |         |        |        
(3 rows)

select tt1.*, tt2.* from tt2 right join tt1 on tt1.joincol = tt2.joincol;
 tt1_id | joincol | tt2_id | joincol 
--------+---------+--------+---------
      1 |      11 |     21 |      11
      1 |      11 |     22 |      11
      2 |         |        |        
(3 rows)

reset enable_hashjoin;
reset enable_nestloop;
--
-- regression test for 8.2 bug with improper re-ordering of left joins
--
create temp table tt3(f1 int, f2 text);
insert into tt3 select x, repeat('xyzzy', 100) from generate_series(1,10000) x;
create index tt3i on tt3(f1);
analyze tt3;
create temp table tt4(f1 int);
insert into tt4 values (0),(1),(9999);
analyze tt4;
SELECT a.f1
FROM tt4 a
LEFT JOIN (
        SELECT b.f1
        FROM tt3 b LEFT JOIN tt3 c ON (b.f1 = c.f1)
        WHERE c.f1 IS NULL
) AS d ON (a.f1 = d.f1)
WHERE d.f1 IS NULL;
  f1  
------
    0
    1
 9999
(3 rows)

--
-- regression test for proper handling of outer joins within antijoins
--
create temp table tt4x(c1 int, c2 int, c3 int);
explain (costs off)
select * from tt4x t1
where not exists (
  select 1 from tt4x t2
    left join tt4x t3 on t2.c3 = t3.c1
    left join ( select t5.c1 as c1
                from tt4x t4 left join tt4x t5 on t4.c2 = t5.c1
              ) a1 on t3.c2 = a1.c1
  where t1.c1 = t2.c2
);
<<<<<<< HEAD
                                        QUERY PLAN                                        
------------------------------------------------------------------------------------------
 Gather Motion 3:1  (slice5; segments: 3)
   ->  Hash Anti Join
         Hash Cond: (t1.c1 = t2.c2)
         ->  Seq Scan on tt4x t1
         ->  Hash
               ->  Redistribute Motion 3:3  (slice4; segments: 3)
                     Hash Key: t2.c2
                     ->  Hash Left Join
                           Hash Cond: (t3.c2 = t5.c1)
                           ->  Redistribute Motion 3:3  (slice2; segments: 3)
                                 Hash Key: t3.c2
                                 ->  Hash Left Join
                                       Hash Cond: (t2.c3 = t3.c1)
                                       ->  Redistribute Motion 3:3  (slice1; segments: 3)
                                             Hash Key: t2.c3
                                             ->  Seq Scan on tt4x t2
                                       ->  Hash
                                             ->  Seq Scan on tt4x t3
                           ->  Hash
                                 ->  Hash Join
                                       Hash Cond: (t4.c2 = t5.c1)
                                       ->  Redistribute Motion 3:3  (slice3; segments: 3)
                                             Hash Key: t4.c2
                                             ->  Seq Scan on tt4x t4
                                       ->  Hash
                                             ->  Seq Scan on tt4x t5
 Optimizer: Postgres query optimizer
(27 rows)
=======
                       QUERY PLAN                        
---------------------------------------------------------
 Hash Anti Join
   Hash Cond: (t1.c1 = t2.c2)
   ->  Seq Scan on tt4x t1
   ->  Hash
         ->  Merge Right Join
               Merge Cond: (t5.c1 = t3.c2)
               ->  Merge Join
                     Merge Cond: (t4.c2 = t5.c1)
                     ->  Sort
                           Sort Key: t4.c2
                           ->  Seq Scan on tt4x t4
                     ->  Sort
                           Sort Key: t5.c1
                           ->  Seq Scan on tt4x t5
               ->  Sort
                     Sort Key: t3.c2
                     ->  Merge Left Join
                           Merge Cond: (t2.c3 = t3.c1)
                           ->  Sort
                                 Sort Key: t2.c3
                                 ->  Seq Scan on tt4x t2
                           ->  Sort
                                 Sort Key: t3.c1
                                 ->  Seq Scan on tt4x t3
(24 rows)
>>>>>>> ab93f90c

--
-- regression test for problems of the sort depicted in bug #3494
--
create temp table tt5(f1 int, f2 int);
create temp table tt6(f1 int, f2 int);
insert into tt5 values(1, 10);
insert into tt5 values(1, 11);
insert into tt6 values(1, 9);
insert into tt6 values(1, 2);
insert into tt6 values(2, 9);
select * from tt5,tt6 where tt5.f1 = tt6.f1 and tt5.f1 = tt5.f2 - tt6.f2;
 f1 | f2 | f1 | f2 
----+----+----+----
  1 | 10 |  1 |  9
(1 row)

--
-- regression test for problems of the sort depicted in bug #3588
--
create temp table xx (pkxx int);
create temp table yy (pkyy int, pkxx int);
insert into xx values (1);
insert into xx values (2);
insert into xx values (3);
insert into yy values (101, 1);
insert into yy values (201, 2);
insert into yy values (301, NULL);
select yy.pkyy as yy_pkyy, yy.pkxx as yy_pkxx, yya.pkyy as yya_pkyy,
       xxa.pkxx as xxa_pkxx, xxb.pkxx as xxb_pkxx
from yy
     left join (SELECT * FROM yy where pkyy = 101) as yya ON yy.pkyy = yya.pkyy
     left join xx xxa on yya.pkxx = xxa.pkxx
     left join xx xxb on coalesce (xxa.pkxx, 1) = xxb.pkxx;
 yy_pkyy | yy_pkxx | yya_pkyy | xxa_pkxx | xxb_pkxx 
---------+---------+----------+----------+----------
     101 |       1 |      101 |        1 |        1
     201 |       2 |          |          |        1
     301 |         |          |          |        1
(3 rows)

--
-- regression test for improper pushing of constants across outer-join clauses
-- (as seen in early 8.2.x releases)
--
create temp table zt1 (f1 int primary key);
create temp table zt2 (f2 int primary key);
create temp table zt3 (f3 int primary key);
insert into zt1 values(53);
insert into zt2 values(53);
select * from
  zt2 left join zt3 on (f2 = f3)
      left join zt1 on (f3 = f1)
where f2 = 53;
 f2 | f3 | f1 
----+----+----
 53 |    |   
(1 row)

create temp view zv1 as select *,'dummy'::text AS junk from zt1;
select * from
  zt2 left join zt3 on (f2 = f3)
      left join zv1 on (f3 = f1)
where f2 = 53;
 f2 | f3 | f1 | junk 
----+----+----+------
 53 |    |    | 
(1 row)

--
-- regression test for improper extraction of OR indexqual conditions
-- (as seen in early 8.3.x releases)
--
select a.unique2, a.ten, b.tenthous, b.unique2, b.hundred
from tenk1 a left join tenk1 b on a.unique2 = b.tenthous
where a.unique1 = 42 and
      ((b.unique2 is null and a.ten = 2) or b.hundred = 3);
 unique2 | ten | tenthous | unique2 | hundred 
---------+-----+----------+---------+---------
(0 rows)

--
-- test proper positioning of one-time quals in EXISTS (8.4devel bug)
--
prepare foo(bool) as
  select count(*) from tenk1 a left join tenk1 b
    on (a.unique2 = b.unique1 and exists
        (select 1 from tenk1 c where c.thousand = b.unique2 and $1));
execute foo(true);
 count 
-------
 10000
(1 row)

execute foo(false);
 count 
-------
 10000
(1 row)

--
-- test for sane behavior with noncanonical merge clauses, per bug #4926
--
begin;
set enable_mergejoin = 1;
set enable_hashjoin = 0;
set enable_nestloop = 0;
create temp table a (i integer);
create temp table b (x integer, y integer);
select * from a left join b on i = x and i = y and x = i;
 i | x | y 
---+---+---
(0 rows)

rollback;
--
-- test handling of merge clauses using record_ops
--
begin;
create type mycomptype as (id int, v bigint);
create temp table tidv (idv mycomptype);
create index on tidv (idv);
explain (costs off)
select a.idv, b.idv from tidv a, tidv b where a.idv = b.idv;
                           QUERY PLAN                           
----------------------------------------------------------------
 Merge Join
   Merge Cond: (a.idv = b.idv)
   ->  Gather Motion 3:1  (slice1; segments: 3)
         Merge Key: a.idv
         ->  Index Only Scan using tidv_idv_idx on tidv a
   ->  Materialize
         ->  Gather Motion 3:1  (slice2; segments: 3)
               Merge Key: b.idv
               ->  Index Only Scan using tidv_idv_idx on tidv b
 Optimizer: Postgres query optimizer
(10 rows)

set enable_mergejoin = 0;
set enable_nestloop = 1;
explain (costs off)
select a.idv, b.idv from tidv a, tidv b where a.idv = b.idv;
                        QUERY PLAN                        
----------------------------------------------------------
 Gather Motion 3:1  (slice2; segments: 3)
   ->  Nested Loop
         ->  Broadcast Motion 3:3  (slice1; segments: 3)
               ->  Seq Scan on tidv a
         ->  Index Only Scan using tidv_idv_idx on tidv b
               Index Cond: (idv = a.idv)
 Optimizer: Postgres query optimizer
(7 rows)

rollback;
--
-- test NULL behavior of whole-row Vars, per bug #5025
--
select t1.q2, count(t2.*)
from int8_tbl t1 left join int8_tbl t2 on (t1.q2 = t2.q1)
group by t1.q2 order by 1;
        q2         | count 
-------------------+-------
 -4567890123456789 |     0
               123 |     2
               456 |     0
  4567890123456789 |     6
(4 rows)

select t1.q2, count(t2.*)
from int8_tbl t1 left join (select * from int8_tbl) t2 on (t1.q2 = t2.q1)
group by t1.q2 order by 1;
        q2         | count 
-------------------+-------
 -4567890123456789 |     0
               123 |     2
               456 |     0
  4567890123456789 |     6
(4 rows)

select t1.q2, count(t2.*)
from int8_tbl t1 left join (select * from int8_tbl offset 0) t2 on (t1.q2 = t2.q1)
group by t1.q2 order by 1;
        q2         | count 
-------------------+-------
 -4567890123456789 |     0
               123 |     2
               456 |     0
  4567890123456789 |     6
(4 rows)

select t1.q2, count(t2.*)
from int8_tbl t1 left join
  (select q1, case when q2=1 then 1 else q2 end as q2 from int8_tbl) t2
  on (t1.q2 = t2.q1)
group by t1.q2 order by 1;
        q2         | count 
-------------------+-------
 -4567890123456789 |     0
               123 |     2
               456 |     0
  4567890123456789 |     6
(4 rows)

--
-- test incorrect failure to NULL pulled-up subexpressions
--
begin;
create temp table a (
     code char not null,
     constraint a_pk primary key (code)
);
create temp table b (
     a char not null,
     num integer not null,
     constraint b_pk primary key (a, num)
);
create temp table c (
     name char not null,
     a char,
     constraint c_pk primary key (name)
);
insert into a (code) values ('p');
insert into a (code) values ('q');
insert into b (a, num) values ('p', 1);
insert into b (a, num) values ('p', 2);
insert into c (name, a) values ('A', 'p');
insert into c (name, a) values ('B', 'q');
insert into c (name, a) values ('C', null);
select c.name, ss.code, ss.b_cnt, ss.const
from c left join
  (select a.code, coalesce(b_grp.cnt, 0) as b_cnt, -1 as const
   from a left join
     (select count(1) as cnt, b.a from b group by b.a) as b_grp
     on a.code = b_grp.a
  ) as ss
  on (c.a = ss.code)
order by c.name;
 name | code | b_cnt | const 
------+------+-------+-------
 A    | p    |     2 |    -1
 B    | q    |     0 |    -1
 C    |      |       |      
(3 rows)

rollback;
--
-- test incorrect handling of placeholders that only appear in targetlists,
-- per bug #6154
--
SELECT * FROM
( SELECT 1 as key1 ) sub1
LEFT JOIN
( SELECT sub3.key3, sub4.value2, COALESCE(sub4.value2, 66) as value3 FROM
    ( SELECT 1 as key3 ) sub3
    LEFT JOIN
    ( SELECT sub5.key5, COALESCE(sub6.value1, 1) as value2 FROM
        ( SELECT 1 as key5 ) sub5
        LEFT JOIN
        ( SELECT 2 as key6, 42 as value1 ) sub6
        ON sub5.key5 = sub6.key6
    ) sub4
    ON sub4.key5 = sub3.key3
) sub2
ON sub1.key1 = sub2.key3;
 key1 | key3 | value2 | value3 
------+------+--------+--------
    1 |    1 |      1 |      1
(1 row)

-- test the path using join aliases, too
SELECT * FROM
( SELECT 1 as key1 ) sub1
LEFT JOIN
( SELECT sub3.key3, value2, COALESCE(value2, 66) as value3 FROM
    ( SELECT 1 as key3 ) sub3
    LEFT JOIN
    ( SELECT sub5.key5, COALESCE(sub6.value1, 1) as value2 FROM
        ( SELECT 1 as key5 ) sub5
        LEFT JOIN
        ( SELECT 2 as key6, 42 as value1 ) sub6
        ON sub5.key5 = sub6.key6
    ) sub4
    ON sub4.key5 = sub3.key3
) sub2
ON sub1.key1 = sub2.key3;
 key1 | key3 | value2 | value3 
------+------+--------+--------
    1 |    1 |      1 |      1
(1 row)

--
-- test case where a PlaceHolderVar is used as a nestloop parameter
--
EXPLAIN (COSTS OFF)
SELECT qq, unique1
  FROM
  ( SELECT COALESCE(q1, 0) AS qq FROM int8_tbl a ) AS ss1
  FULL OUTER JOIN
  ( SELECT COALESCE(q2, -1) AS qq FROM int8_tbl b ) AS ss2
  USING (qq)
  INNER JOIN tenk1 c ON qq = unique2;
<<<<<<< HEAD
                                              QUERY PLAN                                               
--------------------------------------------------------------------------------------------------------
 Gather Motion 3:1  (slice4; segments: 3)
   ->  Hash Join
         Hash Cond: (c.unique2 = COALESCE((COALESCE(a.q1, 0::bigint)), (COALESCE(b.q2, (-1)::bigint))))
         ->  Seq Scan on tenk1 c
         ->  Hash
               ->  Broadcast Motion 3:3  (slice3; segments: 3)
                     ->  Hash Full Join
                           Hash Cond: (COALESCE(a.q1, 0::bigint) = COALESCE(b.q2, (-1)::bigint))
                           ->  Redistribute Motion 3:3  (slice1; segments: 3)
                                 Hash Key: COALESCE(a.q1, 0::bigint)
                                 ->  Seq Scan on int8_tbl a
                           ->  Hash
                                 ->  Redistribute Motion 3:3  (slice2; segments: 3)
                                       Hash Key: COALESCE(b.q2, (-1)::bigint)
                                       ->  Seq Scan on int8_tbl b
 Optimizer: Postgres query optimizer
(16 rows)
=======
                                               QUERY PLAN                                                
---------------------------------------------------------------------------------------------------------
 Nested Loop
   ->  Hash Full Join
         Hash Cond: (COALESCE(a.q1, '0'::bigint) = COALESCE(b.q2, '-1'::bigint))
         ->  Seq Scan on int8_tbl a
         ->  Hash
               ->  Seq Scan on int8_tbl b
   ->  Index Scan using tenk1_unique2 on tenk1 c
         Index Cond: (unique2 = COALESCE((COALESCE(a.q1, '0'::bigint)), (COALESCE(b.q2, '-1'::bigint))))
(8 rows)
>>>>>>> ab93f90c

SELECT qq, unique1
  FROM
  ( SELECT COALESCE(q1, 0) AS qq FROM int8_tbl a ) AS ss1
  FULL OUTER JOIN
  ( SELECT COALESCE(q2, -1) AS qq FROM int8_tbl b ) AS ss2
  USING (qq)
  INNER JOIN tenk1 c ON qq = unique2;
 qq  | unique1 
-----+---------
 123 |    4596
 123 |    4596
 456 |    7318
(3 rows)

--
-- nested nestloops can require nested PlaceHolderVars
--
create temp table nt1 (
  id int primary key,
  a1 boolean,
  a2 boolean
);
create temp table nt2 (
  id int primary key,
  nt1_id int,
  b1 boolean,
  b2 boolean,
  foreign key (nt1_id) references nt1(id)
);
create temp table nt3 (
  id int primary key,
  nt2_id int,
  c1 boolean,
  foreign key (nt2_id) references nt2(id)
);
insert into nt1 values (1,true,true);
insert into nt1 values (2,true,false);
insert into nt1 values (3,false,false);
insert into nt2 values (1,1,true,true);
insert into nt2 values (2,2,true,false);
insert into nt2 values (3,3,false,false);
insert into nt3 values (1,1,true);
insert into nt3 values (2,2,false);
insert into nt3 values (3,3,true);
explain (costs off)
select nt3.id
from nt3 as nt3
  left join
    (select nt2.*, (nt2.b1 and ss1.a3) AS b3
     from nt2 as nt2
       left join
         (select nt1.*, (nt1.id is not null) as a3 from nt1) as ss1
         on ss1.id = nt2.nt1_id
    ) as ss2
    on ss2.id = nt3.nt2_id
where nt3.id = 1 and ss2.b3;
                               QUERY PLAN                               
------------------------------------------------------------------------
 Gather Motion 3:1  (slice3; segments: 3)
   ->  Hash Join
         Hash Cond: (nt2.id = nt3.nt2_id)
         ->  Redistribute Motion 3:3  (slice2; segments: 3)
               Hash Key: 1
               ->  Hash Join
                     Hash Cond: (nt2.nt1_id = nt1.id)
                     Join Filter: (nt2.b1 AND ((nt1.id IS NOT NULL)))
                     ->  Redistribute Motion 3:3  (slice1; segments: 3)
                           Hash Key: nt2.nt1_id
                           ->  Seq Scan on nt2
                     ->  Hash
                           ->  Seq Scan on nt1
         ->  Hash
               ->  Seq Scan on nt3
                     Filter: (id = 1)
 Optimizer: Postgres query optimizer
(17 rows)

select nt3.id
from nt3 as nt3
  left join
    (select nt2.*, (nt2.b1 and ss1.a3) AS b3
     from nt2 as nt2
       left join
         (select nt1.*, (nt1.id is not null) as a3 from nt1) as ss1
         on ss1.id = nt2.nt1_id
    ) as ss2
    on ss2.id = nt3.nt2_id
where nt3.id = 1 and ss2.b3;
 id 
----
  1
(1 row)

--
-- test case where a PlaceHolderVar is propagated into a subquery
--
explain (costs off)
select * from
  int8_tbl t1 left join
  (select q1 as x, 42 as y from int8_tbl t2) ss
  on t1.q2 = ss.x
where
  1 = (select 1 from int8_tbl t3 where ss.y is not null limit 1)
order by 1,2;
                                          QUERY PLAN                                           
-----------------------------------------------------------------------------------------------
 Gather Motion 3:1  (slice3; segments: 3)
   Merge Key: t1.q1, t1.q2
   ->  Sort
         Sort Key: t1.q1, t1.q2
         ->  Hash Left Join
               Hash Cond: (t1.q2 = t2.q1)
               Filter: (1 = (SubPlan 1))
               ->  Redistribute Motion 3:3  (slice2; segments: 3)
                     Hash Key: t1.q2
                     ->  Seq Scan on int8_tbl t1
               ->  Hash
                     ->  Seq Scan on int8_tbl t2
               SubPlan 1  (slice3; segments: 3)
                 ->  Limit
                       ->  Limit
                             ->  Result
                                   One-Time Filter: ((42) IS NOT NULL)
                                   ->  Result
                                         ->  Materialize
                                               ->  Broadcast Motion 3:3  (slice1; segments: 3)
                                                     ->  Seq Scan on int8_tbl t3
 Optimizer: Postgres query optimizer
(22 rows)

--
-- test case where a PlaceHolderVar is propagated into a subquery
--
select * from
  int8_tbl t1 left join
  (select q1 as x, 42 as y from int8_tbl t2) ss
  on t1.q2 = ss.x
where
  1 = (select 1 from int8_tbl t3 where ss.y is not null limit 1)
order by 1,2;
        q1        |        q2        |        x         | y  
------------------+------------------+------------------+----
              123 | 4567890123456789 | 4567890123456789 | 42
              123 | 4567890123456789 | 4567890123456789 | 42
              123 | 4567890123456789 | 4567890123456789 | 42
 4567890123456789 |              123 |              123 | 42
 4567890123456789 |              123 |              123 | 42
 4567890123456789 | 4567890123456789 | 4567890123456789 | 42
 4567890123456789 | 4567890123456789 | 4567890123456789 | 42
 4567890123456789 | 4567890123456789 | 4567890123456789 | 42
(8 rows)

--
-- test the corner cases FULL JOIN ON TRUE and FULL JOIN ON FALSE
--
select * from int4_tbl a full join int4_tbl b on true;
     f1      |     f1      
-------------+-------------
           0 |           0
           0 |      123456
           0 |     -123456
           0 |  2147483647
           0 | -2147483647
      123456 |           0
      123456 |      123456
      123456 |     -123456
      123456 |  2147483647
      123456 | -2147483647
     -123456 |           0
     -123456 |      123456
     -123456 |     -123456
     -123456 |  2147483647
     -123456 | -2147483647
  2147483647 |           0
  2147483647 |      123456
  2147483647 |     -123456
  2147483647 |  2147483647
  2147483647 | -2147483647
 -2147483647 |           0
 -2147483647 |      123456
 -2147483647 |     -123456
 -2147483647 |  2147483647
 -2147483647 | -2147483647
(25 rows)

select * from int4_tbl a full join int4_tbl b on false;
     f1      |     f1      
-------------+-------------
             |           0
             |      123456
             |     -123456
             |  2147483647
             | -2147483647
           0 |            
      123456 |            
     -123456 |            
  2147483647 |            
 -2147483647 |            
(10 rows)

--
-- test handling of potential equivalence clauses above outer joins
--
select q1, unique2, thousand, hundred
  from int8_tbl a left join tenk1 b on q1 = unique2
  where coalesce(thousand,123) = q1 and q1 = coalesce(hundred,123);
 q1 | unique2 | thousand | hundred 
----+---------+----------+---------
(0 rows)

select f1, unique2, case when unique2 is null then f1 else 0 end
  from int4_tbl a left join tenk1 b on f1 = unique2
  where (case when unique2 is null then f1 else 0 end) = 0;
 f1 | unique2 | case 
----+---------+------
  0 |       0 |    0
(1 row)

--
-- test for ability to use a cartesian join when necessary
--
explain (costs off)
select * from
  tenk1 join int4_tbl on f1 = twothousand,
  int4(sin(1)) q1,
  int4(sin(0)) q2
where q1 = thousand or q2 = thousand;
                                 QUERY PLAN                                  
-----------------------------------------------------------------------------
 Gather Motion 3:1  (slice2; segments: 3)
   ->  Nested Loop
         Join Filter: ((q1.q1 = tenk1.thousand) OR (q2.q2 = tenk1.thousand))
         ->  Nested Loop
               ->  Hash Join
                     Hash Cond: (tenk1.twothousand = int4_tbl.f1)
                     ->  Seq Scan on tenk1
                     ->  Hash
                           ->  Broadcast Motion 3:3  (slice1; segments: 3)
                                 ->  Seq Scan on int4_tbl
               ->  Function Scan on q1
         ->  Function Scan on q2
 Optimizer: Postgres query optimizer
(13 rows)

explain (costs off)
select * from
  tenk1 join int4_tbl on f1 = twothousand,
  int4(sin(1)) q1,
  int4(sin(0)) q2
where thousand = (q1 + q2);
                          QUERY PLAN                           
---------------------------------------------------------------
 Gather Motion 3:1  (slice2; segments: 3)
   ->  Hash Join
         Hash Cond: (tenk1.twothousand = int4_tbl.f1)
         ->  Hash Join
               Hash Cond: (tenk1.thousand = (q1.q1 + q2.q2))
               ->  Seq Scan on tenk1
               ->  Hash
                     ->  Nested Loop
                           ->  Function Scan on q1
                           ->  Function Scan on q2
         ->  Hash
               ->  Broadcast Motion 3:3  (slice1; segments: 3)
                     ->  Seq Scan on int4_tbl
 Optimizer: Postgres query optimizer
(14 rows)

--
-- test ability to generate a suitable plan for a star-schema query
--
set enable_nestloop to true;
set random_page_cost to 4;
explain (costs off)
select * from
  tenk1, int8_tbl a, int8_tbl b
where thousand = a.q1 and tenthous = b.q1 and a.q2 = 1 and b.q2 = 2;
                                   QUERY PLAN                                    
---------------------------------------------------------------------------------
 Gather Motion 3:1  (slice3; segments: 3)
   ->  Nested Loop
         ->  Broadcast Motion 3:3  (slice1; segments: 3)
               ->  Seq Scan on int8_tbl b
                     Filter: (q2 = 2)
         ->  Materialize
               ->  Nested Loop
                     ->  Materialize
                           ->  Broadcast Motion 3:3  (slice2; segments: 3)
                                 ->  Seq Scan on int8_tbl a
                                       Filter: (q2 = 1)
                     ->  Index Scan using tenk1_thous_tenthous on tenk1
                           Index Cond: ((thousand = a.q1) AND (tenthous = b.q1))
 Optimizer: Postgres query optimizer
(14 rows)

reset enable_nestloop;
reset random_page_cost;
--
-- test a corner case in which we shouldn't apply the star-schema optimization
--
-- start_ignore
-- GPDB_94_MERGE_FIXME: PG plan & GP plan are different even we enable nestloop
-- join. Need more time to dig into the differnce. Ignore at this moment.
explain (costs off)
select t1.unique2, t1.stringu1, t2.unique1, t2.stringu2 from
  tenk1 t1
  inner join int4_tbl i1
    left join (select v1.x2, v2.y1, 11 AS d1
               from (values(1,0)) v1(x1,x2)
               left join (values(3,1)) v2(y1,y2)
               on v1.x1 = v2.y2) subq1
    on (i1.f1 = subq1.x2)
  on (t1.unique2 = subq1.d1)
  left join tenk1 t2
  on (subq1.y1 = t2.unique1)
where t1.unique2 < 42 and t1.stringu1 > t2.stringu2;
                                  QUERY PLAN                                  
------------------------------------------------------------------------------
 Nested Loop
   Join Filter: (t1.stringu1 > t2.stringu2)
   ->  Nested Loop
         Join Filter: ("*VALUES*".column2 = i1.f1)
         ->  Nested Loop
               ->  Nested Loop
                     Join Filter: ("*VALUES*".column1 = "*VALUES*_1".column2)
                     ->  Values Scan on "*VALUES*"
                     ->  Values Scan on "*VALUES*_1"
               ->  Index Scan using tenk1_unique2 on tenk1 t1
                     Index Cond: ((unique2 = (11)) AND (unique2 < 42))
         ->  Seq Scan on int4_tbl i1
   ->  Index Scan using tenk1_unique1 on tenk1 t2
         Index Cond: (unique1 = "*VALUES*_1".column1)
(14 rows)
--end_ignore
select t1.unique2, t1.stringu1, t2.unique1, t2.stringu2 from
  tenk1 t1
  inner join int4_tbl i1
    left join (select v1.x2, v2.y1, 11 AS d1
               from (values(1,0)) v1(x1,x2)
               left join (values(3,1)) v2(y1,y2)
               on v1.x1 = v2.y2) subq1
    on (i1.f1 = subq1.x2)
  on (t1.unique2 = subq1.d1)
  left join tenk1 t2
  on (subq1.y1 = t2.unique1)
where t1.unique2 < 42 and t1.stringu1 > t2.stringu2;
 unique2 | stringu1 | unique1 | stringu2 
---------+----------+---------+----------
      11 | WFAAAA   |       3 | LKIAAA
(1 row)

-- variant that isn't quite a star-schema case
select ss1.d1 from
  tenk1 as t1
  inner join tenk1 as t2
  on t1.tenthous = t2.ten
  inner join
    int8_tbl as i8
    left join int4_tbl as i4
      inner join (select 64::information_schema.cardinal_number as d1
                  from tenk1 t3,
                       lateral (select abs(t3.unique1) + random()) ss0(x)
                  where t3.fivethous < 0) as ss1
      on i4.f1 = ss1.d1
    on i8.q1 = i4.f1
  on t1.tenthous = ss1.d1
where t1.unique1 < i4.f1;
 d1 
----
(0 rows)

--
-- test ability to generate a suitable plan for a star-schema query
--
explain (costs off)
select * from
  tenk1, int8_tbl a, int8_tbl b
where thousand = a.q1 and tenthous = b.q1 and a.q2 = 1 and b.q2 = 2;
                             QUERY PLAN                              
---------------------------------------------------------------------
 Nested Loop
   ->  Seq Scan on int8_tbl b
         Filter: (q2 = 2)
   ->  Nested Loop
         ->  Seq Scan on int8_tbl a
               Filter: (q2 = 1)
         ->  Index Scan using tenk1_thous_tenthous on tenk1
               Index Cond: ((thousand = a.q1) AND (tenthous = b.q1))
(8 rows)

--
-- test extraction of restriction OR clauses from join OR clause
-- (we used to only do this for indexable clauses)
--
explain (costs off)
select * from tenk1 a join tenk1 b on
  (a.unique1 = 1 and b.unique1 = 2) or (a.unique2 = 3 and b.hundred = 4);
                                              QUERY PLAN                                               
-------------------------------------------------------------------------------------------------------
 Gather Motion 3:1  (slice2; segments: 3)
   ->  Nested Loop
         Join Filter: (((a.unique1 = 1) AND (b.unique1 = 2)) OR ((a.unique2 = 3) AND (b.hundred = 4)))
         ->  Seq Scan on tenk1 b
               Filter: ((unique1 = 2) OR (hundred = 4))
         ->  Materialize
               ->  Broadcast Motion 3:3  (slice1; segments: 3)
                     ->  Seq Scan on tenk1 a
                           Filter: ((unique1 = 1) OR (unique2 = 3))
 Optimizer: Postgres query optimizer
(10 rows)

explain (costs off)
select * from tenk1 a join tenk1 b on
  (a.unique1 = 1 and b.unique1 = 2) or (a.unique2 = 3 and b.ten = 4);
                                            QUERY PLAN                                             
---------------------------------------------------------------------------------------------------
 Gather Motion 3:1  (slice2; segments: 3)
   ->  Nested Loop
         Join Filter: (((a.unique1 = 1) AND (b.unique1 = 2)) OR ((a.unique2 = 3) AND (b.ten = 4)))
         ->  Seq Scan on tenk1 b
               Filter: ((unique1 = 2) OR (ten = 4))
         ->  Materialize
               ->  Broadcast Motion 3:3  (slice1; segments: 3)
                     ->  Seq Scan on tenk1 a
                           Filter: ((unique1 = 1) OR (unique2 = 3))
 Optimizer: Postgres query optimizer
(10 rows)

explain (costs off)
select * from tenk1 a join tenk1 b on
  (a.unique1 = 1 and b.unique1 = 2) or
  ((a.unique2 = 3 or a.unique2 = 7) and b.hundred = 4);
                                                         QUERY PLAN                                                         
----------------------------------------------------------------------------------------------------------------------------
 Gather Motion 3:1  (slice2; segments: 3)
   ->  Nested Loop
         Join Filter: (((a.unique1 = 1) AND (b.unique1 = 2)) OR (((a.unique2 = 3) OR (a.unique2 = 7)) AND (b.hundred = 4)))
         ->  Seq Scan on tenk1 b
               Filter: ((unique1 = 2) OR (hundred = 4))
         ->  Materialize
               ->  Broadcast Motion 3:3  (slice1; segments: 3)
                     ->  Seq Scan on tenk1 a
                           Filter: ((unique1 = 1) OR (unique2 = 3) OR (unique2 = 7))
 Optimizer: Postgres query optimizer
(10 rows)

explain (costs off)
select * from tenk1 a join tenk1 b on
  (a.unique1 = 1 and b.unique1 = 2) or
  ((a.unique2 = 3 or a.unique2 = 7) and b.hundred = 4);
                                                      QUERY PLAN                                                      
----------------------------------------------------------------------------------------------------------------------
 Nested Loop
   Join Filter: (((a.unique1 = 1) AND (b.unique1 = 2)) OR (((a.unique2 = 3) OR (a.unique2 = 7)) AND (b.hundred = 4)))
   ->  Bitmap Heap Scan on tenk1 b
         Recheck Cond: ((unique1 = 2) OR (hundred = 4))
         ->  BitmapOr
               ->  Bitmap Index Scan on tenk1_unique1
                     Index Cond: (unique1 = 2)
               ->  Bitmap Index Scan on tenk1_hundred
                     Index Cond: (hundred = 4)
   ->  Materialize
         ->  Bitmap Heap Scan on tenk1 a
               Recheck Cond: ((unique1 = 1) OR (unique2 = 3) OR (unique2 = 7))
               ->  BitmapOr
                     ->  Bitmap Index Scan on tenk1_unique1
                           Index Cond: (unique1 = 1)
                     ->  Bitmap Index Scan on tenk1_unique2
                           Index Cond: (unique2 = 3)
                     ->  Bitmap Index Scan on tenk1_unique2
                           Index Cond: (unique2 = 7)
(19 rows)

--
-- test placement of movable quals in a parameterized join tree
--
explain (costs off)
select * from tenk1 t1 left join
  (tenk1 t2 join tenk1 t3 on t2.thousand = t3.unique2)
  on t1.hundred = t2.hundred and t1.ten = t3.ten
where t1.unique1 = 1;
                                  QUERY PLAN                                  
------------------------------------------------------------------------------
 Gather Motion 3:1  (slice4; segments: 3)
   ->  Hash Right Join
         Hash Cond: ((t2.hundred = t1.hundred) AND (t3.ten = t1.ten))
         ->  Redistribute Motion 3:3  (slice3; segments: 3)
               Hash Key: 1
               ->  Hash Join
                     Hash Cond: (t2.thousand = t3.unique2)
                     ->  Redistribute Motion 3:3  (slice1; segments: 3)
                           Hash Key: t2.thousand
                           ->  Seq Scan on tenk1 t2
                     ->  Hash
                           ->  Redistribute Motion 3:3  (slice2; segments: 3)
                                 Hash Key: t3.unique2
                                 ->  Seq Scan on tenk1 t3
         ->  Hash
               ->  Index Scan using tenk1_unique1 on tenk1 t1
                     Index Cond: (unique1 = 1)
 Optimizer: Postgres query optimizer
(18 rows)

explain (costs off)
select * from tenk1 t1 left join
  (tenk1 t2 join tenk1 t3 on t2.thousand = t3.unique2)
  on t1.hundred = t2.hundred and t1.ten + t2.ten = t3.ten
where t1.unique1 = 1;
                                  QUERY PLAN                                  
------------------------------------------------------------------------------
 Gather Motion 3:1  (slice4; segments: 3)
   ->  Hash Right Join
         Hash Cond: (t2.hundred = t1.hundred)
         Join Filter: ((t1.ten + t2.ten) = t3.ten)
         ->  Redistribute Motion 3:3  (slice3; segments: 3)
               Hash Key: 1
               ->  Hash Join
                     Hash Cond: (t2.thousand = t3.unique2)
                     ->  Redistribute Motion 3:3  (slice1; segments: 3)
                           Hash Key: t2.thousand
                           ->  Seq Scan on tenk1 t2
                     ->  Hash
                           ->  Redistribute Motion 3:3  (slice2; segments: 3)
                                 Hash Key: t3.unique2
                                 ->  Seq Scan on tenk1 t3
         ->  Hash
               ->  Index Scan using tenk1_unique1 on tenk1 t1
                     Index Cond: (unique1 = 1)
 Optimizer: Postgres query optimizer
(19 rows)

explain (costs off)
select count(*) from
  tenk1 a join tenk1 b on a.unique1 = b.unique2
  left join tenk1 c on a.unique2 = b.unique1 and c.thousand = a.thousand
  join int4_tbl on b.thousand = f1;
                                                  QUERY PLAN                                                   
---------------------------------------------------------------------------------------------------------------
 Aggregate
   ->  Gather Motion 3:1  (slice5; segments: 3)
         ->  Aggregate
               ->  Hash Right Join
                     Hash Cond: (c.thousand = a.thousand)
                     Join Filter: (a.unique2 = b.unique1)
                     ->  Redistribute Motion 3:3  (slice1; segments: 3)
                           Hash Key: c.thousand
                           ->  Seq Scan on tenk1 c
                     ->  Hash
                           ->  Redistribute Motion 3:3  (slice4; segments: 3)
                                 Hash Key: a.thousand
                                 ->  Hash Join
                                       Hash Cond: (a.unique1 = b.unique2)
                                       ->  Seq Scan on tenk1 a
                                       ->  Hash
                                             ->  Redistribute Motion 3:3  (slice3; segments: 3)
                                                   Hash Key: b.unique2
                                                   ->  Hash Join
                                                         Hash Cond: (b.thousand = int4_tbl.f1)
                                                         ->  Seq Scan on tenk1 b
                                                         ->  Hash
                                                               ->  Broadcast Motion 3:3  (slice2; segments: 3)
                                                                     ->  Seq Scan on int4_tbl
 Optimizer: Postgres query optimizer
(25 rows)

select count(*) from
  tenk1 a join tenk1 b on a.unique1 = b.unique2
  left join tenk1 c on a.unique2 = b.unique1 and c.thousand = a.thousand
  join int4_tbl on b.thousand = f1;
 count 
-------
    10
(1 row)

explain (costs off)
select b.unique1 from
  tenk1 a join tenk1 b on a.unique1 = b.unique2
  left join tenk1 c on b.unique1 = 42 and c.thousand = a.thousand
  join int4_tbl i1 on b.thousand = f1
  right join int4_tbl i2 on i2.f1 = b.tenthous
  order by 1;
                                                     QUERY PLAN                                                      
---------------------------------------------------------------------------------------------------------------------
 Gather Motion 3:1  (slice6; segments: 3)
   Merge Key: b.unique1
   ->  Sort
         Sort Key: b.unique1
         ->  Hash Right Join
               Hash Cond: (b.tenthous = i2.f1)
               ->  Redistribute Motion 3:3  (slice5; segments: 3)
                     Hash Key: b.tenthous
                     ->  Hash Right Join
                           Hash Cond: (c.thousand = a.thousand)
                           Join Filter: (b.unique1 = 42)
                           ->  Redistribute Motion 3:3  (slice1; segments: 3)
                                 Hash Key: c.thousand
                                 ->  Seq Scan on tenk1 c
                           ->  Hash
                                 ->  Redistribute Motion 3:3  (slice4; segments: 3)
                                       Hash Key: a.thousand
                                       ->  Hash Join
                                             Hash Cond: (a.unique1 = b.unique2)
                                             ->  Seq Scan on tenk1 a
                                             ->  Hash
                                                   ->  Redistribute Motion 3:3  (slice3; segments: 3)
                                                         Hash Key: b.unique2
                                                         ->  Hash Join
                                                               Hash Cond: (b.thousand = i1.f1)
                                                               ->  Seq Scan on tenk1 b
                                                               ->  Hash
                                                                     ->  Broadcast Motion 3:3  (slice2; segments: 3)
                                                                           ->  Seq Scan on int4_tbl i1
               ->  Hash
                     ->  Seq Scan on int4_tbl i2
 Optimizer: Postgres query optimizer
(32 rows)

select b.unique1 from
  tenk1 a join tenk1 b on a.unique1 = b.unique2
  left join tenk1 c on b.unique1 = 42 and c.thousand = a.thousand
  join int4_tbl i1 on b.thousand = f1
  right join int4_tbl i2 on i2.f1 = b.tenthous
  order by 1;
 unique1 
---------
       0
        
        
        
        
(5 rows)

explain (costs off)
select * from
(
  select unique1, q1, coalesce(unique1, -1) + q1 as fault
  from int8_tbl left join tenk1 on (q2 = unique2)
) ss
where fault = 122
order by fault;
<<<<<<< HEAD
                              QUERY PLAN                               
-----------------------------------------------------------------------
 Gather Motion 3:1  (slice3; segments: 3)
   ->  Hash Right Join
         Hash Cond: (tenk1.unique2 = int8_tbl.q2)
         Filter: ((COALESCE(tenk1.unique1, (-1)) + int8_tbl.q1) = 122)
         ->  Redistribute Motion 3:3  (slice1; segments: 3)
               Hash Key: tenk1.unique2
               ->  Seq Scan on tenk1
         ->  Hash
               ->  Redistribute Motion 3:3  (slice2; segments: 3)
                     Hash Key: int8_tbl.q2
                     ->  Seq Scan on int8_tbl
 Optimizer: Postgres query optimizer
(12 rows)
=======
                                QUERY PLAN                                
--------------------------------------------------------------------------
 Nested Loop Left Join
   Filter: ((COALESCE(tenk1.unique1, '-1'::integer) + int8_tbl.q1) = 122)
   ->  Seq Scan on int8_tbl
   ->  Index Scan using tenk1_unique2 on tenk1
         Index Cond: (int8_tbl.q2 = unique2)
(5 rows)
>>>>>>> ab93f90c

select * from
(
  select unique1, q1, coalesce(unique1, -1) + q1 as fault
  from int8_tbl left join tenk1 on (q2 = unique2)
) ss
where fault = 122
order by fault;
 unique1 | q1  | fault 
---------+-----+-------
         | 123 |   122
(1 row)

explain (costs off)
select * from
(values (1, array[10,20]), (2, array[20,30])) as v1(v1x,v1ys)
left join (values (1, 10), (2, 20)) as v2(v2x,v2y) on v2x = v1x
left join unnest(v1ys) as u1(u1y) on u1y = v2y;
                         QUERY PLAN                          
-------------------------------------------------------------
 Nested Loop Left Join
   ->  Values Scan on "*VALUES*"
   ->  Hash Right Join
         Hash Cond: (u1.u1y = "*VALUES*_1".column2)
         Filter: ("*VALUES*_1".column1 = "*VALUES*".column1)
         ->  Function Scan on unnest u1
         ->  Hash
               ->  Values Scan on "*VALUES*_1"
 Optimizer: Postgres query optimizer
(9 rows)

select * from
(values (1, array[10,20]), (2, array[20,30])) as v1(v1x,v1ys)
left join (values (1, 10), (2, 20)) as v2(v2x,v2y) on v2x = v1x
left join unnest(v1ys) as u1(u1y) on u1y = v2y;
 v1x |  v1ys   | v2x | v2y | u1y 
-----+---------+-----+-----+-----
   1 | {10,20} |   1 |  10 |  10
   2 | {20,30} |   2 |  20 |  20
(2 rows)

--
-- test handling of potential equivalence clauses above outer joins
--
explain (costs off)
select q1, unique2, thousand, hundred
  from int8_tbl a left join tenk1 b on q1 = unique2
  where coalesce(thousand,123) = q1 and q1 = coalesce(hundred,123);
                                         QUERY PLAN                                         
--------------------------------------------------------------------------------------------
 Gather Motion 3:1  (slice2; segments: 3)
   ->  Hash Right Join
         Hash Cond: (b.unique2 = a.q1)
         Filter: ((COALESCE(b.thousand, 123) = a.q1) AND (a.q1 = COALESCE(b.hundred, 123)))
         ->  Redistribute Motion 3:3  (slice1; segments: 3)
               Hash Key: b.unique2
               ->  Seq Scan on tenk1 b
         ->  Hash
               ->  Seq Scan on int8_tbl a
 Optimizer: Postgres query optimizer
(10 rows)

select q1, unique2, thousand, hundred
  from int8_tbl a left join tenk1 b on q1 = unique2
  where coalesce(thousand,123) = q1 and q1 = coalesce(hundred,123);
 q1 | unique2 | thousand | hundred 
----+---------+----------+---------
(0 rows)

explain (costs off)
select f1, unique2, case when unique2 is null then f1 else 0 end
  from int4_tbl a left join tenk1 b on f1 = unique2
  where (case when unique2 is null then f1 else 0 end) = 0;
                                QUERY PLAN                                
--------------------------------------------------------------------------
 Gather Motion 3:1  (slice2; segments: 3)
   ->  Hash Right Join
         Hash Cond: (b.unique2 = a.f1)
         Filter: (CASE WHEN (b.unique2 IS NULL) THEN a.f1 ELSE 0 END = 0)
         ->  Redistribute Motion 3:3  (slice1; segments: 3)
               Hash Key: b.unique2
               ->  Seq Scan on tenk1 b
         ->  Hash
               ->  Seq Scan on int4_tbl a
 Optimizer: Postgres query optimizer
(10 rows)

select f1, unique2, case when unique2 is null then f1 else 0 end
  from int4_tbl a left join tenk1 b on f1 = unique2
  where (case when unique2 is null then f1 else 0 end) = 0;
 f1 | unique2 | case 
----+---------+------
  0 |       0 |    0
(1 row)

--
-- another case with equivalence clauses above outer joins (bug #8591)
--
explain (costs off)
select a.unique1, b.unique1, c.unique1, coalesce(b.twothousand, a.twothousand)
  from tenk1 a left join tenk1 b on b.thousand = a.unique1                        left join tenk1 c on c.unique2 = coalesce(b.twothousand, a.twothousand)
<<<<<<< HEAD
  where a.unique2 = 5530 and coalesce(b.twothousand, a.twothousand) = 44;
                               QUERY PLAN                                
-------------------------------------------------------------------------
 Gather Motion 3:1  (slice3; segments: 3)
   ->  Hash Left Join
         Hash Cond: (COALESCE(b.twothousand, a.twothousand) = c.unique2)
         ->  Hash Right Join
               Hash Cond: (b.thousand = a.unique1)
               Filter: (COALESCE(b.twothousand, a.twothousand) = 44)
               ->  Redistribute Motion 3:3  (slice1; segments: 3)
                     Hash Key: b.thousand
                     ->  Seq Scan on tenk1 b
               ->  Hash
                     ->  Index Scan using tenk1_unique2 on tenk1 a
                           Index Cond: (unique2 = 5530)
         ->  Hash
               ->  Broadcast Motion 3:3  (slice2; segments: 3)
                     ->  Index Scan using tenk1_unique2 on tenk1 c
                           Index Cond: (unique2 = 44)
 Optimizer: Postgres query optimizer
(17 rows)
=======
  where a.unique2 < 10 and coalesce(b.twothousand, a.twothousand) = 44;
                                         QUERY PLAN                                          
---------------------------------------------------------------------------------------------
 Nested Loop Left Join
   ->  Nested Loop Left Join
         Filter: (COALESCE(b.twothousand, a.twothousand) = 44)
         ->  Index Scan using tenk1_unique2 on tenk1 a
               Index Cond: (unique2 < 10)
         ->  Bitmap Heap Scan on tenk1 b
               Recheck Cond: (thousand = a.unique1)
               ->  Bitmap Index Scan on tenk1_thous_tenthous
                     Index Cond: (thousand = a.unique1)
   ->  Index Scan using tenk1_unique2 on tenk1 c
         Index Cond: ((unique2 = COALESCE(b.twothousand, a.twothousand)) AND (unique2 = 44))
(11 rows)
>>>>>>> ab93f90c

select a.unique1, b.unique1, c.unique1, coalesce(b.twothousand, a.twothousand)
  from tenk1 a left join tenk1 b on b.thousand = a.unique1                        left join tenk1 c on c.unique2 = coalesce(b.twothousand, a.twothousand)
  where a.unique2 < 10 and coalesce(b.twothousand, a.twothousand) = 44;
 unique1 | unique1 | unique1 | coalesce 
---------+---------+---------+----------
(0 rows)

--
-- check handling of join aliases when flattening multiple levels of subquery
--
explain (verbose, costs off)
select foo1.join_key as foo1_id, foo3.join_key AS foo3_id, bug_field from
  (values (0),(1)) foo1(join_key)
left join
  (select join_key, bug_field from
    (select ss1.join_key, ss1.bug_field from
      (select f1 as join_key, 666 as bug_field from int4_tbl i1) ss1
    ) foo2
   left join
    (select unique2 as join_key from tenk1 i2) ss2
   using (join_key)
  ) foo3
using (join_key);
                            QUERY PLAN                            
------------------------------------------------------------------
 Gather Motion 3:1  (slice3; segments: 3)
   Output: "*VALUES*".column1, i1.f1, (666)
   ->  Hash Right Join
         Output: "*VALUES*".column1, i1.f1, (666)
         Hash Cond: (i1.f1 = "*VALUES*".column1)
         ->  Hash Right Join
               Output: i1.f1, 666
               Hash Cond: (i2.unique2 = i1.f1)
               ->  Redistribute Motion 3:3  (slice1; segments: 3)
                     Output: i2.unique2, i2.unique1
                     Hash Key: i2.unique2
                     ->  Seq Scan on public.tenk1 i2
                           Output: i2.unique2, i2.unique1
               ->  Hash
                     Output: i1.f1
                     ->  Seq Scan on public.int4_tbl i1
                           Output: i1.f1
         ->  Hash
               Output: "*VALUES*".column1
               ->  Redistribute Motion 1:3  (slice2; segments: 1)
                     Output: "*VALUES*".column1
                     Hash Key: "*VALUES*".column1
                     ->  Values Scan on "*VALUES*"
                           Output: "*VALUES*".column1
 Optimizer: Postgres query optimizer
(25 rows)

select foo1.join_key as foo1_id, foo3.join_key AS foo3_id, bug_field from
  (values (0),(1)) foo1(join_key)
left join
  (select join_key, bug_field from
    (select ss1.join_key, ss1.bug_field from
      (select f1 as join_key, 666 as bug_field from int4_tbl i1) ss1
    ) foo2
   left join
    (select unique2 as join_key from tenk1 i2) ss2
   using (join_key)
  ) foo3
using (join_key);
 foo1_id | foo3_id | bug_field 
---------+---------+-----------
       0 |       0 |       666
       1 |         |          
(2 rows)

--
-- test successful handling of nested outer joins with degenerate join quals
--
explain (verbose, costs off)
select t1.* from
  text_tbl t1
  left join (select *, '***'::text as d1 from int8_tbl i8b1) b1
    left join int8_tbl i8
      left join (select *, null::int as d2 from int8_tbl i8b2) b2
      on (i8.q1 = b2.q1)
    on (b2.d2 = b1.q2)
  on (t1.f1 = b1.d1)
  left join int4_tbl i4
  on (i8.q2 = i4.f1);
                                        QUERY PLAN                                        
------------------------------------------------------------------------------------------
 Gather Motion 3:1  (slice5; segments: 3)
   Output: t1.f1
   ->  Hash Left Join
         Output: t1.f1
         Hash Cond: (i8.q2 = i4.f1)
         ->  Nested Loop Left Join
               Output: t1.f1, i8.q2
               Join Filter: (t1.f1 = '***'::text)
               ->  Seq Scan on public.text_tbl t1
                     Output: t1.f1
               ->  Materialize
                     Output: i8.q2
                     ->  Broadcast Motion 3:3  (slice3; segments: 3)
                           Output: i8.q2
                           ->  Hash Right Join
                                 Output: i8.q2
                                 Hash Cond: ((NULL::integer) = i8b1.q2)
                                 ->  Redistribute Motion 3:3  (slice1; segments: 3)
                                       Output: i8.q2, (NULL::integer)
                                       Hash Key: (NULL::integer)
                                       ->  Hash Left Join
                                             Output: i8.q2, (NULL::integer)
                                             Hash Cond: (i8.q1 = i8b2.q1)
                                             ->  Seq Scan on public.int8_tbl i8
                                                   Output: i8.q1, i8.q2
                                             ->  Hash
                                                   Output: i8b2.q1, (NULL::integer)
                                                   ->  Seq Scan on public.int8_tbl i8b2
                                                         Output: i8b2.q1, NULL::integer
                                 ->  Hash
                                       Output: i8b1.q2, i8b1.q1
                                       ->  Redistribute Motion 3:3  (slice2; segments: 3)
                                             Output: i8b1.q2, i8b1.q1
                                             Hash Key: i8b1.q2
                                             ->  Seq Scan on public.int8_tbl i8b1
                                                   Output: i8b1.q2, i8b1.q1
         ->  Hash
               Output: i4.f1
               ->  Broadcast Motion 3:3  (slice4; segments: 3)
                     Output: i4.f1
                     ->  Seq Scan on public.int4_tbl i4
                           Output: i4.f1
 Optimizer: Postgres query optimizer
(43 rows)

select t1.* from
  text_tbl t1
  left join (select *, '***'::text as d1 from int8_tbl i8b1) b1
    left join int8_tbl i8
      left join (select *, null::int as d2 from int8_tbl i8b2) b2
      on (i8.q1 = b2.q1)
    on (b2.d2 = b1.q2)
  on (t1.f1 = b1.d1)
  left join int4_tbl i4
  on (i8.q2 = i4.f1);
        f1         
-------------------
 doh!
 hi de ho neighbor
(2 rows)

explain (verbose, costs off)
select t1.* from
  text_tbl t1
  left join (select *, '***'::text as d1 from int8_tbl i8b1) b1
    left join int8_tbl i8
      left join (select *, null::int as d2 from int8_tbl i8b2, int4_tbl i4b2) b2
      on (i8.q1 = b2.q1)
    on (b2.d2 = b1.q2)
  on (t1.f1 = b1.d1)
  left join int4_tbl i4
  on (i8.q2 = i4.f1);
                                               QUERY PLAN                                                
---------------------------------------------------------------------------------------------------------
 Gather Motion 3:1  (slice6; segments: 3)
   Output: t1.f1
   ->  Hash Left Join
         Output: t1.f1
         Hash Cond: (i8.q2 = i4.f1)
         ->  Nested Loop Left Join
               Output: t1.f1, i8.q2
               Join Filter: (t1.f1 = '***'::text)
               ->  Seq Scan on public.text_tbl t1
                     Output: t1.f1
               ->  Materialize
                     Output: i8.q2
                     ->  Broadcast Motion 3:3  (slice4; segments: 3)
                           Output: i8.q2
                           ->  Hash Right Join
                                 Output: i8.q2
                                 Hash Cond: ((NULL::integer) = i8b1.q2)
                                 ->  Redistribute Motion 3:3  (slice2; segments: 3)
                                       Output: i8.q2, (NULL::integer)
                                       Hash Key: (NULL::integer)
                                       ->  Hash Right Join
                                             Output: i8.q2, (NULL::integer)
                                             Hash Cond: (i8b2.q1 = i8.q1)
                                             ->  Nested Loop
                                                   Output: i8b2.q1, NULL::integer
                                                   ->  Seq Scan on public.int8_tbl i8b2
                                                         Output: i8b2.q1, i8b2.q2
                                                   ->  Materialize
                                                         Output: i4b2.f1
                                                         ->  Broadcast Motion 3:3  (slice1; segments: 3)
                                                               Output: i4b2.f1
                                                               ->  Seq Scan on public.int4_tbl i4b2
                                                                     Output: i4b2.f1
                                             ->  Hash
                                                   Output: i8.q1, i8.q2
                                                   ->  Seq Scan on public.int8_tbl i8
                                                         Output: i8.q1, i8.q2
                                 ->  Hash
                                       Output: i8b1.q2, i8b1.q1
                                       ->  Redistribute Motion 3:3  (slice3; segments: 3)
                                             Output: i8b1.q2, i8b1.q1
                                             Hash Key: i8b1.q2
                                             ->  Seq Scan on public.int8_tbl i8b1
                                                   Output: i8b1.q2, i8b1.q1
         ->  Hash
               Output: i4.f1
               ->  Broadcast Motion 3:3  (slice5; segments: 3)
                     Output: i4.f1
                     ->  Seq Scan on public.int4_tbl i4
                           Output: i4.f1
 Optimizer: Postgres query optimizer
(51 rows)

select t1.* from
  text_tbl t1
  left join (select *, '***'::text as d1 from int8_tbl i8b1) b1
    left join int8_tbl i8
      left join (select *, null::int as d2 from int8_tbl i8b2, int4_tbl i4b2) b2
      on (i8.q1 = b2.q1)
    on (b2.d2 = b1.q2)
  on (t1.f1 = b1.d1)
  left join int4_tbl i4
  on (i8.q2 = i4.f1);
        f1         
-------------------
 doh!
 hi de ho neighbor
(2 rows)

explain (verbose, costs off)
select t1.* from
  text_tbl t1
  left join (select *, '***'::text as d1 from int8_tbl i8b1) b1
    left join int8_tbl i8
      left join (select *, null::int as d2 from int8_tbl i8b2, int4_tbl i4b2
                 where q1 = f1) b2
      on (i8.q1 = b2.q1)
    on (b2.d2 = b1.q2)
  on (t1.f1 = b1.d1)
  left join int4_tbl i4
  on (i8.q2 = i4.f1);
                                          QUERY PLAN                                          
----------------------------------------------------------------------------------------------
 Gather Motion 3:1  (slice5; segments: 3)
   Output: t1.f1
   ->  Hash Left Join
         Output: t1.f1
         Hash Cond: (i8.q2 = i4.f1)
         ->  Nested Loop Left Join
               Output: t1.f1, i8.q2
               Join Filter: (t1.f1 = '***'::text)
               ->  Seq Scan on public.text_tbl t1
                     Output: t1.f1
               ->  Materialize
                     Output: i8.q2
                     ->  Broadcast Motion 3:3  (slice3; segments: 3)
                           Output: i8.q2
                           ->  Hash Right Join
                                 Output: i8.q2
                                 Hash Cond: ((NULL::integer) = i8b1.q2)
                                 ->  Redistribute Motion 3:3  (slice1; segments: 3)
                                       Output: i8.q2, (NULL::integer)
                                       Hash Key: (NULL::integer)
                                       ->  Hash Right Join
                                             Output: i8.q2, (NULL::integer)
                                             Hash Cond: (i8b2.q1 = i8.q1)
                                             ->  Hash Join
                                                   Output: i8b2.q1, NULL::integer
                                                   Hash Cond: (i8b2.q1 = i4b2.f1)
                                                   ->  Seq Scan on public.int8_tbl i8b2
                                                         Output: i8b2.q1
                                                   ->  Hash
                                                         Output: i4b2.f1
                                                         ->  Seq Scan on public.int4_tbl i4b2
                                                               Output: i4b2.f1
                                             ->  Hash
                                                   Output: i8.q1, i8.q2
                                                   ->  Seq Scan on public.int8_tbl i8
                                                         Output: i8.q1, i8.q2
                                 ->  Hash
                                       Output: i8b1.q2, i8b1.q1
                                       ->  Redistribute Motion 3:3  (slice2; segments: 3)
                                             Output: i8b1.q2, i8b1.q1
                                             Hash Key: i8b1.q2
                                             ->  Seq Scan on public.int8_tbl i8b1
                                                   Output: i8b1.q2, i8b1.q1
         ->  Hash
               Output: i4.f1
               ->  Broadcast Motion 3:3  (slice4; segments: 3)
                     Output: i4.f1
                     ->  Seq Scan on public.int4_tbl i4
                           Output: i4.f1
 Optimizer: Postgres query optimizer
(50 rows)

select t1.* from
  text_tbl t1
  left join (select *, '***'::text as d1 from int8_tbl i8b1) b1
    left join int8_tbl i8
      left join (select *, null::int as d2 from int8_tbl i8b2, int4_tbl i4b2
                 where q1 = f1) b2
      on (i8.q1 = b2.q1)
    on (b2.d2 = b1.q2)
  on (t1.f1 = b1.d1)
  left join int4_tbl i4
  on (i8.q2 = i4.f1);
        f1         
-------------------
 doh!
 hi de ho neighbor
(2 rows)

explain (verbose, costs off)
select * from
  text_tbl t1
  inner join int8_tbl i8
  on i8.q2 = 456
  right join text_tbl t2
  on t1.f1 = 'doh!'
  left join int4_tbl i4
  on i8.q1 = i4.f1;
                                   QUERY PLAN                                    
---------------------------------------------------------------------------------
 Gather Motion 3:1  (slice3; segments: 3)
   Output: t1.f1, i8.q1, i8.q2, t2.f1, i4.f1
   ->  Nested Loop Left Join
         Output: t1.f1, i8.q1, i8.q2, t2.f1, i4.f1
         ->  Seq Scan on public.text_tbl t2
               Output: t2.f1
         ->  Materialize
               Output: i8.q1, i8.q2, i4.f1, t1.f1
               ->  Broadcast Motion 3:3  (slice2; segments: 3)
                     Output: i8.q1, i8.q2, i4.f1, t1.f1
                     ->  Nested Loop
                           Output: i8.q1, i8.q2, i4.f1, t1.f1
                           ->  Hash Left Join
                                 Output: i8.q1, i8.q2, i4.f1
                                 Hash Cond: (i8.q1 = i4.f1)
                                 ->  Seq Scan on public.int8_tbl i8
                                       Output: i8.q1, i8.q2
                                       Filter: (i8.q2 = 456)
                                 ->  Hash
                                       Output: i4.f1
                                       ->  Seq Scan on public.int4_tbl i4
                                             Output: i4.f1
                           ->  Materialize
                                 Output: t1.f1
                                 ->  Broadcast Motion 3:3  (slice1; segments: 3)
                                       Output: t1.f1
                                       ->  Seq Scan on public.text_tbl t1
                                             Output: t1.f1
                                             Filter: (t1.f1 = 'doh!'::text)
 Optimizer: Postgres query optimizer
(30 rows)

select * from
  text_tbl t1
  inner join int8_tbl i8
  on i8.q2 = 456
  right join text_tbl t2
  on t1.f1 = 'doh!'
  left join int4_tbl i4
  on i8.q1 = i4.f1;
  f1  | q1  | q2  |        f1         | f1 
------+-----+-----+-------------------+----
 doh! | 123 | 456 | doh!              |   
 doh! | 123 | 456 | hi de ho neighbor |   
(2 rows)

--
-- test for appropriate join order in the presence of lateral references
--
-- start_ignore
explain (verbose, costs off)
select * from
  text_tbl t1
  left join int8_tbl i8
  on i8.q2 = 123,
  lateral (select i8.q1, t2.f1 from text_tbl t2 limit 1) as ss
where t1.f1 = ss.f1;
                    QUERY PLAN                    
--------------------------------------------------
 Nested Loop
   Output: t1.f1, i8.q1, i8.q2, (i8.q1), t2.f1
   Join Filter: (t1.f1 = t2.f1)
   ->  Nested Loop Left Join
         Output: t1.f1, i8.q1, i8.q2
         ->  Seq Scan on public.text_tbl t1
               Output: t1.f1
         ->  Materialize
               Output: i8.q1, i8.q2
               ->  Seq Scan on public.int8_tbl i8
                     Output: i8.q1, i8.q2
                     Filter: (i8.q2 = 123)
   ->  Limit
         Output: (i8.q1), t2.f1
         ->  Seq Scan on public.text_tbl t2
               Output: i8.q1, t2.f1
(16 rows)

select * from
  text_tbl t1
  left join int8_tbl i8
  on i8.q2 = 123,
  lateral (select i8.q1, t2.f1 from text_tbl t2 limit 1) as ss
where t1.f1 = ss.f1;
  f1  |        q1        | q2  |        q1        |  f1  
------+------------------+-----+------------------+------
 doh! | 4567890123456789 | 123 | 4567890123456789 | doh!
(1 row)

explain (verbose, costs off)
select * from
  text_tbl t1
  left join int8_tbl i8
  on i8.q2 = 123,
  lateral (select i8.q1, t2.f1 from text_tbl t2 limit 1) as ss1,
  lateral (select ss1.* from text_tbl t3 limit 1) as ss2
where t1.f1 = ss2.f1;
                            QUERY PLAN                             
-------------------------------------------------------------------
 Nested Loop
   Output: t1.f1, i8.q1, i8.q2, (i8.q1), t2.f1, ((i8.q1)), (t2.f1)
   Join Filter: (t1.f1 = (t2.f1))
   ->  Nested Loop
         Output: t1.f1, i8.q1, i8.q2, (i8.q1), t2.f1
         ->  Nested Loop Left Join
               Output: t1.f1, i8.q1, i8.q2
               ->  Seq Scan on public.text_tbl t1
                     Output: t1.f1
               ->  Materialize
                     Output: i8.q1, i8.q2
                     ->  Seq Scan on public.int8_tbl i8
                           Output: i8.q1, i8.q2
                           Filter: (i8.q2 = 123)
         ->  Limit
               Output: (i8.q1), t2.f1
               ->  Seq Scan on public.text_tbl t2
                     Output: i8.q1, t2.f1
   ->  Limit
         Output: ((i8.q1)), (t2.f1)
         ->  Seq Scan on public.text_tbl t3
               Output: (i8.q1), t2.f1
(22 rows)

select * from
  text_tbl t1
  left join int8_tbl i8
  on i8.q2 = 123,
  lateral (select i8.q1, t2.f1 from text_tbl t2 limit 1) as ss1,
  lateral (select ss1.* from text_tbl t3 limit 1) as ss2
where t1.f1 = ss2.f1;
  f1  |        q1        | q2  |        q1        |  f1  |        q1        |  f1  
------+------------------+-----+------------------+------+------------------+------
 doh! | 4567890123456789 | 123 | 4567890123456789 | doh! | 4567890123456789 | doh!
(1 row)

explain (verbose, costs off)
select 1 from
  text_tbl as tt1
  inner join text_tbl as tt2 on (tt1.f1 = 'foo')
  left join text_tbl as tt3 on (tt3.f1 = 'foo')
  left join text_tbl as tt4 on (tt3.f1 = tt4.f1),
  lateral (select tt4.f1 as c0 from text_tbl as tt5 limit 1) as ss1
where tt1.f1 = ss1.c0;
                        QUERY PLAN                        
----------------------------------------------------------
 Nested Loop
   Output: 1
   ->  Nested Loop Left Join
         Output: tt1.f1, tt4.f1
         ->  Nested Loop
               Output: tt1.f1
               ->  Seq Scan on public.text_tbl tt1
                     Output: tt1.f1
                     Filter: (tt1.f1 = 'foo'::text)
               ->  Seq Scan on public.text_tbl tt2
                     Output: tt2.f1
         ->  Materialize
               Output: tt4.f1
               ->  Nested Loop Left Join
                     Output: tt4.f1
                     Join Filter: (tt3.f1 = tt4.f1)
                     ->  Seq Scan on public.text_tbl tt3
                           Output: tt3.f1
                           Filter: (tt3.f1 = 'foo'::text)
                     ->  Seq Scan on public.text_tbl tt4
                           Output: tt4.f1
                           Filter: (tt4.f1 = 'foo'::text)
   ->  Subquery Scan on ss1
         Output: ss1.c0
         Filter: (ss1.c0 = 'foo'::text)
         ->  Limit
               Output: (tt4.f1)
               ->  Seq Scan on public.text_tbl tt5
                     Output: tt4.f1
(29 rows)

select 1 from
  text_tbl as tt1
  inner join text_tbl as tt2 on (tt1.f1 = 'foo')
  left join text_tbl as tt3 on (tt3.f1 = 'foo')
  left join text_tbl as tt4 on (tt3.f1 = tt4.f1),
  lateral (select tt4.f1 as c0 from text_tbl as tt5 limit 1) as ss1
where tt1.f1 = ss1.c0;
 ?column? 
----------
(0 rows)
--end_ignore
--
-- check a case in which a PlaceHolderVar forces join order
--
--start_ignore
--GPDB_94_STABLE_MERGE_FIXME: This query is lateral related and its plan is
--different from PostgreSQL's.  Do not know why yet. Ignore its plan
--temporarily.
explain (verbose, costs off)
select ss2.* from
  int4_tbl i41
  left join int8_tbl i8
    join (select i42.f1 as c1, i43.f1 as c2, 42 as c3
          from int4_tbl i42, int4_tbl i43) ss1
    on i8.q1 = ss1.c2
  on i41.f1 = ss1.c1,
  lateral (select i41.*, i8.*, ss1.* from text_tbl limit 1) ss2
where ss1.c2 = 0;
                               QUERY PLAN                               
------------------------------------------------------------------------
 Nested Loop
   Output: (i41.f1), (i8.q1), (i8.q2), (i42.f1), (i43.f1), ((42))
   ->  Hash Join
         Output: i41.f1, i42.f1, i8.q1, i8.q2, i43.f1, 42
         Hash Cond: (i41.f1 = i42.f1)
         ->  Nested Loop
               Output: i8.q1, i8.q2, i43.f1, i41.f1
               ->  Nested Loop
                     Output: i8.q1, i8.q2, i43.f1
                     ->  Seq Scan on public.int8_tbl i8
                           Output: i8.q1, i8.q2
                           Filter: (i8.q1 = 0)
                     ->  Seq Scan on public.int4_tbl i43
                           Output: i43.f1
                           Filter: (i43.f1 = 0)
               ->  Seq Scan on public.int4_tbl i41
                     Output: i41.f1
         ->  Hash
               Output: i42.f1
               ->  Seq Scan on public.int4_tbl i42
                     Output: i42.f1
   ->  Limit
         Output: (i41.f1), (i8.q1), (i8.q2), (i42.f1), (i43.f1), ((42))
         ->  Seq Scan on public.text_tbl
               Output: i41.f1, i8.q1, i8.q2, i42.f1, i43.f1, (42)
(25 rows)

--end_ignore
select ss2.* from
  int4_tbl i41
  left join int8_tbl i8
    join (select i42.f1 as c1, i43.f1 as c2, 42 as c3
          from int4_tbl i42, int4_tbl i43) ss1
    on i8.q1 = ss1.c2
  on i41.f1 = ss1.c1,
  lateral (select i41.*, i8.*, ss1.* from text_tbl limit 1) ss2
where ss1.c2 = 0;
 f1 | q1 | q2 | c1 | c2 | c3 
----+----+----+----+----+----
(0 rows)

--
-- test successful handling of full join underneath left join (bug #14105)
--
explain (costs off)
select * from
  (select 1 as id) as xx
  left join
    (tenk1 as a1 full join (select 1 as id) as yy on (a1.unique1 = yy.id))
  on (xx.id = coalesce(yy.id));
                                  QUERY PLAN                                  
------------------------------------------------------------------------------
 Gather Motion 3:1  (slice4; segments: 3)
   ->  Hash Right Join
         Hash Cond: (COALESCE((1)) = (1))
         ->  Redistribute Motion 3:3  (slice2; segments: 3)
               Hash Key: COALESCE((1))
               ->  Hash Full Join
                     Hash Cond: (a1.unique1 = (1))
                     ->  Seq Scan on tenk1 a1
                     ->  Hash
                           ->  Redistribute Motion 1:3  (slice1; segments: 1)
                                 Hash Key: (1)
                                 ->  Result
         ->  Hash
               ->  Redistribute Motion 1:3  (slice3; segments: 1)
                     Hash Key: (1)
                     ->  Result
 Optimizer: Postgres query optimizer
(17 rows)

select * from
  (select 1 as id) as xx
  left join
    (tenk1 as a1 full join (select 1 as id) as yy on (a1.unique1 = yy.id))
  on (xx.id = coalesce(yy.id));
 id | unique1 | unique2 | two | four | ten | twenty | hundred | thousand | twothousand | fivethous | tenthous | odd | even | stringu1 | stringu2 | string4 | id 
----+---------+---------+-----+------+-----+--------+---------+----------+-------------+-----------+----------+-----+------+----------+----------+---------+----
  1 |       1 |    2838 |   1 |    1 |   1 |      1 |       1 |        1 |           1 |         1 |        1 |   2 |    3 | BAAAAA   | EFEAAA   | OOOOxx  |  1
(1 row)

--
-- test ability to push constants through outer join clauses
--
explain (costs off)
  select * from int4_tbl a left join tenk1 b on f1 = unique2 where f1 = 0;
                         QUERY PLAN                          
-------------------------------------------------------------
 Gather Motion 3:1  (slice2; segments: 3)
   ->  Hash Right Join
         Hash Cond: (b.unique2 = a.f1)
         ->  Redistribute Motion 3:3  (slice1; segments: 3)
               Hash Key: 0
               ->  Index Scan using tenk1_unique2 on tenk1 b
                     Index Cond: (unique2 = 0)
         ->  Hash
               ->  Seq Scan on int4_tbl a
                     Filter: (f1 = 0)
 Optimizer: Postgres query optimizer
(11 rows)

explain (costs off)
  select * from tenk1 a full join tenk1 b using(unique2) where unique2 = 42;
                            QUERY PLAN                             
-------------------------------------------------------------------
 Gather Motion 3:1  (slice3; segments: 3)
   ->  Hash Full Join
         Hash Cond: (a.unique2 = b.unique2)
         ->  Redistribute Motion 3:3  (slice1; segments: 3)
               Hash Key: a.unique2
               ->  Index Scan using tenk1_unique2 on tenk1 a
                     Index Cond: (unique2 = 42)
         ->  Hash
               ->  Redistribute Motion 3:3  (slice2; segments: 3)
                     Hash Key: b.unique2
                     ->  Index Scan using tenk1_unique2 on tenk1 b
                           Index Cond: (unique2 = 42)
 Optimizer: Postgres query optimizer
(13 rows)

--
-- test that quals attached to an outer join have correct semantics,
-- specifically that they don't re-use expressions computed below the join;
-- we force a mergejoin so that coalesce(b.q1, 1) appears as a join input
--
set enable_hashjoin to off;
set enable_nestloop to off;
set enable_mergejoin to on;
explain (verbose, costs off)
  select a.q2, b.q1
    from int8_tbl a left join int8_tbl b on a.q2 = coalesce(b.q1, 1)
    where coalesce(b.q1, 1) > 0;
                               QUERY PLAN                                
-------------------------------------------------------------------------
 Gather Motion 3:1  (slice3; segments: 3)
   Output: a.q2, b.q1
   ->  Merge Left Join
         Output: a.q2, b.q1
         Merge Cond: (a.q2 = (COALESCE(b.q1, 1::bigint)))
         Filter: (COALESCE(b.q1, 1::bigint) > 0)
         ->  Sort
               Output: a.q2, a.q1
               Sort Key: a.q2
               ->  Redistribute Motion 3:3  (slice1; segments: 3)
                     Output: a.q2, a.q1
                     Hash Key: a.q2
                     ->  Seq Scan on public.int8_tbl a
                           Output: a.q2, a.q1
         ->  Sort
               Output: b.q1, (COALESCE(b.q1, 1::bigint))
               Sort Key: (COALESCE(b.q1, 1::bigint))
               ->  Result
                     Output: b.q1, COALESCE(b.q1, 1::bigint)
                     ->  Redistribute Motion 3:3  (slice2; segments: 3)
                           Output: b.q1
                           Hash Key: COALESCE(b.q1, 1::bigint)
                           ->  Seq Scan on public.int8_tbl b
                                 Output: b.q1
 Optimizer: Postgres query optimizer
 Settings: enable_hashjoin=off, enable_mergejoin=on, enable_nestloop=off
(26 rows)

select a.q2, b.q1
  from int8_tbl a left join int8_tbl b on a.q2 = coalesce(b.q1, 1)
  where coalesce(b.q1, 1) > 0;
        q2         |        q1        
-------------------+------------------
 -4567890123456789 |                 
               123 |              123
               123 |              123
               456 |                 
  4567890123456789 | 4567890123456789
  4567890123456789 | 4567890123456789
  4567890123456789 | 4567890123456789
  4567890123456789 | 4567890123456789
  4567890123456789 | 4567890123456789
  4567890123456789 | 4567890123456789
(10 rows)

reset enable_hashjoin;
reset enable_nestloop;
reset enable_mergejoin;
--
-- test that quals attached to an outer join have correct semantics,
-- specifically that they don't re-use expressions computed below the join;
-- we force a mergejoin so that coalesce(b.q1, 1) appears as a join input
--
set enable_hashjoin to off;
set enable_nestloop to off;
explain (verbose, costs off)
  select a.q2, b.q1
    from int8_tbl a left join int8_tbl b on a.q2 = coalesce(b.q1, 1)
    where coalesce(b.q1, 1) > 0;
                       QUERY PLAN                        
---------------------------------------------------------
 Merge Left Join
   Output: a.q2, b.q1
   Merge Cond: (a.q2 = (COALESCE(b.q1, '1'::bigint)))
   Filter: (COALESCE(b.q1, '1'::bigint) > 0)
   ->  Sort
         Output: a.q2
         Sort Key: a.q2
         ->  Seq Scan on public.int8_tbl a
               Output: a.q2
   ->  Sort
         Output: b.q1, (COALESCE(b.q1, '1'::bigint))
         Sort Key: (COALESCE(b.q1, '1'::bigint))
         ->  Seq Scan on public.int8_tbl b
               Output: b.q1, COALESCE(b.q1, '1'::bigint)
(14 rows)

select a.q2, b.q1
  from int8_tbl a left join int8_tbl b on a.q2 = coalesce(b.q1, 1)
  where coalesce(b.q1, 1) > 0;
        q2         |        q1        
-------------------+------------------
 -4567890123456789 |                 
               123 |              123
               123 |              123
               456 |                 
  4567890123456789 | 4567890123456789
  4567890123456789 | 4567890123456789
  4567890123456789 | 4567890123456789
  4567890123456789 | 4567890123456789
  4567890123456789 | 4567890123456789
  4567890123456789 | 4567890123456789
(10 rows)

reset enable_hashjoin;
reset enable_nestloop;
--
-- test join removal
--
begin;
CREATE TEMP TABLE a (id int PRIMARY KEY, b_id int);
CREATE TEMP TABLE b (id int PRIMARY KEY, c_id int);
CREATE TEMP TABLE c (id int PRIMARY KEY);
CREATE TEMP TABLE d (a int, b int);
INSERT INTO a VALUES (0, 0), (1, NULL);
INSERT INTO b VALUES (0, 0), (1, NULL);
INSERT INTO c VALUES (0), (1);
INSERT INTO d VALUES (1,3), (2,2), (3,1);
-- all three cases should be optimizable into a simple seqscan
explain (costs off) SELECT a.* FROM a LEFT JOIN b ON a.b_id = b.id;
                QUERY PLAN                
------------------------------------------
 Gather Motion 3:1  (slice1; segments: 3)
   ->  Seq Scan on a
 Optimizer: Postgres query optimizer
(3 rows)

explain (costs off) SELECT b.* FROM b LEFT JOIN c ON b.c_id = c.id;
                QUERY PLAN                
------------------------------------------
 Gather Motion 3:1  (slice1; segments: 3)
   ->  Seq Scan on b
 Optimizer: Postgres query optimizer
(3 rows)

explain (costs off)
  SELECT a.* FROM a LEFT JOIN (b left join c on b.c_id = c.id)
  ON (a.b_id = b.id);
                QUERY PLAN                
------------------------------------------
 Gather Motion 3:1  (slice1; segments: 3)
   ->  Seq Scan on a
 Optimizer: Postgres query optimizer
(3 rows)

-- check optimization of outer join within another special join
explain (costs off)
select id from a where id in (
	select b.id from b left join c on b.id = c.id
);
                QUERY PLAN                
------------------------------------------
 Gather Motion 3:1  (slice1; segments: 3)
   ->  Hash Semi Join
         Hash Cond: (a.id = b.id)
         ->  Seq Scan on a
         ->  Hash
               ->  Seq Scan on b
 Optimizer: Postgres query optimizer
(7 rows)

-- check that join removal works for a left join when joining a subquery
-- that is guaranteed to be unique by its GROUP BY clause
explain (costs off)
select d.* from d left join (select * from b group by b.id, b.c_id) s
  on d.a = s.id and d.b = s.c_id;
  QUERY PLAN   
---------------
 Seq Scan on d
(1 row)

-- similarly, but keying off a DISTINCT clause
explain (costs off)
select d.* from d left join (select distinct * from b) s
  on d.a = s.id and d.b = s.c_id;
  QUERY PLAN   
---------------
 Seq Scan on d
(1 row)

-- join removal is not possible when the GROUP BY contains a column that is
-- not in the join condition
explain (costs off)
select d.* from d left join (select * from b group by b.id, b.c_id) s
  on d.a = s.id;
                 QUERY PLAN                  
---------------------------------------------
 Merge Left Join
   Merge Cond: (d.a = s.id)
   ->  Sort
         Sort Key: d.a
         ->  Seq Scan on d
   ->  Sort
         Sort Key: s.id
         ->  Subquery Scan on s
               ->  HashAggregate
                     Group Key: b.id, b.c_id
                     ->  Seq Scan on b
(11 rows)

-- similarly, but keying off a DISTINCT clause
explain (costs off)
select d.* from d left join (select distinct * from b) s
  on d.a = s.id;
                 QUERY PLAN                  
---------------------------------------------
 Merge Left Join
   Merge Cond: (d.a = s.id)
   ->  Sort
         Sort Key: d.a
         ->  Seq Scan on d
   ->  Sort
         Sort Key: s.id
         ->  Subquery Scan on s
               ->  HashAggregate
                     Group Key: b.id, b.c_id
                     ->  Seq Scan on b
(11 rows)

-- check join removal works when uniqueness of the join condition is enforced
-- by a UNION
explain (costs off)
select d.* from d left join (select id from a union select id from b) s
  on d.a = s.id;
  QUERY PLAN   
---------------
 Seq Scan on d
(1 row)

-- check join removal with a cross-type comparison operator
explain (costs off)
select i8.* from int8_tbl i8 left join (select f1 from int4_tbl group by f1) i4
  on i8.q1 = i4.f1;
       QUERY PLAN        
-------------------------
 Seq Scan on int8_tbl i8
(1 row)

rollback;
create temp table parent (k int primary key, pd int);
create temp table child (k int unique, cd int);
insert into parent values (1, 10), (2, 20), (3, 30);
insert into child values (1, 100), (4, 400);
-- this case is optimizable
select p.* from parent p left join child c on (p.k = c.k);
 k | pd 
---+----
 1 | 10
 2 | 20
 3 | 30
(3 rows)

explain (costs off)
  select p.* from parent p left join child c on (p.k = c.k);
                QUERY PLAN                
------------------------------------------
 Gather Motion 3:1  (slice1; segments: 3)
   ->  Seq Scan on parent p
 Optimizer: Postgres query optimizer
(3 rows)

-- this case is not
select p.*, linked from parent p
  left join (select c.*, true as linked from child c) as ss
  on (p.k = ss.k);
 k | pd | linked 
---+----+--------
 1 | 10 | t
 2 | 20 | 
 3 | 30 | 
(3 rows)

explain (costs off)
  select p.*, linked from parent p
    left join (select c.*, true as linked from child c) as ss
    on (p.k = ss.k);
                QUERY PLAN                
------------------------------------------
 Gather Motion 3:1  (slice1; segments: 3)
   ->  Hash Left Join
         Hash Cond: (p.k = c.k)
         ->  Seq Scan on parent p
         ->  Hash
               ->  Seq Scan on child c
 Optimizer: Postgres query optimizer
(7 rows)

-- check for a 9.0rc1 bug: join removal breaks pseudoconstant qual handling
select p.* from
  parent p left join child c on (p.k = c.k)
  where p.k = 1 and p.k = 2;
 k | pd 
---+----
(0 rows)

explain (costs off)
select p.* from
  parent p left join child c on (p.k = c.k)
  where p.k = 1 and p.k = 2;
            QUERY PLAN             
-----------------------------------
 Result
   One-Time Filter: false
 Optimizer: Postgres query optimizer
(3 rows)

select p.* from
  (parent p left join child c on (p.k = c.k)) join parent x on p.k = x.k
  where p.k = 1 and p.k = 2;
 k | pd 
---+----
(0 rows)

explain (costs off)
select p.* from
  (parent p left join child c on (p.k = c.k)) join parent x on p.k = x.k
  where p.k = 1 and p.k = 2;
            QUERY PLAN             
-----------------------------------
 Result
   One-Time Filter: false
 Optimizer: Postgres query optimizer
(3 rows)

-- bug 5255: this is not optimizable by join removal
begin;
CREATE TEMP TABLE a (id int PRIMARY KEY);
CREATE TEMP TABLE b (id int PRIMARY KEY, a_id int);
INSERT INTO a VALUES (0), (1);
INSERT INTO b VALUES (0, 0), (1, NULL);
SELECT * FROM b LEFT JOIN a ON (b.a_id = a.id) WHERE (a.id IS NULL OR a.id > 0);
 id | a_id | id 
----+------+----
  1 |      |   
(1 row)

SELECT b.* FROM b LEFT JOIN a ON (b.a_id = a.id) WHERE (a.id IS NULL OR a.id > 0);
 id | a_id 
----+------
  1 |     
(1 row)

rollback;
-- another join removal bug: this is not optimizable, either
begin;
create temp table innertab (id int8 primary key, dat1 int8);
insert into innertab values(123, 42);
SELECT * FROM
    (SELECT 1 AS x) ss1
  LEFT JOIN
    (SELECT q1, q2, COALESCE(dat1, q1) AS y
     FROM int8_tbl LEFT JOIN innertab ON q2 = id) ss2
  ON true;
 x |        q1        |        q2         |        y         
---+------------------+-------------------+------------------
 1 |              123 |               456 |              123
 1 |              123 |  4567890123456789 |              123
 1 | 4567890123456789 |               123 |               42
 1 | 4567890123456789 |  4567890123456789 | 4567890123456789
 1 | 4567890123456789 | -4567890123456789 | 4567890123456789
(5 rows)

rollback;
-- another join removal bug: we must clean up correctly when removing a PHV
begin;
create temp table uniquetbl (f1 text unique);
explain (costs off)
select t1.* from
  uniquetbl as t1
  left join (select *, '***'::text as d1 from uniquetbl) t2
  on t1.f1 = t2.f1
  left join uniquetbl t3
  on t2.d1 = t3.f1;
                QUERY PLAN                
------------------------------------------
 Gather Motion 3:1  (slice1; segments: 3)
   ->  Seq Scan on uniquetbl t1
 Optimizer: Postgres query optimizer
(3 rows)

explain (costs off)
select t0.*
from
 text_tbl t0
 left join
   (select case t1.ten when 0 then 'doh!'::text else null::text end as case1,
           t1.stringu2
     from tenk1 t1
     join int4_tbl i4 ON i4.f1 = t1.unique2
     left join uniquetbl u1 ON u1.f1 = t1.string4) ss
  on t0.f1 = ss.case1
where ss.stringu2 !~* ss.case1;
                                            QUERY PLAN                                            
--------------------------------------------------------------------------------------------------
 Gather Motion 3:1  (slice3; segments: 3)
   ->  Hash Join
         Hash Cond: (CASE t1.ten WHEN 0 THEN 'doh!'::text ELSE NULL::text END = t0.f1)
         ->  Hash Join
               Hash Cond: (t1.unique2 = i4.f1)
               ->  Seq Scan on tenk1 t1
                     Filter: (stringu2 !~* CASE ten WHEN 0 THEN 'doh!'::text ELSE NULL::text END)
               ->  Hash
                     ->  Broadcast Motion 3:3  (slice1; segments: 3)
                           ->  Seq Scan on int4_tbl i4
         ->  Hash
               ->  Broadcast Motion 3:3  (slice2; segments: 3)
                     ->  Seq Scan on text_tbl t0
 Optimizer: Postgres query optimizer
(14 rows)

select t0.*
from
 text_tbl t0
 left join
   (select case t1.ten when 0 then 'doh!'::text else null::text end as case1,
           t1.stringu2
     from tenk1 t1
     join int4_tbl i4 ON i4.f1 = t1.unique2
     left join uniquetbl u1 ON u1.f1 = t1.string4) ss
  on t0.f1 = ss.case1
where ss.stringu2 !~* ss.case1;
  f1  
------
 doh!
(1 row)

rollback;
-- bug #8444: we've historically allowed duplicate aliases within aliased JOINs
select * from
  int8_tbl x join (int4_tbl x cross join int4_tbl y) j on q1 = f1; -- error
ERROR:  column reference "f1" is ambiguous
LINE 2: ..._tbl x join (int4_tbl x cross join int4_tbl y) j on q1 = f1;
                                                                    ^
select * from
  int8_tbl x join (int4_tbl x cross join int4_tbl y) j on q1 = y.f1; -- error
ERROR:  invalid reference to FROM-clause entry for table "y"
LINE 2: ...bl x join (int4_tbl x cross join int4_tbl y) j on q1 = y.f1;
                                                                  ^
HINT:  There is an entry for table "y", but it cannot be referenced from this part of the query.
select * from
  int8_tbl x join (int4_tbl x cross join int4_tbl y(ff)) j on q1 = f1; -- ok
 q1 | q2 | f1 | ff 
----+----+----+----
(0 rows)

--
-- Test hints given on incorrect column references are useful
--
select t1.uunique1 from
  tenk1 t1 join tenk2 t2 on t1.two = t2.two; -- error, prefer "t1" suggestipn
ERROR:  column t1.uunique1 does not exist
LINE 1: select t1.uunique1 from
               ^
HINT:  Perhaps you meant to reference the column "t1"."unique1".
select t2.uunique1 from
  tenk1 t1 join tenk2 t2 on t1.two = t2.two; -- error, prefer "t2" suggestion
ERROR:  column t2.uunique1 does not exist
LINE 1: select t2.uunique1 from
               ^
HINT:  Perhaps you meant to reference the column "t2"."unique1".
select uunique1 from
  tenk1 t1 join tenk2 t2 on t1.two = t2.two; -- error, suggest both at once
ERROR:  column "uunique1" does not exist
LINE 1: select uunique1 from
               ^
HINT:  Perhaps you meant to reference the column "t1"."unique1" or the column "t2"."unique1".
--
-- Take care to reference the correct RTE
--
select atts.relid::regclass, s.* from pg_stats s join
    pg_attribute a on s.attname = a.attname and s.tablename =
    a.attrelid::regclass::text join (select unnest(indkey) attnum,
    indexrelid from pg_index i) atts on atts.attnum = a.attnum where
    schemaname != 'pg_catalog';
ERROR:  column atts.relid does not exist
LINE 1: select atts.relid::regclass, s.* from pg_stats s join
               ^
--
-- Test LATERAL
--
select unique2, x.*
from tenk1 a, lateral (select * from int4_tbl b where f1 = a.unique1) x;
 unique2 | f1 
---------+----
    9998 |  0
(1 row)

explain (costs off)
  select unique2, x.*
  from tenk1 a, lateral (select * from int4_tbl b where f1 = a.unique1) x;
                QUERY PLAN                
------------------------------------------
 Gather Motion 3:1  (slice1; segments: 3)
   ->  Hash Join
         Hash Cond: (a.unique1 = b.f1)
         ->  Seq Scan on tenk1 a
         ->  Hash
               ->  Seq Scan on int4_tbl b
 Optimizer: Postgres query optimizer
(7 rows)

select unique2, x.*
from int4_tbl x, lateral (select unique2 from tenk1 where f1 = unique1) ss;
 unique2 | f1 
---------+----
    9998 |  0
(1 row)

explain (costs off)
  select unique2, x.*
  from int4_tbl x, lateral (select unique2 from tenk1 where f1 = unique1) ss;
                 QUERY PLAN                
-------------------------------------------
 Gather Motion 3:1  (slice1; segments: 3)
   ->  Hash Join
         Hash Cond: (tenk1.unique1 = x.f1)
         ->  Seq Scan on tenk1
         ->  Hash
               ->  Seq Scan on int4_tbl x
 Optimizer: Postgres query optimizer
(7 rows)

explain (costs off)
  select unique2, x.*
  from int4_tbl x cross join lateral (select unique2 from tenk1 where f1 = unique1) ss;
                QUERY PLAN                 
-------------------------------------------
 Gather Motion 3:1  (slice1; segments: 3)
   ->  Hash Join
         Hash Cond: (tenk1.unique1 = x.f1)
         ->  Seq Scan on tenk1
         ->  Hash
               ->  Seq Scan on int4_tbl x
 Optimizer: Postgres query optimizer
(7 rows)

select unique2, x.*
from int4_tbl x left join lateral (select unique1, unique2 from tenk1 where f1 = unique1) ss on true;
 unique2 |     f1      
---------+-------------
    9998 |           0
         |      123456
         |     -123456
         |  2147483647
         | -2147483647
(5 rows)

explain (costs off)
  select unique2, x.*
  from int4_tbl x left join lateral (select unique1, unique2 from tenk1 where f1 = unique1) ss on true;
                QUERY PLAN                
-------------------------------------------
 Gather Motion 3:1  (slice1; segments: 3)
   ->  Hash Right Join
         Hash Cond: (tenk1.unique1 = x.f1)
         ->  Seq Scan on tenk1
         ->  Hash
               ->  Seq Scan on int4_tbl x
 Optimizer: Postgres query optimizer
(7 rows)

-- check scoping of lateral versus parent references
-- the first of these should return int8_tbl.q2, the second int8_tbl.q1
select *, (select r from (select q1 as q2) x, (select q2 as r) y) from int8_tbl;
        q1        |        q2         |         r         
------------------+-------------------+-------------------
              123 |               456 |               456
              123 |  4567890123456789 |  4567890123456789
 4567890123456789 |               123 |               123
 4567890123456789 |  4567890123456789 |  4567890123456789
 4567890123456789 | -4567890123456789 | -4567890123456789
(5 rows)

select *, (select r from (select q1 as q2) x, lateral (select q2 as r) y) from int8_tbl;
        q1        |        q2         |        r         
------------------+-------------------+------------------
              123 |               456 |              123
              123 |  4567890123456789 |              123
 4567890123456789 |               123 | 4567890123456789
 4567890123456789 |  4567890123456789 | 4567890123456789
 4567890123456789 | -4567890123456789 | 4567890123456789
(5 rows)

-- lateral with function in FROM
select count(*) from tenk1 a, lateral generate_series(1,two) g;
 count 
-------
  5000
(1 row)

explain (costs off)
  select count(*) from tenk1 a, lateral generate_series(1,two) g;
                         QUERY PLAN                         
------------------------------------------------------------
 Aggregate
   ->  Gather Motion 3:1  (slice1; segments: 3)
         ->  Aggregate
               ->  Nested Loop
                     ->  Seq Scan on tenk1 a
                     ->  Function Scan on generate_series g
 Optimizer: Postgres query optimizer
(7 rows)

explain (costs off)
  select count(*) from tenk1 a cross join lateral generate_series(1,two) g;
                         QUERY PLAN                         
------------------------------------------------------------
 Aggregate
   ->  Gather Motion 3:1  (slice1; segments: 3)
         ->  Aggregate
               ->  Nested Loop
                     ->  Seq Scan on tenk1 a
                     ->  Function Scan on generate_series g
 Optimizer: Postgres query optimizer
(7 rows)

-- don't need the explicit LATERAL keyword for functions
explain (costs off)
  select count(*) from tenk1 a, generate_series(1,two) g;
                         QUERY PLAN                         
------------------------------------------------------------
 Aggregate
   ->  Gather Motion 3:1  (slice1; segments: 3)
         ->  Aggregate
               ->  Nested Loop
                     ->  Seq Scan on tenk1 a
                     ->  Function Scan on generate_series g
 Optimizer: Postgres query optimizer
(7 rows)

-- lateral with UNION ALL subselect
explain (costs off)
  select * from generate_series(100,200) g,
    lateral (select * from int8_tbl a where g = q1 union all
             select * from int8_tbl b where g = q2) ss;
                   QUERY PLAN                   
------------------------------------------------
 Gather Motion 3:1  (slice1; segments: 3)
   ->  Nested Loop
         ->  Function Scan on generate_series g
         ->  Materialize
               ->  Append
                     ->  Seq Scan on int8_tbl a
                           Filter: (g.g = q1)
                     ->  Seq Scan on int8_tbl b
                           Filter: (g.g = q2)
 Optimizer: Postgres query optimizer
(10 rows)

select * from generate_series(100,200) g,
  lateral (select * from int8_tbl a where g = q1 union all
           select * from int8_tbl b where g = q2) ss;
  g  |        q1        |        q2        
-----+------------------+------------------
 123 |              123 |              456
 123 |              123 | 4567890123456789
 123 | 4567890123456789 |              123
(3 rows)

-- lateral with VALUES
explain (costs off)
  select count(*) from tenk1 a,
    tenk1 b join lateral (values(a.unique1)) ss(x) on b.unique2 = ss.x;
<<<<<<< HEAD
                                  QUERY PLAN                                  
------------------------------------------------------------------------------
=======
                         QUERY PLAN                         
------------------------------------------------------------
 Aggregate
   ->  Merge Join
         Merge Cond: (a.unique1 = b.unique2)
         ->  Index Only Scan using tenk1_unique1 on tenk1 a
         ->  Index Only Scan using tenk1_unique2 on tenk1 b
(5 rows)

select count(*) from tenk1 a,
  tenk1 b join lateral (values(a.unique1)) ss(x) on b.unique2 = ss.x;
 count 
-------
 10000
(1 row)

-- lateral with VALUES, no flattening possible
explain (costs off)
  select count(*) from tenk1 a,
    tenk1 b join lateral (values(a.unique1),(-1)) ss(x) on b.unique2 = ss.x;
                            QUERY PLAN                            
------------------------------------------------------------------
>>>>>>> ab93f90c
 Aggregate
   ->  Gather Motion 3:1  (slice3; segments: 3)
         ->  Aggregate
               ->  Hash Join
                     Hash Cond: ("*VALUES*".column1 = b.unique2)
                     ->  Redistribute Motion 3:3  (slice1; segments: 3)
                           Hash Key: "*VALUES*".column1
                           ->  Nested Loop
                                 ->  Seq Scan on tenk1 a
                                 ->  Values Scan on "*VALUES*"
                     ->  Hash
                           ->  Redistribute Motion 3:3  (slice2; segments: 3)
                                 Hash Key: b.unique2
                                 ->  Seq Scan on tenk1 b
 Optimizer: Postgres query optimizer
(15 rows)

select count(*) from tenk1 a,
  tenk1 b join lateral (values(a.unique1),(-1)) ss(x) on b.unique2 = ss.x;
 count 
-------
 10000
(1 row)

-- lateral injecting a strange outer join condition
-- start_ignore
-- GPDB_93_MERGE_FIXME: These queries are failing at the moment. Need to investigate.
-- There were a lot of LATERAL fixes in upstream minor versions, so I'm hoping that
-- these will get fixed once we catch up to those. Or if not, at least it will be
-- nicer to work on the code, knowing that there aren't going to be a dozen commits
-- coming up, touching the same area.
explain (costs off)
  select * from int8_tbl a,
    int8_tbl x left join lateral (select a.q1 from int4_tbl y) ss(z)
      on x.q2 = ss.z;
                QUERY PLAN                
------------------------------------------
 Nested Loop
   ->  Seq Scan on int8_tbl a
   ->  Hash Right Join
         Hash Cond: ((a.q1) = x.q2)
         ->  Seq Scan on int4_tbl y
         ->  Hash
               ->  Seq Scan on int8_tbl x
(7 rows)

select * from int8_tbl a,
  int8_tbl x left join lateral (select a.q1 from int4_tbl y) ss(z)
    on x.q2 = ss.z;
        q1        |        q2         |        q1        |        q2         |        z         
------------------+-------------------+------------------+-------------------+------------------
              123 |               456 | 4567890123456789 |               123 |              123
              123 |               456 | 4567890123456789 |               123 |              123
              123 |               456 | 4567890123456789 |               123 |              123
              123 |               456 | 4567890123456789 |               123 |              123
              123 |               456 | 4567890123456789 |               123 |              123
              123 |               456 | 4567890123456789 |  4567890123456789 |                 
              123 |               456 |              123 |  4567890123456789 |                 
              123 |               456 |              123 |               456 |                 
              123 |               456 | 4567890123456789 | -4567890123456789 |                 
              123 |  4567890123456789 | 4567890123456789 |               123 |              123
              123 |  4567890123456789 | 4567890123456789 |               123 |              123
              123 |  4567890123456789 | 4567890123456789 |               123 |              123
              123 |  4567890123456789 | 4567890123456789 |               123 |              123
              123 |  4567890123456789 | 4567890123456789 |               123 |              123
              123 |  4567890123456789 | 4567890123456789 |  4567890123456789 |                 
              123 |  4567890123456789 |              123 |  4567890123456789 |                 
              123 |  4567890123456789 |              123 |               456 |                 
              123 |  4567890123456789 | 4567890123456789 | -4567890123456789 |                 
 4567890123456789 |               123 | 4567890123456789 |  4567890123456789 | 4567890123456789
 4567890123456789 |               123 |              123 |  4567890123456789 | 4567890123456789
 4567890123456789 |               123 | 4567890123456789 |  4567890123456789 | 4567890123456789
 4567890123456789 |               123 |              123 |  4567890123456789 | 4567890123456789
 4567890123456789 |               123 | 4567890123456789 |  4567890123456789 | 4567890123456789
 4567890123456789 |               123 |              123 |  4567890123456789 | 4567890123456789
 4567890123456789 |               123 | 4567890123456789 |  4567890123456789 | 4567890123456789
 4567890123456789 |               123 |              123 |  4567890123456789 | 4567890123456789
 4567890123456789 |               123 | 4567890123456789 |  4567890123456789 | 4567890123456789
 4567890123456789 |               123 |              123 |  4567890123456789 | 4567890123456789
 4567890123456789 |               123 | 4567890123456789 |               123 |                 
 4567890123456789 |               123 |              123 |               456 |                 
 4567890123456789 |               123 | 4567890123456789 | -4567890123456789 |                 
 4567890123456789 |  4567890123456789 | 4567890123456789 |  4567890123456789 | 4567890123456789
 4567890123456789 |  4567890123456789 |              123 |  4567890123456789 | 4567890123456789
 4567890123456789 |  4567890123456789 | 4567890123456789 |  4567890123456789 | 4567890123456789
 4567890123456789 |  4567890123456789 |              123 |  4567890123456789 | 4567890123456789
 4567890123456789 |  4567890123456789 | 4567890123456789 |  4567890123456789 | 4567890123456789
 4567890123456789 |  4567890123456789 |              123 |  4567890123456789 | 4567890123456789
 4567890123456789 |  4567890123456789 | 4567890123456789 |  4567890123456789 | 4567890123456789
 4567890123456789 |  4567890123456789 |              123 |  4567890123456789 | 4567890123456789
 4567890123456789 |  4567890123456789 | 4567890123456789 |  4567890123456789 | 4567890123456789
 4567890123456789 |  4567890123456789 |              123 |  4567890123456789 | 4567890123456789
 4567890123456789 |  4567890123456789 | 4567890123456789 |               123 |                 
 4567890123456789 |  4567890123456789 |              123 |               456 |                 
 4567890123456789 |  4567890123456789 | 4567890123456789 | -4567890123456789 |                 
 4567890123456789 | -4567890123456789 | 4567890123456789 |  4567890123456789 | 4567890123456789
 4567890123456789 | -4567890123456789 |              123 |  4567890123456789 | 4567890123456789
 4567890123456789 | -4567890123456789 | 4567890123456789 |  4567890123456789 | 4567890123456789
 4567890123456789 | -4567890123456789 |              123 |  4567890123456789 | 4567890123456789
 4567890123456789 | -4567890123456789 | 4567890123456789 |  4567890123456789 | 4567890123456789
 4567890123456789 | -4567890123456789 |              123 |  4567890123456789 | 4567890123456789
 4567890123456789 | -4567890123456789 | 4567890123456789 |  4567890123456789 | 4567890123456789
 4567890123456789 | -4567890123456789 |              123 |  4567890123456789 | 4567890123456789
 4567890123456789 | -4567890123456789 | 4567890123456789 |  4567890123456789 | 4567890123456789
 4567890123456789 | -4567890123456789 |              123 |  4567890123456789 | 4567890123456789
 4567890123456789 | -4567890123456789 | 4567890123456789 |               123 |                 
 4567890123456789 | -4567890123456789 |              123 |               456 |                 
 4567890123456789 | -4567890123456789 | 4567890123456789 | -4567890123456789 |                 
(57 rows)

--end_ignore
-- lateral reference to a join alias variable
select * from (select f1/2 as x from int4_tbl) ss1 join int4_tbl i4 on x = f1,
  lateral (select x) ss2(y);
 x | f1 | y 
---+----+---
 0 |  0 | 0
(1 row)

select * from (select f1 as x from int4_tbl) ss1 join int4_tbl i4 on x = f1,
  lateral (values(x)) ss2(y);
      x      |     f1      |      y      
-------------+-------------+-------------
           0 |           0 |           0
      123456 |      123456 |      123456
     -123456 |     -123456 |     -123456
  2147483647 |  2147483647 |  2147483647
 -2147483647 | -2147483647 | -2147483647
(5 rows)

select * from ((select f1/2 as x from int4_tbl) ss1 join int4_tbl i4 on x = f1) j,
  lateral (select x) ss2(y);
 x | f1 | y 
---+----+---
 0 |  0 | 0
(1 row)

-- lateral references requiring pullup
select * from (values(1)) x(lb),
  lateral generate_series(lb,4) x4;
 lb | x4 
----+----
  1 |  1
  1 |  2
  1 |  3
  1 |  4
(4 rows)

select * from (select f1/1000000000 from int4_tbl) x(lb),
  lateral generate_series(lb,4) x4;
 lb | x4 
----+----
  0 |  0
  0 |  1
  0 |  2
  0 |  3
  0 |  4
  0 |  0
  0 |  1
  0 |  2
  0 |  3
  0 |  4
  0 |  0
  0 |  1
  0 |  2
  0 |  3
  0 |  4
  2 |  2
  2 |  3
  2 |  4
 -2 | -2
 -2 | -1
 -2 |  0
 -2 |  1
 -2 |  2
 -2 |  3
 -2 |  4
(25 rows)

select * from (values(1)) x(lb),
  lateral (values(lb)) y(lbcopy);
 lb | lbcopy 
----+--------
  1 |      1
(1 row)

select * from (values(1)) x(lb),
  lateral (select lb from int4_tbl) y(lbcopy);
 lb | lbcopy 
----+--------
  1 |      1
  1 |      1
  1 |      1
  1 |      1
  1 |      1
(5 rows)

select * from
  int8_tbl x left join (select q1,coalesce(q2,0) q2 from int8_tbl) y on x.q2 = y.q1,
  lateral (values(x.q1,y.q1,y.q2)) v(xq1,yq1,yq2);
        q1        |        q2         |        q1        |        q2         |       xq1        |       yq1        |        yq2        
------------------+-------------------+------------------+-------------------+------------------+------------------+-------------------
              123 |               456 |                  |                   |              123 |                  |                  
              123 |  4567890123456789 | 4567890123456789 | -4567890123456789 |              123 | 4567890123456789 | -4567890123456789
              123 |  4567890123456789 | 4567890123456789 |  4567890123456789 |              123 | 4567890123456789 |  4567890123456789
              123 |  4567890123456789 | 4567890123456789 |               123 |              123 | 4567890123456789 |               123
 4567890123456789 |               123 |              123 |  4567890123456789 | 4567890123456789 |              123 |  4567890123456789
 4567890123456789 |               123 |              123 |               456 | 4567890123456789 |              123 |               456
 4567890123456789 |  4567890123456789 | 4567890123456789 | -4567890123456789 | 4567890123456789 | 4567890123456789 | -4567890123456789
 4567890123456789 |  4567890123456789 | 4567890123456789 |  4567890123456789 | 4567890123456789 | 4567890123456789 |  4567890123456789
 4567890123456789 |  4567890123456789 | 4567890123456789 |               123 | 4567890123456789 | 4567890123456789 |               123
 4567890123456789 | -4567890123456789 |                  |                   | 4567890123456789 |                  |                  
(10 rows)

select * from
  int8_tbl x left join (select q1,coalesce(q2,0) q2 from int8_tbl) y on x.q2 = y.q1,
  lateral (select x.q1,y.q1,y.q2) v(xq1,yq1,yq2);
        q1        |        q2         |        q1        |        q2         |       xq1        |       yq1        |        yq2        
------------------+-------------------+------------------+-------------------+------------------+------------------+-------------------
              123 |               456 |                  |                   |              123 |                  |                  
              123 |  4567890123456789 | 4567890123456789 | -4567890123456789 |              123 | 4567890123456789 | -4567890123456789
              123 |  4567890123456789 | 4567890123456789 |  4567890123456789 |              123 | 4567890123456789 |  4567890123456789
              123 |  4567890123456789 | 4567890123456789 |               123 |              123 | 4567890123456789 |               123
 4567890123456789 |               123 |              123 |  4567890123456789 | 4567890123456789 |              123 |  4567890123456789
 4567890123456789 |               123 |              123 |               456 | 4567890123456789 |              123 |               456
 4567890123456789 |  4567890123456789 | 4567890123456789 | -4567890123456789 | 4567890123456789 | 4567890123456789 | -4567890123456789
 4567890123456789 |  4567890123456789 | 4567890123456789 |  4567890123456789 | 4567890123456789 | 4567890123456789 |  4567890123456789
 4567890123456789 |  4567890123456789 | 4567890123456789 |               123 | 4567890123456789 | 4567890123456789 |               123
 4567890123456789 | -4567890123456789 |                  |                   | 4567890123456789 |                  |                  
(10 rows)

select x.* from
  int8_tbl x left join (select q1,coalesce(q2,0) q2 from int8_tbl) y on x.q2 = y.q1,
  lateral (select x.q1,y.q1,y.q2) v(xq1,yq1,yq2);
        q1        |        q2         
------------------+-------------------
              123 |               456
              123 |  4567890123456789
              123 |  4567890123456789
              123 |  4567890123456789
 4567890123456789 |               123
 4567890123456789 |               123
 4567890123456789 |  4567890123456789
 4567890123456789 |  4567890123456789
 4567890123456789 |  4567890123456789
 4567890123456789 | -4567890123456789
(10 rows)

select v.* from
  (int8_tbl x left join (select q1,coalesce(q2,0) q2 from int8_tbl) y on x.q2 = y.q1)
  left join int4_tbl z on z.f1 = x.q2,
  lateral (select x.q1,y.q1 union all select x.q2,y.q2) v(vx,vy);
        vx         |        vy         
-------------------+-------------------
               123 |                  
               456 |                  
               123 |  4567890123456789
  4567890123456789 | -4567890123456789
               123 |  4567890123456789
  4567890123456789 |  4567890123456789
               123 |  4567890123456789
  4567890123456789 |               123
  4567890123456789 |               123
               123 |  4567890123456789
  4567890123456789 |               123
               123 |               456
  4567890123456789 |  4567890123456789
  4567890123456789 | -4567890123456789
  4567890123456789 |  4567890123456789
  4567890123456789 |  4567890123456789
  4567890123456789 |  4567890123456789
  4567890123456789 |               123
  4567890123456789 |                  
 -4567890123456789 |                  
(20 rows)

select v.* from
  (int8_tbl x left join (select q1,(select coalesce(q2,0)) q2 from int8_tbl) y on x.q2 = y.q1)
  left join int4_tbl z on z.f1 = x.q2,
  lateral (select x.q1,y.q1 union all select x.q2,y.q2) v(vx,vy);
        vx         |        vy         
-------------------+-------------------
               123 |                  
               456 |                  
               123 |  4567890123456789
  4567890123456789 | -4567890123456789
               123 |  4567890123456789
  4567890123456789 |  4567890123456789
               123 |  4567890123456789
  4567890123456789 |               123
  4567890123456789 |               123
               123 |  4567890123456789
  4567890123456789 |               123
               123 |               456
  4567890123456789 |  4567890123456789
  4567890123456789 | -4567890123456789
  4567890123456789 |  4567890123456789
  4567890123456789 |  4567890123456789
  4567890123456789 |  4567890123456789
  4567890123456789 |               123
  4567890123456789 |                  
 -4567890123456789 |                  
(20 rows)

create temp table dual();
insert into dual default values;
analyze dual;
select v.* from
  (int8_tbl x left join (select q1,(select coalesce(q2,0)) q2 from int8_tbl) y on x.q2 = y.q1)
  left join int4_tbl z on z.f1 = x.q2,
  lateral (select x.q1,y.q1 from dual union all select x.q2,y.q2 from dual) v(vx,vy);
        vx         |        vy         
-------------------+-------------------
               123 |                  
               456 |                  
               123 |  4567890123456789
  4567890123456789 | -4567890123456789
               123 |  4567890123456789
  4567890123456789 |  4567890123456789
               123 |  4567890123456789
  4567890123456789 |               123
  4567890123456789 |               123
               123 |  4567890123456789
  4567890123456789 |               123
               123 |               456
  4567890123456789 |  4567890123456789
  4567890123456789 | -4567890123456789
  4567890123456789 |  4567890123456789
  4567890123456789 |  4567890123456789
  4567890123456789 |  4567890123456789
  4567890123456789 |               123
  4567890123456789 |                  
 -4567890123456789 |                  
(20 rows)

explain (verbose, costs off)
select * from
  int8_tbl a left join
  lateral (select *, a.q2 as x from int8_tbl b) ss on a.q2 = ss.q1;
                         QUERY PLAN                         
------------------------------------------------------------
 Gather Motion 3:1  (slice2; segments: 3)
   Output: a.q1, a.q2, b.q1, b.q2, (a.q2)
   ->  Nested Loop Left Join
         Output: a.q1, a.q2, b.q1, b.q2, (a.q2)
         ->  Redistribute Motion 3:3  (slice1; segments: 3)
               Output: a.q1, a.q2
               Hash Key: a.q2
               ->  Seq Scan on public.int8_tbl a
                     Output: a.q1, a.q2
         ->  Seq Scan on public.int8_tbl b
               Output: b.q1, b.q2, a.q2
               Filter: (a.q2 = b.q1)
 Optimizer: Postgres query optimizer
 Settings: optimizer=off
(14 rows)

select * from
  int8_tbl a left join
  lateral (select *, a.q2 as x from int8_tbl b) ss on a.q2 = ss.q1;
        q1        |        q2         |        q1        |        q2         |        x         
------------------+-------------------+------------------+-------------------+------------------
              123 |               456 |                  |                   |                 
              123 |  4567890123456789 | 4567890123456789 |               123 | 4567890123456789
              123 |  4567890123456789 | 4567890123456789 |  4567890123456789 | 4567890123456789
              123 |  4567890123456789 | 4567890123456789 | -4567890123456789 | 4567890123456789
 4567890123456789 |               123 |              123 |               456 |              123
 4567890123456789 |               123 |              123 |  4567890123456789 |              123
 4567890123456789 |  4567890123456789 | 4567890123456789 |               123 | 4567890123456789
 4567890123456789 |  4567890123456789 | 4567890123456789 |  4567890123456789 | 4567890123456789
 4567890123456789 |  4567890123456789 | 4567890123456789 | -4567890123456789 | 4567890123456789
 4567890123456789 | -4567890123456789 |                  |                   |                 
(10 rows)

explain (verbose, costs off)
select * from
  int8_tbl a left join
  lateral (select *, coalesce(a.q2, 42) as x from int8_tbl b) ss on a.q2 = ss.q1;
<<<<<<< HEAD
                              QUERY PLAN                              
----------------------------------------------------------------------
 Gather Motion 3:1  (slice2; segments: 3)
   Output: a.q1, a.q2, b.q1, b.q2, (COALESCE(a.q2, 42::bigint))
   ->  Nested Loop Left Join
         Output: a.q1, a.q2, b.q1, b.q2, (COALESCE(a.q2, 42::bigint))
         ->  Redistribute Motion 3:3  (slice1; segments: 3)
               Output: a.q1, a.q2
               Hash Key: a.q2
               ->  Seq Scan on public.int8_tbl a
                     Output: a.q1, a.q2
         ->  Seq Scan on public.int8_tbl b
               Output: b.q1, b.q2, COALESCE(a.q2, 42::bigint)
               Filter: (a.q2 = b.q1)
 Optimizer: Postgres query optimizer
 Settings: optimizer=off
(14 rows)
=======
                            QUERY PLAN                            
------------------------------------------------------------------
 Nested Loop Left Join
   Output: a.q1, a.q2, b.q1, b.q2, (COALESCE(a.q2, '42'::bigint))
   ->  Seq Scan on public.int8_tbl a
         Output: a.q1, a.q2
   ->  Seq Scan on public.int8_tbl b
         Output: b.q1, b.q2, COALESCE(a.q2, '42'::bigint)
         Filter: (a.q2 = b.q1)
(7 rows)
>>>>>>> ab93f90c

select * from
  int8_tbl a left join
  lateral (select *, coalesce(a.q2, 42) as x from int8_tbl b) ss on a.q2 = ss.q1;
        q1        |        q2         |        q1        |        q2         |        x         
------------------+-------------------+------------------+-------------------+------------------
              123 |               456 |                  |                   |                 
              123 |  4567890123456789 | 4567890123456789 |               123 | 4567890123456789
              123 |  4567890123456789 | 4567890123456789 |  4567890123456789 | 4567890123456789
              123 |  4567890123456789 | 4567890123456789 | -4567890123456789 | 4567890123456789
 4567890123456789 |               123 |              123 |               456 |              123
 4567890123456789 |               123 |              123 |  4567890123456789 |              123
 4567890123456789 |  4567890123456789 | 4567890123456789 |               123 | 4567890123456789
 4567890123456789 |  4567890123456789 | 4567890123456789 |  4567890123456789 | 4567890123456789
 4567890123456789 |  4567890123456789 | 4567890123456789 | -4567890123456789 | 4567890123456789
 4567890123456789 | -4567890123456789 |                  |                   |                 
(10 rows)

-- lateral can result in join conditions appearing below their
-- real semantic level
explain (verbose, costs off)
select * from int4_tbl i left join
  lateral (select * from int2_tbl j where i.f1 = j.f1) k on true;
                   QUERY PLAN                    
-------------------------------------------------
 Gather Motion 3:1  (slice1; segments: 3)
   Output: i.f1, j.f1
   ->  Hash Left Join
         Output: i.f1, j.f1
         Hash Cond: (i.f1 = j.f1)
         ->  Seq Scan on public.int4_tbl i
               Output: i.f1
         ->  Hash
               Output: j.f1
               ->  Seq Scan on public.int2_tbl j
                     Output: j.f1
 Optimizer: Postgres query optimizer
 Settings: optimizer=off
(13 rows)

select * from int4_tbl i left join
  lateral (select * from int2_tbl j where i.f1 = j.f1) k on true;
     f1      | f1 
-------------+----
           0 |  0
      123456 |   
     -123456 |   
  2147483647 |   
 -2147483647 |   
(5 rows)

explain (verbose, costs off)
select * from int4_tbl i left join
  lateral (select coalesce(i) from int2_tbl j where i.f1 = j.f1) k on true;
                QUERY PLAN                 
-------------------------------------------
 Gather Motion 3:1  (slice1; segments: 3)
   Output: i.f1, (COALESCE(i.*))
   ->  Nested Loop Left Join
         Output: i.f1, (COALESCE(i.*))
         ->  Seq Scan on public.int4_tbl i
               Output: i.f1, i.*
         ->  Seq Scan on public.int2_tbl j
               Output: j.f1, COALESCE(i.*)
               Filter: (i.f1 = j.f1)
 Optimizer: Postgres query optimizer
 Settings: optimizer=off
(11 rows)

select * from int4_tbl i left join
  lateral (select coalesce(i) from int2_tbl j where i.f1 = j.f1) k on true;
     f1      | coalesce 
-------------+----------
           0 | (0)
      123456 | 
     -123456 | 
  2147483647 | 
 -2147483647 | 
(5 rows)

explain (verbose, costs off)
select * from int4_tbl a,
  lateral (
    select * from int4_tbl b left join int8_tbl c on (b.f1 = q1 and a.f1 = q2)
  ) ss;
                         QUERY PLAN                          
-------------------------------------------------------------
 Gather Motion 3:1  (slice2; segments: 3)
   Output: a.f1, b.f1, c.q1, c.q2
   ->  Nested Loop
         Output: a.f1, b.f1, c.q1, c.q2
         ->  Broadcast Motion 3:3  (slice1; segments: 3)
               Output: a.f1
               ->  Seq Scan on public.int4_tbl a
                     Output: a.f1
         ->  Materialize
               Output: b.f1, c.q1, c.q2
               ->  Hash Right Join
                     Output: b.f1, c.q1, c.q2
                     Hash Cond: (c.q1 = b.f1)
                     ->  Seq Scan on public.int8_tbl c
                           Output: c.q1, c.q2
                           Filter: (a.f1 = c.q2)
                     ->  Hash
                           Output: b.f1
                           ->  Seq Scan on public.int4_tbl b
                                 Output: b.f1
 Optimizer: Postgres query optimizer
 Settings: optimizer=off
(22 rows)

select * from int4_tbl a,
  lateral (
    select * from int4_tbl b left join int8_tbl c on (b.f1 = q1 and a.f1 = q2)
  ) ss;
     f1      |     f1      | q1 | q2 
-------------+-------------+----+----
           0 |           0 |    |   
           0 |      123456 |    |   
           0 |     -123456 |    |   
           0 |  2147483647 |    |   
           0 | -2147483647 |    |   
      123456 |           0 |    |   
      123456 |      123456 |    |   
      123456 |     -123456 |    |   
      123456 |  2147483647 |    |   
      123456 | -2147483647 |    |   
     -123456 |           0 |    |   
     -123456 |      123456 |    |   
     -123456 |     -123456 |    |   
     -123456 |  2147483647 |    |   
     -123456 | -2147483647 |    |   
  2147483647 |           0 |    |   
  2147483647 |      123456 |    |   
  2147483647 |     -123456 |    |   
  2147483647 |  2147483647 |    |   
  2147483647 | -2147483647 |    |   
 -2147483647 |           0 |    |   
 -2147483647 |      123456 |    |   
 -2147483647 |     -123456 |    |   
 -2147483647 |  2147483647 |    |   
 -2147483647 | -2147483647 |    |   
(25 rows)

-- lateral reference in a PlaceHolderVar evaluated at join level
-- GPDB_94_STABLE_MERGE_FIXME: The query below gives wrong results. The change
-- is related to upstream commit acfcd4. Disable this case temporarily and will
-- come back to fix it when understanding more about that commit.
--start_ignore
explain (verbose, costs off)
select * from
  int8_tbl a left join lateral
  (select b.q1 as bq1, c.q1 as cq1, least(a.q1,b.q1,c.q1) from
   int8_tbl b cross join int8_tbl c) ss
  on a.q2 = ss.bq1;
                                QUERY PLAN                                 
---------------------------------------------------------------------------
 Gather Motion 3:1  (slice3; segments: 3)
   Output: a.q1, a.q2, b.q1, c.q1, (LEAST(a.q1, b.q1, c.q1))
   ->  Nested Loop Left Join
         Output: a.q1, a.q2, b.q1, c.q1, (LEAST(a.q1, b.q1, c.q1))
         ->  Redistribute Motion 3:3  (slice1; segments: 3)
               Output: a.q1, a.q2
               Hash Key: a.q2
               ->  Seq Scan on public.int8_tbl a
                     Output: a.q1, a.q2
         ->  Materialize
               Output: b.q1, c.q1, (LEAST(a.q1, b.q1, c.q1))
               ->  Nested Loop
                     Output: b.q1, c.q1, LEAST(a.q1, b.q1, c.q1)
                     ->  Seq Scan on public.int8_tbl b
                           Output: b.q1, b.q2
                           Filter: (a.q2 = b.q1)
                     ->  Materialize
                           Output: c.q1
                           ->  Broadcast Motion 3:3  (slice2; segments: 3)
                                 Output: c.q1
                                 ->  Seq Scan on public.int8_tbl c
                                       Output: c.q1
 Optimizer: Postgres query optimizer
(23 rows)

select * from
  int8_tbl a left join lateral
  (select b.q1 as bq1, c.q1 as cq1, least(a.q1,b.q1,c.q1) from
   int8_tbl b cross join int8_tbl c) ss
  on a.q2 = ss.bq1;
        q1        |        q2         |       bq1        |       cq1        |      least       
------------------+-------------------+------------------+------------------+------------------
              123 |               456 |                  |                  |                 
              123 |  4567890123456789 | 4567890123456789 |              123 |              123
              123 |  4567890123456789 | 4567890123456789 |              123 |              123
              123 |  4567890123456789 | 4567890123456789 | 4567890123456789 |              123
              123 |  4567890123456789 | 4567890123456789 | 4567890123456789 |              123
              123 |  4567890123456789 | 4567890123456789 | 4567890123456789 |              123
              123 |  4567890123456789 | 4567890123456789 |              123 |              123
              123 |  4567890123456789 | 4567890123456789 |              123 |              123
              123 |  4567890123456789 | 4567890123456789 | 4567890123456789 |              123
              123 |  4567890123456789 | 4567890123456789 | 4567890123456789 |              123
              123 |  4567890123456789 | 4567890123456789 | 4567890123456789 |              123
              123 |  4567890123456789 | 4567890123456789 |              123 |              123
              123 |  4567890123456789 | 4567890123456789 |              123 |              123
              123 |  4567890123456789 | 4567890123456789 | 4567890123456789 |              123
              123 |  4567890123456789 | 4567890123456789 | 4567890123456789 |              123
              123 |  4567890123456789 | 4567890123456789 | 4567890123456789 |              123
 4567890123456789 |               123 |              123 |              123 |              123
 4567890123456789 |               123 |              123 |              123 |              123
 4567890123456789 |               123 |              123 | 4567890123456789 |              123
 4567890123456789 |               123 |              123 | 4567890123456789 |              123
 4567890123456789 |               123 |              123 | 4567890123456789 |              123
 4567890123456789 |               123 |              123 |              123 |              123
 4567890123456789 |               123 |              123 |              123 |              123
 4567890123456789 |               123 |              123 | 4567890123456789 |              123
 4567890123456789 |               123 |              123 | 4567890123456789 |              123
 4567890123456789 |               123 |              123 | 4567890123456789 |              123
 4567890123456789 |  4567890123456789 | 4567890123456789 |              123 |              123
 4567890123456789 |  4567890123456789 | 4567890123456789 |              123 |              123
 4567890123456789 |  4567890123456789 | 4567890123456789 | 4567890123456789 | 4567890123456789
 4567890123456789 |  4567890123456789 | 4567890123456789 | 4567890123456789 | 4567890123456789
 4567890123456789 |  4567890123456789 | 4567890123456789 | 4567890123456789 | 4567890123456789
 4567890123456789 |  4567890123456789 | 4567890123456789 |              123 |              123
 4567890123456789 |  4567890123456789 | 4567890123456789 |              123 |              123
 4567890123456789 |  4567890123456789 | 4567890123456789 | 4567890123456789 | 4567890123456789
 4567890123456789 |  4567890123456789 | 4567890123456789 | 4567890123456789 | 4567890123456789
 4567890123456789 |  4567890123456789 | 4567890123456789 | 4567890123456789 | 4567890123456789
 4567890123456789 |  4567890123456789 | 4567890123456789 |              123 |              123
 4567890123456789 |  4567890123456789 | 4567890123456789 |              123 |              123
 4567890123456789 |  4567890123456789 | 4567890123456789 | 4567890123456789 | 4567890123456789
 4567890123456789 |  4567890123456789 | 4567890123456789 | 4567890123456789 | 4567890123456789
 4567890123456789 |  4567890123456789 | 4567890123456789 | 4567890123456789 | 4567890123456789
 4567890123456789 | -4567890123456789 |                  |                  |                 
(42 rows)

--end_ignore
-- case requiring nested PlaceHolderVars
explain (verbose, costs off)
select * from
  int8_tbl c left join (
    int8_tbl a left join (select q1, coalesce(q2,42) as x from int8_tbl b) ss1
      on a.q2 = ss1.q1
    cross join
    lateral (select q1, coalesce(ss1.x,q2) as y from int8_tbl d) ss2
  ) on c.q2 = ss2.q1,
  lateral (select ss2.y offset 0) ss3;
                                                                                     QUERY PLAN                                                                                     
------------------------------------------------------------------------------------------------------------------------------------------------------------------------------------
 Nested Loop
<<<<<<< HEAD
   Output: c.q1, c.q2, a.q1, a.q2, b.q1, (COALESCE(b.q2, 42::bigint)), d.q1, (COALESCE((COALESCE(b.q2, 42::bigint)), d.q2)), ((COALESCE((COALESCE(b.q2, 42::bigint)), d.q2)))
   ->  Gather Motion 3:1  (slice4; segments: 3)
         Output: c.q1, c.q2, a.q1, a.q2, b.q1, d.q1, (COALESCE(b.q2, 42::bigint)), (COALESCE((COALESCE(b.q2, 42::bigint)), d.q2))
         ->  Hash Right Join
               Output: c.q1, c.q2, a.q1, a.q2, b.q1, d.q1, (COALESCE(b.q2, 42::bigint)), (COALESCE((COALESCE(b.q2, 42::bigint)), d.q2))
               Hash Cond: (d.q1 = c.q2)
               ->  Nested Loop
                     Output: a.q1, a.q2, b.q1, d.q1, (COALESCE(b.q2, 42::bigint)), (COALESCE((COALESCE(b.q2, 42::bigint)), d.q2))
                     ->  Broadcast Motion 3:3  (slice2; segments: 3)
                           Output: a.q1, a.q2, b.q1, (COALESCE(b.q2, 42::bigint))
                           ->  Hash Left Join
                                 Output: a.q1, a.q2, b.q1, (COALESCE(b.q2, 42::bigint))
                                 Hash Cond: (a.q2 = b.q1)
                                 ->  Redistribute Motion 3:3  (slice1; segments: 3)
                                       Output: a.q1, a.q2
                                       Hash Key: a.q2
                                       ->  Seq Scan on public.int8_tbl a
                                             Output: a.q1, a.q2
                                 ->  Hash
                                       Output: b.q1, (COALESCE(b.q2, 42::bigint))
                                       ->  Seq Scan on public.int8_tbl b
                                             Output: b.q1, COALESCE(b.q2, 42::bigint)
                     ->  Seq Scan on public.int8_tbl d
                           Output: d.q1, COALESCE((COALESCE(b.q2, 42::bigint)), d.q2)
               ->  Hash
                     Output: c.q1, c.q2
                     ->  Redistribute Motion 3:3  (slice3; segments: 3)
                           Output: c.q1, c.q2
                           Hash Key: c.q2
                           ->  Seq Scan on public.int8_tbl c
                                 Output: c.q1, c.q2
   ->  Materialize
         Output: ((COALESCE((COALESCE(b.q2, 42::bigint)), d.q2)))
         ->  Result
               Output: (COALESCE((COALESCE(b.q2, 42::bigint)), d.q2))
 Optimizer: Postgres query optimizer
 Settings: optimizer=off
(38 rows)
=======
   Output: c.q1, c.q2, a.q1, a.q2, b.q1, (COALESCE(b.q2, '42'::bigint)), d.q1, (COALESCE((COALESCE(b.q2, '42'::bigint)), d.q2)), ((COALESCE((COALESCE(b.q2, '42'::bigint)), d.q2)))
   ->  Hash Right Join
         Output: c.q1, c.q2, a.q1, a.q2, b.q1, d.q1, (COALESCE(b.q2, '42'::bigint)), (COALESCE((COALESCE(b.q2, '42'::bigint)), d.q2))
         Hash Cond: (d.q1 = c.q2)
         ->  Nested Loop
               Output: a.q1, a.q2, b.q1, d.q1, (COALESCE(b.q2, '42'::bigint)), (COALESCE((COALESCE(b.q2, '42'::bigint)), d.q2))
               ->  Hash Left Join
                     Output: a.q1, a.q2, b.q1, (COALESCE(b.q2, '42'::bigint))
                     Hash Cond: (a.q2 = b.q1)
                     ->  Seq Scan on public.int8_tbl a
                           Output: a.q1, a.q2
                     ->  Hash
                           Output: b.q1, (COALESCE(b.q2, '42'::bigint))
                           ->  Seq Scan on public.int8_tbl b
                                 Output: b.q1, COALESCE(b.q2, '42'::bigint)
               ->  Seq Scan on public.int8_tbl d
                     Output: d.q1, COALESCE((COALESCE(b.q2, '42'::bigint)), d.q2)
         ->  Hash
               Output: c.q1, c.q2
               ->  Seq Scan on public.int8_tbl c
                     Output: c.q1, c.q2
   ->  Result
         Output: (COALESCE((COALESCE(b.q2, '42'::bigint)), d.q2))
(24 rows)
>>>>>>> ab93f90c

-- case that breaks the old ph_may_need optimization
explain (verbose, costs off)
select c.*,a.*,ss1.q1,ss2.q1,ss3.* from
  int8_tbl c left join (
    int8_tbl a left join
      (select q1, coalesce(q2,f1) as x from int8_tbl b, int4_tbl b2
       where q1 < f1) ss1
      on a.q2 = ss1.q1
    cross join
    lateral (select q1, coalesce(ss1.x,q2) as y from int8_tbl d) ss2
  ) on c.q2 = ss2.q1,
  lateral (select * from int4_tbl i where ss2.y > f1) ss3;
                                                  QUERY PLAN                                                   
---------------------------------------------------------------------------------------------------------------
 Gather Motion 3:1  (slice6; segments: 3)
   Output: c.q1, c.q2, a.q1, a.q2, b.q1, d.q1, i.f1
   ->  Nested Loop
         Output: c.q1, c.q2, a.q1, a.q2, b.q1, d.q1, i.f1
         Join Filter: ((COALESCE((COALESCE(b.q2, (b2.f1)::bigint)), d.q2)) > i.f1)
         ->  Hash Right Join
               Output: c.q1, c.q2, a.q1, a.q2, b.q1, d.q1, (COALESCE((COALESCE(b.q2, (b2.f1)::bigint)), d.q2))
               Hash Cond: (d.q1 = c.q2)
               ->  Nested Loop
                     Output: a.q1, a.q2, b.q1, d.q1, (COALESCE((COALESCE(b.q2, (b2.f1)::bigint)), d.q2))
                     ->  Broadcast Motion 3:3  (slice3; segments: 3)
                           Output: a.q1, a.q2, b.q1, (COALESCE(b.q2, (b2.f1)::bigint))
                           ->  Hash Right Join
                                 Output: a.q1, a.q2, b.q1, (COALESCE(b.q2, (b2.f1)::bigint))
                                 Hash Cond: (b.q1 = a.q2)
                                 ->  Nested Loop
                                       Output: b.q1, COALESCE(b.q2, (b2.f1)::bigint)
                                       Join Filter: (b.q1 < b2.f1)
                                       ->  Seq Scan on public.int8_tbl b
                                             Output: b.q1, b.q2
                                       ->  Materialize
                                             Output: b2.f1
                                             ->  Broadcast Motion 3:3  (slice1; segments: 3)
                                                   Output: b2.f1
                                                   ->  Seq Scan on public.int4_tbl b2
                                                         Output: b2.f1
                                 ->  Hash
                                       Output: a.q1, a.q2
                                       ->  Redistribute Motion 3:3  (slice2; segments: 3)
                                             Output: a.q1, a.q2
                                             Hash Key: a.q2
                                             ->  Seq Scan on public.int8_tbl a
                                                   Output: a.q1, a.q2
                     ->  Seq Scan on public.int8_tbl d
                           Output: d.q1, COALESCE((COALESCE(b.q2, (b2.f1)::bigint)), d.q2)
               ->  Hash
                     Output: c.q1, c.q2
                     ->  Redistribute Motion 3:3  (slice4; segments: 3)
                           Output: c.q1, c.q2
                           Hash Key: c.q2
                           ->  Seq Scan on public.int8_tbl c
                                 Output: c.q1, c.q2
         ->  Materialize
               Output: i.f1
               ->  Broadcast Motion 3:3  (slice5; segments: 3)
                     Output: i.f1
                     ->  Seq Scan on public.int4_tbl i
                           Output: i.f1
 Optimizer: Postgres query optimizer
 Settings: optimizer=off
(50 rows)

-- check processing of postponed quals (bug #9041)
explain (verbose, costs off)
select * from
  (select 1 as x offset 0) x cross join (select 2 as y offset 0) y
  left join lateral (
    select * from (select 3 as z offset 0) z where z.z = x.x
  ) zz on zz.z = y.y;
                 QUERY PLAN                 
--------------------------------------------
 Hash Left Join
   Output: (1), (2), (3)
   Hash Cond: (((1) = (3)) AND ((2) = (3)))
   ->  Nested Loop
         Output: (1), (2)
         ->  Result
               Output: 1
         ->  Materialize
               Output: (2)
               ->  Result
                     Output: 2
   ->  Hash
         Output: (3)
         ->  Result
               Output: 3
 Optimizer: Postgres query optimizer
 Settings: optimizer=off
(17 rows)

-- check handling of nested appendrels inside LATERAL
select * from
  ((select 2 as v) union all (select 3 as v)) as q1
  cross join lateral
  ((select * from
      ((select 4 as v) union all (select 5 as v)) as q3)
   union all
   (select q1.v)
  ) as q2;
 v | v 
---+---
 2 | 4
 2 | 5
 2 | 2
 3 | 4
 3 | 5
 3 | 3
(6 rows)

-- check we don't try to do a unique-ified semijoin with LATERAL
-- start_ignore
-- GPDB_94_STABLE_MERGE_FIXME: The query below is 'deeply' correlated
-- and GPDB would not pull up the sublink into a semijoin (why?), while
-- PostgreSQL will do. So the following test is meaningless in GPDB.
explain (verbose, costs off)
select * from
  (values (0,9998), (1,1000)) v(id,x),
  lateral (select f1 from int4_tbl
           where f1 = any (select unique1 from tenk1
                           where unique2 = v.x offset 0)) ss;
                              QUERY PLAN                              
----------------------------------------------------------------------
 Nested Loop
   Output: "*VALUES*".column1, "*VALUES*".column2, int4_tbl.f1
   ->  Values Scan on "*VALUES*"
         Output: "*VALUES*".column1, "*VALUES*".column2
   ->  Hash Semi Join
         Output: int4_tbl.f1
         Hash Cond: (int4_tbl.f1 = tenk1.unique1)
         ->  Seq Scan on public.int4_tbl
               Output: int4_tbl.f1
         ->  Hash
               Output: tenk1.unique1
               ->  Index Scan using tenk1_unique2 on public.tenk1
                     Output: tenk1.unique1
                     Index Cond: (tenk1.unique2 = "*VALUES*".column2)
(14 rows)

select * from
  (values (0,9998), (1,1000)) v(id,x),
  lateral (select f1 from int4_tbl
           where f1 = any (select unique1 from tenk1
                           where unique2 = v.x offset 0)) ss;
 id |  x   | f1 
----+------+----
  0 | 9998 |  0
(1 row)

--end_ignore
-- test some error cases where LATERAL should have been used but wasn't
select f1,g from int4_tbl a, (select f1 as g) ss;
ERROR:  column "f1" does not exist
LINE 1: select f1,g from int4_tbl a, (select f1 as g) ss;
                                             ^
HINT:  There is a column named "f1" in table "a", but it cannot be referenced from this part of the query.
select f1,g from int4_tbl a, (select a.f1 as g) ss;
ERROR:  invalid reference to FROM-clause entry for table "a"
LINE 1: select f1,g from int4_tbl a, (select a.f1 as g) ss;
                                             ^
HINT:  There is an entry for table "a", but it cannot be referenced from this part of the query.
select f1,g from int4_tbl a cross join (select f1 as g) ss;
ERROR:  column "f1" does not exist
LINE 1: select f1,g from int4_tbl a cross join (select f1 as g) ss;
                                                       ^
HINT:  There is a column named "f1" in table "a", but it cannot be referenced from this part of the query.
select f1,g from int4_tbl a cross join (select a.f1 as g) ss;
ERROR:  invalid reference to FROM-clause entry for table "a"
LINE 1: select f1,g from int4_tbl a cross join (select a.f1 as g) ss...
                                                       ^
HINT:  There is an entry for table "a", but it cannot be referenced from this part of the query.
-- SQL:2008 says the left table is in scope but illegal to access here
select f1,g from int4_tbl a right join lateral generate_series(0, a.f1) g on true;
ERROR:  invalid reference to FROM-clause entry for table "a"
LINE 1: ... int4_tbl a right join lateral generate_series(0, a.f1) g on...
                                                             ^
DETAIL:  The combining JOIN type must be INNER or LEFT for a LATERAL reference.
select f1,g from int4_tbl a full join lateral generate_series(0, a.f1) g on true;
ERROR:  invalid reference to FROM-clause entry for table "a"
LINE 1: ...m int4_tbl a full join lateral generate_series(0, a.f1) g on...
                                                             ^
DETAIL:  The combining JOIN type must be INNER or LEFT for a LATERAL reference.
-- check we complain about ambiguous table references
select * from
  int8_tbl x cross join (int4_tbl x cross join lateral (select x.f1) ss);
ERROR:  table reference "x" is ambiguous
LINE 2: ...cross join (int4_tbl x cross join lateral (select x.f1) ss);
                                                             ^
-- LATERAL can be used to put an aggregate into the FROM clause of its query
select 1 from tenk1 a, lateral (select max(a.unique1) from int4_tbl b) ss;
ERROR:  aggregate functions are not allowed in FROM clause of their own query level
LINE 1: select 1 from tenk1 a, lateral (select max(a.unique1) from i...
                                               ^
-- check behavior of LATERAL in UPDATE/DELETE
create temp table xx1 as select f1 as x1, -f1 as x2 from int4_tbl;
-- error, can't do this:
update xx1 set x2 = f1 from (select * from int4_tbl where f1 = x1) ss;
ERROR:  column "x1" does not exist
LINE 1: ... set x2 = f1 from (select * from int4_tbl where f1 = x1) ss;
                                                                ^
HINT:  There is a column named "x1" in table "xx1", but it cannot be referenced from this part of the query.
update xx1 set x2 = f1 from (select * from int4_tbl where f1 = xx1.x1) ss;
ERROR:  invalid reference to FROM-clause entry for table "xx1"
LINE 1: ...t x2 = f1 from (select * from int4_tbl where f1 = xx1.x1) ss...
                                                             ^
HINT:  There is an entry for table "xx1", but it cannot be referenced from this part of the query.
-- can't do it even with LATERAL:
update xx1 set x2 = f1 from lateral (select * from int4_tbl where f1 = x1) ss;
ERROR:  invalid reference to FROM-clause entry for table "xx1"
LINE 1: ...= f1 from lateral (select * from int4_tbl where f1 = x1) ss;
                                                                ^
HINT:  There is an entry for table "xx1", but it cannot be referenced from this part of the query.
-- we might in future allow something like this, but for now it's an error:
update xx1 set x2 = f1 from xx1, lateral (select * from int4_tbl where f1 = x1) ss;
ERROR:  table name "xx1" specified more than once
-- also errors:
delete from xx1 using (select * from int4_tbl where f1 = x1) ss;
ERROR:  column "x1" does not exist
LINE 1: ...te from xx1 using (select * from int4_tbl where f1 = x1) ss;
                                                                ^
HINT:  There is a column named "x1" in table "xx1", but it cannot be referenced from this part of the query.
delete from xx1 using (select * from int4_tbl where f1 = xx1.x1) ss;
ERROR:  invalid reference to FROM-clause entry for table "xx1"
LINE 1: ...from xx1 using (select * from int4_tbl where f1 = xx1.x1) ss...
                                                             ^
HINT:  There is an entry for table "xx1", but it cannot be referenced from this part of the query.
delete from xx1 using lateral (select * from int4_tbl where f1 = x1) ss;
ERROR:  invalid reference to FROM-clause entry for table "xx1"
LINE 1: ...xx1 using lateral (select * from int4_tbl where f1 = x1) ss;
                                                                ^
HINT:  There is an entry for table "xx1", but it cannot be referenced from this part of the query.<|MERGE_RESOLUTION|>--- conflicted
+++ resolved
@@ -2268,10 +2268,10 @@
    ->  Merge Full Join
          Merge Cond: ((j2_tbl.i = j1_tbl.i) AND (j2_tbl.k = j1_tbl.i))
          ->  Sort
-               Sort Key: j2_tbl.i, j2_tbl.k
+               Sort Key: j2_tbl.i DESC, j2_tbl.k
                ->  Seq Scan on j2_tbl
          ->  Sort
-               Sort Key: j1_tbl.i
+               Sort Key: j1_tbl.i DESC
                ->  Seq Scan on j1_tbl
  Optimizer: Postgres query optimizer
 (10 rows)
@@ -2484,7 +2484,6 @@
               ) a1 on t3.c2 = a1.c1
   where t1.c1 = t2.c2
 );
-<<<<<<< HEAD
                                         QUERY PLAN                                        
 ------------------------------------------------------------------------------------------
  Gather Motion 3:1  (slice5; segments: 3)
@@ -2515,35 +2514,6 @@
                                              ->  Seq Scan on tt4x t5
  Optimizer: Postgres query optimizer
 (27 rows)
-=======
-                       QUERY PLAN                        
----------------------------------------------------------
- Hash Anti Join
-   Hash Cond: (t1.c1 = t2.c2)
-   ->  Seq Scan on tt4x t1
-   ->  Hash
-         ->  Merge Right Join
-               Merge Cond: (t5.c1 = t3.c2)
-               ->  Merge Join
-                     Merge Cond: (t4.c2 = t5.c1)
-                     ->  Sort
-                           Sort Key: t4.c2
-                           ->  Seq Scan on tt4x t4
-                     ->  Sort
-                           Sort Key: t5.c1
-                           ->  Seq Scan on tt4x t5
-               ->  Sort
-                     Sort Key: t3.c2
-                     ->  Merge Left Join
-                           Merge Cond: (t2.c3 = t3.c1)
-                           ->  Sort
-                                 Sort Key: t2.c3
-                                 ->  Seq Scan on tt4x t2
-                           ->  Sort
-                                 Sort Key: t3.c1
-                                 ->  Seq Scan on tt4x t3
-(24 rows)
->>>>>>> ab93f90c
 
 --
 -- regression test for problems of the sort depicted in bug #3494
@@ -2845,39 +2815,25 @@
   ( SELECT COALESCE(q2, -1) AS qq FROM int8_tbl b ) AS ss2
   USING (qq)
   INNER JOIN tenk1 c ON qq = unique2;
-<<<<<<< HEAD
                                               QUERY PLAN                                               
 --------------------------------------------------------------------------------------------------------
  Gather Motion 3:1  (slice4; segments: 3)
    ->  Hash Join
-         Hash Cond: (c.unique2 = COALESCE((COALESCE(a.q1, 0::bigint)), (COALESCE(b.q2, (-1)::bigint))))
+         Hash Cond: (c.unique2 = COALESCE((COALESCE(a.q1, '0'::bigint)), (COALESCE(b.q2, '-1'::bigint))))
          ->  Seq Scan on tenk1 c
          ->  Hash
                ->  Broadcast Motion 3:3  (slice3; segments: 3)
                      ->  Hash Full Join
-                           Hash Cond: (COALESCE(a.q1, 0::bigint) = COALESCE(b.q2, (-1)::bigint))
+                           Hash Cond: (COALESCE(a.q1, '0'::bigint) = COALESCE(b.q2, '-1'::bigint))
                            ->  Redistribute Motion 3:3  (slice1; segments: 3)
-                                 Hash Key: COALESCE(a.q1, 0::bigint)
+                                 Hash Key: COALESCE(a.q1, '0'::bigint)
                                  ->  Seq Scan on int8_tbl a
                            ->  Hash
                                  ->  Redistribute Motion 3:3  (slice2; segments: 3)
-                                       Hash Key: COALESCE(b.q2, (-1)::bigint)
+                                       Hash Key: COALESCE(b.q2, '-1'::bigint)
                                        ->  Seq Scan on int8_tbl b
  Optimizer: Postgres query optimizer
 (16 rows)
-=======
-                                               QUERY PLAN                                                
----------------------------------------------------------------------------------------------------------
- Nested Loop
-   ->  Hash Full Join
-         Hash Cond: (COALESCE(a.q1, '0'::bigint) = COALESCE(b.q2, '-1'::bigint))
-         ->  Seq Scan on int8_tbl a
-         ->  Hash
-               ->  Seq Scan on int8_tbl b
-   ->  Index Scan using tenk1_unique2 on tenk1 c
-         Index Cond: (unique2 = COALESCE((COALESCE(a.q1, '0'::bigint)), (COALESCE(b.q2, '-1'::bigint))))
-(8 rows)
->>>>>>> ab93f90c
 
 SELECT qq, unique1
   FROM
@@ -3181,7 +3137,7 @@
 --
 -- start_ignore
 -- GPDB_94_MERGE_FIXME: PG plan & GP plan are different even we enable nestloop
--- join. Need more time to dig into the differnce. Ignore at this moment.
+-- join. Need more time to dig into the difference. Ignore at this moment.
 explain (costs off)
 select t1.unique2, t1.stringu1, t2.unique1, t2.stringu2 from
   tenk1 t1
@@ -3251,25 +3207,6 @@
 (0 rows)
 
 --
--- test ability to generate a suitable plan for a star-schema query
---
-explain (costs off)
-select * from
-  tenk1, int8_tbl a, int8_tbl b
-where thousand = a.q1 and tenthous = b.q1 and a.q2 = 1 and b.q2 = 2;
-                             QUERY PLAN                              
----------------------------------------------------------------------
- Nested Loop
-   ->  Seq Scan on int8_tbl b
-         Filter: (q2 = 2)
-   ->  Nested Loop
-         ->  Seq Scan on int8_tbl a
-               Filter: (q2 = 1)
-         ->  Index Scan using tenk1_thous_tenthous on tenk1
-               Index Cond: ((thousand = a.q1) AND (tenthous = b.q1))
-(8 rows)
-
---
 -- test extraction of restriction OR clauses from join OR clause
 -- (we used to only do this for indexable clauses)
 --
@@ -3324,33 +3261,6 @@
                            Filter: ((unique1 = 1) OR (unique2 = 3) OR (unique2 = 7))
  Optimizer: Postgres query optimizer
 (10 rows)
-
-explain (costs off)
-select * from tenk1 a join tenk1 b on
-  (a.unique1 = 1 and b.unique1 = 2) or
-  ((a.unique2 = 3 or a.unique2 = 7) and b.hundred = 4);
-                                                      QUERY PLAN                                                      
-----------------------------------------------------------------------------------------------------------------------
- Nested Loop
-   Join Filter: (((a.unique1 = 1) AND (b.unique1 = 2)) OR (((a.unique2 = 3) OR (a.unique2 = 7)) AND (b.hundred = 4)))
-   ->  Bitmap Heap Scan on tenk1 b
-         Recheck Cond: ((unique1 = 2) OR (hundred = 4))
-         ->  BitmapOr
-               ->  Bitmap Index Scan on tenk1_unique1
-                     Index Cond: (unique1 = 2)
-               ->  Bitmap Index Scan on tenk1_hundred
-                     Index Cond: (hundred = 4)
-   ->  Materialize
-         ->  Bitmap Heap Scan on tenk1 a
-               Recheck Cond: ((unique1 = 1) OR (unique2 = 3) OR (unique2 = 7))
-               ->  BitmapOr
-                     ->  Bitmap Index Scan on tenk1_unique1
-                           Index Cond: (unique1 = 1)
-                     ->  Bitmap Index Scan on tenk1_unique2
-                           Index Cond: (unique2 = 3)
-                     ->  Bitmap Index Scan on tenk1_unique2
-                           Index Cond: (unique2 = 7)
-(19 rows)
 
 --
 -- test placement of movable quals in a parameterized join tree
@@ -3519,13 +3429,12 @@
 ) ss
 where fault = 122
 order by fault;
-<<<<<<< HEAD
                               QUERY PLAN                               
 -----------------------------------------------------------------------
  Gather Motion 3:1  (slice3; segments: 3)
    ->  Hash Right Join
          Hash Cond: (tenk1.unique2 = int8_tbl.q2)
-         Filter: ((COALESCE(tenk1.unique1, (-1)) + int8_tbl.q1) = 122)
+         Filter: ((COALESCE(tenk1.unique1, '-1'::integer) + int8_tbl.q1) = 122)
          ->  Redistribute Motion 3:3  (slice1; segments: 3)
                Hash Key: tenk1.unique2
                ->  Seq Scan on tenk1
@@ -3535,16 +3444,6 @@
                      ->  Seq Scan on int8_tbl
  Optimizer: Postgres query optimizer
 (12 rows)
-=======
-                                QUERY PLAN                                
---------------------------------------------------------------------------
- Nested Loop Left Join
-   Filter: ((COALESCE(tenk1.unique1, '-1'::integer) + int8_tbl.q1) = 122)
-   ->  Seq Scan on int8_tbl
-   ->  Index Scan using tenk1_unique2 on tenk1
-         Index Cond: (int8_tbl.q2 = unique2)
-(5 rows)
->>>>>>> ab93f90c
 
 select * from
 (
@@ -3646,8 +3545,7 @@
 explain (costs off)
 select a.unique1, b.unique1, c.unique1, coalesce(b.twothousand, a.twothousand)
   from tenk1 a left join tenk1 b on b.thousand = a.unique1                        left join tenk1 c on c.unique2 = coalesce(b.twothousand, a.twothousand)
-<<<<<<< HEAD
-  where a.unique2 = 5530 and coalesce(b.twothousand, a.twothousand) = 44;
+  where a.unique2 < 10 and coalesce(b.twothousand, a.twothousand) = 44;
                                QUERY PLAN                                
 -------------------------------------------------------------------------
  Gather Motion 3:1  (slice3; segments: 3)
@@ -3660,31 +3558,14 @@
                      Hash Key: b.thousand
                      ->  Seq Scan on tenk1 b
                ->  Hash
-                     ->  Index Scan using tenk1_unique2 on tenk1 a
-                           Index Cond: (unique2 = 5530)
+                     ->  Seq Scan on tenk1 a
+                           Filter: (unique2 < 10)
          ->  Hash
                ->  Broadcast Motion 3:3  (slice2; segments: 3)
                      ->  Index Scan using tenk1_unique2 on tenk1 c
                            Index Cond: (unique2 = 44)
  Optimizer: Postgres query optimizer
 (17 rows)
-=======
-  where a.unique2 < 10 and coalesce(b.twothousand, a.twothousand) = 44;
-                                         QUERY PLAN                                          
----------------------------------------------------------------------------------------------
- Nested Loop Left Join
-   ->  Nested Loop Left Join
-         Filter: (COALESCE(b.twothousand, a.twothousand) = 44)
-         ->  Index Scan using tenk1_unique2 on tenk1 a
-               Index Cond: (unique2 < 10)
-         ->  Bitmap Heap Scan on tenk1 b
-               Recheck Cond: (thousand = a.unique1)
-               ->  Bitmap Index Scan on tenk1_thous_tenthous
-                     Index Cond: (thousand = a.unique1)
-   ->  Index Scan using tenk1_unique2 on tenk1 c
-         Index Cond: ((unique2 = COALESCE(b.twothousand, a.twothousand)) AND (unique2 = 44))
-(11 rows)
->>>>>>> ab93f90c
 
 select a.unique1, b.unique1, c.unique1, coalesce(b.twothousand, a.twothousand)
   from tenk1 a left join tenk1 b on b.thousand = a.unique1                        left join tenk1 c on c.unique2 = coalesce(b.twothousand, a.twothousand)
@@ -4352,8 +4233,8 @@
    Output: a.q2, b.q1
    ->  Merge Left Join
          Output: a.q2, b.q1
-         Merge Cond: (a.q2 = (COALESCE(b.q1, 1::bigint)))
-         Filter: (COALESCE(b.q1, 1::bigint) > 0)
+         Merge Cond: (a.q2 = (COALESCE(b.q1, '1'::bigint)))
+         Filter: (COALESCE(b.q1, '1'::bigint) > 0)
          ->  Sort
                Output: a.q2, a.q1
                Sort Key: a.q2
@@ -4363,13 +4244,13 @@
                      ->  Seq Scan on public.int8_tbl a
                            Output: a.q2, a.q1
          ->  Sort
-               Output: b.q1, (COALESCE(b.q1, 1::bigint))
-               Sort Key: (COALESCE(b.q1, 1::bigint))
+               Output: b.q1, (COALESCE(b.q1, '1'::bigint))
+               Sort Key: (COALESCE(b.q1, '1'::bigint))
                ->  Result
-                     Output: b.q1, COALESCE(b.q1, 1::bigint)
+                     Output: b.q1, COALESCE(b.q1, '1'::bigint)
                      ->  Redistribute Motion 3:3  (slice2; segments: 3)
                            Output: b.q1
-                           Hash Key: COALESCE(b.q1, 1::bigint)
+                           Hash Key: COALESCE(b.q1, '1'::bigint)
                            ->  Seq Scan on public.int8_tbl b
                                  Output: b.q1
  Optimizer: Postgres query optimizer
@@ -4397,54 +4278,6 @@
 reset enable_nestloop;
 reset enable_mergejoin;
 --
--- test that quals attached to an outer join have correct semantics,
--- specifically that they don't re-use expressions computed below the join;
--- we force a mergejoin so that coalesce(b.q1, 1) appears as a join input
---
-set enable_hashjoin to off;
-set enable_nestloop to off;
-explain (verbose, costs off)
-  select a.q2, b.q1
-    from int8_tbl a left join int8_tbl b on a.q2 = coalesce(b.q1, 1)
-    where coalesce(b.q1, 1) > 0;
-                       QUERY PLAN                        
----------------------------------------------------------
- Merge Left Join
-   Output: a.q2, b.q1
-   Merge Cond: (a.q2 = (COALESCE(b.q1, '1'::bigint)))
-   Filter: (COALESCE(b.q1, '1'::bigint) > 0)
-   ->  Sort
-         Output: a.q2
-         Sort Key: a.q2
-         ->  Seq Scan on public.int8_tbl a
-               Output: a.q2
-   ->  Sort
-         Output: b.q1, (COALESCE(b.q1, '1'::bigint))
-         Sort Key: (COALESCE(b.q1, '1'::bigint))
-         ->  Seq Scan on public.int8_tbl b
-               Output: b.q1, COALESCE(b.q1, '1'::bigint)
-(14 rows)
-
-select a.q2, b.q1
-  from int8_tbl a left join int8_tbl b on a.q2 = coalesce(b.q1, 1)
-  where coalesce(b.q1, 1) > 0;
-        q2         |        q1        
--------------------+------------------
- -4567890123456789 |                 
-               123 |              123
-               123 |              123
-               456 |                 
-  4567890123456789 | 4567890123456789
-  4567890123456789 | 4567890123456789
-  4567890123456789 | 4567890123456789
-  4567890123456789 | 4567890123456789
-  4567890123456789 | 4567890123456789
-  4567890123456789 | 4567890123456789
-(10 rows)
-
-reset enable_hashjoin;
-reset enable_nestloop;
---
 -- test join removal
 --
 begin;
@@ -4504,77 +4337,87 @@
 explain (costs off)
 select d.* from d left join (select * from b group by b.id, b.c_id) s
   on d.a = s.id and d.b = s.c_id;
-  QUERY PLAN   
----------------
- Seq Scan on d
-(1 row)
+                QUERY PLAN                
+------------------------------------------
+ Gather Motion 3:1  (slice1; segments: 3)
+   ->  Seq Scan on d
+ Optimizer: Postgres query optimizer
+(3 rows)
 
 -- similarly, but keying off a DISTINCT clause
 explain (costs off)
 select d.* from d left join (select distinct * from b) s
   on d.a = s.id and d.b = s.c_id;
-  QUERY PLAN   
----------------
- Seq Scan on d
-(1 row)
+                QUERY PLAN                
+------------------------------------------
+ Gather Motion 3:1  (slice1; segments: 3)
+   ->  Seq Scan on d
+ Optimizer: Postgres query optimizer
+(3 rows)
 
 -- join removal is not possible when the GROUP BY contains a column that is
 -- not in the join condition
 explain (costs off)
 select d.* from d left join (select * from b group by b.id, b.c_id) s
   on d.a = s.id;
-                 QUERY PLAN                  
----------------------------------------------
- Merge Left Join
-   Merge Cond: (d.a = s.id)
-   ->  Sort
-         Sort Key: d.a
+                       QUERY PLAN                       
+--------------------------------------------------------
+ Gather Motion 3:1  (slice1; segments: 3)
+   ->  Hash Left Join
+         Hash Cond: (d.a = s.id)
          ->  Seq Scan on d
-   ->  Sort
-         Sort Key: s.id
-         ->  Subquery Scan on s
-               ->  HashAggregate
-                     Group Key: b.id, b.c_id
-                     ->  Seq Scan on b
-(11 rows)
+         ->  Hash
+               ->  Subquery Scan on s
+                     ->  GroupAggregate
+                           Group Key: b.id, b.c_id
+                           ->  Sort
+                                 Sort Key: b.id, b.c_id
+                                 ->  Seq Scan on b
+ Optimizer: Postgres query optimizer
+(16 rows)
 
 -- similarly, but keying off a DISTINCT clause
 explain (costs off)
 select d.* from d left join (select distinct * from b) s
   on d.a = s.id;
-                 QUERY PLAN                  
----------------------------------------------
- Merge Left Join
-   Merge Cond: (d.a = s.id)
-   ->  Sort
-         Sort Key: d.a
+                       QUERY PLAN                       
+--------------------------------------------------------
+ Gather Motion 3:1  (slice1; segments: 3)
+   ->  Hash Left Join
+         Hash Cond: (d.a = s.id)
          ->  Seq Scan on d
-   ->  Sort
-         Sort Key: s.id
-         ->  Subquery Scan on s
-               ->  HashAggregate
-                     Group Key: b.id, b.c_id
-                     ->  Seq Scan on b
-(11 rows)
+         ->  Hash
+               ->  Subquery Scan on s
+                     ->  GroupAggregate
+                           Group Key: b.id, b.c_id
+                           ->  Sort
+                                 Sort Key: b.id, b.c_id
+                                 ->  Seq Scan on b
+ Optimizer: Postgres query optimizer
+(16 rows)
 
 -- check join removal works when uniqueness of the join condition is enforced
 -- by a UNION
 explain (costs off)
 select d.* from d left join (select id from a union select id from b) s
   on d.a = s.id;
-  QUERY PLAN   
----------------
- Seq Scan on d
-(1 row)
+                QUERY PLAN                
+------------------------------------------
+ Gather Motion 3:1  (slice1; segments: 3)
+   ->  Seq Scan on d
+ Optimizer: Postgres query optimizer
+(3 rows)
 
 -- check join removal with a cross-type comparison operator
 explain (costs off)
 select i8.* from int8_tbl i8 left join (select f1 from int4_tbl group by f1) i4
   on i8.q1 = i4.f1;
-       QUERY PLAN        
--------------------------
- Seq Scan on int8_tbl i8
-(1 row)
+                QUERY PLAN                
+------------------------------------------
+ Gather Motion 3:1  (slice1; segments: 3)
+   ->  Seq Scan on int8_tbl i8
+ Optimizer: Postgres query optimizer
+(3 rows)
 
 rollback;
 create temp table parent (k int primary key, pd int);
@@ -5001,18 +4844,20 @@
 explain (costs off)
   select count(*) from tenk1 a,
     tenk1 b join lateral (values(a.unique1)) ss(x) on b.unique2 = ss.x;
-<<<<<<< HEAD
-                                  QUERY PLAN                                  
-------------------------------------------------------------------------------
-=======
-                         QUERY PLAN                         
-------------------------------------------------------------
+                               QUERY PLAN                               
+------------------------------------------------------------------------
  Aggregate
-   ->  Merge Join
-         Merge Cond: (a.unique1 = b.unique2)
-         ->  Index Only Scan using tenk1_unique1 on tenk1 a
-         ->  Index Only Scan using tenk1_unique2 on tenk1 b
-(5 rows)
+   ->  Gather Motion 3:1  (slice2; segments: 3)
+         ->  Aggregate
+               ->  Hash Join
+                     Hash Cond: (b.unique2 = a.unique1)
+                     ->  Redistribute Motion 3:3  (slice1; segments: 3)
+                           Hash Key: b.unique2
+                           ->  Seq Scan on tenk1 b
+                     ->  Hash
+                           ->  Seq Scan on tenk1 a
+ Optimizer: Postgres query optimizer
+(11 rows)
 
 select count(*) from tenk1 a,
   tenk1 b join lateral (values(a.unique1)) ss(x) on b.unique2 = ss.x;
@@ -5027,7 +4872,6 @@
     tenk1 b join lateral (values(a.unique1),(-1)) ss(x) on b.unique2 = ss.x;
                             QUERY PLAN                            
 ------------------------------------------------------------------
->>>>>>> ab93f90c
  Aggregate
    ->  Gather Motion 3:1  (slice3; segments: 3)
          ->  Aggregate
@@ -5406,36 +5250,23 @@
 select * from
   int8_tbl a left join
   lateral (select *, coalesce(a.q2, 42) as x from int8_tbl b) ss on a.q2 = ss.q1;
-<<<<<<< HEAD
                               QUERY PLAN                              
 ----------------------------------------------------------------------
  Gather Motion 3:1  (slice2; segments: 3)
-   Output: a.q1, a.q2, b.q1, b.q2, (COALESCE(a.q2, 42::bigint))
+   Output: a.q1, a.q2, b.q1, b.q2, (COALESCE(a.q2, '42'::bigint))
    ->  Nested Loop Left Join
-         Output: a.q1, a.q2, b.q1, b.q2, (COALESCE(a.q2, 42::bigint))
+         Output: a.q1, a.q2, b.q1, b.q2, (COALESCE(a.q2, '42'::bigint))
          ->  Redistribute Motion 3:3  (slice1; segments: 3)
                Output: a.q1, a.q2
                Hash Key: a.q2
                ->  Seq Scan on public.int8_tbl a
                      Output: a.q1, a.q2
          ->  Seq Scan on public.int8_tbl b
-               Output: b.q1, b.q2, COALESCE(a.q2, 42::bigint)
+               Output: b.q1, b.q2, COALESCE(a.q2, '42'::bigint)
                Filter: (a.q2 = b.q1)
  Optimizer: Postgres query optimizer
  Settings: optimizer=off
 (14 rows)
-=======
-                            QUERY PLAN                            
-------------------------------------------------------------------
- Nested Loop Left Join
-   Output: a.q1, a.q2, b.q1, b.q2, (COALESCE(a.q2, '42'::bigint))
-   ->  Seq Scan on public.int8_tbl a
-         Output: a.q1, a.q2
-   ->  Seq Scan on public.int8_tbl b
-         Output: b.q1, b.q2, COALESCE(a.q2, '42'::bigint)
-         Filter: (a.q2 = b.q1)
-(7 rows)
->>>>>>> ab93f90c
 
 select * from
   int8_tbl a left join
@@ -5683,19 +5514,18 @@
                                                                                      QUERY PLAN                                                                                     
 ------------------------------------------------------------------------------------------------------------------------------------------------------------------------------------
  Nested Loop
-<<<<<<< HEAD
-   Output: c.q1, c.q2, a.q1, a.q2, b.q1, (COALESCE(b.q2, 42::bigint)), d.q1, (COALESCE((COALESCE(b.q2, 42::bigint)), d.q2)), ((COALESCE((COALESCE(b.q2, 42::bigint)), d.q2)))
+   Output: c.q1, c.q2, a.q1, a.q2, b.q1, (COALESCE(b.q2, '42'::bigint)), d.q1, (COALESCE((COALESCE(b.q2, '42'::bigint)), d.q2)), ((COALESCE((COALESCE(b.q2, '42'::bigint)), d.q2)))
    ->  Gather Motion 3:1  (slice4; segments: 3)
-         Output: c.q1, c.q2, a.q1, a.q2, b.q1, d.q1, (COALESCE(b.q2, 42::bigint)), (COALESCE((COALESCE(b.q2, 42::bigint)), d.q2))
+         Output: c.q1, c.q2, a.q1, a.q2, b.q1, d.q1, (COALESCE(b.q2, '42'::bigint)), (COALESCE((COALESCE(b.q2, '42'::bigint)), d.q2))
          ->  Hash Right Join
-               Output: c.q1, c.q2, a.q1, a.q2, b.q1, d.q1, (COALESCE(b.q2, 42::bigint)), (COALESCE((COALESCE(b.q2, 42::bigint)), d.q2))
+               Output: c.q1, c.q2, a.q1, a.q2, b.q1, d.q1, (COALESCE(b.q2, '42'::bigint)), (COALESCE((COALESCE(b.q2, '42'::bigint)), d.q2))
                Hash Cond: (d.q1 = c.q2)
                ->  Nested Loop
-                     Output: a.q1, a.q2, b.q1, d.q1, (COALESCE(b.q2, 42::bigint)), (COALESCE((COALESCE(b.q2, 42::bigint)), d.q2))
+                     Output: a.q1, a.q2, b.q1, d.q1, (COALESCE(b.q2, '42'::bigint)), (COALESCE((COALESCE(b.q2, '42'::bigint)), d.q2))
                      ->  Broadcast Motion 3:3  (slice2; segments: 3)
-                           Output: a.q1, a.q2, b.q1, (COALESCE(b.q2, 42::bigint))
+                           Output: a.q1, a.q2, b.q1, (COALESCE(b.q2, '42'::bigint))
                            ->  Hash Left Join
-                                 Output: a.q1, a.q2, b.q1, (COALESCE(b.q2, 42::bigint))
+                                 Output: a.q1, a.q2, b.q1, (COALESCE(b.q2, '42'::bigint))
                                  Hash Cond: (a.q2 = b.q1)
                                  ->  Redistribute Motion 3:3  (slice1; segments: 3)
                                        Output: a.q1, a.q2
@@ -5703,11 +5533,11 @@
                                        ->  Seq Scan on public.int8_tbl a
                                              Output: a.q1, a.q2
                                  ->  Hash
-                                       Output: b.q1, (COALESCE(b.q2, 42::bigint))
+                                       Output: b.q1, (COALESCE(b.q2, '42'::bigint))
                                        ->  Seq Scan on public.int8_tbl b
-                                             Output: b.q1, COALESCE(b.q2, 42::bigint)
+                                             Output: b.q1, COALESCE(b.q2, '42'::bigint)
                      ->  Seq Scan on public.int8_tbl d
-                           Output: d.q1, COALESCE((COALESCE(b.q2, 42::bigint)), d.q2)
+                           Output: d.q1, COALESCE((COALESCE(b.q2, '42'::bigint)), d.q2)
                ->  Hash
                      Output: c.q1, c.q2
                      ->  Redistribute Motion 3:3  (slice3; segments: 3)
@@ -5716,38 +5546,12 @@
                            ->  Seq Scan on public.int8_tbl c
                                  Output: c.q1, c.q2
    ->  Materialize
-         Output: ((COALESCE((COALESCE(b.q2, 42::bigint)), d.q2)))
+         Output: ((COALESCE((COALESCE(b.q2, '42'::bigint)), d.q2)))
          ->  Result
-               Output: (COALESCE((COALESCE(b.q2, 42::bigint)), d.q2))
+               Output: (COALESCE((COALESCE(b.q2, '42'::bigint)), d.q2))
  Optimizer: Postgres query optimizer
  Settings: optimizer=off
 (38 rows)
-=======
-   Output: c.q1, c.q2, a.q1, a.q2, b.q1, (COALESCE(b.q2, '42'::bigint)), d.q1, (COALESCE((COALESCE(b.q2, '42'::bigint)), d.q2)), ((COALESCE((COALESCE(b.q2, '42'::bigint)), d.q2)))
-   ->  Hash Right Join
-         Output: c.q1, c.q2, a.q1, a.q2, b.q1, d.q1, (COALESCE(b.q2, '42'::bigint)), (COALESCE((COALESCE(b.q2, '42'::bigint)), d.q2))
-         Hash Cond: (d.q1 = c.q2)
-         ->  Nested Loop
-               Output: a.q1, a.q2, b.q1, d.q1, (COALESCE(b.q2, '42'::bigint)), (COALESCE((COALESCE(b.q2, '42'::bigint)), d.q2))
-               ->  Hash Left Join
-                     Output: a.q1, a.q2, b.q1, (COALESCE(b.q2, '42'::bigint))
-                     Hash Cond: (a.q2 = b.q1)
-                     ->  Seq Scan on public.int8_tbl a
-                           Output: a.q1, a.q2
-                     ->  Hash
-                           Output: b.q1, (COALESCE(b.q2, '42'::bigint))
-                           ->  Seq Scan on public.int8_tbl b
-                                 Output: b.q1, COALESCE(b.q2, '42'::bigint)
-               ->  Seq Scan on public.int8_tbl d
-                     Output: d.q1, COALESCE((COALESCE(b.q2, '42'::bigint)), d.q2)
-         ->  Hash
-               Output: c.q1, c.q2
-               ->  Seq Scan on public.int8_tbl c
-                     Output: c.q1, c.q2
-   ->  Result
-         Output: (COALESCE((COALESCE(b.q2, '42'::bigint)), d.q2))
-(24 rows)
->>>>>>> ab93f90c
 
 -- case that breaks the old ph_may_need optimization
 explain (verbose, costs off)
