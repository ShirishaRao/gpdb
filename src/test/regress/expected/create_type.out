--- conflicted
+++ resolved
@@ -162,15 +162,6 @@
 ERROR:  function base_fn_out(opaque) does not exist
 DROP TYPE base_type; -- error
 ERROR:  cannot drop type base_type because other objects depend on it
-<<<<<<< HEAD
-DETAIL:  function base_fn_out(base_type) depends on type base_type
-function base_fn_in(cstring) depends on type base_type
-HINT:  Use DROP ... CASCADE to drop the dependent objects too.
-DROP TYPE base_type CASCADE;
-NOTICE:  drop cascades to 2 other objects
-DETAIL:  drop cascades to function base_fn_out(base_type)
-drop cascades to function base_fn_in(cstring)
-=======
 DETAIL:  function base_fn_in(cstring) depends on type base_type
 function base_fn_out(base_type) depends on type base_type
 HINT:  Use DROP ... CASCADE to drop the dependent objects too.
@@ -178,7 +169,6 @@
 NOTICE:  drop cascades to 2 other objects
 DETAIL:  drop cascades to function base_fn_in(cstring)
 drop cascades to function base_fn_out(base_type)
->>>>>>> 9e1c9f95
 -- Check usage of typmod with a user-defined type
 -- (we have borrowed numeric's typmod functions)
 CREATE TEMP TABLE mytab (foo widget(42,13,7));     -- should fail
@@ -193,7 +183,35 @@
  widget(42,13)
 (1 row)
 
-<<<<<<< HEAD
+-- might as well exercise the widget type while we're here
+INSERT INTO mytab VALUES ('(1,2,3)'), ('(-44,5.5,12)');
+TABLE mytab;
+     foo      
+--------------
+ (1,2,3)
+ (-44,5.5,12)
+(2 rows)
+
+-- and test format_type() a bit more, too
+select format_type('varchar'::regtype, 42);
+      format_type      
+-----------------------
+ character varying(38)
+(1 row)
+
+select format_type('bpchar'::regtype, null);
+ format_type 
+-------------
+ character
+(1 row)
+
+-- this behavior difference is intentional
+select format_type('bpchar'::regtype, -1);
+ format_type 
+-------------
+ bpchar
+(1 row)
+
 -- Create & Drop type as non-superuser
 CREATE USER user_bob;
 NOTICE:  resource queue required -- using default resource queue "pg_default"
@@ -203,34 +221,4 @@
 CREATE TYPE compfoo as (f1 int, f2 text);
 DROP TYPE compfoo;
 RESET SESSION AUTHORIZATION;
-DROP USER user_bob;
-=======
--- might as well exercise the widget type while we're here
-INSERT INTO mytab VALUES ('(1,2,3)'), ('(-44,5.5,12)');
-TABLE mytab;
-     foo      
---------------
- (1,2,3)
- (-44,5.5,12)
-(2 rows)
-
--- and test format_type() a bit more, too
-select format_type('varchar'::regtype, 42);
-      format_type      
------------------------
- character varying(38)
-(1 row)
-
-select format_type('bpchar'::regtype, null);
- format_type 
--------------
- character
-(1 row)
-
--- this behavior difference is intentional
-select format_type('bpchar'::regtype, -1);
- format_type 
--------------
- bpchar
-(1 row)
->>>>>>> 9e1c9f95
+DROP USER user_bob;