-- Strings.
SELECT '""'::jsonb;				-- OK.
SELECT $$''$$::jsonb;			-- ERROR, single quotes are not allowed
SELECT '"abc"'::jsonb;			-- OK
SELECT '"abc'::jsonb;			-- ERROR, quotes not closed
SELECT '"abc
def"'::jsonb;					-- ERROR, unescaped newline in string constant
SELECT '"\n\"\\"'::jsonb;		-- OK, legal escapes
SELECT '"\v"'::jsonb;			-- ERROR, not a valid JSON escape
-- see json_encoding test for input with unicode escapes

-- Numbers.
SELECT '1'::jsonb;				-- OK
SELECT '0'::jsonb;				-- OK
SELECT '01'::jsonb;				-- ERROR, not valid according to JSON spec
SELECT '0.1'::jsonb;				-- OK
SELECT '9223372036854775808'::jsonb;	-- OK, even though it's too large for int8
SELECT '1e100'::jsonb;			-- OK
SELECT '1.3e100'::jsonb;			-- OK
SELECT '1f2'::jsonb;				-- ERROR
SELECT '0.x1'::jsonb;			-- ERROR
SELECT '1.3ex100'::jsonb;		-- ERROR

-- Arrays.
SELECT '[]'::jsonb;				-- OK
SELECT '[[[[[[[[[[[[[[[[[[[[[[[[[[[[[[[[[[[[[[[[[[[[[[[[[[[[[[[[[[[[[[[[[[[[[[[[[[[[[[[[[[[[[[[[[[[[[[[[[[[[]]]]]]]]]]]]]]]]]]]]]]]]]]]]]]]]]]]]]]]]]]]]]]]]]]]]]]]]]]]]]]]]]]]]]]]]]]]]]]]]]]]]]]]]]]]]]]]]]]]]'::jsonb;  -- OK
SELECT '[1,2]'::jsonb;			-- OK
SELECT '[1,2,]'::jsonb;			-- ERROR, trailing comma
SELECT '[1,2'::jsonb;			-- ERROR, no closing bracket
SELECT '[1,[2]'::jsonb;			-- ERROR, no closing bracket

-- Objects.
SELECT '{}'::jsonb;				-- OK
SELECT '{"abc"}'::jsonb;			-- ERROR, no value
SELECT '{"abc":1}'::jsonb;		-- OK
SELECT '{1:"abc"}'::jsonb;		-- ERROR, keys must be strings
SELECT '{"abc",1}'::jsonb;		-- ERROR, wrong separator
SELECT '{"abc"=1}'::jsonb;		-- ERROR, totally wrong separator
SELECT '{"abc"::1}'::jsonb;		-- ERROR, another wrong separator
SELECT '{"abc":1,"def":2,"ghi":[3,4],"hij":{"klm":5,"nop":[6]}}'::jsonb; -- OK
SELECT '{"abc":1:2}'::jsonb;		-- ERROR, colon in wrong spot
SELECT '{"abc":1,3}'::jsonb;		-- ERROR, no value

-- Recursion.
SET max_stack_depth = '100kB';
SELECT repeat('[', 10000)::jsonb;
SELECT repeat('{"a":', 10000)::jsonb;
RESET max_stack_depth;

-- Miscellaneous stuff.
SELECT 'true'::jsonb;			-- OK
SELECT 'false'::jsonb;			-- OK
SELECT 'null'::jsonb;			-- OK
SELECT ' true '::jsonb;			-- OK, even with extra whitespace
SELECT 'true false'::jsonb;		-- ERROR, too many values
SELECT 'true, false'::jsonb;		-- ERROR, too many values
SELECT 'truf'::jsonb;			-- ERROR, not a keyword
SELECT 'trues'::jsonb;			-- ERROR, not a keyword
SELECT ''::jsonb;				-- ERROR, no value
SELECT '    '::jsonb;			-- ERROR, no value

-- make sure jsonb is passed through json generators without being escaped
SELECT array_to_json(ARRAY [jsonb '{"a":1}', jsonb '{"b":[2,3]}']);

-- anyarray column

select to_jsonb(histogram_bounds) histogram_bounds
from pg_stats
where attname = 'tmplname' and tablename = 'pg_pltemplate';

-- to_jsonb, timestamps

select to_jsonb(timestamp '2014-05-28 12:22:35.614298');

BEGIN;
SET LOCAL TIME ZONE 10.5;
select to_jsonb(timestamptz '2014-05-28 12:22:35.614298-04');
SET LOCAL TIME ZONE -8;
select to_jsonb(timestamptz '2014-05-28 12:22:35.614298-04');
COMMIT;

select to_jsonb(date '2014-05-28');

select to_jsonb(date 'Infinity');
select to_jsonb(date '-Infinity');
select to_jsonb(timestamp 'Infinity');
select to_jsonb(timestamp '-Infinity');
select to_jsonb(timestamptz 'Infinity');
select to_jsonb(timestamptz '-Infinity');

--jsonb_agg

CREATE TEMP TABLE rows AS
SELECT x, 'txt' || x as y
FROM generate_series(1,3) AS x;

SELECT jsonb_agg(q)
  FROM ( SELECT $$a$$ || x AS b, y AS c,
               ARRAY[ROW(x.*,ARRAY[1,2,3]),
               ROW(y.*,ARRAY[4,5,6])] AS z
         FROM generate_series(1,2) x,
              generate_series(4,5) y) q;

SELECT jsonb_agg(q ORDER BY x, y)
  FROM rows q;

UPDATE rows SET x = NULL WHERE x = 1;

SELECT jsonb_agg(q ORDER BY x NULLS FIRST, y)
  FROM rows q;

-- jsonb extraction functions
CREATE TEMP TABLE test_jsonb (
       json_type text,
       test_json jsonb
);

INSERT INTO test_jsonb VALUES
('scalar','"a scalar"'),
('array','["zero", "one","two",null,"four","five", [1,2,3],{"f1":9}]'),
('object','{"field1":"val1","field2":"val2","field3":null, "field4": 4, "field5": [1,2,3], "field6": {"f1":9}}');

SELECT test_json -> 'x' FROM test_jsonb WHERE json_type = 'scalar';
SELECT test_json -> 'x' FROM test_jsonb WHERE json_type = 'array';
SELECT test_json -> 'x' FROM test_jsonb WHERE json_type = 'object';
SELECT test_json -> 'field2' FROM test_jsonb WHERE json_type = 'object';

SELECT test_json ->> 'field2' FROM test_jsonb WHERE json_type = 'scalar';
SELECT test_json ->> 'field2' FROM test_jsonb WHERE json_type = 'array';
SELECT test_json ->> 'field2' FROM test_jsonb WHERE json_type = 'object';

SELECT test_json -> 2 FROM test_jsonb WHERE json_type = 'scalar';
SELECT test_json -> 2 FROM test_jsonb WHERE json_type = 'array';
SELECT test_json -> 9 FROM test_jsonb WHERE json_type = 'array';
SELECT test_json -> 2 FROM test_jsonb WHERE json_type = 'object';

SELECT test_json ->> 6 FROM test_jsonb WHERE json_type = 'array';
SELECT test_json ->> 7 FROM test_jsonb WHERE json_type = 'array';

SELECT test_json ->> 'field4' FROM test_jsonb WHERE json_type = 'object';
SELECT test_json ->> 'field5' FROM test_jsonb WHERE json_type = 'object';
SELECT test_json ->> 'field6' FROM test_jsonb WHERE json_type = 'object';

SELECT test_json ->> 2 FROM test_jsonb WHERE json_type = 'scalar';
SELECT test_json ->> 2 FROM test_jsonb WHERE json_type = 'array';
SELECT test_json ->> 2 FROM test_jsonb WHERE json_type = 'object';

SELECT jsonb_object_keys(test_json) FROM test_jsonb WHERE json_type = 'scalar';
SELECT jsonb_object_keys(test_json) FROM test_jsonb WHERE json_type = 'array';
SELECT jsonb_object_keys(test_json) FROM test_jsonb WHERE json_type = 'object';

-- nulls
SELECT (test_json->'field3') IS NULL AS expect_false FROM test_jsonb WHERE json_type = 'object';
SELECT (test_json->>'field3') IS NULL AS expect_true FROM test_jsonb WHERE json_type = 'object';
SELECT (test_json->3) IS NULL AS expect_false FROM test_jsonb WHERE json_type = 'array';
SELECT (test_json->>3) IS NULL AS expect_true FROM test_jsonb WHERE json_type = 'array';

-- corner cases
select '{"a": [{"b": "c"}, {"b": "cc"}]}'::jsonb -> null::text;
select '{"a": [{"b": "c"}, {"b": "cc"}]}'::jsonb -> null::int;
select '{"a": [{"b": "c"}, {"b": "cc"}]}'::jsonb -> 1;
select '{"a": [{"b": "c"}, {"b": "cc"}]}'::jsonb -> 'z';
select '{"a": [{"b": "c"}, {"b": "cc"}]}'::jsonb -> '';
select '[{"b": "c"}, {"b": "cc"}]'::jsonb -> 1;
select '[{"b": "c"}, {"b": "cc"}]'::jsonb -> 3;
select '[{"b": "c"}, {"b": "cc"}]'::jsonb -> 'z';
select '{"a": "c", "b": null}'::jsonb -> 'b';
select '"foo"'::jsonb -> 1;
select '"foo"'::jsonb -> 'z';

select '{"a": [{"b": "c"}, {"b": "cc"}]}'::jsonb ->> null::text;
select '{"a": [{"b": "c"}, {"b": "cc"}]}'::jsonb ->> null::int;
select '{"a": [{"b": "c"}, {"b": "cc"}]}'::jsonb ->> 1;
select '{"a": [{"b": "c"}, {"b": "cc"}]}'::jsonb ->> 'z';
select '{"a": [{"b": "c"}, {"b": "cc"}]}'::jsonb ->> '';
select '[{"b": "c"}, {"b": "cc"}]'::jsonb ->> 1;
select '[{"b": "c"}, {"b": "cc"}]'::jsonb ->> 3;
select '[{"b": "c"}, {"b": "cc"}]'::jsonb ->> 'z';
select '{"a": "c", "b": null}'::jsonb ->> 'b';
select '"foo"'::jsonb ->> 1;
select '"foo"'::jsonb ->> 'z';

-- equality and inequality
SELECT '{"x":"y"}'::jsonb = '{"x":"y"}'::jsonb;
SELECT '{"x":"y"}'::jsonb = '{"x":"z"}'::jsonb;

SELECT '{"x":"y"}'::jsonb <> '{"x":"y"}'::jsonb;
SELECT '{"x":"y"}'::jsonb <> '{"x":"z"}'::jsonb;

-- containment
SELECT jsonb_contains('{"a":"b", "b":1, "c":null}', '{"a":"b"}');
SELECT jsonb_contains('{"a":"b", "b":1, "c":null}', '{"a":"b", "c":null}');
SELECT jsonb_contains('{"a":"b", "b":1, "c":null}', '{"a":"b", "g":null}');
SELECT jsonb_contains('{"a":"b", "b":1, "c":null}', '{"g":null}');
SELECT jsonb_contains('{"a":"b", "b":1, "c":null}', '{"a":"c"}');
SELECT jsonb_contains('{"a":"b", "b":1, "c":null}', '{"a":"b"}');
SELECT jsonb_contains('{"a":"b", "b":1, "c":null}', '{"a":"b", "c":"q"}');
SELECT '{"a":"b", "b":1, "c":null}'::jsonb @> '{"a":"b"}';
SELECT '{"a":"b", "b":1, "c":null}'::jsonb @> '{"a":"b", "c":null}';
SELECT '{"a":"b", "b":1, "c":null}'::jsonb @> '{"a":"b", "g":null}';
SELECT '{"a":"b", "b":1, "c":null}'::jsonb @> '{"g":null}';
SELECT '{"a":"b", "b":1, "c":null}'::jsonb @> '{"a":"c"}';
SELECT '{"a":"b", "b":1, "c":null}'::jsonb @> '{"a":"b"}';
SELECT '{"a":"b", "b":1, "c":null}'::jsonb @> '{"a":"b", "c":"q"}';

SELECT '[1,2]'::jsonb @> '[1,2,2]'::jsonb;
SELECT '[1,1,2]'::jsonb @> '[1,2,2]'::jsonb;
SELECT '[[1,2]]'::jsonb @> '[[1,2,2]]'::jsonb;
SELECT '[1,2,2]'::jsonb <@ '[1,2]'::jsonb;
SELECT '[1,2,2]'::jsonb <@ '[1,1,2]'::jsonb;
SELECT '[[1,2,2]]'::jsonb <@ '[[1,2]]'::jsonb;

SELECT jsonb_contained('{"a":"b"}', '{"a":"b", "b":1, "c":null}');
SELECT jsonb_contained('{"a":"b", "c":null}', '{"a":"b", "b":1, "c":null}');
SELECT jsonb_contained('{"a":"b", "g":null}', '{"a":"b", "b":1, "c":null}');
SELECT jsonb_contained('{"g":null}', '{"a":"b", "b":1, "c":null}');
SELECT jsonb_contained('{"a":"c"}', '{"a":"b", "b":1, "c":null}');
SELECT jsonb_contained('{"a":"b"}', '{"a":"b", "b":1, "c":null}');
SELECT jsonb_contained('{"a":"b", "c":"q"}', '{"a":"b", "b":1, "c":null}');
SELECT '{"a":"b"}'::jsonb <@ '{"a":"b", "b":1, "c":null}';
SELECT '{"a":"b", "c":null}'::jsonb <@ '{"a":"b", "b":1, "c":null}';
SELECT '{"a":"b", "g":null}'::jsonb <@ '{"a":"b", "b":1, "c":null}';
SELECT '{"g":null}'::jsonb <@ '{"a":"b", "b":1, "c":null}';
SELECT '{"a":"c"}'::jsonb <@ '{"a":"b", "b":1, "c":null}';
SELECT '{"a":"b"}'::jsonb <@ '{"a":"b", "b":1, "c":null}';
SELECT '{"a":"b", "c":"q"}'::jsonb <@ '{"a":"b", "b":1, "c":null}';
-- Raw scalar may contain another raw scalar, array may contain a raw scalar
SELECT '[5]'::jsonb @> '[5]';
SELECT '5'::jsonb @> '5';
SELECT '[5]'::jsonb @> '5';
-- But a raw scalar cannot contain an array
SELECT '5'::jsonb @> '[5]';
-- In general, one thing should always contain itself. Test array containment:
SELECT '["9", ["7", "3"], 1]'::jsonb @> '["9", ["7", "3"], 1]'::jsonb;
SELECT '["9", ["7", "3"], ["1"]]'::jsonb @> '["9", ["7", "3"], ["1"]]'::jsonb;
-- array containment string matching confusion bug
SELECT '{ "name": "Bob", "tags": [ "enim", "qui"]}'::jsonb @> '{"tags":["qu"]}';

-- array length
SELECT jsonb_array_length('[1,2,3,{"f1":1,"f2":[5,6]},4]');
SELECT jsonb_array_length('[]');
SELECT jsonb_array_length('{"f1":1,"f2":[5,6]}');
SELECT jsonb_array_length('4');

-- each
SELECT jsonb_each('{"f1":[1,2,3],"f2":{"f3":1},"f4":null}');
SELECT jsonb_each('{"a":{"b":"c","c":"b","1":"first"},"b":[1,2],"c":"cc","1":"first","n":null}'::jsonb) AS q;
SELECT * FROM jsonb_each('{"f1":[1,2,3],"f2":{"f3":1},"f4":null,"f5":99,"f6":"stringy"}') q;
SELECT * FROM jsonb_each('{"a":{"b":"c","c":"b","1":"first"},"b":[1,2],"c":"cc","1":"first","n":null}'::jsonb) AS q;

SELECT jsonb_each_text('{"f1":[1,2,3],"f2":{"f3":1},"f4":null,"f5":"null"}');
SELECT jsonb_each_text('{"a":{"b":"c","c":"b","1":"first"},"b":[1,2],"c":"cc","1":"first","n":null}'::jsonb) AS q;
SELECT * FROM jsonb_each_text('{"f1":[1,2,3],"f2":{"f3":1},"f4":null,"f5":99,"f6":"stringy"}') q;
SELECT * FROM jsonb_each_text('{"a":{"b":"c","c":"b","1":"first"},"b":[1,2],"c":"cc","1":"first","n":null}'::jsonb) AS q;

-- exists
SELECT jsonb_exists('{"a":null, "b":"qq"}', 'a');
SELECT jsonb_exists('{"a":null, "b":"qq"}', 'b');
SELECT jsonb_exists('{"a":null, "b":"qq"}', 'c');
SELECT jsonb_exists('{"a":"null", "b":"qq"}', 'a');
SELECT jsonb '{"a":null, "b":"qq"}' ? 'a';
SELECT jsonb '{"a":null, "b":"qq"}' ? 'b';
SELECT jsonb '{"a":null, "b":"qq"}' ? 'c';
SELECT jsonb '{"a":"null", "b":"qq"}' ? 'a';
-- array exists - array elements should behave as keys
SELECT count(*) from testjsonb  WHERE j->'array' ? 'bar';
-- type sensitive array exists - should return no rows (since "exists" only
-- matches strings that are either object keys or array elements)
SELECT count(*) from testjsonb  WHERE j->'array' ? '5'::text;
-- However, a raw scalar is *contained* within the array
SELECT count(*) from testjsonb  WHERE j->'array' @> '5'::jsonb;

SELECT jsonb_exists_any('{"a":null, "b":"qq"}', ARRAY['a','b']);
SELECT jsonb_exists_any('{"a":null, "b":"qq"}', ARRAY['b','a']);
SELECT jsonb_exists_any('{"a":null, "b":"qq"}', ARRAY['c','a']);
SELECT jsonb_exists_any('{"a":null, "b":"qq"}', ARRAY['c','d']);
SELECT jsonb_exists_any('{"a":null, "b":"qq"}', '{}'::text[]);
SELECT jsonb '{"a":null, "b":"qq"}' ?| ARRAY['a','b'];
SELECT jsonb '{"a":null, "b":"qq"}' ?| ARRAY['b','a'];
SELECT jsonb '{"a":null, "b":"qq"}' ?| ARRAY['c','a'];
SELECT jsonb '{"a":null, "b":"qq"}' ?| ARRAY['c','d'];
SELECT jsonb '{"a":null, "b":"qq"}' ?| '{}'::text[];

SELECT jsonb_exists_all('{"a":null, "b":"qq"}', ARRAY['a','b']);
SELECT jsonb_exists_all('{"a":null, "b":"qq"}', ARRAY['b','a']);
SELECT jsonb_exists_all('{"a":null, "b":"qq"}', ARRAY['c','a']);
SELECT jsonb_exists_all('{"a":null, "b":"qq"}', ARRAY['c','d']);
SELECT jsonb_exists_all('{"a":null, "b":"qq"}', '{}'::text[]);
SELECT jsonb '{"a":null, "b":"qq"}' ?& ARRAY['a','b'];
SELECT jsonb '{"a":null, "b":"qq"}' ?& ARRAY['b','a'];
SELECT jsonb '{"a":null, "b":"qq"}' ?& ARRAY['c','a'];
SELECT jsonb '{"a":null, "b":"qq"}' ?& ARRAY['c','d'];
SELECT jsonb '{"a":null, "b":"qq"}' ?& ARRAY['a','a', 'b', 'b', 'b'];
SELECT jsonb '{"a":null, "b":"qq"}' ?& '{}'::text[];

-- typeof
SELECT jsonb_typeof('{}') AS object;
SELECT jsonb_typeof('{"c":3,"p":"o"}') AS object;
SELECT jsonb_typeof('[]') AS array;
SELECT jsonb_typeof('["a", 1]') AS array;
SELECT jsonb_typeof('null') AS "null";
SELECT jsonb_typeof('1') AS number;
SELECT jsonb_typeof('-1') AS number;
SELECT jsonb_typeof('1.0') AS number;
SELECT jsonb_typeof('1e2') AS number;
SELECT jsonb_typeof('-1.0') AS number;
SELECT jsonb_typeof('true') AS boolean;
SELECT jsonb_typeof('false') AS boolean;
SELECT jsonb_typeof('"hello"') AS string;
SELECT jsonb_typeof('"true"') AS string;
SELECT jsonb_typeof('"1.0"') AS string;

-- jsonb_build_array, jsonb_build_object, jsonb_object_agg

SELECT jsonb_build_array('a',1,'b',1.2,'c',true,'d',null,'e',json '{"x": 3, "y": [1,2,3]}');
SELECT jsonb_build_array('a', NULL); -- ok
SELECT jsonb_build_array(VARIADIC NULL::text[]); -- ok
SELECT jsonb_build_array(VARIADIC '{}'::text[]); -- ok
SELECT jsonb_build_array(VARIADIC '{a,b,c}'::text[]); -- ok
SELECT jsonb_build_array(VARIADIC ARRAY['a', NULL]::text[]); -- ok
SELECT jsonb_build_array(VARIADIC '{1,2,3,4}'::text[]); -- ok
SELECT jsonb_build_array(VARIADIC '{1,2,3,4}'::int[]); -- ok
SELECT jsonb_build_array(VARIADIC '{{1,4},{2,5},{3,6}}'::int[][]); -- ok

SELECT jsonb_build_object('a',1,'b',1.2,'c',true,'d',null,'e',json '{"x": 3, "y": [1,2,3]}');

SELECT jsonb_build_object(
       'a', jsonb_build_object('b',false,'c',99),
       'd', jsonb_build_object('e',array[9,8,7]::int[],
           'f', (select row_to_json(r) from ( select relkind, oid::regclass as name from pg_class where relname = 'pg_class') r)));
SELECT jsonb_build_object('{a,b,c}'::text[]); -- error
SELECT jsonb_build_object('{a,b,c}'::text[], '{d,e,f}'::text[]); -- error, key cannot be array
SELECT jsonb_build_object('a', 'b', 'c'); -- error
SELECT jsonb_build_object(NULL, 'a'); -- error, key cannot be NULL
SELECT jsonb_build_object('a', NULL); -- ok
SELECT jsonb_build_object(VARIADIC NULL::text[]); -- ok
SELECT jsonb_build_object(VARIADIC '{}'::text[]); -- ok
SELECT jsonb_build_object(VARIADIC '{a,b,c}'::text[]); -- error
SELECT jsonb_build_object(VARIADIC ARRAY['a', NULL]::text[]); -- ok
SELECT jsonb_build_object(VARIADIC ARRAY[NULL, 'a']::text[]); -- error, key cannot be NULL
SELECT jsonb_build_object(VARIADIC '{1,2,3,4}'::text[]); -- ok
SELECT jsonb_build_object(VARIADIC '{1,2,3,4}'::int[]); -- ok
SELECT jsonb_build_object(VARIADIC '{{1,4},{2,5},{3,6}}'::int[][]); -- ok

-- empty objects/arrays
SELECT jsonb_build_array();

SELECT jsonb_build_object();

-- make sure keys are quoted
SELECT jsonb_build_object(1,2);

-- keys must be scalar and not null
SELECT jsonb_build_object(null,2);

SELECT jsonb_build_object(r,2) FROM (SELECT 1 AS a, 2 AS b) r;

SELECT jsonb_build_object(json '{"a":1,"b":2}', 3);

SELECT jsonb_build_object('{1,2,3}'::int[], 3);

-- handling of NULL values
SELECT jsonb_object_agg(1, NULL::jsonb);
SELECT jsonb_object_agg(NULL, '{"a":1}');

CREATE TEMP TABLE foo (serial_num int, name text, type text);
INSERT INTO foo VALUES (847001,'t15','GE1043');
INSERT INTO foo VALUES (847002,'t16','GE1043');
INSERT INTO foo VALUES (847003,'sub-alpha','GESS90');

SELECT jsonb_build_object('turbines',jsonb_object_agg(serial_num,jsonb_build_object('name',name,'type',type)))
FROM foo;

SELECT jsonb_object_agg(name, type) FROM foo;

INSERT INTO foo VALUES (999999, NULL, 'bar');
SELECT jsonb_object_agg(name, type) FROM foo;

-- jsonb_object

-- empty object, one dimension
SELECT jsonb_object('{}');

-- empty object, two dimensions
SELECT jsonb_object('{}', '{}');

-- one dimension
SELECT jsonb_object('{a,1,b,2,3,NULL,"d e f","a b c"}');

-- same but with two dimensions
SELECT jsonb_object('{{a,1},{b,2},{3,NULL},{"d e f","a b c"}}');

-- odd number error
SELECT jsonb_object('{a,b,c}');

-- one column error
SELECT jsonb_object('{{a},{b}}');

-- too many columns error
SELECT jsonb_object('{{a,b,c},{b,c,d}}');

-- too many dimensions error
SELECT jsonb_object('{{{a,b},{c,d}},{{b,c},{d,e}}}');

--two argument form of jsonb_object

select jsonb_object('{a,b,c,"d e f"}','{1,2,3,"a b c"}');

-- too many dimensions
SELECT jsonb_object('{{a,1},{b,2},{3,NULL},{"d e f","a b c"}}', '{{a,1},{b,2},{3,NULL},{"d e f","a b c"}}');

-- mismatched dimensions

select jsonb_object('{a,b,c,"d e f",g}','{1,2,3,"a b c"}');

select jsonb_object('{a,b,c,"d e f"}','{1,2,3,"a b c",g}');

-- null key error

select jsonb_object('{a,b,NULL,"d e f"}','{1,2,3,"a b c"}');

-- empty key is allowed

select jsonb_object('{a,b,"","d e f"}','{1,2,3,"a b c"}');



-- extract_path, extract_path_as_text
SELECT jsonb_extract_path('{"f2":{"f3":1},"f4":{"f5":99,"f6":"stringy"}}','f4','f6');
SELECT jsonb_extract_path('{"f2":{"f3":1},"f4":{"f5":99,"f6":"stringy"}}','f2');
SELECT jsonb_extract_path('{"f2":["f3",1],"f4":{"f5":99,"f6":"stringy"}}','f2',0::text);
SELECT jsonb_extract_path('{"f2":["f3",1],"f4":{"f5":99,"f6":"stringy"}}','f2',1::text);
SELECT jsonb_extract_path_text('{"f2":{"f3":1},"f4":{"f5":99,"f6":"stringy"}}','f4','f6');
SELECT jsonb_extract_path_text('{"f2":{"f3":1},"f4":{"f5":99,"f6":"stringy"}}','f2');
SELECT jsonb_extract_path_text('{"f2":["f3",1],"f4":{"f5":99,"f6":"stringy"}}','f2',0::text);
SELECT jsonb_extract_path_text('{"f2":["f3",1],"f4":{"f5":99,"f6":"stringy"}}','f2',1::text);

-- extract_path nulls
SELECT jsonb_extract_path('{"f2":{"f3":1},"f4":{"f5":null,"f6":"stringy"}}','f4','f5') IS NULL AS expect_false;
SELECT jsonb_extract_path_text('{"f2":{"f3":1},"f4":{"f5":null,"f6":"stringy"}}','f4','f5') IS NULL AS expect_true;
SELECT jsonb_extract_path('{"f2":{"f3":1},"f4":[0,1,2,null]}','f4','3') IS NULL AS expect_false;
SELECT jsonb_extract_path_text('{"f2":{"f3":1},"f4":[0,1,2,null]}','f4','3') IS NULL AS expect_true;

-- extract_path operators
SELECT '{"f2":{"f3":1},"f4":{"f5":99,"f6":"stringy"}}'::jsonb#>array['f4','f6'];
SELECT '{"f2":{"f3":1},"f4":{"f5":99,"f6":"stringy"}}'::jsonb#>array['f2'];
SELECT '{"f2":["f3",1],"f4":{"f5":99,"f6":"stringy"}}'::jsonb#>array['f2','0'];
SELECT '{"f2":["f3",1],"f4":{"f5":99,"f6":"stringy"}}'::jsonb#>array['f2','1'];

SELECT '{"f2":{"f3":1},"f4":{"f5":99,"f6":"stringy"}}'::jsonb#>>array['f4','f6'];
SELECT '{"f2":{"f3":1},"f4":{"f5":99,"f6":"stringy"}}'::jsonb#>>array['f2'];
SELECT '{"f2":["f3",1],"f4":{"f5":99,"f6":"stringy"}}'::jsonb#>>array['f2','0'];
SELECT '{"f2":["f3",1],"f4":{"f5":99,"f6":"stringy"}}'::jsonb#>>array['f2','1'];

-- corner cases for same
select '{"a": {"b":{"c": "foo"}}}'::jsonb #> '{}';
select '[1,2,3]'::jsonb #> '{}';
select '"foo"'::jsonb #> '{}';
select '42'::jsonb #> '{}';
select 'null'::jsonb #> '{}';
select '{"a": {"b":{"c": "foo"}}}'::jsonb #> array['a'];
select '{"a": {"b":{"c": "foo"}}}'::jsonb #> array['a', null];
select '{"a": {"b":{"c": "foo"}}}'::jsonb #> array['a', ''];
select '{"a": {"b":{"c": "foo"}}}'::jsonb #> array['a','b'];
select '{"a": {"b":{"c": "foo"}}}'::jsonb #> array['a','b','c'];
select '{"a": {"b":{"c": "foo"}}}'::jsonb #> array['a','b','c','d'];
select '{"a": {"b":{"c": "foo"}}}'::jsonb #> array['a','z','c'];
select '{"a": [{"b": "c"}, {"b": "cc"}]}'::jsonb #> array['a','1','b'];
select '{"a": [{"b": "c"}, {"b": "cc"}]}'::jsonb #> array['a','z','b'];
select '[{"b": "c"}, {"b": "cc"}]'::jsonb #> array['1','b'];
select '[{"b": "c"}, {"b": "cc"}]'::jsonb #> array['z','b'];
select '[{"b": "c"}, {"b": null}]'::jsonb #> array['1','b'];
select '"foo"'::jsonb #> array['z'];
select '42'::jsonb #> array['f2'];
select '42'::jsonb #> array['0'];

select '{"a": {"b":{"c": "foo"}}}'::jsonb #>> '{}';
select '[1,2,3]'::jsonb #>> '{}';
select '"foo"'::jsonb #>> '{}';
select '42'::jsonb #>> '{}';
select 'null'::jsonb #>> '{}';
select '{"a": {"b":{"c": "foo"}}}'::jsonb #>> array['a'];
select '{"a": {"b":{"c": "foo"}}}'::jsonb #>> array['a', null];
select '{"a": {"b":{"c": "foo"}}}'::jsonb #>> array['a', ''];
select '{"a": {"b":{"c": "foo"}}}'::jsonb #>> array['a','b'];
select '{"a": {"b":{"c": "foo"}}}'::jsonb #>> array['a','b','c'];
select '{"a": {"b":{"c": "foo"}}}'::jsonb #>> array['a','b','c','d'];
select '{"a": {"b":{"c": "foo"}}}'::jsonb #>> array['a','z','c'];
select '{"a": [{"b": "c"}, {"b": "cc"}]}'::jsonb #>> array['a','1','b'];
select '{"a": [{"b": "c"}, {"b": "cc"}]}'::jsonb #>> array['a','z','b'];
select '[{"b": "c"}, {"b": "cc"}]'::jsonb #>> array['1','b'];
select '[{"b": "c"}, {"b": "cc"}]'::jsonb #>> array['z','b'];
select '[{"b": "c"}, {"b": null}]'::jsonb #>> array['1','b'];
select '"foo"'::jsonb #>> array['z'];
select '42'::jsonb #>> array['f2'];
select '42'::jsonb #>> array['0'];

-- array_elements
SELECT jsonb_array_elements('[1,true,[1,[2,3]],null,{"f1":1,"f2":[7,8,9]},false]');
SELECT * FROM jsonb_array_elements('[1,true,[1,[2,3]],null,{"f1":1,"f2":[7,8,9]},false]') q;
SELECT jsonb_array_elements_text('[1,true,[1,[2,3]],null,{"f1":1,"f2":[7,8,9]},false,"stringy"]');
SELECT * FROM jsonb_array_elements_text('[1,true,[1,[2,3]],null,{"f1":1,"f2":[7,8,9]},false,"stringy"]') q;

-- populate_record
CREATE TYPE jbpop AS (a text, b int, c timestamp);

CREATE DOMAIN jsb_int_not_null  AS int     NOT NULL;
CREATE DOMAIN jsb_int_array_1d  AS int[]   CHECK(array_length(VALUE, 1) = 3);
CREATE DOMAIN jsb_int_array_2d  AS int[][] CHECK(array_length(VALUE, 2) = 3);

create type jb_unordered_pair as (x int, y int);
create domain jb_ordered_pair as jb_unordered_pair check((value).x <= (value).y);

CREATE TYPE jsbrec AS (
	i	int,
	ia	_int4,
	ia1	int[],
	ia2	int[][],
	ia3	int[][][],
	ia1d	jsb_int_array_1d,
	ia2d	jsb_int_array_2d,
	t	text,
	ta	text[],
	c	char(10),
	ca	char(10)[],
	ts	timestamp,
	js	json,
	jsb	jsonb,
	jsa	json[],
	rec	jbpop,
	reca	jbpop[]
);

CREATE TYPE jsbrec_i_not_null AS (
	i	jsb_int_not_null
);

SELECT * FROM jsonb_populate_record(NULL::jbpop,'{"a":"blurfl","x":43.2}') q;
SELECT * FROM jsonb_populate_record(row('x',3,'2012-12-31 15:30:56')::jbpop,'{"a":"blurfl","x":43.2}') q;

SELECT * FROM jsonb_populate_record(NULL::jbpop,'{"a":"blurfl","x":43.2}') q;
SELECT * FROM jsonb_populate_record(row('x',3,'2012-12-31 15:30:56')::jbpop,'{"a":"blurfl","x":43.2}') q;

SELECT * FROM jsonb_populate_record(NULL::jbpop,'{"a":[100,200,false],"x":43.2}') q;
SELECT * FROM jsonb_populate_record(row('x',3,'2012-12-31 15:30:56')::jbpop,'{"a":[100,200,false],"x":43.2}') q;
SELECT * FROM jsonb_populate_record(row('x',3,'2012-12-31 15:30:56')::jbpop,'{"c":[100,200,false],"x":43.2}') q;

SELECT * FROM jsonb_populate_record(row('x',3,'2012-12-31 15:30:56')::jbpop, '{}') q;

SELECT i FROM jsonb_populate_record(NULL::jsbrec_i_not_null, '{"x": 43.2}') q;
SELECT i FROM jsonb_populate_record(NULL::jsbrec_i_not_null, '{"i": null}') q;
SELECT i FROM jsonb_populate_record(NULL::jsbrec_i_not_null, '{"i": 12345}') q;

SELECT ia FROM jsonb_populate_record(NULL::jsbrec, '{"ia": null}') q;
SELECT ia FROM jsonb_populate_record(NULL::jsbrec, '{"ia": 123}') q;
SELECT ia FROM jsonb_populate_record(NULL::jsbrec, '{"ia": [1, "2", null, 4]}') q;
SELECT ia FROM jsonb_populate_record(NULL::jsbrec, '{"ia": [[1, 2], [3, 4]]}') q;
SELECT ia FROM jsonb_populate_record(NULL::jsbrec, '{"ia": [[1], 2]}') q;
SELECT ia FROM jsonb_populate_record(NULL::jsbrec, '{"ia": [[1], [2, 3]]}') q;
SELECT ia FROM jsonb_populate_record(NULL::jsbrec, '{"ia": "{1,2,3}"}') q;

SELECT ia1 FROM jsonb_populate_record(NULL::jsbrec, '{"ia1": null}') q;
SELECT ia1 FROM jsonb_populate_record(NULL::jsbrec, '{"ia1": 123}') q;
SELECT ia1 FROM jsonb_populate_record(NULL::jsbrec, '{"ia1": [1, "2", null, 4]}') q;
SELECT ia1 FROM jsonb_populate_record(NULL::jsbrec, '{"ia1": [[1, 2, 3]]}') q;

SELECT ia1d FROM jsonb_populate_record(NULL::jsbrec, '{"ia1d": null}') q;
SELECT ia1d FROM jsonb_populate_record(NULL::jsbrec, '{"ia1d": 123}') q;
SELECT ia1d FROM jsonb_populate_record(NULL::jsbrec, '{"ia1d": [1, "2", null, 4]}') q;
SELECT ia1d FROM jsonb_populate_record(NULL::jsbrec, '{"ia1d": [1, "2", null]}') q;

SELECT ia2 FROM jsonb_populate_record(NULL::jsbrec, '{"ia2": [1, "2", null, 4]}') q;
SELECT ia2 FROM jsonb_populate_record(NULL::jsbrec, '{"ia2": [[1, 2], [null, 4]]}') q;
SELECT ia2 FROM jsonb_populate_record(NULL::jsbrec, '{"ia2": [[], []]}') q;
SELECT ia2 FROM jsonb_populate_record(NULL::jsbrec, '{"ia2": [[1, 2], [3]]}') q;
SELECT ia2 FROM jsonb_populate_record(NULL::jsbrec, '{"ia2": [[1, 2], 3, 4]}') q;

SELECT ia2d FROM jsonb_populate_record(NULL::jsbrec, '{"ia2d": [[1, "2"], [null, 4]]}') q;
SELECT ia2d FROM jsonb_populate_record(NULL::jsbrec, '{"ia2d": [[1, "2", 3], [null, 5, 6]]}') q;

SELECT ia3 FROM jsonb_populate_record(NULL::jsbrec, '{"ia3": [1, "2", null, 4]}') q;
SELECT ia3 FROM jsonb_populate_record(NULL::jsbrec, '{"ia3": [[1, 2], [null, 4]]}') q;
SELECT ia3 FROM jsonb_populate_record(NULL::jsbrec, '{"ia3": [ [[], []], [[], []], [[], []] ]}') q;
SELECT ia3 FROM jsonb_populate_record(NULL::jsbrec, '{"ia3": [ [[1, 2]], [[3, 4]] ]}') q;
SELECT ia3 FROM jsonb_populate_record(NULL::jsbrec, '{"ia3": [ [[1, 2], [3, 4]], [[5, 6], [7, 8]] ]}') q;
SELECT ia3 FROM jsonb_populate_record(NULL::jsbrec, '{"ia3": [ [[1, 2], [3, 4]], [[5, 6], [7, 8], [9, 10]] ]}') q;

SELECT ta FROM jsonb_populate_record(NULL::jsbrec, '{"ta": null}') q;
SELECT ta FROM jsonb_populate_record(NULL::jsbrec, '{"ta": 123}') q;
SELECT ta FROM jsonb_populate_record(NULL::jsbrec, '{"ta": [1, "2", null, 4]}') q;
SELECT ta FROM jsonb_populate_record(NULL::jsbrec, '{"ta": [[1, 2, 3], {"k": "v"}]}') q;

SELECT c FROM jsonb_populate_record(NULL::jsbrec, '{"c": null}') q;
SELECT c FROM jsonb_populate_record(NULL::jsbrec, '{"c": "aaa"}') q;
SELECT c FROM jsonb_populate_record(NULL::jsbrec, '{"c": "aaaaaaaaaa"}') q;
SELECT c FROM jsonb_populate_record(NULL::jsbrec, '{"c": "aaaaaaaaaaaaa"}') q;

SELECT ca FROM jsonb_populate_record(NULL::jsbrec, '{"ca": null}') q;
SELECT ca FROM jsonb_populate_record(NULL::jsbrec, '{"ca": 123}') q;
SELECT ca FROM jsonb_populate_record(NULL::jsbrec, '{"ca": [1, "2", null, 4]}') q;
SELECT ca FROM jsonb_populate_record(NULL::jsbrec, '{"ca": ["aaaaaaaaaaaaaaaa"]}') q;
SELECT ca FROM jsonb_populate_record(NULL::jsbrec, '{"ca": [[1, 2, 3], {"k": "v"}]}') q;

SELECT js FROM jsonb_populate_record(NULL::jsbrec, '{"js": null}') q;
SELECT js FROM jsonb_populate_record(NULL::jsbrec, '{"js": true}') q;
SELECT js FROM jsonb_populate_record(NULL::jsbrec, '{"js": 123.45}') q;
SELECT js FROM jsonb_populate_record(NULL::jsbrec, '{"js": "123.45"}') q;
SELECT js FROM jsonb_populate_record(NULL::jsbrec, '{"js": "abc"}') q;
SELECT js FROM jsonb_populate_record(NULL::jsbrec, '{"js": [123, "123", null, {"key": "value"}]}') q;
SELECT js FROM jsonb_populate_record(NULL::jsbrec, '{"js": {"a": "bbb", "b": null, "c": 123.45}}') q;

SELECT jsb FROM jsonb_populate_record(NULL::jsbrec, '{"jsb": null}') q;
SELECT jsb FROM jsonb_populate_record(NULL::jsbrec, '{"jsb": true}') q;
SELECT jsb FROM jsonb_populate_record(NULL::jsbrec, '{"jsb": 123.45}') q;
SELECT jsb FROM jsonb_populate_record(NULL::jsbrec, '{"jsb": "123.45"}') q;
SELECT jsb FROM jsonb_populate_record(NULL::jsbrec, '{"jsb": "abc"}') q;
SELECT jsb FROM jsonb_populate_record(NULL::jsbrec, '{"jsb": [123, "123", null, {"key": "value"}]}') q;
SELECT jsb FROM jsonb_populate_record(NULL::jsbrec, '{"jsb": {"a": "bbb", "b": null, "c": 123.45}}') q;

SELECT jsa FROM jsonb_populate_record(NULL::jsbrec, '{"jsa": null}') q;
SELECT jsa FROM jsonb_populate_record(NULL::jsbrec, '{"jsa": 123}') q;
SELECT jsa FROM jsonb_populate_record(NULL::jsbrec, '{"jsa": [1, "2", null, 4]}') q;
SELECT jsa FROM jsonb_populate_record(NULL::jsbrec, '{"jsa": ["aaa", null, [1, 2, "3", {}], { "k" : "v" }]}') q;

SELECT rec FROM jsonb_populate_record(NULL::jsbrec, '{"rec": 123}') q;
SELECT rec FROM jsonb_populate_record(NULL::jsbrec, '{"rec": [1, 2]}') q;
SELECT rec FROM jsonb_populate_record(NULL::jsbrec, '{"rec": {"a": "abc", "c": "01.02.2003", "x": 43.2}}') q;
SELECT rec FROM jsonb_populate_record(NULL::jsbrec, '{"rec": "(abc,42,01.02.2003)"}') q;

SELECT reca FROM jsonb_populate_record(NULL::jsbrec, '{"reca": 123}') q;
SELECT reca FROM jsonb_populate_record(NULL::jsbrec, '{"reca": [1, 2]}') q;
SELECT reca FROM jsonb_populate_record(NULL::jsbrec, '{"reca": [{"a": "abc", "b": 456}, null, {"c": "01.02.2003", "x": 43.2}]}') q;
SELECT reca FROM jsonb_populate_record(NULL::jsbrec, '{"reca": ["(abc,42,01.02.2003)"]}') q;
SELECT reca FROM jsonb_populate_record(NULL::jsbrec, '{"reca": "{\"(abc,42,01.02.2003)\"}"}') q;

SELECT rec FROM jsonb_populate_record(
	row(NULL,NULL,NULL,NULL,NULL,NULL,NULL,NULL,NULL,NULL,NULL,NULL,NULL,NULL,NULL,
		row('x',3,'2012-12-31 15:30:56')::jbpop,NULL)::jsbrec,
	'{"rec": {"a": "abc", "c": "01.02.2003", "x": 43.2}}'
) q;

-- anonymous record type
SELECT jsonb_populate_record(null::record, '{"x": 0, "y": 1}');
SELECT jsonb_populate_record(row(1,2), '{"f1": 0, "f2": 1}');

-- composite domain
SELECT jsonb_populate_record(null::jb_ordered_pair, '{"x": 0, "y": 1}');
SELECT jsonb_populate_record(row(1,2)::jb_ordered_pair, '{"x": 0}');
SELECT jsonb_populate_record(row(1,2)::jb_ordered_pair, '{"x": 1, "y": 0}');

-- populate_recordset
SELECT * FROM jsonb_populate_recordset(NULL::jbpop,'[{"a":"blurfl","x":43.2},{"b":3,"c":"2012-01-20 10:42:53"}]') q;
SELECT * FROM jsonb_populate_recordset(row('def',99,NULL)::jbpop,'[{"a":"blurfl","x":43.2},{"b":3,"c":"2012-01-20 10:42:53"}]') q;
SELECT * FROM jsonb_populate_recordset(NULL::jbpop,'[{"a":"blurfl","x":43.2},{"b":3,"c":"2012-01-20 10:42:53"}]') q;
SELECT * FROM jsonb_populate_recordset(row('def',99,NULL)::jbpop,'[{"a":"blurfl","x":43.2},{"b":3,"c":"2012-01-20 10:42:53"}]') q;
SELECT * FROM jsonb_populate_recordset(row('def',99,NULL)::jbpop,'[{"a":[100,200,300],"x":43.2},{"a":{"z":true},"b":3,"c":"2012-01-20 10:42:53"}]') q;
SELECT * FROM jsonb_populate_recordset(row('def',99,NULL)::jbpop,'[{"c":[100,200,300],"x":43.2},{"a":{"z":true},"b":3,"c":"2012-01-20 10:42:53"}]') q;

SELECT * FROM jsonb_populate_recordset(NULL::jbpop,'[{"a":"blurfl","x":43.2},{"b":3,"c":"2012-01-20 10:42:53"}]') q;
SELECT * FROM jsonb_populate_recordset(row('def',99,NULL)::jbpop,'[{"a":"blurfl","x":43.2},{"b":3,"c":"2012-01-20 10:42:53"}]') q;
SELECT * FROM jsonb_populate_recordset(row('def',99,NULL)::jbpop,'[{"a":[100,200,300],"x":43.2},{"a":{"z":true},"b":3,"c":"2012-01-20 10:42:53"}]') q;

<<<<<<< HEAD
=======
-- anonymous record type
SELECT jsonb_populate_recordset(null::record, '[{"x": 0, "y": 1}]');
SELECT jsonb_populate_recordset(row(1,2), '[{"f1": 0, "f2": 1}]');
SELECT i, jsonb_populate_recordset(row(i,50), '[{"f1":"42"},{"f2":"43"}]')
FROM (VALUES (1),(2)) v(i);

-- empty array is a corner case
SELECT jsonb_populate_recordset(null::record, '[]');
SELECT jsonb_populate_recordset(row(1,2), '[]');
SELECT * FROM jsonb_populate_recordset(NULL::jbpop,'[]') q;

-- composite domain
SELECT jsonb_populate_recordset(null::jb_ordered_pair, '[{"x": 0, "y": 1}]');
SELECT jsonb_populate_recordset(row(1,2)::jb_ordered_pair, '[{"x": 0}, {"y": 3}]');
SELECT jsonb_populate_recordset(row(1,2)::jb_ordered_pair, '[{"x": 1, "y": 0}]');

>>>>>>> 9e1c9f95
-- negative cases where the wrong record type is supplied
select * from jsonb_populate_recordset(row(0::int),'[{"a":"1","b":"2"},{"a":"3"}]') q (a text, b text);
select * from jsonb_populate_recordset(row(0::int,0::int),'[{"a":"1","b":"2"},{"a":"3"}]') q (a text, b text);
select * from jsonb_populate_recordset(row(0::int,0::int,0::int),'[{"a":"1","b":"2"},{"a":"3"}]') q (a text, b text);
select * from jsonb_populate_recordset(row(1000000000::int,50::int),'[{"b":"2"},{"a":"3"}]') q (a text, b text);

-- jsonb_to_record and jsonb_to_recordset

select * from jsonb_to_record('{"a":1,"b":"foo","c":"bar"}')
    as x(a int, b text, d text);

select * from jsonb_to_recordset('[{"a":1,"b":"foo","d":false},{"a":2,"b":"bar","c":true}]')
    as x(a int, b text, c boolean);

select *, c is null as c_is_null
from jsonb_to_record('{"a":1, "b":{"c":16, "d":2}, "x":8, "ca": ["1 2", 3], "ia": [[1,2],[3,4]], "r": {"a": "aaa", "b": 123}}'::jsonb)
    as t(a int, b jsonb, c text, x int, ca char(5)[], ia int[][], r jbpop);

select *, c is null as c_is_null
from jsonb_to_recordset('[{"a":1, "b":{"c":16, "d":2}, "x":8}]'::jsonb)
    as t(a int, b jsonb, c text, x int);

select * from jsonb_to_record('{"ia": null}') as x(ia _int4);
select * from jsonb_to_record('{"ia": 123}') as x(ia _int4);
select * from jsonb_to_record('{"ia": [1, "2", null, 4]}') as x(ia _int4);
select * from jsonb_to_record('{"ia": [[1, 2], [3, 4]]}') as x(ia _int4);
select * from jsonb_to_record('{"ia": [[1], 2]}') as x(ia _int4);
select * from jsonb_to_record('{"ia": [[1], [2, 3]]}') as x(ia _int4);

select * from jsonb_to_record('{"ia2": [1, 2, 3]}') as x(ia2 int[][]);
select * from jsonb_to_record('{"ia2": [[1, 2], [3, 4]]}') as x(ia2 int4[][]);
select * from jsonb_to_record('{"ia2": [[[1], [2], [3]]]}') as x(ia2 int4[][]);

select * from jsonb_to_record('{"out": {"key": 1}}') as x(out json);
select * from jsonb_to_record('{"out": [{"key": 1}]}') as x(out json);
select * from jsonb_to_record('{"out": "{\"key\": 1}"}') as x(out json);
select * from jsonb_to_record('{"out": {"key": 1}}') as x(out jsonb);
select * from jsonb_to_record('{"out": [{"key": 1}]}') as x(out jsonb);
select * from jsonb_to_record('{"out": "{\"key\": 1}"}') as x(out jsonb);

-- test type info caching in jsonb_populate_record()
CREATE TEMP TABLE jsbpoptest (js jsonb);

INSERT INTO jsbpoptest
SELECT '{
	"jsa": [1, "2", null, 4],
	"rec": {"a": "abc", "c": "01.02.2003", "x": 43.2},
	"reca": [{"a": "abc", "b": 456}, null, {"c": "01.02.2003", "x": 43.2}]
}'::jsonb
FROM generate_series(1, 3);

SELECT (jsonb_populate_record(NULL::jsbrec, js)).* FROM jsbpoptest;

DROP TYPE jsbrec;
DROP TYPE jsbrec_i_not_null;
DROP DOMAIN jsb_int_not_null;
DROP DOMAIN jsb_int_array_1d;
DROP DOMAIN jsb_int_array_2d;
DROP DOMAIN jb_ordered_pair;
DROP TYPE jb_unordered_pair;

-- indexing
SELECT count(*) FROM testjsonb WHERE j @> '{"wait":null}';
SELECT count(*) FROM testjsonb WHERE j @> '{"wait":"CC"}';
SELECT count(*) FROM testjsonb WHERE j @> '{"wait":"CC", "public":true}';
SELECT count(*) FROM testjsonb WHERE j @> '{"age":25}';
SELECT count(*) FROM testjsonb WHERE j @> '{"age":25.0}';
SELECT count(*) FROM testjsonb WHERE j ? 'public';
SELECT count(*) FROM testjsonb WHERE j ? 'bar';
SELECT count(*) FROM testjsonb WHERE j ?| ARRAY['public','disabled'];
SELECT count(*) FROM testjsonb WHERE j ?& ARRAY['public','disabled'];
SELECT count(*) FROM testjsonb WHERE j @@ '$.wait == null';
SELECT count(*) FROM testjsonb WHERE j @@ '"CC" == $.wait';
SELECT count(*) FROM testjsonb WHERE j @@ '$.wait == "CC" && true == $.public';
SELECT count(*) FROM testjsonb WHERE j @@ '$.age == 25';
SELECT count(*) FROM testjsonb WHERE j @@ '$.age == 25.0';
SELECT count(*) FROM testjsonb WHERE j @@ 'exists($)';
SELECT count(*) FROM testjsonb WHERE j @@ 'exists($.public)';
SELECT count(*) FROM testjsonb WHERE j @@ 'exists($.bar)';
SELECT count(*) FROM testjsonb WHERE j @@ 'exists($.public) || exists($.disabled)';
SELECT count(*) FROM testjsonb WHERE j @@ 'exists($.public) && exists($.disabled)';
SELECT count(*) FROM testjsonb WHERE j @? '$.wait ? (@ == null)';
SELECT count(*) FROM testjsonb WHERE j @? '$.wait ? ("CC" == @)';
SELECT count(*) FROM testjsonb WHERE j @? '$ ? (@.wait == "CC" && true == @.public)';
SELECT count(*) FROM testjsonb WHERE j @? '$.age ? (@ == 25)';
SELECT count(*) FROM testjsonb WHERE j @? '$ ? (@.age == 25.0)';
SELECT count(*) FROM testjsonb WHERE j @? '$';
SELECT count(*) FROM testjsonb WHERE j @? '$.public';
SELECT count(*) FROM testjsonb WHERE j @? '$.bar';

CREATE INDEX jidx ON testjsonb USING gin (j);
SET enable_seqscan = off;

SELECT count(*) FROM testjsonb WHERE j @> '{"wait":null}';
SELECT count(*) FROM testjsonb WHERE j @> '{"wait":"CC"}';
SELECT count(*) FROM testjsonb WHERE j @> '{"wait":"CC", "public":true}';
SELECT count(*) FROM testjsonb WHERE j @> '{"age":25}';
SELECT count(*) FROM testjsonb WHERE j @> '{"age":25.0}';
SELECT count(*) FROM testjsonb WHERE j @> '{"array":["foo"]}';
SELECT count(*) FROM testjsonb WHERE j @> '{"array":["bar"]}';
-- exercise GIN_SEARCH_MODE_ALL
SELECT count(*) FROM testjsonb WHERE j @> '{}';
SELECT count(*) FROM testjsonb WHERE j ? 'public';
SELECT count(*) FROM testjsonb WHERE j ? 'bar';
SELECT count(*) FROM testjsonb WHERE j ?| ARRAY['public','disabled'];
SELECT count(*) FROM testjsonb WHERE j ?& ARRAY['public','disabled'];

EXPLAIN (COSTS OFF)
SELECT count(*) FROM testjsonb WHERE j @@ '$.wait == null';
SELECT count(*) FROM testjsonb WHERE j @@ '$.wait == null';
SELECT count(*) FROM testjsonb WHERE j @@ 'exists($ ? (@.wait == null))';
SELECT count(*) FROM testjsonb WHERE j @@ 'exists($.wait ? (@ == null))';
SELECT count(*) FROM testjsonb WHERE j @@ '"CC" == $.wait';
SELECT count(*) FROM testjsonb WHERE j @@ '$.wait == "CC" && true == $.public';
SELECT count(*) FROM testjsonb WHERE j @@ '$.age == 25';
SELECT count(*) FROM testjsonb WHERE j @@ '$.age == 25.0';
SELECT count(*) FROM testjsonb WHERE j @@ '$.array[*] == "foo"';
SELECT count(*) FROM testjsonb WHERE j @@ '$.array[*] == "bar"';
SELECT count(*) FROM testjsonb WHERE j @@ 'exists($ ? (@.array[*] == "bar"))';
SELECT count(*) FROM testjsonb WHERE j @@ 'exists($.array ? (@[*] == "bar"))';
SELECT count(*) FROM testjsonb WHERE j @@ 'exists($.array[*] ? (@ == "bar"))';
SELECT count(*) FROM testjsonb WHERE j @@ 'exists($)';
SELECT count(*) FROM testjsonb WHERE j @@ 'exists($.public)';
SELECT count(*) FROM testjsonb WHERE j @@ 'exists($.bar)';
SELECT count(*) FROM testjsonb WHERE j @@ 'exists($.public) || exists($.disabled)';
SELECT count(*) FROM testjsonb WHERE j @@ 'exists($.public) && exists($.disabled)';
EXPLAIN (COSTS OFF)
SELECT count(*) FROM testjsonb WHERE j @? '$.wait ? (@ == null)';
SELECT count(*) FROM testjsonb WHERE j @? '$.wait ? (@ == null)';
SELECT count(*) FROM testjsonb WHERE j @? '$.wait ? ("CC" == @)';
SELECT count(*) FROM testjsonb WHERE j @? '$ ? (@.wait == "CC" && true == @.public)';
SELECT count(*) FROM testjsonb WHERE j @? '$.age ? (@ == 25)';
SELECT count(*) FROM testjsonb WHERE j @? '$ ? (@.age == 25.0)';
SELECT count(*) FROM testjsonb WHERE j @? '$ ? (@.array[*] == "bar")';
SELECT count(*) FROM testjsonb WHERE j @? '$.array ? (@[*] == "bar")';
SELECT count(*) FROM testjsonb WHERE j @? '$.array[*] ? (@ == "bar")';
SELECT count(*) FROM testjsonb WHERE j @? '$';
SELECT count(*) FROM testjsonb WHERE j @? '$.public';
SELECT count(*) FROM testjsonb WHERE j @? '$.bar';

-- array exists - array elements should behave as keys (for GIN index scans too)
CREATE INDEX jidx_array ON testjsonb USING gin((j->'array'));
SELECT count(*) from testjsonb  WHERE j->'array' ? 'bar';
-- type sensitive array exists - should return no rows (since "exists" only
-- matches strings that are either object keys or array elements)
SELECT count(*) from testjsonb  WHERE j->'array' ? '5'::text;
-- However, a raw scalar is *contained* within the array
SELECT count(*) from testjsonb  WHERE j->'array' @> '5'::jsonb;

RESET enable_seqscan;

SELECT count(*) FROM (SELECT (jsonb_each(j)).key FROM testjsonb) AS wow;
SELECT key, count(*) FROM (SELECT (jsonb_each(j)).key FROM testjsonb) AS wow GROUP BY key ORDER BY count DESC, key;

-- sort/hash
SELECT count(distinct j) FROM testjsonb;
SET enable_hashagg = off;
SELECT count(*) FROM (SELECT j FROM (SELECT * FROM testjsonb UNION ALL SELECT * FROM testjsonb) js GROUP BY j) js2;
SET enable_hashagg = on;
SET enable_sort = off;
SELECT count(*) FROM (SELECT j FROM (SELECT * FROM testjsonb UNION ALL SELECT * FROM testjsonb) js GROUP BY j) js2;
SELECT distinct * FROM (values (jsonb '{}' || ''::text),('{}')) v(j);
SET enable_sort = on;

RESET enable_hashagg;
RESET enable_sort;

DROP INDEX jidx;
DROP INDEX jidx_array;
-- btree
CREATE INDEX jidx ON testjsonb USING btree (j);
SET enable_seqscan = off;

SELECT count(*) FROM testjsonb WHERE j > '{"p":1}';
SELECT count(*) FROM testjsonb WHERE j = '{"pos":98, "line":371, "node":"CBA", "indexed":true}';

--gin path opclass
DROP INDEX jidx;
CREATE INDEX jidx ON testjsonb USING gin (j jsonb_path_ops);
SET enable_seqscan = off;

SELECT count(*) FROM testjsonb WHERE j @> '{"wait":null}';
SELECT count(*) FROM testjsonb WHERE j @> '{"wait":"CC"}';
SELECT count(*) FROM testjsonb WHERE j @> '{"wait":"CC", "public":true}';
SELECT count(*) FROM testjsonb WHERE j @> '{"age":25}';
SELECT count(*) FROM testjsonb WHERE j @> '{"age":25.0}';
-- exercise GIN_SEARCH_MODE_ALL
SELECT count(*) FROM testjsonb WHERE j @> '{}';

SELECT count(*) FROM testjsonb WHERE j @@ '$.wait == null';
SELECT count(*) FROM testjsonb WHERE j @@ 'exists($ ? (@.wait == null))';
SELECT count(*) FROM testjsonb WHERE j @@ 'exists($.wait ? (@ == null))';
SELECT count(*) FROM testjsonb WHERE j @@ '"CC" == $.wait';
SELECT count(*) FROM testjsonb WHERE j @@ '$.wait == "CC" && true == $.public';
SELECT count(*) FROM testjsonb WHERE j @@ '$.age == 25';
SELECT count(*) FROM testjsonb WHERE j @@ '$.age == 25.0';
SELECT count(*) FROM testjsonb WHERE j @@ '$.array[*] == "foo"';
SELECT count(*) FROM testjsonb WHERE j @@ '$.array[*] == "bar"';
SELECT count(*) FROM testjsonb WHERE j @@ 'exists($ ? (@.array[*] == "bar"))';
SELECT count(*) FROM testjsonb WHERE j @@ 'exists($.array ? (@[*] == "bar"))';
SELECT count(*) FROM testjsonb WHERE j @@ 'exists($.array[*] ? (@ == "bar"))';
SELECT count(*) FROM testjsonb WHERE j @@ 'exists($)';

EXPLAIN (COSTS OFF)
SELECT count(*) FROM testjsonb WHERE j @? '$.wait ? (@ == null)';
SELECT count(*) FROM testjsonb WHERE j @? '$.wait ? (@ == null)';
SELECT count(*) FROM testjsonb WHERE j @? '$.wait ? ("CC" == @)';
SELECT count(*) FROM testjsonb WHERE j @? '$ ? (@.wait == "CC" && true == @.public)';
SELECT count(*) FROM testjsonb WHERE j @? '$.age ? (@ == 25)';
SELECT count(*) FROM testjsonb WHERE j @? '$ ? (@.age == 25.0)';
SELECT count(*) FROM testjsonb WHERE j @? '$ ? (@.array[*] == "bar")';
SELECT count(*) FROM testjsonb WHERE j @? '$.array ? (@[*] == "bar")';
SELECT count(*) FROM testjsonb WHERE j @? '$.array[*] ? (@ == "bar")';
SELECT count(*) FROM testjsonb WHERE j @? '$';
SELECT count(*) FROM testjsonb WHERE j @? '$.public';
SELECT count(*) FROM testjsonb WHERE j @? '$.bar';

RESET enable_seqscan;
DROP INDEX jidx;

-- nested tests
SELECT '{"ff":{"a":12,"b":16}}'::jsonb;
SELECT '{"ff":{"a":12,"b":16},"qq":123}'::jsonb;
SELECT '{"aa":["a","aaa"],"qq":{"a":12,"b":16,"c":["c1","c2"],"d":{"d1":"d1","d2":"d2","d1":"d3"}}}'::jsonb;
SELECT '{"aa":["a","aaa"],"qq":{"a":"12","b":"16","c":["c1","c2"],"d":{"d1":"d1","d2":"d2"}}}'::jsonb;
SELECT '{"aa":["a","aaa"],"qq":{"a":"12","b":"16","c":["c1","c2",["c3"],{"c4":4}],"d":{"d1":"d1","d2":"d2"}}}'::jsonb;
SELECT '{"ff":["a","aaa"]}'::jsonb;

SELECT
  '{"ff":{"a":12,"b":16},"qq":123,"x":[1,2],"Y":null}'::jsonb -> 'ff',
  '{"ff":{"a":12,"b":16},"qq":123,"x":[1,2],"Y":null}'::jsonb -> 'qq',
  ('{"ff":{"a":12,"b":16},"qq":123,"x":[1,2],"Y":null}'::jsonb -> 'Y') IS NULL AS f,
  ('{"ff":{"a":12,"b":16},"qq":123,"x":[1,2],"Y":null}'::jsonb ->> 'Y') IS NULL AS t,
   '{"ff":{"a":12,"b":16},"qq":123,"x":[1,2],"Y":null}'::jsonb -> 'x';

-- nested containment
SELECT '{"a":[1,2],"c":"b"}'::jsonb @> '{"a":[1,2]}';
SELECT '{"a":[2,1],"c":"b"}'::jsonb @> '{"a":[1,2]}';
SELECT '{"a":{"1":2},"c":"b"}'::jsonb @> '{"a":[1,2]}';
SELECT '{"a":{"2":1},"c":"b"}'::jsonb @> '{"a":[1,2]}';
SELECT '{"a":{"1":2},"c":"b"}'::jsonb @> '{"a":{"1":2}}';
SELECT '{"a":{"2":1},"c":"b"}'::jsonb @> '{"a":{"1":2}}';
SELECT '["a","b"]'::jsonb @> '["a","b","c","b"]';
SELECT '["a","b","c","b"]'::jsonb @> '["a","b"]';
SELECT '["a","b","c",[1,2]]'::jsonb @> '["a",[1,2]]';
SELECT '["a","b","c",[1,2]]'::jsonb @> '["b",[1,2]]';

SELECT '{"a":[1,2],"c":"b"}'::jsonb @> '{"a":[1]}';
SELECT '{"a":[1,2],"c":"b"}'::jsonb @> '{"a":[2]}';
SELECT '{"a":[1,2],"c":"b"}'::jsonb @> '{"a":[3]}';

SELECT '{"a":[1,2,{"c":3,"x":4}],"c":"b"}'::jsonb @> '{"a":[{"c":3}]}';
SELECT '{"a":[1,2,{"c":3,"x":4}],"c":"b"}'::jsonb @> '{"a":[{"x":4}]}';
SELECT '{"a":[1,2,{"c":3,"x":4}],"c":"b"}'::jsonb @> '{"a":[{"x":4},3]}';
SELECT '{"a":[1,2,{"c":3,"x":4}],"c":"b"}'::jsonb @> '{"a":[{"x":4},1]}';

-- check some corner cases for indexed nested containment (bug #13756)
create temp table nestjsonb (j jsonb);
insert into nestjsonb (j) values ('{"a":[["b",{"x":1}],["b",{"x":2}]],"c":3}');
insert into nestjsonb (j) values ('[[14,2,3]]');
insert into nestjsonb (j) values ('[1,[14,2,3]]');
create index on nestjsonb using gin(j jsonb_path_ops);

set enable_seqscan = on;
set enable_bitmapscan = off;
select * from nestjsonb where j @> '{"a":[[{"x":2}]]}'::jsonb;
select * from nestjsonb where j @> '{"c":3}';
select * from nestjsonb where j @> '[[14]]';
set enable_seqscan = off;
set enable_bitmapscan = on;
select * from nestjsonb where j @> '{"a":[[{"x":2}]]}'::jsonb;
select * from nestjsonb where j @> '{"c":3}';
select * from nestjsonb where j @> '[[14]]';
reset enable_seqscan;
reset enable_bitmapscan;

-- nested object field / array index lookup
SELECT '{"n":null,"a":1,"b":[1,2],"c":{"1":2},"d":{"1":[2,3]}}'::jsonb -> 'n';
SELECT '{"n":null,"a":1,"b":[1,2],"c":{"1":2},"d":{"1":[2,3]}}'::jsonb -> 'a';
SELECT '{"n":null,"a":1,"b":[1,2],"c":{"1":2},"d":{"1":[2,3]}}'::jsonb -> 'b';
SELECT '{"n":null,"a":1,"b":[1,2],"c":{"1":2},"d":{"1":[2,3]}}'::jsonb -> 'c';
SELECT '{"n":null,"a":1,"b":[1,2],"c":{"1":2},"d":{"1":[2,3]}}'::jsonb -> 'd';
SELECT '{"n":null,"a":1,"b":[1,2],"c":{"1":2},"d":{"1":[2,3]}}'::jsonb -> 'd' -> '1';
SELECT '{"n":null,"a":1,"b":[1,2],"c":{"1":2},"d":{"1":[2,3]}}'::jsonb -> 'e';
SELECT '{"n":null,"a":1,"b":[1,2],"c":{"1":2},"d":{"1":[2,3]}}'::jsonb -> 0; --expecting error

SELECT '["a","b","c",[1,2],null]'::jsonb -> 0;
SELECT '["a","b","c",[1,2],null]'::jsonb -> 1;
SELECT '["a","b","c",[1,2],null]'::jsonb -> 2;
SELECT '["a","b","c",[1,2],null]'::jsonb -> 3;
SELECT '["a","b","c",[1,2],null]'::jsonb -> 3 -> 1;
SELECT '["a","b","c",[1,2],null]'::jsonb -> 4;
SELECT '["a","b","c",[1,2],null]'::jsonb -> 5;
SELECT '["a","b","c",[1,2],null]'::jsonb -> -1;
SELECT '["a","b","c",[1,2],null]'::jsonb -> -5;
SELECT '["a","b","c",[1,2],null]'::jsonb -> -6;

--nested path extraction
SELECT '{"a":"b","c":[1,2,3]}'::jsonb #> '{0}';
SELECT '{"a":"b","c":[1,2,3]}'::jsonb #> '{a}';
SELECT '{"a":"b","c":[1,2,3]}'::jsonb #> '{c}';
SELECT '{"a":"b","c":[1,2,3]}'::jsonb #> '{c,0}';
SELECT '{"a":"b","c":[1,2,3]}'::jsonb #> '{c,1}';
SELECT '{"a":"b","c":[1,2,3]}'::jsonb #> '{c,2}';
SELECT '{"a":"b","c":[1,2,3]}'::jsonb #> '{c,3}';
SELECT '{"a":"b","c":[1,2,3]}'::jsonb #> '{c,-1}';
SELECT '{"a":"b","c":[1,2,3]}'::jsonb #> '{c,-3}';
SELECT '{"a":"b","c":[1,2,3]}'::jsonb #> '{c,-4}';

SELECT '[0,1,2,[3,4],{"5":"five"}]'::jsonb #> '{0}';
SELECT '[0,1,2,[3,4],{"5":"five"}]'::jsonb #> '{3}';
SELECT '[0,1,2,[3,4],{"5":"five"}]'::jsonb #> '{4}';
SELECT '[0,1,2,[3,4],{"5":"five"}]'::jsonb #> '{4,5}';

--nested exists
SELECT '{"n":null,"a":1,"b":[1,2],"c":{"1":2},"d":{"1":[2,3]}}'::jsonb ? 'n';
SELECT '{"n":null,"a":1,"b":[1,2],"c":{"1":2},"d":{"1":[2,3]}}'::jsonb ? 'a';
SELECT '{"n":null,"a":1,"b":[1,2],"c":{"1":2},"d":{"1":[2,3]}}'::jsonb ? 'b';
SELECT '{"n":null,"a":1,"b":[1,2],"c":{"1":2},"d":{"1":[2,3]}}'::jsonb ? 'c';
SELECT '{"n":null,"a":1,"b":[1,2],"c":{"1":2},"d":{"1":[2,3]}}'::jsonb ? 'd';
SELECT '{"n":null,"a":1,"b":[1,2],"c":{"1":2},"d":{"1":[2,3]}}'::jsonb ? 'e';

-- jsonb_strip_nulls

select jsonb_strip_nulls(null);

select jsonb_strip_nulls('1');

select jsonb_strip_nulls('"a string"');

select jsonb_strip_nulls('null');

select jsonb_strip_nulls('[1,2,null,3,4]');

select jsonb_strip_nulls('{"a":1,"b":null,"c":[2,null,3],"d":{"e":4,"f":null}}');

select jsonb_strip_nulls('[1,{"a":1,"b":null,"c":2},3]');

-- an empty object is not null and should not be stripped
select jsonb_strip_nulls('{"a": {"b": null, "c": null}, "d": {} }');


select jsonb_pretty('{"a": "test", "b": [1, 2, 3], "c": "test3", "d":{"dd": "test4", "dd2":{"ddd": "test5"}}}');
select jsonb_pretty('[{"f1":1,"f2":null},2,null,[[{"x":true},6,7],8],3]');
select jsonb_pretty('{"a":["b", "c"], "d": {"e":"f"}}');

select jsonb_concat('{"d": "test", "a": [1, 2]}', '{"g": "test2", "c": {"c1":1, "c2":2}}');

select '{"aa":1 , "b":2, "cq":3}'::jsonb || '{"cq":"l", "b":"g", "fg":false}';
select '{"aa":1 , "b":2, "cq":3}'::jsonb || '{"aq":"l"}';
select '{"aa":1 , "b":2, "cq":3}'::jsonb || '{"aa":"l"}';
select '{"aa":1 , "b":2, "cq":3}'::jsonb || '{}';

select '["a", "b"]'::jsonb || '["c"]';
select '["a", "b"]'::jsonb || '["c", "d"]';
select '["c"]' || '["a", "b"]'::jsonb;

select '["a", "b"]'::jsonb || '"c"';
select '"c"' || '["a", "b"]'::jsonb;

select '[]'::jsonb || '["a"]'::jsonb;
select '[]'::jsonb || '"a"'::jsonb;
select '"b"'::jsonb || '"a"'::jsonb;
select '{}'::jsonb || '{"a":"b"}'::jsonb;
select '[]'::jsonb || '{"a":"b"}'::jsonb;
select '{"a":"b"}'::jsonb || '[]'::jsonb;

select '"a"'::jsonb || '{"a":1}';
select '{"a":1}' || '"a"'::jsonb;

select '["a", "b"]'::jsonb || '{"c":1}';
select '{"c": 1}'::jsonb || '["a", "b"]';

select '{}'::jsonb || '{"cq":"l", "b":"g", "fg":false}';

select pg_column_size('{}'::jsonb || '{}'::jsonb) = pg_column_size('{}'::jsonb);
select pg_column_size('{"aa":1}'::jsonb || '{"b":2}'::jsonb) = pg_column_size('{"aa":1, "b":2}'::jsonb);
select pg_column_size('{"aa":1, "b":2}'::jsonb || '{}'::jsonb) = pg_column_size('{"aa":1, "b":2}'::jsonb);
select pg_column_size('{}'::jsonb || '{"aa":1, "b":2}'::jsonb) = pg_column_size('{"aa":1, "b":2}'::jsonb);

select jsonb_delete('{"a":1 , "b":2, "c":3}'::jsonb, 'a');
select jsonb_delete('{"a":null , "b":2, "c":3}'::jsonb, 'a');
select jsonb_delete('{"a":1 , "b":2, "c":3}'::jsonb, 'b');
select jsonb_delete('{"a":1 , "b":2, "c":3}'::jsonb, 'c');
select jsonb_delete('{"a":1 , "b":2, "c":3}'::jsonb, 'd');
select '{"a":1 , "b":2, "c":3}'::jsonb - 'a';
select '{"a":null , "b":2, "c":3}'::jsonb - 'a';
select '{"a":1 , "b":2, "c":3}'::jsonb - 'b';
select '{"a":1 , "b":2, "c":3}'::jsonb - 'c';
select '{"a":1 , "b":2, "c":3}'::jsonb - 'd';
select pg_column_size('{"a":1 , "b":2, "c":3}'::jsonb - 'b') = pg_column_size('{"a":1, "b":2}'::jsonb);

select '["a","b","c"]'::jsonb - 3;
select '["a","b","c"]'::jsonb - 2;
select '["a","b","c"]'::jsonb - 1;
select '["a","b","c"]'::jsonb - 0;
select '["a","b","c"]'::jsonb - -1;
select '["a","b","c"]'::jsonb - -2;
select '["a","b","c"]'::jsonb - -3;
select '["a","b","c"]'::jsonb - -4;

select '{"a":1 , "b":2, "c":3}'::jsonb - '{b}'::text[];
select '{"a":1 , "b":2, "c":3}'::jsonb - '{c,b}'::text[];
select '{"a":1 , "b":2, "c":3}'::jsonb - '{}'::text[];

select jsonb_set('{"n":null, "a":1, "b":[1,2], "c":{"1":2}, "d":{"1":[2,3]}}'::jsonb, '{n}', '[1,2,3]');
select jsonb_set('{"n":null, "a":1, "b":[1,2], "c":{"1":2}, "d":{"1":[2,3]}}'::jsonb, '{b,-1}', '[1,2,3]');
select jsonb_set('{"n":null, "a":1, "b":[1,2], "c":{"1":2}, "d":{"1":[2,3]}}'::jsonb, '{d,1,0}', '[1,2,3]');
select jsonb_set('{"n":null, "a":1, "b":[1,2], "c":{"1":2}, "d":{"1":[2,3]}}'::jsonb, '{d,NULL,0}', '[1,2,3]');

select jsonb_set('{"n":null, "a":1, "b":[1,2], "c":{"1":2}, "d":{"1":[2,3]}}'::jsonb, '{n}', '{"1": 2}');
select jsonb_set('{"n":null, "a":1, "b":[1,2], "c":{"1":2}, "d":{"1":[2,3]}}'::jsonb, '{b,-1}', '{"1": 2}');
select jsonb_set('{"n":null, "a":1, "b":[1,2], "c":{"1":2}, "d":{"1":[2,3]}}'::jsonb, '{d,1,0}', '{"1": 2}');
select jsonb_set('{"n":null, "a":1, "b":[1,2], "c":{"1":2}, "d":{"1":[2,3]}}'::jsonb, '{d,NULL,0}', '{"1": 2}');

select jsonb_set('{"n":null, "a":1, "b":[1,2], "c":{"1":2}, "d":{"1":[2,3]}}'::jsonb, '{b,-1}', '"test"');
select jsonb_set('{"n":null, "a":1, "b":[1,2], "c":{"1":2}, "d":{"1":[2,3]}}'::jsonb, '{b,-1}', '{"f": "test"}');

select jsonb_delete_path('{"n":null, "a":1, "b":[1,2], "c":{"1":2}, "d":{"1":[2,3]}}', '{n}');
select jsonb_delete_path('{"n":null, "a":1, "b":[1,2], "c":{"1":2}, "d":{"1":[2,3]}}', '{b,-1}');
select jsonb_delete_path('{"n":null, "a":1, "b":[1,2], "c":{"1":2}, "d":{"1":[2,3]}}', '{d,1,0}');

select '{"n":null, "a":1, "b":[1,2], "c":{"1":2}, "d":{"1":[2,3]}}'::jsonb #- '{n}';
select '{"n":null, "a":1, "b":[1,2], "c":{"1":2}, "d":{"1":[2,3]}}'::jsonb #- '{b,-1}';
select '{"n":null, "a":1, "b":[1,2], "c":{"1":2}, "d":{"1":[2,3]}}'::jsonb #- '{b,-1e}'; -- invalid array subscript
select '{"n":null, "a":1, "b":[1,2], "c":{"1":2}, "d":{"1":[2,3]}}'::jsonb #- '{d,1,0}';


-- empty structure and error conditions for delete and replace

select '"a"'::jsonb - 'a'; -- error
select '{}'::jsonb - 'a';
select '[]'::jsonb - 'a';
select '"a"'::jsonb - 1; -- error
select '{}'::jsonb -  1; -- error
select '[]'::jsonb - 1;
select '"a"'::jsonb #- '{a}'; -- error
select '{}'::jsonb #- '{a}';
select '[]'::jsonb #- '{a}';
select jsonb_set('"a"','{a}','"b"'); --error
select jsonb_set('{}','{a}','"b"', false);
select jsonb_set('[]','{1}','"b"', false);
select jsonb_set('[{"f1":1,"f2":null},2,null,3]', '{0}','[2,3,4]', false);

-- jsonb_set adding instead of replacing

-- prepend to array
select jsonb_set('{"a":1,"b":[0,1,2],"c":{"d":4}}','{b,-33}','{"foo":123}');
-- append to array
select jsonb_set('{"a":1,"b":[0,1,2],"c":{"d":4}}','{b,33}','{"foo":123}');
-- check nesting levels addition
select jsonb_set('{"a":1,"b":[4,5,[0,1,2],6,7],"c":{"d":4}}','{b,2,33}','{"foo":123}');
-- add new key
select jsonb_set('{"a":1,"b":[0,1,2],"c":{"d":4}}','{c,e}','{"foo":123}');
-- adding doesn't do anything if elements before last aren't present
select jsonb_set('{"a":1,"b":[0,1,2],"c":{"d":4}}','{x,-33}','{"foo":123}');
select jsonb_set('{"a":1,"b":[0,1,2],"c":{"d":4}}','{x,y}','{"foo":123}');
-- add to empty object
select jsonb_set('{}','{x}','{"foo":123}');
--add to empty array
select jsonb_set('[]','{0}','{"foo":123}');
select jsonb_set('[]','{99}','{"foo":123}');
select jsonb_set('[]','{-99}','{"foo":123}');
select jsonb_set('{"a": [1, 2, 3]}', '{a, non_integer}', '"new_value"');
select jsonb_set('{"a": {"b": [1, 2, 3]}}', '{a, b, non_integer}', '"new_value"');
select jsonb_set('{"a": {"b": [1, 2, 3]}}', '{a, b, NULL}', '"new_value"');


-- jsonb_insert
select jsonb_insert('{"a": [0,1,2]}', '{a, 1}', '"new_value"');
select jsonb_insert('{"a": [0,1,2]}', '{a, 1}', '"new_value"', true);
select jsonb_insert('{"a": {"b": {"c": [0, 1, "test1", "test2"]}}}', '{a, b, c, 2}', '"new_value"');
select jsonb_insert('{"a": {"b": {"c": [0, 1, "test1", "test2"]}}}', '{a, b, c, 2}', '"new_value"', true);
select jsonb_insert('{"a": [0,1,2]}', '{a, 1}', '{"b": "value"}');
select jsonb_insert('{"a": [0,1,2]}', '{a, 1}', '["value1", "value2"]');

-- edge cases
select jsonb_insert('{"a": [0,1,2]}', '{a, 0}', '"new_value"');
select jsonb_insert('{"a": [0,1,2]}', '{a, 0}', '"new_value"', true);
select jsonb_insert('{"a": [0,1,2]}', '{a, 2}', '"new_value"');
select jsonb_insert('{"a": [0,1,2]}', '{a, 2}', '"new_value"', true);
select jsonb_insert('{"a": [0,1,2]}', '{a, -1}', '"new_value"');
select jsonb_insert('{"a": [0,1,2]}', '{a, -1}', '"new_value"', true);
select jsonb_insert('[]', '{1}', '"new_value"');
select jsonb_insert('[]', '{1}', '"new_value"', true);
select jsonb_insert('{"a": []}', '{a, 1}', '"new_value"');
select jsonb_insert('{"a": []}', '{a, 1}', '"new_value"', true);
select jsonb_insert('{"a": [0,1,2]}', '{a, 10}', '"new_value"');
select jsonb_insert('{"a": [0,1,2]}', '{a, -10}', '"new_value"');

-- jsonb_insert should be able to insert new value for objects, but not to replace
select jsonb_insert('{"a": {"b": "value"}}', '{a, c}', '"new_value"');
select jsonb_insert('{"a": {"b": "value"}}', '{a, c}', '"new_value"', true);

select jsonb_insert('{"a": {"b": "value"}}', '{a, b}', '"new_value"');
select jsonb_insert('{"a": {"b": "value"}}', '{a, b}', '"new_value"', true);

-- jsonb to tsvector
select to_tsvector('{"a": "aaa bbb ddd ccc", "b": ["eee fff ggg"], "c": {"d": "hhh iii"}}'::jsonb);

-- jsonb to tsvector with config
select to_tsvector('simple', '{"a": "aaa bbb ddd ccc", "b": ["eee fff ggg"], "c": {"d": "hhh iii"}}'::jsonb);

-- jsonb to tsvector with stop words
select to_tsvector('english', '{"a": "aaa in bbb ddd ccc", "b": ["the eee fff ggg"], "c": {"d": "hhh. iii"}}'::jsonb);

-- jsonb to tsvector with numeric values
select to_tsvector('english', '{"a": "aaa in bbb ddd ccc", "b": 123, "c": 456}'::jsonb);

-- jsonb_to_tsvector
select jsonb_to_tsvector('english', '{"a": "aaa in bbb", "b": 123, "c": 456, "d": true, "f": false, "g": null}'::jsonb, '"all"');
select jsonb_to_tsvector('english', '{"a": "aaa in bbb", "b": 123, "c": 456, "d": true, "f": false, "g": null}'::jsonb, '"key"');
select jsonb_to_tsvector('english', '{"a": "aaa in bbb", "b": 123, "c": 456, "d": true, "f": false, "g": null}'::jsonb, '"string"');
select jsonb_to_tsvector('english', '{"a": "aaa in bbb", "b": 123, "c": 456, "d": true, "f": false, "g": null}'::jsonb, '"numeric"');
select jsonb_to_tsvector('english', '{"a": "aaa in bbb", "b": 123, "c": 456, "d": true, "f": false, "g": null}'::jsonb, '"boolean"');
select jsonb_to_tsvector('english', '{"a": "aaa in bbb", "b": 123, "c": 456, "d": true, "f": false, "g": null}'::jsonb, '["string", "numeric"]');

select jsonb_to_tsvector('english', '{"a": "aaa in bbb", "b": 123, "c": 456, "d": true, "f": false, "g": null}'::jsonb, '"all"');
select jsonb_to_tsvector('english', '{"a": "aaa in bbb", "b": 123, "c": 456, "d": true, "f": false, "g": null}'::jsonb, '"key"');
select jsonb_to_tsvector('english', '{"a": "aaa in bbb", "b": 123, "c": 456, "d": true, "f": false, "g": null}'::jsonb, '"string"');
select jsonb_to_tsvector('english', '{"a": "aaa in bbb", "b": 123, "c": 456, "d": true, "f": false, "g": null}'::jsonb, '"numeric"');
select jsonb_to_tsvector('english', '{"a": "aaa in bbb", "b": 123, "c": 456, "d": true, "f": false, "g": null}'::jsonb, '"boolean"');
select jsonb_to_tsvector('english', '{"a": "aaa in bbb", "b": 123, "c": 456, "d": true, "f": false, "g": null}'::jsonb, '["string", "numeric"]');

-- to_tsvector corner cases
select to_tsvector('""'::jsonb);
select to_tsvector('{}'::jsonb);
select to_tsvector('[]'::jsonb);
select to_tsvector('null'::jsonb);

-- jsonb_to_tsvector corner cases
select jsonb_to_tsvector('""'::jsonb, '"all"');
select jsonb_to_tsvector('{}'::jsonb, '"all"');
select jsonb_to_tsvector('[]'::jsonb, '"all"');
select jsonb_to_tsvector('null'::jsonb, '"all"');

select jsonb_to_tsvector('english', '{"a": "aaa in bbb", "b": 123, "c": 456, "d": true, "f": false, "g": null}'::jsonb, '""');
select jsonb_to_tsvector('english', '{"a": "aaa in bbb", "b": 123, "c": 456, "d": true, "f": false, "g": null}'::jsonb, '{}');
select jsonb_to_tsvector('english', '{"a": "aaa in bbb", "b": 123, "c": 456, "d": true, "f": false, "g": null}'::jsonb, '[]');
select jsonb_to_tsvector('english', '{"a": "aaa in bbb", "b": 123, "c": 456, "d": true, "f": false, "g": null}'::jsonb, 'null');
select jsonb_to_tsvector('english', '{"a": "aaa in bbb", "b": 123, "c": 456, "d": true, "f": false, "g": null}'::jsonb, '["all", null]');

-- ts_headline for jsonb
select ts_headline('{"a": "aaa bbb", "b": {"c": "ccc ddd fff", "c1": "ccc1 ddd1"}, "d": ["ggg hhh", "iii jjj"]}'::jsonb, tsquery('bbb & ddd & hhh'));
select ts_headline('english', '{"a": "aaa bbb", "b": {"c": "ccc ddd fff"}, "d": ["ggg hhh", "iii jjj"]}'::jsonb, tsquery('bbb & ddd & hhh'));
select ts_headline('{"a": "aaa bbb", "b": {"c": "ccc ddd fff", "c1": "ccc1 ddd1"}, "d": ["ggg hhh", "iii jjj"]}'::jsonb, tsquery('bbb & ddd & hhh'), 'StartSel = <, StopSel = >');
select ts_headline('english', '{"a": "aaa bbb", "b": {"c": "ccc ddd fff", "c1": "ccc1 ddd1"}, "d": ["ggg hhh", "iii jjj"]}'::jsonb, tsquery('bbb & ddd & hhh'), 'StartSel = <, StopSel = >');

-- corner cases for ts_headline with jsonb
select ts_headline('null'::jsonb, tsquery('aaa & bbb'));
select ts_headline('{}'::jsonb, tsquery('aaa & bbb'));
select ts_headline('[]'::jsonb, tsquery('aaa & bbb'));

-- casts
select 'true'::jsonb::bool;
select '[]'::jsonb::bool;
select '1.0'::jsonb::float;
select '[1.0]'::jsonb::float;
select '12345'::jsonb::int4;
select '"hello"'::jsonb::int4;
select '12345'::jsonb::numeric;
select '{}'::jsonb::numeric;
select '12345.05'::jsonb::numeric;
select '12345.05'::jsonb::float4;
select '12345.05'::jsonb::float8;
select '12345.05'::jsonb::int2;
select '12345.05'::jsonb::int4;
select '12345.05'::jsonb::int8;
select '12345.0000000000000000000000000000000000000000000005'::jsonb::numeric;
select '12345.0000000000000000000000000000000000000000000005'::jsonb::float4;
select '12345.0000000000000000000000000000000000000000000005'::jsonb::float8;
select '12345.0000000000000000000000000000000000000000000005'::jsonb::int2;
select '12345.0000000000000000000000000000000000000000000005'::jsonb::int4;
select '12345.0000000000000000000000000000000000000000000005'::jsonb::int8;<|MERGE_RESOLUTION|>--- conflicted
+++ resolved
@@ -660,8 +660,6 @@
 SELECT * FROM jsonb_populate_recordset(row('def',99,NULL)::jbpop,'[{"a":"blurfl","x":43.2},{"b":3,"c":"2012-01-20 10:42:53"}]') q;
 SELECT * FROM jsonb_populate_recordset(row('def',99,NULL)::jbpop,'[{"a":[100,200,300],"x":43.2},{"a":{"z":true},"b":3,"c":"2012-01-20 10:42:53"}]') q;
 
-<<<<<<< HEAD
-=======
 -- anonymous record type
 SELECT jsonb_populate_recordset(null::record, '[{"x": 0, "y": 1}]');
 SELECT jsonb_populate_recordset(row(1,2), '[{"f1": 0, "f2": 1}]');
@@ -678,7 +676,6 @@
 SELECT jsonb_populate_recordset(row(1,2)::jb_ordered_pair, '[{"x": 0}, {"y": 3}]');
 SELECT jsonb_populate_recordset(row(1,2)::jb_ordered_pair, '[{"x": 1, "y": 0}]');
 
->>>>>>> 9e1c9f95
 -- negative cases where the wrong record type is supplied
 select * from jsonb_populate_recordset(row(0::int),'[{"a":"1","b":"2"},{"a":"3"}]') q (a text, b text);
 select * from jsonb_populate_recordset(row(0::int,0::int),'[{"a":"1","b":"2"},{"a":"3"}]') q (a text, b text);
@@ -771,6 +768,7 @@
 
 CREATE INDEX jidx ON testjsonb USING gin (j);
 SET enable_seqscan = off;
+SET optimizer_enable_tablescan = off;
 
 SELECT count(*) FROM testjsonb WHERE j @> '{"wait":null}';
 SELECT count(*) FROM testjsonb WHERE j @> '{"wait":"CC"}';
@@ -859,6 +857,7 @@
 DROP INDEX jidx;
 CREATE INDEX jidx ON testjsonb USING gin (j jsonb_path_ops);
 SET enable_seqscan = off;
+SET optimizer_enable_tablescan = off;
 
 SELECT count(*) FROM testjsonb WHERE j @> '{"wait":null}';
 SELECT count(*) FROM testjsonb WHERE j @> '{"wait":"CC"}';
