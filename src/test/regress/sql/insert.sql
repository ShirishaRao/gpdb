--- conflicted
+++ resolved
@@ -85,43 +85,6 @@
 drop table inserttest;
 drop type insert_test_type;
 
-<<<<<<< HEAD
-
--- MPP-6775 : Adding and dropping a column. Then perform an insert.
- 
-create table bar(x int) distributed randomly;        
-create table foo(like bar) distributed randomly;
-
-alter table foo add column y int;
-alter table foo drop column y;
-
-insert into bar values(1);
-insert into bar values(2);
-
-insert into foo(x) select  t1.x from    bar t1 join bar t2 on t1.x=t2.x;
-insert into foo(x) select  t1.x from    bar t1;
-insert into foo(x) select  t1.x from    bar t1 group by t1.x;
-
-drop table if exists foo;
-drop table if exists bar;
-
--- MPP-6775 : Dropping a column. Then perform an insert.
-
-create table bar(x int, y int) distributed randomly;        
-create table foo(like bar) distributed randomly;
-
-alter table foo drop column y;
-
-insert into bar values(1,1);
-insert into bar values(2,2);
-
-insert into foo(x) select  t1.x from    bar t1 join bar t2 on t1.x=t2.x;
-insert into foo(x) select  t1.x from    bar t1;
-insert into foo(x) select  t1.x from    bar t1 group by t1.x;
-
-drop table if exists foo;
-drop table if exists bar;
-=======
 -- direct partition inserts should check partition bound constraint
 create table range_parted (
 	a text,
@@ -336,6 +299,7 @@
 -- more tests for certain multi-level partitioning scenarios
 create table mlparted (a int, b int) partition by range (a, b);
 create table mlparted1 (b int not null, a int not null) partition by range ((b+0));
+
 create table mlparted11 (like mlparted1);
 alter table mlparted11 drop a;
 alter table mlparted11 add a int;
@@ -350,6 +314,9 @@
    or attrelid = 'mlparted11'::regclass)
 order by attrelid::regclass::text;
 
+alter table mlparted1 set distributed by (a);
+alter table mlparted11 set distributed by (a);
+
 alter table mlparted1 attach partition mlparted11 for values from (2) to (5);
 alter table mlparted attach partition mlparted1 for values from (1, 2) to (1, 10);
 
@@ -398,18 +365,22 @@
 alter table mlparted drop constraint check_b;
 create table mlparted12 partition of mlparted1 for values from (5) to (10);
 create table mlparted2 (b int not null, a int not null);
+alter table mlparted2 set distributed by (a);
 alter table mlparted attach partition mlparted2 for values from (1, 10) to (1, 20);
 create table mlparted3 partition of mlparted for values from (1, 20) to (1, 30);
 create table mlparted4 (like mlparted);
 alter table mlparted4 drop a;
 alter table mlparted4 add a int not null;
+alter table mlparted4 set distributed by (a);
 alter table mlparted attach partition mlparted4 for values from (1, 30) to (1, 40);
+-- this upstream query doesn't work on GPDB at the moment.
 with ins (a, b, c) as
   (insert into mlparted (b, a) select s.a, 1 from generate_series(2, 39) s(a) returning tableoid::regclass, *)
   select a, b, min(c), max(c) from ins group by a, b order by 1;
 
 alter table mlparted add c text;
 create table mlparted5 (c text, a int not null, b int not null) partition by list (c);
+alter table mlparted5 set distributed by (a);
 create table mlparted5a (a int not null, c text, b int not null);
 alter table mlparted5 attach partition mlparted5a for values in ('a');
 alter table mlparted attach partition mlparted5 for values from (1, 40) to (1, 50);
@@ -451,6 +422,7 @@
   for values from ('c') to ('e') partition by list (c);
 create table mlparted5_a partition of mlparted5_ab for values in ('a');
 create table mlparted5_b (d int, b int, c text, a int);
+alter table mlparted5_b set distributed by (a);
 alter table mlparted5_ab attach partition mlparted5_b for values in ('b');
 truncate mlparted;
 insert into mlparted values (1, 2, 'a', 1);
@@ -584,7 +556,9 @@
 -- routed tuple)
 create table donothingbrtrig_test (a int, b text) partition by list (a);
 create table donothingbrtrig_test1 (b text, a int);
+alter table donothingbrtrig_test1 set distributed by (a);
 create table donothingbrtrig_test2 (c text, b text, a int);
+alter table donothingbrtrig_test2 set distributed by (a);
 alter table donothingbrtrig_test2 drop column c;
 create or replace function donothingbrtrig_func() returns trigger as $$begin raise notice 'b: %', new.b; return NULL; end$$ language plpgsql;
 create trigger donothingbrtrig1 before insert on donothingbrtrig_test1 for each row execute procedure donothingbrtrig_func();
@@ -637,8 +611,44 @@
 -- check also that the wholerow vars in RETURNING list are converted as needed
 alter table returningwrtest add b text;
 create table returningwrtest2 (b text, c int, a int);
+alter table returningwrtest2 set distributed by (a);
 alter table returningwrtest2 drop c;
 alter table returningwrtest attach partition returningwrtest2 for values in (2);
 insert into returningwrtest values (2, 'foo') returning returningwrtest;
 drop table returningwrtest;
->>>>>>> 9e1c9f95
+
+
+-- MPP-6775 : Adding and dropping a column. Then perform an insert.
+ 
+create table bar(x int) distributed randomly;        
+create table foo(like bar) distributed randomly;
+
+alter table foo add column y int;
+alter table foo drop column y;
+
+insert into bar values(1);
+insert into bar values(2);
+
+insert into foo(x) select  t1.x from    bar t1 join bar t2 on t1.x=t2.x;
+insert into foo(x) select  t1.x from    bar t1;
+insert into foo(x) select  t1.x from    bar t1 group by t1.x;
+
+drop table if exists foo;
+drop table if exists bar;
+
+-- MPP-6775 : Dropping a column. Then perform an insert.
+
+create table bar(x int, y int) distributed randomly;        
+create table foo(like bar) distributed randomly;
+
+alter table foo drop column y;
+
+insert into bar values(1,1);
+insert into bar values(2,2);
+
+insert into foo(x) select  t1.x from    bar t1 join bar t2 on t1.x=t2.x;
+insert into foo(x) select  t1.x from    bar t1;
+insert into foo(x) select  t1.x from    bar t1 group by t1.x;
+
+drop table if exists foo;
+drop table if exists bar;