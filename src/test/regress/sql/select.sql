--
-- SELECT
--

-- btree index
-- awk '{if($1<10){print;}else{next;}}' onek.data | sort +0n -1
--
SELECT * FROM onek
   WHERE onek.unique1 < 10
   ORDER BY onek.unique1;

--
-- awk '{if($1<20){print $1,$14;}else{next;}}' onek.data | sort +0nr -1
--
SELECT onek.unique1, onek.stringu1 FROM onek
   WHERE onek.unique1 < 20
   ORDER BY unique1 using >;

--
-- awk '{if($1>980){print $1,$14;}else{next;}}' onek.data | sort +1d -2
--
SELECT onek.unique1, onek.stringu1 FROM onek
   WHERE onek.unique1 > 980
   ORDER BY stringu1 using <;

--
-- awk '{if($1>980){print $1,$16;}else{next;}}' onek.data |
-- sort +1d -2 +0nr -1
--
SELECT onek.unique1, onek.string4 FROM onek
   WHERE onek.unique1 > 980
   ORDER BY string4 using <, unique1 using >;

--
-- awk '{if($1>980){print $1,$16;}else{next;}}' onek.data |
-- sort +1dr -2 +0n -1
--
SELECT onek.unique1, onek.string4 FROM onek
   WHERE onek.unique1 > 980
   ORDER BY string4 using >, unique1 using <;

--
-- awk '{if($1<20){print $1,$16;}else{next;}}' onek.data |
-- sort +0nr -1 +1d -2
--
SELECT onek.unique1, onek.string4 FROM onek
   WHERE onek.unique1 < 20
   ORDER BY unique1 using >, string4 using <;

--
-- awk '{if($1<20){print $1,$16;}else{next;}}' onek.data |
-- sort +0n -1 +1dr -2
--
SELECT onek.unique1, onek.string4 FROM onek
   WHERE onek.unique1 < 20
   ORDER BY unique1 using <, string4 using >;

--
-- test partial btree indexes
--
-- As of 7.2, planner probably won't pick an indexscan without stats,
-- so ANALYZE first.  Also, we want to prevent it from picking a bitmapscan
-- followed by sort, because that could hide index ordering problems.
--
ANALYZE onek2;

SET enable_seqscan TO off;
SET enable_bitmapscan TO off;
SET enable_sort TO off;

--
-- awk '{if($1<10){print $0;}else{next;}}' onek.data | sort +0n -1
--
SELECT onek2.* FROM onek2 WHERE onek2.unique1 < 10;

--
-- awk '{if($1<20){print $1,$14;}else{next;}}' onek.data | sort +0nr -1
--
SELECT onek2.unique1, onek2.stringu1 FROM onek2
    WHERE onek2.unique1 < 20
    ORDER BY unique1 using >;

--
-- awk '{if($1>980){print $1,$14;}else{next;}}' onek.data | sort +1d -2
--
SELECT onek2.unique1, onek2.stringu1 FROM onek2
   WHERE onek2.unique1 > 980;

RESET enable_seqscan;
RESET enable_bitmapscan;
RESET enable_sort;


SELECT two, stringu1, ten, string4
   INTO TABLE tmp
   FROM onek;

--
-- awk '{print $1,$2;}' person.data |
-- awk '{if(NF!=2){print $3,$2;}else{print;}}' - emp.data |
-- awk '{if(NF!=2){print $3,$2;}else{print;}}' - student.data |
-- awk 'BEGIN{FS="      ";}{if(NF!=2){print $4,$5;}else{print;}}' - stud_emp.data
--
-- SELECT name, age FROM person*; ??? check if different
SELECT p.name, p.age FROM person* p;

--
-- awk '{print $1,$2;}' person.data |
-- awk '{if(NF!=2){print $3,$2;}else{print;}}' - emp.data |
-- awk '{if(NF!=2){print $3,$2;}else{print;}}' - student.data |
-- awk 'BEGIN{FS="      ";}{if(NF!=1){print $4,$5;}else{print;}}' - stud_emp.data |
-- sort +1nr -2
--
SELECT p.name, p.age FROM person* p ORDER BY age using >, name;

--
-- Test some cases involving whole-row Var referencing a subquery
--
select foo from (select 1 offset 0) as foo;
select foo from (select null offset 0) as foo;
select foo from (select 'xyzzy',1,null offset 0) as foo;

--
-- Test VALUES lists
--
select * from onek, (values(147, 'RFAAAA'), (931, 'VJAAAA')) as v (i, j)
    WHERE onek.unique1 = v.i and onek.stringu1 = v.j;

-- a more complex case
-- looks like we're coding lisp :-)
select * from onek,
  (values ((select i from
    (values(10000), (2), (389), (1000), (2000), ((select 10029))) as foo(i)
    order by i asc limit 1))) bar (i)
  where onek.unique1 = bar.i;

-- try VALUES in a subquery
select * from onek
    where (unique1,ten) in (values (1,1), (20,0), (99,9), (17,99))
    order by unique1;

-- VALUES is also legal as a standalone query or a set-operation member
VALUES (1,2), (3,4+4), (7,77.7);

VALUES (1,2), (3,4+4), (7,77.7)
UNION ALL
SELECT 2+2, 57
UNION ALL
TABLE int8_tbl;

--
-- Test ORDER BY options
--

CREATE TEMP TABLE foo (f1 int);

INSERT INTO foo VALUES (42),(3),(10),(7),(null),(null),(1);

SELECT * FROM foo ORDER BY f1;
SELECT * FROM foo ORDER BY f1 ASC;	-- same thing
SELECT * FROM foo ORDER BY f1 NULLS FIRST;
SELECT * FROM foo ORDER BY f1 DESC;
SELECT * FROM foo ORDER BY f1 DESC NULLS LAST;

-- check if indexscans do the right things
CREATE INDEX fooi ON foo (f1);
SET enable_sort = false;

SELECT * FROM foo ORDER BY f1;
SELECT * FROM foo ORDER BY f1 NULLS FIRST;
SELECT * FROM foo ORDER BY f1 DESC;
SELECT * FROM foo ORDER BY f1 DESC NULLS LAST;

DROP INDEX fooi;
CREATE INDEX fooi ON foo (f1 DESC);

SELECT * FROM foo ORDER BY f1;
SELECT * FROM foo ORDER BY f1 NULLS FIRST;
SELECT * FROM foo ORDER BY f1 DESC;
SELECT * FROM foo ORDER BY f1 DESC NULLS LAST;

DROP INDEX fooi;
CREATE INDEX fooi ON foo (f1 DESC NULLS LAST);

SELECT * FROM foo ORDER BY f1;
SELECT * FROM foo ORDER BY f1 NULLS FIRST;
SELECT * FROM foo ORDER BY f1 DESC;
SELECT * FROM foo ORDER BY f1 DESC NULLS LAST;

--
-- Test planning of some cases with partial indexes
--
-- partial index is usable
SET enable_seqscan TO off;
explain (costs off)
select * from onek2 where unique2 = 11 and stringu1 = 'ATAAAA';
select * from onek2 where unique2 = 11 and stringu1 = 'ATAAAA';
-- actually run the query with an analyze to use the partial index
explain (costs off, analyze on, timing off, summary off)
select * from onek2 where unique2 = 11 and stringu1 = 'ATAAAA';
explain (costs off)
select unique2 from onek2 where unique2 = 11 and stringu1 = 'ATAAAA';
select unique2 from onek2 where unique2 = 11 and stringu1 = 'ATAAAA';
-- partial index predicate implies clause, so no need for retest
explain (costs off)
select * from onek2 where unique2 = 11 and stringu1 < 'B';
select * from onek2 where unique2 = 11 and stringu1 < 'B';
explain (costs off)
select unique2 from onek2 where unique2 = 11 and stringu1 < 'B';
select unique2 from onek2 where unique2 = 11 and stringu1 < 'B';
-- but if it's an update target, must retest anyway
explain (costs off)
select unique2 from onek2 where unique2 = 11 and stringu1 < 'B' for update;
select unique2 from onek2 where unique2 = 11 and stringu1 < 'B' for update;
-- partial index is not applicable
explain (costs off)
select unique2 from onek2 where unique2 = 11 and stringu1 < 'C';
select unique2 from onek2 where unique2 = 11 and stringu1 < 'C';
-- partial index implies clause, but bitmap scan must recheck predicate anyway
SET enable_indexscan TO off;
explain (costs off)
select unique2 from onek2 where unique2 = 11 and stringu1 < 'B';
select unique2 from onek2 where unique2 = 11 and stringu1 < 'B';
RESET enable_indexscan;
-- check multi-index cases too
explain (costs off)
select unique1, unique2 from onek2
  where (unique2 = 11 or unique1 = 0) and stringu1 < 'B';
select unique1, unique2 from onek2
  where (unique2 = 11 or unique1 = 0) and stringu1 < 'B';
explain (costs off)
select unique1, unique2 from onek2
  where (unique2 = 11 and stringu1 < 'B') or unique1 = 0;
select unique1, unique2 from onek2
  where (unique2 = 11 and stringu1 < 'B') or unique1 = 0;

--
-- Test some corner cases that have been known to confuse the planner
--

-- ORDER BY on a constant doesn't really need any sorting
SELECT 1 AS x ORDER BY x;

-- But ORDER BY on a set-valued expression does
create function sillysrf(int) returns setof int as
  'values (1),(10),(2),($1)' language sql immutable;

select sillysrf(42);
select sillysrf(-1) order by 1;

drop function sillysrf(int);

-- X = X isn't a no-op, it's effectively X IS NOT NULL assuming = is strict
-- (see bug #5084)
select * from (values (2),(null),(1)) v(k) where k = k order by k;
select * from (values (2),(null),(1)) v(k) where k = k;

<<<<<<< HEAD
-- Test unsupported sorting operators
CREATE TABLE nosort (i int);
INSERT INTO nosort VALUES(1), (2);
-- << is the bitwise shift left operator, it makes no sense to sort
-- using this operator. This query should result in error.
SELECT * FROM nosort ORDER BY i USING <<;
DROP TABLE nosort;

-- Test dispatch of recursive functions: MPP-8382

create table select_t (k int, v int) distributed by (k);
insert into select_t values (0, 1), (1, 2), (2, 4), (3, 8), (4, 16);
create function select_i(int) returns int as $$
	select v from select_t where k = $1;
	$$ language sql READS SQL DATA;
create function select_f(int) returns int as $$
	begin
		if $1 <= 0 then
		    return $1;
		end if;
		return select_f($1-1) + select_i($1);
	end;
	$$ language plpgsql READS SQL DATA;
	
select x, select_f(x) from (values (0), (1), (2), (3), (4), (5), (6)) r(x);

drop table if exists select_t cascade; --ignore
drop function if exists select_i(int); -- ignore
drop function if exists select_f(int); -- ignore
=======
-- Test partitioned tables with no partitions, which should be handled the
-- same as the non-inheritance case when expanding its RTE.
create table list_parted_tbl (a int,b int) partition by list (a);
create table list_parted_tbl1 partition of list_parted_tbl
  for values in (1) partition by list(b);
explain (costs off) select * from list_parted_tbl;
drop table list_parted_tbl;
>>>>>>> 9e1c9f95
<|MERGE_RESOLUTION|>--- conflicted
+++ resolved
@@ -255,7 +255,14 @@
 select * from (values (2),(null),(1)) v(k) where k = k order by k;
 select * from (values (2),(null),(1)) v(k) where k = k;
 
-<<<<<<< HEAD
+-- Test partitioned tables with no partitions, which should be handled the
+-- same as the non-inheritance case when expanding its RTE.
+create table list_parted_tbl (a int,b int) partition by list (a);
+create table list_parted_tbl1 partition of list_parted_tbl
+  for values in (1) partition by list(b);
+explain (costs off) select * from list_parted_tbl;
+drop table list_parted_tbl;
+
 -- Test unsupported sorting operators
 CREATE TABLE nosort (i int);
 INSERT INTO nosort VALUES(1), (2);
@@ -284,13 +291,4 @@
 
 drop table if exists select_t cascade; --ignore
 drop function if exists select_i(int); -- ignore
-drop function if exists select_f(int); -- ignore
-=======
--- Test partitioned tables with no partitions, which should be handled the
--- same as the non-inheritance case when expanding its RTE.
-create table list_parted_tbl (a int,b int) partition by list (a);
-create table list_parted_tbl1 partition of list_parted_tbl
-  for values in (1) partition by list(b);
-explain (costs off) select * from list_parted_tbl;
-drop table list_parted_tbl;
->>>>>>> 9e1c9f95
+drop function if exists select_f(int); -- ignore