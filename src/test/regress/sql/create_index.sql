--- conflicted
+++ resolved
@@ -948,16 +948,14 @@
 WHERE thousand < 2 AND tenthous IN (1001,3000)
 ORDER BY thousand;
 
-<<<<<<< HEAD
 RESET enable_seqscan;
 RESET optimizer_enable_tablescan;
 RESET enable_indexscan;
 RESET enable_bitmapscan;
-=======
+
 --
 -- Check elimination of constant-NULL subexpressions
 --
 
 explain (costs off)
-  select * from tenk1 where (thousand, tenthous) in ((1,1001), (null,null));
->>>>>>> ab76208e
+  select * from tenk1 where (thousand, tenthous) in ((1,1001), (null,null));