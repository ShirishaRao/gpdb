--- conflicted
+++ resolved
@@ -122,19 +122,17 @@
     (p2.oid = 'array_in'::regproc)
 ORDER BY 1;
 
-<<<<<<< HEAD
 -- Make sure typarray points to a varlena array type of our own base
 SELECT p1.oid, p1.typname as basetype, p2.typname as arraytype,
        p2.typelem, p2.typlen
 FROM   pg_type p1 LEFT JOIN pg_type p2 ON (p1.typarray = p2.oid)
 WHERE  p1.typarray <> 0 AND
        (p2.oid IS NULL OR p2.typelem <> p1.oid OR p2.typlen <> -1);
-=======
+
 -- typinput routines should not be volatile
 SELECT p1.oid, p1.typname, p2.oid, p2.proname
 FROM pg_type AS p1, pg_proc AS p2
 WHERE p1.typinput = p2.oid AND p2.provolatile NOT IN ('i', 's');
->>>>>>> ab93f90c
 
 -- Composites, domains, enums, ranges should all use the same input routines
 SELECT DISTINCT typtype, typinput
