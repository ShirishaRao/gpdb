--
-- Test inheritance features
--
CREATE TABLE a (aa TEXT);
CREATE TABLE b (bb TEXT) INHERITS (a);
CREATE TABLE c (cc TEXT) INHERITS (a);
CREATE TABLE d (dd TEXT) INHERITS (b,c,a);

INSERT INTO a(aa) VALUES('aaa');
INSERT INTO a(aa) VALUES('aaaa');
INSERT INTO a(aa) VALUES('aaaaa');
INSERT INTO a(aa) VALUES('aaaaaa');
INSERT INTO a(aa) VALUES('aaaaaaa');
INSERT INTO a(aa) VALUES('aaaaaaaa');

INSERT INTO b(aa) VALUES('bbb');
INSERT INTO b(aa) VALUES('bbbb');
INSERT INTO b(aa) VALUES('bbbbb');
INSERT INTO b(aa) VALUES('bbbbbb');
INSERT INTO b(aa) VALUES('bbbbbbb');
INSERT INTO b(aa) VALUES('bbbbbbbb');

INSERT INTO c(aa) VALUES('ccc');
INSERT INTO c(aa) VALUES('cccc');
INSERT INTO c(aa) VALUES('ccccc');
INSERT INTO c(aa) VALUES('cccccc');
INSERT INTO c(aa) VALUES('ccccccc');
INSERT INTO c(aa) VALUES('cccccccc');

INSERT INTO d(aa) VALUES('ddd');
INSERT INTO d(aa) VALUES('dddd');
INSERT INTO d(aa) VALUES('ddddd');
INSERT INTO d(aa) VALUES('dddddd');
INSERT INTO d(aa) VALUES('ddddddd');
INSERT INTO d(aa) VALUES('dddddddd');

SELECT relname, a.* FROM a, pg_class where a.tableoid = pg_class.oid;
SELECT relname, b.* FROM b, pg_class where b.tableoid = pg_class.oid;
SELECT relname, c.* FROM c, pg_class where c.tableoid = pg_class.oid;
SELECT relname, d.* FROM d, pg_class where d.tableoid = pg_class.oid;
SELECT relname, a.* FROM ONLY a, pg_class where a.tableoid = pg_class.oid;
SELECT relname, b.* FROM ONLY b, pg_class where b.tableoid = pg_class.oid;
SELECT relname, c.* FROM ONLY c, pg_class where c.tableoid = pg_class.oid;
SELECT relname, d.* FROM ONLY d, pg_class where d.tableoid = pg_class.oid;

UPDATE a SET aa='zzzz' WHERE aa='aaaa';
UPDATE ONLY a SET aa='zzzzz' WHERE aa='aaaaa';
UPDATE b SET aa='zzz' WHERE aa='aaa';
UPDATE ONLY b SET aa='zzz' WHERE aa='aaa';
UPDATE a SET aa='zzzzzz' WHERE aa LIKE 'aaa%';

SELECT relname, a.* FROM a, pg_class where a.tableoid = pg_class.oid;
SELECT relname, b.* FROM b, pg_class where b.tableoid = pg_class.oid;
SELECT relname, c.* FROM c, pg_class where c.tableoid = pg_class.oid;
SELECT relname, d.* FROM d, pg_class where d.tableoid = pg_class.oid;
SELECT relname, a.* FROM ONLY a, pg_class where a.tableoid = pg_class.oid;
SELECT relname, b.* FROM ONLY b, pg_class where b.tableoid = pg_class.oid;
SELECT relname, c.* FROM ONLY c, pg_class where c.tableoid = pg_class.oid;
SELECT relname, d.* FROM ONLY d, pg_class where d.tableoid = pg_class.oid;

UPDATE b SET aa='new';

SELECT relname, a.* FROM a, pg_class where a.tableoid = pg_class.oid;
SELECT relname, b.* FROM b, pg_class where b.tableoid = pg_class.oid;
SELECT relname, c.* FROM c, pg_class where c.tableoid = pg_class.oid;
SELECT relname, d.* FROM d, pg_class where d.tableoid = pg_class.oid;
SELECT relname, a.* FROM ONLY a, pg_class where a.tableoid = pg_class.oid;
SELECT relname, b.* FROM ONLY b, pg_class where b.tableoid = pg_class.oid;
SELECT relname, c.* FROM ONLY c, pg_class where c.tableoid = pg_class.oid;
SELECT relname, d.* FROM ONLY d, pg_class where d.tableoid = pg_class.oid;

UPDATE a SET aa='new';

DELETE FROM ONLY c WHERE aa='new';

SELECT relname, a.* FROM a, pg_class where a.tableoid = pg_class.oid;
SELECT relname, b.* FROM b, pg_class where b.tableoid = pg_class.oid;
SELECT relname, c.* FROM c, pg_class where c.tableoid = pg_class.oid;
SELECT relname, d.* FROM d, pg_class where d.tableoid = pg_class.oid;
SELECT relname, a.* FROM ONLY a, pg_class where a.tableoid = pg_class.oid;
SELECT relname, b.* FROM ONLY b, pg_class where b.tableoid = pg_class.oid;
SELECT relname, c.* FROM ONLY c, pg_class where c.tableoid = pg_class.oid;
SELECT relname, d.* FROM ONLY d, pg_class where d.tableoid = pg_class.oid;

DELETE FROM a;

SELECT relname, a.* FROM a, pg_class where a.tableoid = pg_class.oid;
SELECT relname, b.* FROM b, pg_class where b.tableoid = pg_class.oid;
SELECT relname, c.* FROM c, pg_class where c.tableoid = pg_class.oid;
SELECT relname, d.* FROM d, pg_class where d.tableoid = pg_class.oid;
SELECT relname, a.* FROM ONLY a, pg_class where a.tableoid = pg_class.oid;
SELECT relname, b.* FROM ONLY b, pg_class where b.tableoid = pg_class.oid;
SELECT relname, c.* FROM ONLY c, pg_class where c.tableoid = pg_class.oid;
SELECT relname, d.* FROM ONLY d, pg_class where d.tableoid = pg_class.oid;

-- Confirm PRIMARY KEY adds NOT NULL constraint to child table
CREATE TEMP TABLE z (b TEXT, PRIMARY KEY(aa, b)) inherits (a);
INSERT INTO z VALUES (NULL, 'text'); -- should fail

-- Check inherited UPDATE with all children excluded
create table some_tab (a int, b int);
create table some_tab_child () inherits (some_tab);
insert into some_tab_child values(1,2);

explain (verbose, costs off)
update some_tab set a = a + 1 where false;
update some_tab set a = a + 1 where false;
explain (verbose, costs off)
update some_tab set a = a + 1 where false returning b, a;
update some_tab set a = a + 1 where false returning b, a;
table some_tab;

drop table some_tab cascade;

-- Check UPDATE with inherited target and an inherited source table
create temp table foo(f1 int, f2 int);
create temp table foo2(f3 int) inherits (foo);
create temp table bar(f1 int, f2 int);
create temp table bar2(f3 int) inherits (bar);

insert into foo values(1,1);
insert into foo values(3,3);
insert into foo2 values(2,2,2);
insert into foo2 values(3,3,3);
insert into bar values(1,1);
insert into bar values(2,2);
insert into bar values(3,3);
insert into bar values(4,4);
insert into bar2 values(1,1,1);
insert into bar2 values(2,2,2);
insert into bar2 values(3,3,3);
insert into bar2 values(4,4,4);

update bar set f2 = f2 + 100 where f1 in (select f1 from foo);

select tableoid::regclass::text as relname, bar.* from bar order by 1,2;

-- Check UPDATE with inherited target and an appendrel subquery
update bar set f2 = f2 + 100
from
  ( select f1 from foo union all select f1+3 from foo ) ss
where bar.f1 = ss.f1;

select tableoid::regclass::text as relname, bar.* from bar order by 1,2;

-- Check UPDATE with *partitioned* inherited target and an appendrel subquery
create table some_tab (a int);
insert into some_tab values (0);
create table some_tab_child () inherits (some_tab);
insert into some_tab_child values (1);
create table parted_tab (a int, b char) partition by list (a);
create table parted_tab_part1 partition of parted_tab for values in (1);
create table parted_tab_part2 partition of parted_tab for values in (2);
create table parted_tab_part3 partition of parted_tab for values in (3);
insert into parted_tab values (1, 'a'), (2, 'a'), (3, 'a');

update parted_tab set b = 'b'
from
  (select a from some_tab union all select a+1 from some_tab) ss (a)
where parted_tab.a = ss.a;
select tableoid::regclass::text as relname, parted_tab.* from parted_tab order by 1,2;

truncate parted_tab;
insert into parted_tab values (1, 'a'), (2, 'a'), (3, 'a');
update parted_tab set b = 'b'
from
  (select 0 from parted_tab union all select 1 from parted_tab) ss (a)
where parted_tab.a = ss.a;
select tableoid::regclass::text as relname, parted_tab.* from parted_tab order by 1,2;

-- modifies partition key, but no rows will actually be updated
explain update parted_tab set a = 2 where false;

drop table parted_tab;

-- Check UPDATE with multi-level partitioned inherited target
create table mlparted_tab (a int, b char, c text) partition by list (a);
create table mlparted_tab_part1 partition of mlparted_tab for values in (1);
create table mlparted_tab_part2 partition of mlparted_tab for values in (2) partition by list (b);
create table mlparted_tab_part3 partition of mlparted_tab for values in (3);
create table mlparted_tab_part2a partition of mlparted_tab_part2 for values in ('a');
create table mlparted_tab_part2b partition of mlparted_tab_part2 for values in ('b');
insert into mlparted_tab values (1, 'a'), (2, 'a'), (2, 'b'), (3, 'a');

update mlparted_tab mlp set c = 'xxx'
from
  (select a from some_tab union all select a+1 from some_tab) ss (a)
where (mlp.a = ss.a and mlp.b = 'b') or mlp.a = 3;
select tableoid::regclass::text as relname, mlparted_tab.* from mlparted_tab order by 1,2;

drop table mlparted_tab;
drop table some_tab cascade;

/* Test multiple inheritance of column defaults */

CREATE TABLE firstparent (tomorrow date default now()::date + 1);
CREATE TABLE secondparent (tomorrow date default  now() :: date  +  1);
CREATE TABLE jointchild () INHERITS (firstparent, secondparent);  -- ok
CREATE TABLE thirdparent (tomorrow date default now()::date - 1);
CREATE TABLE otherchild () INHERITS (firstparent, thirdparent);  -- not ok
CREATE TABLE otherchild (tomorrow date default now())
  INHERITS (firstparent, thirdparent);  -- ok, child resolves ambiguous default

DROP TABLE firstparent, secondparent, jointchild, thirdparent, otherchild;

-- Test changing the type of inherited columns
insert into d values('test','one','two','three');
alter table z drop constraint z_pkey;
alter table a alter column aa type integer using bit_length(aa);
-- In GPDB, the table is distributed by the 'aa' column, changing its type
-- therefore fails. Change the distribution key and try again.
alter table a set distributed randomly;
alter table a alter column aa type integer using bit_length(aa);
select * from d;

-- check that oid column is handled properly during alter table inherit
create table oid_parent (a int) with oids;

create table oid_child () inherits (oid_parent);
select attinhcount, attislocal from pg_attribute
  where attrelid = 'oid_child'::regclass and attname = 'oid';
drop table oid_child;

create table oid_child (a int) without oids;
alter table oid_child inherit oid_parent;  -- fail
alter table oid_child set with oids;
select attinhcount, attislocal from pg_attribute
  where attrelid = 'oid_child'::regclass and attname = 'oid';
alter table oid_child inherit oid_parent;
select attinhcount, attislocal from pg_attribute
  where attrelid = 'oid_child'::regclass and attname = 'oid';
alter table oid_child set without oids;  -- fail
alter table oid_parent set without oids;
select attinhcount, attislocal from pg_attribute
  where attrelid = 'oid_child'::regclass and attname = 'oid';
alter table oid_child set without oids;
select attinhcount, attislocal from pg_attribute
  where attrelid = 'oid_child'::regclass and attname = 'oid';

drop table oid_parent cascade;

-- Test non-inheritable parent constraints
create table p1(ff1 int);
alter table p1 add constraint p1chk check (ff1 > 0) no inherit;
alter table p1 add constraint p2chk check (ff1 > 10);
-- connoinherit should be true for NO INHERIT constraint
select pc.relname, pgc.conname, pgc.contype, pgc.conislocal, pgc.coninhcount, pgc.connoinherit from pg_class as pc inner join pg_constraint as pgc on (pgc.conrelid = pc.oid) where pc.relname = 'p1' order by 1,2;

-- Test that child does not inherit NO INHERIT constraints
create table c1 () inherits (p1);
\d p1
\d c1

-- Test that child does not override inheritable constraints of the parent
create table c2 (constraint p2chk check (ff1 > 10) no inherit) inherits (p1);	--fails

drop table p1 cascade;

-- Tests for casting between the rowtypes of parent and child
-- tables. See the pgsql-hackers thread beginning Dec. 4/04
create table base (i integer);
create table derived () inherits (base);
create table more_derived (like derived, b int) inherits (derived);
insert into derived (i) values (0);
select derived::base from derived;
select NULL::derived::base;
-- remove redundant conversions.
explain (verbose on, costs off) select row(i, b)::more_derived::derived::base from more_derived;
explain (verbose on, costs off) select (1, 2)::more_derived::derived::base;
drop table more_derived;
drop table derived;
drop table base;

create table p1(ff1 int);
create table p2(f1 text);
create function p2text(p2) returns text as 'select $1.f1' language sql;
create table c1(f3 int) inherits(p1,p2);
insert into c1 values(123456789, 'hi', 42);
select p2text(c1.*) from c1;
drop function p2text(p2);
drop table c1;
drop table p2;
drop table p1;

CREATE TABLE ac (aa TEXT);
alter table ac add constraint ac_check check (aa is not null);
CREATE TABLE bc (bb TEXT) INHERITS (ac);
select pc.relname, pgc.conname, pgc.contype, pgc.conislocal, pgc.coninhcount, pg_get_expr(pgc.conbin, pc.oid) as consrc from pg_class as pc inner join pg_constraint as pgc on (pgc.conrelid = pc.oid) where pc.relname in ('ac', 'bc') order by 1,2;

insert into ac (aa) values (NULL);
insert into bc (aa) values (NULL);

alter table bc drop constraint ac_check;  -- fail, disallowed
alter table ac drop constraint ac_check;
select pc.relname, pgc.conname, pgc.contype, pgc.conislocal, pgc.coninhcount, pg_get_expr(pgc.conbin, pc.oid) as consrc from pg_class as pc inner join pg_constraint as pgc on (pgc.conrelid = pc.oid) where pc.relname in ('ac', 'bc') order by 1,2;

-- try the unnamed-constraint case
alter table ac add check (aa is not null);
select pc.relname, pgc.conname, pgc.contype, pgc.conislocal, pgc.coninhcount, pg_get_expr(pgc.conbin, pc.oid) as consrc from pg_class as pc inner join pg_constraint as pgc on (pgc.conrelid = pc.oid) where pc.relname in ('ac', 'bc') order by 1,2;

insert into ac (aa) values (NULL);
insert into bc (aa) values (NULL);

alter table bc drop constraint ac_aa_check;  -- fail, disallowed
alter table ac drop constraint ac_aa_check;
select pc.relname, pgc.conname, pgc.contype, pgc.conislocal, pgc.coninhcount, pg_get_expr(pgc.conbin, pc.oid) as consrc from pg_class as pc inner join pg_constraint as pgc on (pgc.conrelid = pc.oid) where pc.relname in ('ac', 'bc') order by 1,2;

alter table ac add constraint ac_check check (aa is not null);
alter table bc no inherit ac;
select pc.relname, pgc.conname, pgc.contype, pgc.conislocal, pgc.coninhcount, pg_get_expr(pgc.conbin, pc.oid) as consrc from pg_class as pc inner join pg_constraint as pgc on (pgc.conrelid = pc.oid) where pc.relname in ('ac', 'bc') order by 1,2;
alter table bc drop constraint ac_check;
select pc.relname, pgc.conname, pgc.contype, pgc.conislocal, pgc.coninhcount, pg_get_expr(pgc.conbin, pc.oid) as consrc from pg_class as pc inner join pg_constraint as pgc on (pgc.conrelid = pc.oid) where pc.relname in ('ac', 'bc') order by 1,2;
alter table ac drop constraint ac_check;
select pc.relname, pgc.conname, pgc.contype, pgc.conislocal, pgc.coninhcount, pg_get_expr(pgc.conbin, pc.oid) as consrc from pg_class as pc inner join pg_constraint as pgc on (pgc.conrelid = pc.oid) where pc.relname in ('ac', 'bc') order by 1,2;

drop table bc;
drop table ac;

create table ac (a int constraint check_a check (a <> 0));
create table bc (a int constraint check_a check (a <> 0), b int constraint check_b check (b <> 0)) inherits (ac);
select pc.relname, pgc.conname, pgc.contype, pgc.conislocal, pgc.coninhcount, pg_get_expr(pgc.conbin, pc.oid) as consrc from pg_class as pc inner join pg_constraint as pgc on (pgc.conrelid = pc.oid) where pc.relname in ('ac', 'bc') order by 1,2;

drop table bc;
drop table ac;

create table ac (a int constraint check_a check (a <> 0));
create table bc (b int constraint check_b check (b <> 0));
create table cc (c int constraint check_c check (c <> 0)) inherits (ac, bc);
select pc.relname, pgc.conname, pgc.contype, pgc.conislocal, pgc.coninhcount, pg_get_expr(pgc.conbin, pc.oid) as consrc from pg_class as pc inner join pg_constraint as pgc on (pgc.conrelid = pc.oid) where pc.relname in ('ac', 'bc', 'cc') order by 1,2;

alter table cc no inherit bc;
select pc.relname, pgc.conname, pgc.contype, pgc.conislocal, pgc.coninhcount, pg_get_expr(pgc.conbin, pc.oid) as consrc from pg_class as pc inner join pg_constraint as pgc on (pgc.conrelid = pc.oid) where pc.relname in ('ac', 'bc', 'cc') order by 1,2;

drop table cc;
drop table bc;
drop table ac;

create table p1(f1 int);
create table p2(f2 int);
create table c1(f3 int) inherits(p1,p2);
insert into c1 values(1,-1,2);
alter table p2 add constraint cc check (f2>0);  -- fail
alter table p2 add check (f2>0);  -- check it without a name, too
delete from c1;
insert into c1 values(1,1,2);
alter table p2 add check (f2>0);
insert into c1 values(1,-1,2);  -- fail
create table c2(f3 int) inherits(p1,p2);
\d c2
create table c3 (f4 int) inherits(c1,c2);
\d c3
drop table p1 cascade;
drop table p2 cascade;

create table pp1 (f1 int);
create table cc1 (f2 text, f3 int) inherits (pp1);
alter table pp1 add column a1 int check (a1 > 0);
\d cc1
create table cc2(f4 float) inherits(pp1,cc1);
\d cc2
alter table pp1 add column a2 int check (a2 > 0);
\d cc2
drop table pp1 cascade;

-- Test for renaming in simple multiple inheritance
CREATE TABLE inht1 (a int, b int);
CREATE TABLE inhs1 (b int, c int);
CREATE TABLE inhts (d int) INHERITS (inht1, inhs1);

ALTER TABLE inht1 RENAME a TO aa;
ALTER TABLE inht1 RENAME b TO bb;                -- to be failed
ALTER TABLE inhts RENAME aa TO aaa;      -- to be failed
ALTER TABLE inhts RENAME d TO dd;
\d+ inhts

DROP TABLE inhts;

-- Test for renaming in diamond inheritance
CREATE TABLE inht2 (x int) INHERITS (inht1);
CREATE TABLE inht3 (y int) INHERITS (inht1);
CREATE TABLE inht4 (z int) INHERITS (inht2, inht3);

ALTER TABLE inht1 RENAME aa TO aaa;
\d+ inht4

CREATE TABLE inhts (d int) INHERITS (inht2, inhs1);
ALTER TABLE inht1 RENAME aaa TO aaaa;
ALTER TABLE inht1 RENAME b TO bb;                -- to be failed
\d+ inhts

WITH RECURSIVE r AS (
  SELECT 'inht1'::regclass AS inhrelid
UNION ALL
  SELECT c.inhrelid FROM pg_inherits c, r WHERE r.inhrelid = c.inhparent
)
SELECT a.attrelid::regclass, a.attname, a.attinhcount, e.expected
  FROM (SELECT inhrelid, count(*) AS expected FROM pg_inherits
        WHERE inhparent IN (SELECT inhrelid FROM r) GROUP BY inhrelid) e
  JOIN pg_attribute a ON e.inhrelid = a.attrelid WHERE NOT attislocal
  ORDER BY a.attrelid::regclass::name, a.attnum;

DROP TABLE inht1, inhs1 CASCADE;


-- Test non-inheritable indices [UNIQUE, EXCLUDE] constraints
CREATE TABLE test_constraints (id int, val1 varchar, val2 int, UNIQUE(val1, val2));
CREATE TABLE test_constraints_inh () INHERITS (test_constraints);
\d+ test_constraints
ALTER TABLE ONLY test_constraints DROP CONSTRAINT test_constraints_val1_val2_key;
\d+ test_constraints
\d+ test_constraints_inh
DROP TABLE test_constraints_inh;
DROP TABLE test_constraints;

CREATE TABLE test_ex_constraints (
    c circle,
    dkey inet,
    EXCLUDE USING gist (dkey inet_ops WITH =, c WITH &&)
);

CREATE TABLE test_ex_constraints_inh () INHERITS (test_ex_constraints);
\d+ test_ex_constraints
ALTER TABLE test_ex_constraints DROP CONSTRAINT test_ex_constraints_dkey_c_excl;
\d+ test_ex_constraints
\d+ test_ex_constraints_inh
DROP TABLE test_ex_constraints_inh;
DROP TABLE test_ex_constraints;

-- Test non-inheritable foreign key constraints
CREATE TABLE test_primary_constraints(id int PRIMARY KEY);
CREATE TABLE test_foreign_constraints(id1 int REFERENCES test_primary_constraints(id));
CREATE TABLE test_foreign_constraints_inh () INHERITS (test_foreign_constraints);
\d+ test_primary_constraints
\d+ test_foreign_constraints
ALTER TABLE test_foreign_constraints DROP CONSTRAINT test_foreign_constraints_id1_fkey;
\d+ test_foreign_constraints
\d+ test_foreign_constraints_inh
DROP TABLE test_foreign_constraints_inh;
DROP TABLE test_foreign_constraints;
DROP TABLE test_primary_constraints;

<<<<<<< HEAD
=======
-- Test foreign key behavior
create table inh_fk_1 (a int primary key);
insert into inh_fk_1 values (1), (2), (3);
create table inh_fk_2 (x int primary key, y int references inh_fk_1 on delete cascade);
insert into inh_fk_2 values (11, 1), (22, 2), (33, 3);
create table inh_fk_2_child () inherits (inh_fk_2);
insert into inh_fk_2_child values (111, 1), (222, 2);
delete from inh_fk_1 where a = 1;
select * from inh_fk_1 order by 1;
select * from inh_fk_2 order by 1, 2;
drop table inh_fk_1, inh_fk_2, inh_fk_2_child;

>>>>>>> 9e1c9f95
-- Test that parent and child CHECK constraints can be created in either order
create table p1(f1 int);
create table p1_c1() inherits(p1);

alter table p1 add constraint inh_check_constraint1 check (f1 > 0);
alter table p1_c1 add constraint inh_check_constraint1 check (f1 > 0);

alter table p1_c1 add constraint inh_check_constraint2 check (f1 < 10);
alter table p1 add constraint inh_check_constraint2 check (f1 < 10);

select conrelid::regclass::text as relname, conname, conislocal, coninhcount
from pg_constraint where conname like 'inh\_check\_constraint%'
order by 1, 2;

drop table p1 cascade;

-- Test that a valid child can have not-valid parent, but not vice versa
create table invalid_check_con(f1 int);
create table invalid_check_con_child() inherits(invalid_check_con);

alter table invalid_check_con_child add constraint inh_check_constraint check(f1 > 0) not valid;
alter table invalid_check_con add constraint inh_check_constraint check(f1 > 0); -- fail
alter table invalid_check_con_child drop constraint inh_check_constraint;

insert into invalid_check_con values(0);

alter table invalid_check_con_child add constraint inh_check_constraint check(f1 > 0);
alter table invalid_check_con add constraint inh_check_constraint check(f1 > 0) not valid;

insert into invalid_check_con values(0); -- fail
insert into invalid_check_con_child values(0); -- fail

select conrelid::regclass::text as relname, conname,
       convalidated, conislocal, coninhcount, connoinherit
from pg_constraint where conname like 'inh\_check\_constraint%'
order by 1, 2;

-- We don't drop the invalid_check_con* tables, to test dump/reload with

--
-- Test parameterized append plans for inheritance trees
--

create temp table patest0 (id, x) as
  select x, x from generate_series(0,1000) x
  distributed by (id);
create temp table patest1() inherits (patest0);
insert into patest1
  select x, x from generate_series(0,1000) x;
create temp table patest2() inherits (patest0);
insert into patest2
  select x, x from generate_series(0,1000) x;
create index patest0i on patest0(id);
create index patest1i on patest1(id);
create index patest2i on patest2(id);
analyze patest0;
analyze patest1;
analyze patest2;

set enable_seqscan=off;
set enable_bitmapscan=off;
explain (costs off)
select * from patest0 join (select f1 from int4_tbl where f1 < 10 and f1 > -10 limit 1) ss on id = f1;
select * from patest0 join (select f1 from int4_tbl where f1 < 10 and f1 > -10 limit 1) ss on id = f1;

drop index patest2i;

explain (costs off)
select * from patest0 join (select f1 from int4_tbl where f1 < 10 and f1 > -10 limit 1) ss on id = f1;
select * from patest0 join (select f1 from int4_tbl where f1 < 10 and f1 > -10 limit 1) ss on id = f1;
reset enable_seqscan;
reset enable_bitmapscan;

drop table patest0 cascade;

--
-- Test merge-append plans for inheritance trees
--

create table matest0 (id serial primary key, name text);
create table matest1 (id integer primary key) inherits (matest0);
create table matest2 (id integer primary key) inherits (matest0);
create table matest3 (id integer primary key) inherits (matest0);

create index matest0i on matest0 ((1-id));
create index matest1i on matest1 ((1-id));
-- create index matest2i on matest2 ((1-id));  -- intentionally missing
create index matest3i on matest3 ((1-id));

insert into matest1 (name) values ('Test 1');
insert into matest1 (name) values ('Test 2');
insert into matest2 (name) values ('Test 3');
insert into matest2 (name) values ('Test 4');
insert into matest3 (name) values ('Test 5');
insert into matest3 (name) values ('Test 6');

set enable_indexscan = off;  -- force use of seqscan/sort, so no merge
explain (verbose, costs off) select * from matest0 order by 1-id;
select * from matest0 order by 1-id;
explain (verbose, costs off) select min(1-id) from matest0;
select min(1-id) from matest0;
reset enable_indexscan;

set enable_seqscan = off;  -- plan with fewest seqscans should be merge
<<<<<<< HEAD
-- GPDB_92_MERGE_FIXME: the cost of bitmap scan is not correct?
-- the cost of merge append with index scan is bigger than the cost
-- of append with bitmapscan + sort
set enable_bitmapscan = off; 
=======
set enable_parallel_append = off; -- Don't let parallel-append interfere
>>>>>>> 9e1c9f95
explain (verbose, costs off) select * from matest0 order by 1-id;
select * from matest0 order by 1-id;
explain (verbose, costs off) select min(1-id) from matest0;
select min(1-id) from matest0;
reset enable_seqscan;
<<<<<<< HEAD
reset enable_bitmapscan;
=======
reset enable_parallel_append;
>>>>>>> 9e1c9f95

drop table matest0 cascade;

--
-- Check that use of an index with an extraneous column doesn't produce
-- a plan with extraneous sorting
--

create table matest0 (a int, b int, c int, d int);
create table matest1 () inherits(matest0);
create index matest0i on matest0 (b, c);
create index matest1i on matest1 (b, c);

set enable_nestloop = off;  -- we want a plan with two MergeAppends
set enable_mergejoin=on;

explain (costs off)
select t1.* from matest0 t1, matest0 t2
where t1.b = t2.b and t2.c = t2.d
order by t1.b limit 10;

reset enable_nestloop;

drop table matest0 cascade;

--
-- Test merge-append for UNION ALL append relations
--

set enable_seqscan = off;
set enable_indexscan = on;
set enable_bitmapscan = off;

-- GPDB: coerce the planner to choose Merge Append plans for the below queries.
-- In upstream, the Merge Append is cheaper, but in GPDB the Sort within each
-- segment only has to sort 1 / 3 of the data (with three segments), making
-- Sort + Append cheaper. Compensate by pretending that there are more rows in
-- the table.
begin;
set allow_system_table_mods = on;
update pg_class set reltuples = 100000 where oid = 'tenk1'::regclass;

-- Check handling of duplicated, constant, or volatile targetlist items
explain (costs off)
SELECT thousand, tenthous FROM tenk1
UNION ALL
SELECT thousand, thousand FROM tenk1
ORDER BY thousand, tenthous;

explain (costs off)
SELECT thousand, tenthous, thousand+tenthous AS x FROM tenk1
UNION ALL
SELECT 42, 42, hundred FROM tenk1
ORDER BY thousand, tenthous;

explain (costs off)
SELECT thousand, tenthous FROM tenk1
UNION ALL
SELECT thousand, random()::integer FROM tenk1
ORDER BY thousand, tenthous;

-- Check min/max aggregate optimization
explain (costs off)
SELECT min(x) FROM
  (SELECT unique1 AS x FROM tenk1 a
   UNION ALL
   SELECT unique2 AS x FROM tenk1 b) s;

explain (costs off)
SELECT min(y) FROM
  (SELECT unique1 AS x, unique1 AS y FROM tenk1 a
   UNION ALL
   SELECT unique2 AS x, unique2 AS y FROM tenk1 b) s;

-- XXX planner doesn't recognize that index on unique2 is sufficiently sorted
explain (costs off)
SELECT x, y FROM
  (SELECT thousand AS x, tenthous AS y FROM tenk1 a
   UNION ALL
   SELECT unique2 AS x, unique2 AS y FROM tenk1 b) s
ORDER BY x, y;

-- exercise rescan code path via a repeatedly-evaluated subquery
explain (costs off)
SELECT
    ARRAY(SELECT f.i FROM (
        (SELECT d + g.i FROM generate_series(4, 30, 3) d ORDER BY 1)
        UNION ALL
        (SELECT d + g.i FROM generate_series(0, 30, 5) d ORDER BY 1)
    ) f(i)
    ORDER BY f.i LIMIT 10)
FROM generate_series(1, 3) g(i);

SELECT
    ARRAY(SELECT f.i FROM (
        (SELECT d + g.i FROM generate_series(4, 30, 3) d ORDER BY 1)
        UNION ALL
        (SELECT d + g.i FROM generate_series(0, 30, 5) d ORDER BY 1)
    ) f(i)
    ORDER BY f.i LIMIT 10)
FROM generate_series(1, 3) g(i);

reset enable_seqscan;
reset enable_indexscan;
reset enable_bitmapscan;

<<<<<<< HEAD
rollback;

=======
>>>>>>> 9e1c9f95
--
-- Check handling of a constant-null CHECK constraint
--
create table cnullparent (f1 int);
create table cnullchild (check (f1 = 1 or f1 = null)) inherits(cnullparent);
insert into cnullchild values(1);
insert into cnullchild values(2);
insert into cnullchild values(null);
select * from cnullparent;
select * from cnullparent where f1 = 2;
<<<<<<< HEAD
drop table cnullparent cascade;
=======
drop table cnullparent cascade;

--
-- Check use of temporary tables with inheritance trees
--
create table inh_perm_parent (a1 int);
create temp table inh_temp_parent (a1 int);
create temp table inh_temp_child () inherits (inh_perm_parent); -- ok
create table inh_perm_child () inherits (inh_temp_parent); -- error
create temp table inh_temp_child_2 () inherits (inh_temp_parent); -- ok
insert into inh_perm_parent values (1);
insert into inh_temp_parent values (2);
insert into inh_temp_child values (3);
insert into inh_temp_child_2 values (4);
select tableoid::regclass, a1 from inh_perm_parent;
select tableoid::regclass, a1 from inh_temp_parent;
drop table inh_perm_parent cascade;
drop table inh_temp_parent cascade;

--
-- Check that constraint exclusion works correctly with partitions using
-- implicit constraints generated from the partition bound information.
--
create table list_parted (
	a	varchar
) partition by list (a);
create table part_ab_cd partition of list_parted for values in ('ab', 'cd');
create table part_ef_gh partition of list_parted for values in ('ef', 'gh');
create table part_null_xy partition of list_parted for values in (null, 'xy');

explain (costs off) select * from list_parted;
explain (costs off) select * from list_parted where a is null;
explain (costs off) select * from list_parted where a is not null;
explain (costs off) select * from list_parted where a in ('ab', 'cd', 'ef');
explain (costs off) select * from list_parted where a = 'ab' or a in (null, 'cd');
explain (costs off) select * from list_parted where a = 'ab';

create table range_list_parted (
	a	int,
	b	char(2)
) partition by range (a);
create table part_1_10 partition of range_list_parted for values from (1) to (10) partition by list (b);
create table part_1_10_ab partition of part_1_10 for values in ('ab');
create table part_1_10_cd partition of part_1_10 for values in ('cd');
create table part_10_20 partition of range_list_parted for values from (10) to (20) partition by list (b);
create table part_10_20_ab partition of part_10_20 for values in ('ab');
create table part_10_20_cd partition of part_10_20 for values in ('cd');
create table part_21_30 partition of range_list_parted for values from (21) to (30) partition by list (b);
create table part_21_30_ab partition of part_21_30 for values in ('ab');
create table part_21_30_cd partition of part_21_30 for values in ('cd');
create table part_40_inf partition of range_list_parted for values from (40) to (maxvalue) partition by list (b);
create table part_40_inf_ab partition of part_40_inf for values in ('ab');
create table part_40_inf_cd partition of part_40_inf for values in ('cd');
create table part_40_inf_null partition of part_40_inf for values in (null);

explain (costs off) select * from range_list_parted;
explain (costs off) select * from range_list_parted where a = 5;
explain (costs off) select * from range_list_parted where b = 'ab';
explain (costs off) select * from range_list_parted where a between 3 and 23 and b in ('ab');

/* Should select no rows because range partition key cannot be null */
explain (costs off) select * from range_list_parted where a is null;

/* Should only select rows from the null-accepting partition */
explain (costs off) select * from range_list_parted where b is null;
explain (costs off) select * from range_list_parted where a is not null and a < 67;
explain (costs off) select * from range_list_parted where a >= 30;

drop table list_parted;
drop table range_list_parted;

-- check that constraint exclusion is able to cope with the partition
-- constraint emitted for multi-column range partitioned tables
create table mcrparted (a int, b int, c int) partition by range (a, abs(b), c);
create table mcrparted_def partition of mcrparted default;
create table mcrparted0 partition of mcrparted for values from (minvalue, minvalue, minvalue) to (1, 1, 1);
create table mcrparted1 partition of mcrparted for values from (1, 1, 1) to (10, 5, 10);
create table mcrparted2 partition of mcrparted for values from (10, 5, 10) to (10, 10, 10);
create table mcrparted3 partition of mcrparted for values from (11, 1, 1) to (20, 10, 10);
create table mcrparted4 partition of mcrparted for values from (20, 10, 10) to (20, 20, 20);
create table mcrparted5 partition of mcrparted for values from (20, 20, 20) to (maxvalue, maxvalue, maxvalue);
explain (costs off) select * from mcrparted where a = 0;	-- scans mcrparted0, mcrparted_def
explain (costs off) select * from mcrparted where a = 10 and abs(b) < 5;	-- scans mcrparted1, mcrparted_def
explain (costs off) select * from mcrparted where a = 10 and abs(b) = 5;	-- scans mcrparted1, mcrparted2, mcrparted_def
explain (costs off) select * from mcrparted where abs(b) = 5;	-- scans all partitions
explain (costs off) select * from mcrparted where a > -1;	-- scans all partitions
explain (costs off) select * from mcrparted where a = 20 and abs(b) = 10 and c > 10;	-- scans mcrparted4
explain (costs off) select * from mcrparted where a = 20 and c > 20; -- scans mcrparted3, mcrparte4, mcrparte5, mcrparted_def

-- check that partitioned table Appends cope with being referenced in
-- subplans
create table parted_minmax (a int, b varchar(16)) partition by range (a);
create table parted_minmax1 partition of parted_minmax for values from (1) to (10);
create index parted_minmax1i on parted_minmax1 (a, b);
insert into parted_minmax values (1,'12345');
explain (costs off) select min(a), max(a) from parted_minmax where b = '12345';
select min(a), max(a) from parted_minmax where b = '12345';
drop table parted_minmax;

-- Test code that uses Append nodes in place of MergeAppend when the
-- partition ordering matches the desired ordering.

create index mcrparted_a_abs_c_idx on mcrparted (a, abs(b), c);

-- MergeAppend must be used when a default partition exists
explain (costs off) select * from mcrparted order by a, abs(b), c;

drop table mcrparted_def;

-- Append is used for a RANGE partitioned table with no default
-- and no subpartitions
explain (costs off) select * from mcrparted order by a, abs(b), c;

-- Append is used with subpaths in reverse order with backwards index scans
explain (costs off) select * from mcrparted order by a desc, abs(b) desc, c desc;

-- check that Append plan is used containing a MergeAppend for sub-partitions
-- that are unordered.
drop table mcrparted5;
create table mcrparted5 partition of mcrparted for values from (20, 20, 20) to (maxvalue, maxvalue, maxvalue) partition by list (a);
create table mcrparted5a partition of mcrparted5 for values in(20);
create table mcrparted5_def partition of mcrparted5 default;

explain (costs off) select * from mcrparted order by a, abs(b), c;

drop table mcrparted5_def;

-- check that an Append plan is used and the sub-partitions are flattened
-- into the main Append when the sub-partition is unordered but contains
-- just a single sub-partition.
explain (costs off) select a, abs(b) from mcrparted order by a, abs(b), c;

-- check that Append is used when the sub-partitioned tables are pruned
-- during planning.
explain (costs off) select * from mcrparted where a < 20 order by a, abs(b), c;

create table mclparted (a int) partition by list(a);
create table mclparted1 partition of mclparted for values in(1);
create table mclparted2 partition of mclparted for values in(2);
create index on mclparted (a);

-- Ensure an Append is used for a list partition with an order by.
explain (costs off) select * from mclparted order by a;

-- Ensure a MergeAppend is used when a partition exists with interleaved
-- datums in the partition bound.
create table mclparted3_5 partition of mclparted for values in(3,5);
create table mclparted4 partition of mclparted for values in(4);

explain (costs off) select * from mclparted order by a;

drop table mclparted;

-- Ensure subplans which don't have a path with the correct pathkeys get
-- sorted correctly.
drop index mcrparted_a_abs_c_idx;
create index on mcrparted1 (a, abs(b), c);
create index on mcrparted2 (a, abs(b), c);
create index on mcrparted3 (a, abs(b), c);
create index on mcrparted4 (a, abs(b), c);

explain (costs off) select * from mcrparted where a < 20 order by a, abs(b), c limit 1;

set enable_bitmapscan = 0;
-- Ensure Append node can be used when the partition is ordered by some
-- pathkeys which were deemed redundant.
explain (costs off) select * from mcrparted where a = 10 order by a, abs(b), c;
reset enable_bitmapscan;

drop table mcrparted;

-- Ensure LIST partitions allow an Append to be used instead of a MergeAppend
create table bool_lp (b bool) partition by list(b);
create table bool_lp_true partition of bool_lp for values in(true);
create table bool_lp_false partition of bool_lp for values in(false);
create index on bool_lp (b);

explain (costs off) select * from bool_lp order by b;

drop table bool_lp;

-- Ensure const bool quals can be properly detected as redundant
create table bool_rp (b bool, a int) partition by range(b,a);
create table bool_rp_false_1k partition of bool_rp for values from (false,0) to (false,1000);
create table bool_rp_true_1k partition of bool_rp for values from (true,0) to (true,1000);
create table bool_rp_false_2k partition of bool_rp for values from (false,1000) to (false,2000);
create table bool_rp_true_2k partition of bool_rp for values from (true,1000) to (true,2000);
create index on bool_rp (b,a);
explain (costs off) select * from bool_rp where b = true order by b,a;
explain (costs off) select * from bool_rp where b = false order by b,a;
explain (costs off) select * from bool_rp where b = true order by a;
explain (costs off) select * from bool_rp where b = false order by a;

drop table bool_rp;

-- Ensure an Append scan is chosen when the partition order is a subset of
-- the required order.
create table range_parted (a int, b int, c int) partition by range(a, b);
create table range_parted1 partition of range_parted for values from (0,0) to (10,10);
create table range_parted2 partition of range_parted for values from (10,10) to (20,20);
create index on range_parted (a,b,c);

explain (costs off) select * from range_parted order by a,b,c;
explain (costs off) select * from range_parted order by a desc,b desc,c desc;

drop table range_parted;
>>>>>>> 9e1c9f95
<|MERGE_RESOLUTION|>--- conflicted
+++ resolved
@@ -212,32 +212,6 @@
 alter table a set distributed randomly;
 alter table a alter column aa type integer using bit_length(aa);
 select * from d;
-
--- check that oid column is handled properly during alter table inherit
-create table oid_parent (a int) with oids;
-
-create table oid_child () inherits (oid_parent);
-select attinhcount, attislocal from pg_attribute
-  where attrelid = 'oid_child'::regclass and attname = 'oid';
-drop table oid_child;
-
-create table oid_child (a int) without oids;
-alter table oid_child inherit oid_parent;  -- fail
-alter table oid_child set with oids;
-select attinhcount, attislocal from pg_attribute
-  where attrelid = 'oid_child'::regclass and attname = 'oid';
-alter table oid_child inherit oid_parent;
-select attinhcount, attislocal from pg_attribute
-  where attrelid = 'oid_child'::regclass and attname = 'oid';
-alter table oid_child set without oids;  -- fail
-alter table oid_parent set without oids;
-select attinhcount, attislocal from pg_attribute
-  where attrelid = 'oid_child'::regclass and attname = 'oid';
-alter table oid_child set without oids;
-select attinhcount, attislocal from pg_attribute
-  where attrelid = 'oid_child'::regclass and attname = 'oid';
-
-drop table oid_parent cascade;
 
 -- Test non-inheritable parent constraints
 create table p1(ff1 int);
@@ -439,8 +413,6 @@
 DROP TABLE test_foreign_constraints;
 DROP TABLE test_primary_constraints;
 
-<<<<<<< HEAD
-=======
 -- Test foreign key behavior
 create table inh_fk_1 (a int primary key);
 insert into inh_fk_1 values (1), (2), (3);
@@ -448,12 +420,13 @@
 insert into inh_fk_2 values (11, 1), (22, 2), (33, 3);
 create table inh_fk_2_child () inherits (inh_fk_2);
 insert into inh_fk_2_child values (111, 1), (222, 2);
+-- The cascading deletion doesn't work on GPDB, because foreign keys are not
+-- enforced in general. So this produces different result than on upstream.
 delete from inh_fk_1 where a = 1;
 select * from inh_fk_1 order by 1;
 select * from inh_fk_2 order by 1, 2;
 drop table inh_fk_1, inh_fk_2, inh_fk_2_child;
 
->>>>>>> 9e1c9f95
 -- Test that parent and child CHECK constraints can be created in either order
 create table p1(f1 int);
 create table p1_c1() inherits(p1);
@@ -558,24 +531,18 @@
 reset enable_indexscan;
 
 set enable_seqscan = off;  -- plan with fewest seqscans should be merge
-<<<<<<< HEAD
+set enable_parallel_append = off; -- Don't let parallel-append interfere
 -- GPDB_92_MERGE_FIXME: the cost of bitmap scan is not correct?
 -- the cost of merge append with index scan is bigger than the cost
 -- of append with bitmapscan + sort
 set enable_bitmapscan = off; 
-=======
-set enable_parallel_append = off; -- Don't let parallel-append interfere
->>>>>>> 9e1c9f95
 explain (verbose, costs off) select * from matest0 order by 1-id;
 select * from matest0 order by 1-id;
 explain (verbose, costs off) select min(1-id) from matest0;
 select min(1-id) from matest0;
 reset enable_seqscan;
-<<<<<<< HEAD
+reset enable_parallel_append;
 reset enable_bitmapscan;
-=======
-reset enable_parallel_append;
->>>>>>> 9e1c9f95
 
 drop table matest0 cascade;
 
@@ -682,11 +649,8 @@
 reset enable_indexscan;
 reset enable_bitmapscan;
 
-<<<<<<< HEAD
 rollback;
 
-=======
->>>>>>> 9e1c9f95
 --
 -- Check handling of a constant-null CHECK constraint
 --
@@ -697,9 +661,6 @@
 insert into cnullchild values(null);
 select * from cnullparent;
 select * from cnullparent where f1 = 2;
-<<<<<<< HEAD
-drop table cnullparent cascade;
-=======
 drop table cnullparent cascade;
 
 --
@@ -890,8 +851,13 @@
 create index on bool_rp (b,a);
 explain (costs off) select * from bool_rp where b = true order by b,a;
 explain (costs off) select * from bool_rp where b = false order by b,a;
+-- GPDB: force the planner to choose same plan as in upstream
+set enable_seqscan=off;
+set enable_bitmapscan=off;
 explain (costs off) select * from bool_rp where b = true order by a;
 explain (costs off) select * from bool_rp where b = false order by a;
+reset enable_seqscan;
+reset enable_bitmapscan;
 
 drop table bool_rp;
 
@@ -905,5 +871,4 @@
 explain (costs off) select * from range_parted order by a,b,c;
 explain (costs off) select * from range_parted order by a desc,b desc,c desc;
 
-drop table range_parted;
->>>>>>> 9e1c9f95
+drop table range_parted;