--- conflicted
+++ resolved
@@ -27,13 +27,9 @@
 \.
 SELECT command FROM test_extdep_commands ORDER BY i;
 -- First, test that dependent objects go away when the extension is dropped.
-<<<<<<< HEAD
-SELECT command FROM test_extdep_commands ORDER BY i \gexec
-=======
-SELECT * FROM test_extdep_commands \gexec
+SELECT * FROM test_extdep_commands ORDER BY i \gexec
 -- A dependent object made dependent again has no effect
 ALTER FUNCTION test_ext.b() DEPENDS ON EXTENSION test_ext5;
->>>>>>> 7cd0d523
 -- make sure we have the right dependencies on the extension
 SELECT deptype, p.*
   FROM pg_depend, pg_identify_object(classid, objid, objsubid) AS p
