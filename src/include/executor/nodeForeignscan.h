/*-------------------------------------------------------------------------
 *
 * nodeForeignscan.h
 *
 *
 *
 * Portions Copyright (c) 1996-2019, PostgreSQL Global Development Group
 * Portions Copyright (c) 1994, Regents of the University of California
 *
 * src/include/executor/nodeForeignscan.h
 *
 *-------------------------------------------------------------------------
 */
#ifndef NODEFOREIGNSCAN_H
#define NODEFOREIGNSCAN_H

#include "access/parallel.h"
#include "nodes/execnodes.h"

extern ForeignScanState *ExecInitForeignScan(ForeignScan *node, EState *estate, int eflags);
extern void ExecEndForeignScan(ForeignScanState *node);
extern void ExecReScanForeignScan(ForeignScanState *node);

extern void ExecForeignScanEstimate(ForeignScanState *node,
									ParallelContext *pcxt);
extern void ExecForeignScanInitializeDSM(ForeignScanState *node,
										 ParallelContext *pcxt);
extern void ExecForeignScanReInitializeDSM(ForeignScanState *node,
										   ParallelContext *pcxt);
extern void ExecForeignScanInitializeWorker(ForeignScanState *node,
											ParallelWorkerContext *pwcxt);
extern void ExecShutdownForeignScan(ForeignScanState *node);

<<<<<<< HEAD
extern void ExecSquelchForeignScan(ForeignScanState *node);

#endif   /* NODEFOREIGNSCAN_H */
=======
#endif							/* NODEFOREIGNSCAN_H */
>>>>>>> 9e1c9f95
<|MERGE_RESOLUTION|>--- conflicted
+++ resolved
@@ -31,10 +31,4 @@
 											ParallelWorkerContext *pwcxt);
 extern void ExecShutdownForeignScan(ForeignScanState *node);
 
-<<<<<<< HEAD
-extern void ExecSquelchForeignScan(ForeignScanState *node);
-
-#endif   /* NODEFOREIGNSCAN_H */
-=======
-#endif							/* NODEFOREIGNSCAN_H */
->>>>>>> 9e1c9f95
+#endif							/* NODEFOREIGNSCAN_H */