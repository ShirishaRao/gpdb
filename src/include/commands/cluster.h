/*-------------------------------------------------------------------------
 *
 * cluster.h
 *	  header file for postgres cluster command stuff
 *
 * Portions Copyright (c) 1996-2008, PostgreSQL Global Development Group
 * Portions Copyright (c) 1994-5, Regents of the University of California
 *
 * $PostgreSQL: pgsql/src/include/commands/cluster.h,v 1.34 2008/01/01 19:45:57 momjian Exp $
 *
 *-------------------------------------------------------------------------
 */
#ifndef CLUSTER_H
#define CLUSTER_H

#include "nodes/parsenodes.h"
#include "utils/rel.h"


extern void cluster(ClusterStmt *stmt, bool isTopLevel);

extern void check_index_is_clusterable(Relation OldHeap, Oid indexOid,
						   bool recheck);
extern void mark_index_clustered(Relation rel, Oid indexOid);
<<<<<<< HEAD
extern Oid make_new_heap(Oid OIDOldHeap, const char *NewName, Oid NewTableSpace, 
		TableOidInfo * oidInfo,
        bool createAoBlockDirectory);
extern void swap_relation_files(Oid r1, Oid r2, bool swap_stats);

extern void populate_oidInfo(TableOidInfo *oidInfo, Oid TableSpace, 
							 bool relisshared, bool withTypes);
=======
extern Oid make_new_heap(Oid OIDOldHeap, const char *NewName,
			  Oid NewTableSpace);
extern void swap_relation_files(Oid r1, Oid r2, TransactionId frozenXid);
>>>>>>> d13f41d2

#endif   /* CLUSTER_H */<|MERGE_RESOLUTION|>--- conflicted
+++ resolved
@@ -22,18 +22,12 @@
 extern void check_index_is_clusterable(Relation OldHeap, Oid indexOid,
 						   bool recheck);
 extern void mark_index_clustered(Relation rel, Oid indexOid);
-<<<<<<< HEAD
 extern Oid make_new_heap(Oid OIDOldHeap, const char *NewName, Oid NewTableSpace, 
 		TableOidInfo * oidInfo,
         bool createAoBlockDirectory);
-extern void swap_relation_files(Oid r1, Oid r2, bool swap_stats);
+extern void swap_relation_files(Oid r1, Oid r2, TransactionId frozenXid, bool swap_stats);
 
 extern void populate_oidInfo(TableOidInfo *oidInfo, Oid TableSpace, 
 							 bool relisshared, bool withTypes);
-=======
-extern Oid make_new_heap(Oid OIDOldHeap, const char *NewName,
-			  Oid NewTableSpace);
-extern void swap_relation_files(Oid r1, Oid r2, TransactionId frozenXid);
->>>>>>> d13f41d2
 
 #endif   /* CLUSTER_H */