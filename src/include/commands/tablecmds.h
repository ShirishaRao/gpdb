--- conflicted
+++ resolved
@@ -21,12 +21,8 @@
 #include "executor/tuptable.h"
 #include "nodes/execnodes.h"
 #include "nodes/parsenodes.h"
-<<<<<<< HEAD
 #include "nodes/relation.h"
 #include "parser/parse_node.h"
-=======
-#include "utils/relcache.h"
->>>>>>> 49f001d8
 
 /* Struct describing one new constraint to check in ALTER Phase 3 scan.
  *
@@ -53,18 +49,13 @@
 
 extern void DefineForeignRelation(CreateForeignStmt *createForeignStmt);
 
-<<<<<<< HEAD
 extern void	DefinePartitionedRelation(CreateStmt *stmt, Oid reloid);
 
 extern void EvaluateDeferredStatements(List *deferredStmts);
 
-extern bool RemoveRelation(const RangeVar *relation, DropBehavior behavior,
-						   DropStmt *stmt /* MPP */, char relkind);
+extern void RemoveRelations(DropStmt *drop);
 
 extern bool RelationToRemoveIsTemp(const RangeVar *relation, DropBehavior behavior);
-=======
-extern void RemoveRelations(DropStmt *drop);
->>>>>>> 49f001d8
 
 extern void AlterTable(AlterTableStmt *stmt);
 
@@ -129,9 +120,9 @@
 
 extern Oid get_settable_tablespace_oid(char *tablespacename);
 
-extern List *
-MergeAttributes(List *schema, List *supers, bool istemp, bool isPartitioned,
-				List **supOids, List **supconstr, int *supOidCount, GpPolicy *policy);
+extern List * MergeAttributes(List *schema, List *supers, bool istemp, bool isPartitioned,
+			List **supOids, List **supconstr, int *supOidCount, GpPolicy *policy);
+
 extern List *make_dist_clause(Relation rel);
 
 extern Oid transformFkeyCheckAttrs(Relation pkrel,
