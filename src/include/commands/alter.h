--- conflicted
+++ resolved
@@ -15,20 +15,6 @@
 #define ALTER_H
 
 #include "catalog/dependency.h"
-<<<<<<< HEAD
-#include "utils/acl.h"
-#include "utils/relcache.h"
-
-extern void ExecRenameStmt(RenameStmt *stmt);
-extern void ExecAlterObjectSchemaStmt(AlterObjectSchemaStmt *stmt);
-extern Oid  AlterObjectNamespace_oid(Oid classId, Oid objid, Oid nspOid,
-                         ObjectAddresses *objsMoved);
-extern Oid AlterObjectNamespace(Relation rel, int oidCacheId, int nameCacheId,
-					 Oid objid, Oid nspOid,
-					 int Anum_name, int Anum_namespace, int Anum_owner,
-					 AclObjectKind acl_kind);
-extern void ExecAlterOwnerStmt(AlterOwnerStmt *stmt);
-=======
 #include "nodes/parsenodes.h"
 #include "utils/relcache.h"
 
@@ -41,6 +27,5 @@
 extern Oid	ExecAlterOwnerStmt(AlterOwnerStmt *stmt);
 extern void AlterObjectOwner_internal(Relation catalog, Oid objectId,
 						  Oid new_ownerId);
->>>>>>> e472b921
 
 #endif   /* ALTER_H */