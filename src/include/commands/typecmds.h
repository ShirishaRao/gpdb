--- conflicted
+++ resolved
@@ -46,22 +46,13 @@
 extern Oid	AlterTypeOwner(List *names, Oid newOwnerId, ObjectType objecttype);
 extern void AlterTypeOwnerInternal(Oid typeOid, Oid newOwnerId,
 					   bool hasDependEntry);
-<<<<<<< HEAD
-extern void AlterTypeNamespace(List *names, const char *newschema, ObjectType objecttype);
-extern Oid  AlterTypeNamespace_oid(Oid typeOid, Oid nspOid, ObjectAddresses *objsMoved);
-extern Oid  AlterTypeNamespaceInternal(Oid typeOid, Oid nspOid,
-									   bool isImplicitArray,
-									   bool errorOnTableType,
-									   ObjectAddresses *objsMoved);
-extern void AlterType(AlterTypeStmt *stmt);
-extern void AlterType(AlterTypeStmt *stmt);
-=======
 extern Oid	AlterTypeNamespace(List *names, const char *newschema, ObjectType objecttype);
 extern Oid	AlterTypeNamespace_oid(Oid typeOid, Oid nspOid, ObjectAddresses *objsMoved);
 extern Oid AlterTypeNamespaceInternal(Oid typeOid, Oid nspOid,
 						   bool isImplicitArray,
 						   bool errorOnTableType,
 						   ObjectAddresses *objsMoved);
->>>>>>> e472b921
+
+extern void AlterType(AlterTypeStmt *stmt);
 
 #endif   /* TYPECMDS_H */