--- conflicted
+++ resolved
@@ -66,11 +66,9 @@
 
 	CmdType		commandType;	/* select|insert|update|delete */
 
-<<<<<<< HEAD
 	PlanGenerator	planGen;		/* optimizer generation */
-=======
+
 	bool		hasReturning;	/* is it insert|update|delete RETURNING? */
->>>>>>> 78a09145
 
 	bool		canSetTag;		/* do I set the command result tag? */
 
@@ -93,19 +91,6 @@
 	List	   *subplans;		/* Plan trees for SubPlan expressions */
 
 	Bitmapset  *rewindPlanIDs;	/* indices of subplans that require REWIND */
-
-<<<<<<< HEAD
-	/*
-	 * If the query has a returningList then the planner will store a list of
-	 * processed targetlists (one per result relation) here.  We must have a
-	 * separate RETURNING targetlist for each result rel because column
-	 * numbers may vary within an inheritance tree.  In the targetlists, Vars
-	 * referencing the result relation will have their original varno and
-	 * varattno, while Vars referencing other rels will be converted to have
-	 * varno OUTER and varattno referencing a resjunk entry in the top plan
-	 * node's targetlist.
-	 */
-	List	   *returningLists; /* list of lists of TargetEntry, or NIL */
 
 	/*
 	 * If the resultRelation turns out to be the parent of an inheritance
@@ -130,10 +115,7 @@
 	 */
 	List	   *numSelectorsPerScanId;
 
-	List	   *rowMarks;		/* a list of RowMarkClause's */
-=======
 	List	   *rowMarks;		/* a list of PlanRowMark's */
->>>>>>> 78a09145
 
 	List	   *relationOids;	/* OIDs of relations the plan depends on */
 
@@ -324,7 +306,6 @@
 } Result;
 
 /* ----------------
-<<<<<<< HEAD
  * Repeat node -
  *   Repeatly output the results of the subplan.
  *
@@ -353,7 +334,8 @@
 	 */
 	uint64 grouping;
 } Repeat;
-=======
+
+/* ----------------
  *	 ModifyTable node -
  *		Apply rows produced by subplan(s) to result table(s),
  *		by inserting, updating, or deleting.
@@ -369,7 +351,6 @@
 	List	   *rowMarks;			/* PlanRowMarks (non-locking only) */
 	int			epqParam;			/* ID of Param for EvalPlanQual re-eval */
 } ModifyTable;
->>>>>>> 78a09145
 
 /* ----------------
  *	 Append node -
@@ -1281,7 +1262,11 @@
 	ROW_MARK_EXCLUSIVE,			/* obtain exclusive tuple lock */
 	ROW_MARK_SHARE,				/* obtain shared tuple lock */
 	ROW_MARK_REFERENCE,			/* just fetch the TID */
-	ROW_MARK_COPY				/* physically copy the row value */
+	ROW_MARK_COPY,				/* physically copy the row value */
+	ROW_MARK_TABLE_SHARE,		/* (GPDB) Acquire RowShareLock on table,
+								 * but no tuple locks */
+	ROW_MARK_TABLE_EXCLUSIVE	/* (GPDB) Acquire ExclusiveLock on table,
+								 * blocking all other updates */
 } RowMarkType;
 
 #define RowMarkRequiresRowShareLock(marktype)  ((marktype) <= ROW_MARK_SHARE)
