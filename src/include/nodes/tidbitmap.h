/*-------------------------------------------------------------------------
 *
 * tidbitmap.h
 *	  PostgreSQL tuple-id (TID) bitmap package
 *
 * This module provides bitmap data structures that are spiritually
 * similar to Bitmapsets, but are specially adapted to store sets of
 * tuple identifiers (TIDs), or ItemPointers.  In particular, the division
 * of an ItemPointer into BlockNumber and OffsetNumber is catered for.
 * Also, since we wish to be able to store very large tuple sets in
 * memory with this data structure, we support "lossy" storage, in which
 * we no longer remember individual tuple offsets on a page but only the
 * fact that a particular page needs to be visited.
 *
 *
<<<<<<< HEAD
 * Portions Copyright (c) 2007-2008, Greenplum inc
 * Portions Copyright (c) 2012-Present Pivotal Software, Inc.
 * Copyright (c) 2003-2011, PostgreSQL Global Development Group
=======
 * Copyright (c) 2003-2012, PostgreSQL Global Development Group
>>>>>>> 80edfd76
 *
 * src/include/nodes/tidbitmap.h
 *
 *-------------------------------------------------------------------------
 */
#ifndef TIDBITMAP_H
#define TIDBITMAP_H

#include "c.h"
#include "access/htup.h"
#include "nodes/nodes.h"
#include "nodes/pg_list.h"
#include "storage/itemptr.h"
#include "storage/bufpage.h"
#include "access/appendonlytid.h"

struct Instrumentation;                 /* #include "executor/instrument.h" */


/*
 * The maximum number of tuples per page is not large (typically 256 with
 * 8K pages, or 1024 with 32K pages).  So there's not much point in making
 * the per-page bitmaps variable size.	We just legislate that the size
 * is this:
 */

// UNDONE: Until we convert TidBitmap to handle AO TIDS, lets raise this the 64k
// #define MAX_TUPLES_PER_PAGE  MaxHeapTuplesPerPage
#define MAX_TUPLES_PER_PAGE  65536

/*
 * When we have to switch over to lossy storage, we use a data structure
 * with one bit per page, where all pages having the same number DIV
 * PAGES_PER_CHUNK are aggregated into one chunk.  When a chunk is present
 * and has the bit set for a given page, there must not be a per-page entry
 * for that page in the page table.
 *
 * We actually store both exact pages and lossy chunks in the same hash
 * table, using identical data structures.	(This is because dynahash.c's
 * memory management doesn't allow space to be transferred easily from one
 * hashtable to another.)  Therefore it's best if PAGES_PER_CHUNK is the
 * same as MAX_TUPLES_PER_PAGE, or at least not too different.	But we
 * also want PAGES_PER_CHUNK to be a power of 2 to avoid expensive integer
 * remainder operations.  So, define it like this:
 */
#define PAGES_PER_CHUNK  (BLCKSZ / 32)

/* A -1 ntuples in TBMIterateResult indicates a lossy bitmap page */
#define BITMAP_IS_LOSSY -1

/* The bitmap unit size can be adjusted by changing these declarations: */
#define TBM_BITS_PER_BITMAPWORD 64
typedef uint64 tbm_bitmapword;		/* must be an unsigned type */

/* number of active words for an exact page: */
#define WORDS_PER_PAGE	((MAX_TUPLES_PER_PAGE - 1) / TBM_BITS_PER_BITMAPWORD + 1)
/* number of active words for a lossy chunk: */
#define WORDS_PER_CHUNK  ((PAGES_PER_CHUNK - 1) / TBM_BITS_PER_BITMAPWORD + 1)

/*
 * different node types for streaming bitmaps
 */

typedef enum StreamType
{
    BMS_INDEX,      /* pull the data from the index itself */
    BMS_AND,        /* AND together input streams */
    BMS_OR         /* OR together input streams */
} StreamType;


/*
 * The hashtable entries are represented by this data structure.  For
 * an exact page, blockno is the page number and bit k of the bitmap
 * represents tuple offset k+1.  For a lossy chunk, blockno is the first
 * page in the chunk (this must be a multiple of PAGES_PER_CHUNK) and
 * bit k represents page blockno+k.  Note that it is not possible to
 * have exact storage for the first page of a chunk if we are using
 * lossy storage for any page in the chunk's range, since the same
 * hashtable entry has to serve both purposes.
 */
typedef struct PagetableEntry
{
	BlockNumber blockno;		/* page number (hashtable key) */
	bool		ischunk;		/* T = lossy storage, F = exact */
	bool		recheck;		/* should the tuples be rechecked? */
	tbm_bitmapword	words[Max(WORDS_PER_PAGE, WORDS_PER_CHUNK)];
} PagetableEntry;

/*
 * Actual bitmap representation is private to tidbitmap.c.	Callers can
 * do IsA(x, TIDBitmap) on it, but nothing else.
 */
typedef struct TIDBitmap TIDBitmap;

/* Likewise, TBMIterator is private */
typedef struct TBMIterator TBMIterator;

/*
 * Stream bitmap representation.
 */
typedef struct StreamBitmap
{
	NodeTag			type;		/* to make it a valid Node */
	struct StreamNode      *streamNode; /* state internal to stream implementation */
    struct Instrumentation *instrument; /* CDB: stats for EXPLAIN ANALYZE */
} StreamBitmap;

/* A version of TBMIterator for StreamBitmap */
typedef struct StreamBMIterator StreamBMIterator;

/* A version of TBMIterator that handles both TIDBitmap and StreamBitmap */
typedef struct GenericBMIterator GenericBMIterator;

/*
 * Stream object.
 */
typedef struct StreamNode
{
	StreamType      type;       /* one of: BMS_INDEX, BMS_AND, BMS_OR */
	void		   *opaque;		/* implementation-specific data */
	void 		  (*begin_iterate)(struct StreamNode *self, StreamBMIterator *iterator);
	void          (*free)(struct StreamNode *self);
	void          (*set_instrument)(struct StreamNode *self, struct Instrumentation *instr);
	void          (*upd_instrument)(struct StreamNode *self);
} StreamNode;

/*
 * Storage for state specific to the streaming of blocks from the index
 * itself.
 */
typedef struct StreamNode   IndexStream;

/*
 * Storage for streaming of multiple index streams which need to be
 * AND or OR'd together
 */
typedef struct StreamNode   OpStream;

/* Result structure for tbm_iterate */
typedef struct
{
	BlockNumber blockno;		/* page number containing tuples */
	int			ntuples;		/* -1 indicates lossy result */
	bool		recheck;		/* should the tuples be rechecked? */
	/* Note: recheck is always true if ntuples < 0 */
	OffsetNumber offsets[1];	/* VARIABLE LENGTH ARRAY */
} TBMIterateResult;				/* VARIABLE LENGTH STRUCT */

/* Make this visible for bitmap.c */
struct StreamBMIterator
{
	const struct StreamNode *node;	/* the root node to iterate out of */
	union
	{
		TBMIterator	   *hash;		/* for IndexStream */
		List		   *stream;		/* for OpStream */
	} input;						/* input iterator(s) */
	void			   *opaque;		/* for the implementation in bitmap.c */

	PagetableEntry	   *nextentry;	/* for IndexStream, a pointer to the next cached entry */
	BlockNumber			nextblock;	/* block number we're up to */
	PagetableEntry		entry;		/* storage for a page of tids in this stream bitmap */

	bool    	      (*pull)(struct StreamBMIterator *self, PagetableEntry *e);
	void			  (*end_iterate)(struct StreamBMIterator *self);

	TBMIterateResult	output;		/* MUST BE LAST (because variable-size) */
};

/* function prototypes in nodes/tidbitmap.c */
extern TIDBitmap *tbm_create(long maxbytes);
extern void tbm_free(TIDBitmap *tbm);

extern void tbm_add_tuples(TIDBitmap *tbm,
			   const ItemPointer tids, int ntids,
			   bool recheck);
extern void tbm_add_page(TIDBitmap *tbm, BlockNumber pageno);
extern void tbm_union(TIDBitmap *a, const TIDBitmap *b);
extern void tbm_intersect(TIDBitmap *a, const TIDBitmap *b);
extern bool tbm_is_empty(const TIDBitmap *tbm);

extern TBMIterator *tbm_begin_iterate(TIDBitmap *tbm);
extern TBMIterateResult *tbm_iterate(TBMIterator *iterator);
extern void tbm_end_iterate(TBMIterator *iterator);

extern void stream_move_node(StreamBitmap *strm, StreamBitmap *other, StreamType kind);
extern void stream_add_node(StreamBitmap *strm, StreamNode *node, StreamType kind);
extern StreamNode *tbm_create_stream_node(TIDBitmap *tbm);

/* These functions accept either a TIDBitmap or a StreamBitmap... */
extern GenericBMIterator *tbm_generic_begin_iterate(Node *bm);
extern TBMIterateResult *tbm_generic_iterate(GenericBMIterator *iterator);
extern void tbm_generic_end_iterate(GenericBMIterator *iterator);
extern void tbm_generic_free(Node *bm);
extern void tbm_generic_set_instrument(Node *bm, struct Instrumentation *instr);
extern void tbm_generic_upd_instrument(Node *bm);

extern void tbm_convert_appendonly_tid_out(ItemPointer psudeoHeapTid, AOTupleId *aoTid);


#endif   /* TIDBITMAP_H */<|MERGE_RESOLUTION|>--- conflicted
+++ resolved
@@ -13,13 +13,9 @@
  * fact that a particular page needs to be visited.
  *
  *
-<<<<<<< HEAD
  * Portions Copyright (c) 2007-2008, Greenplum inc
  * Portions Copyright (c) 2012-Present Pivotal Software, Inc.
- * Copyright (c) 2003-2011, PostgreSQL Global Development Group
-=======
  * Copyright (c) 2003-2012, PostgreSQL Global Development Group
->>>>>>> 80edfd76
  *
  * src/include/nodes/tidbitmap.h
  *
