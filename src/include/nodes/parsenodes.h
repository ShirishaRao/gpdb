--- conflicted
+++ resolved
@@ -10,13 +10,9 @@
  * the location.
  *
  *
-<<<<<<< HEAD
  * Portions Copyright (c) 2006-2009, Greenplum inc
  * Portions Copyright (c) 2012-Present Pivotal Software, Inc.
- * Portions Copyright (c) 1996-2009, PostgreSQL Global Development Group
-=======
  * Portions Copyright (c) 1996-2010, PostgreSQL Global Development Group
->>>>>>> 1084f317
  * Portions Copyright (c) 1994, Regents of the University of California
  *
  * $PostgreSQL: pgsql/src/include/nodes/parsenodes.h,v 1.432 2010/02/26 02:01:25 momjian Exp $
@@ -314,11 +310,8 @@
 	List	   *funcname;		/* qualified name of function */
 	List	   *args;			/* the arguments (list of exprs) */
 	List	   *agg_order;		/* ORDER BY (list of SortBy) */
-<<<<<<< HEAD
 	Node	   *agg_filter;		/* FILTER clause, if any */
 	bool		agg_within_group;		/* ORDER BY appeared in WITHIN GROUP */
-=======
->>>>>>> 1084f317
 	bool		agg_star;		/* argument was really '*' */
 	bool		agg_distinct;	/* arguments were labeled DISTINCT */
 	bool		func_variadic;	/* last argument was labeled VARIADIC */
@@ -516,11 +509,8 @@
 	int			inhcount;		/* number of times column is inherited */
 	bool		is_local;		/* column has local (non-inherited) def'n */
 	bool		is_not_null;	/* NOT NULL constraint specified? */
-<<<<<<< HEAD
+	bool		is_from_type;	/* column definition came from table type */
 	AttrNumber	attnum;			/* attribute number */
-=======
-	bool		is_from_type;	/* column definition came from table type */
->>>>>>> 1084f317
 	char		storage;		/* attstorage setting, or 0 for default */
 	Node	   *raw_default;	/* default value (untransformed parse tree) */
 	Node	   *cooked_default; /* default value (transformed expr tree) */
@@ -934,11 +924,7 @@
 	char	   *refname;		/* referenced window name, if any */
 	List	   *partitionClause;	/* PARTITION BY list */
 	List	   *orderClause;	/* ORDER BY list */
-<<<<<<< HEAD
-	int			frameOptions;	/* frame_clause options, copied from WindowDef */
-=======
 	int			frameOptions;	/* frame_clause options, see WindowDef */
->>>>>>> 1084f317
 	Node	   *startOffset;	/* expression for starting bound, if any */
 	Node	   *endOffset;		/* expression for ending bound, if any */
 	Index		winref;			/* ID referenced by window functions */
@@ -1648,12 +1634,9 @@
 	List	   *tableElts;		/* column definitions (list of ColumnDef) */
 	List	   *inhRelations;	/* relations to inherit from (list of
 								 * inhRelation) */
-<<<<<<< HEAD
 	List	   *inhOids;		/* list relations Oids to inherit from */
 	int			parentOidCount; /* count of parent with OIDs */
-=======
 	TypeName   *ofTypename;		/* OF typename */
->>>>>>> 1084f317
 	List	   *constraints;	/* constraints (list of Constraint nodes) */
 	List	   *options;		/* options from WITH clause */
 	OnCommitAction oncommit;	/* what do we do at COMMIT? */
@@ -2451,12 +2434,8 @@
 	List	   *indexParams;	/* a list of IndexElem */
 	List	   *options;		/* options from WITH clause */
 	Node	   *whereClause;	/* qualification (partial-index predicate) */
-<<<<<<< HEAD
-	List	   *excludeOpNames;	/* exclusion operator names, or NIL if none */
+	List	   *excludeOpNames; /* exclusion operator names, or NIL if none */
 	bool		is_part_child;	/* in service of a part of a partition? */
-=======
-	List	   *excludeOpNames; /* exclusion operator names, or NIL if none */
->>>>>>> 1084f317
 	bool		unique;			/* is index unique? */
 	bool		primary;		/* is index on primary key? */
 	bool		isconstraint;	/* is it from a CONSTRAINT clause? */
@@ -2811,21 +2790,22 @@
  */
 typedef enum VacuumOption
 {
-<<<<<<< HEAD
-	VACOPT_VACUUM		= 1 << 0,	/* do VACUUM */
-	VACOPT_ANALYZE		= 1 << 1,	/* do ANALYZE */
-	VACOPT_VERBOSE		= 1 << 2,	/* print progress info */
-	VACOPT_FREEZE		= 1 << 3,	/* FREEZE option */
-	VACOPT_FULL			= 1 << 4,	/* FULL (non-concurrent) vacuum */
-	VACOPT_ROOTONLY		= 1 << 5	/* only ANALYZE root partition tables */
-=======
 	VACOPT_VACUUM = 1 << 0,		/* do VACUUM */
 	VACOPT_ANALYZE = 1 << 1,	/* do ANALYZE */
 	VACOPT_VERBOSE = 1 << 2,	/* print progress info */
 	VACOPT_FREEZE = 1 << 3,		/* FREEZE option */
-	VACOPT_FULL = 1 << 4		/* FULL (non-concurrent) vacuum */
->>>>>>> 1084f317
+	VACOPT_FULL = 1 << 4,		/* FULL (non-concurrent) vacuum */
+	VACOPT_ROOTONLY = 1 << 5	/* only ANALYZE root partition tables */
 } VacuumOption;
+
+typedef enum AOVacuumPhase
+{
+	AOVAC_NONE = 0,
+	AOVAC_PREPARE,
+	AOVAC_COMPACT,
+	AOVAC_DROP,
+	AOVAC_CLEANUP
+} AOVacuumPhase;
 
 typedef struct VacuumStmt
 {
@@ -2839,6 +2819,7 @@
 	/* Object IDs for relations which expand from partition definitions */
 	List	   *expanded_relids;
 
+	bool skip_twophase;
 	/*
 	 * AO segment file num to compact (integer).
 	 */
@@ -2856,28 +2837,13 @@
 	List *appendonly_compaction_insert_segno;
 
 	/*
-	 * Iff true, the vacuum run is the cleanup phase of an append-only compaction.
-	 * In the cleanup phase, the following operations are performed
-	 * - Vacuum of append-only auxility relations
-	 * - Update of pg_class statistics of append-only relation
-	 */
-	bool appendonly_compaction_vacuum_cleanup;
-
-	/*
-	 * Iff true, the vacuum runs the prepare phase of an append-only compaction.
-	 * In the prepare phase, the following operations are performed
-	 * - Vacuum of indexes on append-only relation based on visimap.
-	 */
-	bool appendonly_compaction_vacuum_prepare;
-
-	/*
 	 * MPP-24168: If the appendonly table is empty, we should vacuum
 	 * auxiliary tables in prepare phase itself.  Othewise, age of
 	 * auxiliary heap relations never gets updated.
 	 */
 	bool appendonly_relation_empty;
 
-	bool heap_truncate;			/* true in the 2nd pass for heap vacuum full */
+	AOVacuumPhase appendonly_phase;
 } VacuumStmt;
 
 /* ----------------------
