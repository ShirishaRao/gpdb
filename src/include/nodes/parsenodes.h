--- conflicted
+++ resolved
@@ -15,7 +15,7 @@
  * Portions Copyright (c) 1996-2009, PostgreSQL Global Development Group
  * Portions Copyright (c) 1994, Regents of the University of California
  *
- * $PostgreSQL: pgsql/src/include/nodes/parsenodes.h,v 1.385 2008/12/28 18:54:00 tgl Exp $
+ * $PostgreSQL: pgsql/src/include/nodes/parsenodes.h,v 1.384 2008/12/19 16:25:19 petere Exp $
  *
  *-------------------------------------------------------------------------
  */
@@ -127,11 +127,7 @@
 	IntoClause *intoClause;		/* target for SELECT INTO / CREATE TABLE AS */
 
 	bool		hasAggs;		/* has aggregates in tlist or havingQual */
-<<<<<<< HEAD
 	bool		hasWindowFuncs; /* has window functions in tlist */
-=======
-	bool		hasWindowFuncs;	/* has window functions in tlist */
->>>>>>> 95b07bc7
 	bool		hasSubLinks;	/* has subquery SubLink */
 	bool        hasDynamicFunctions; /* has functions with unstable return types */
 	bool		hasFuncsWithExecRestrictions; /* has functions with EXECUTE ON MASTER or ALL SEGMENTS */
@@ -165,11 +161,7 @@
 
 	Node	   *havingQual;		/* qualifications applied to groups */
 
-<<<<<<< HEAD
 	List	   *windowClause;	/* defined window specifications */
-=======
-	List	   *windowClause;	/* a list of WindowClause's */
->>>>>>> 95b07bc7
 
 	List	   *distinctClause; /* a list of SortGroupClause's */
 
@@ -310,16 +302,13 @@
 /*
  * FuncCall - a function or aggregate invocation
  *
+ * agg_order (if not NIL) indicates we saw 'foo(... ORDER BY ...)', or if
+ * agg_within_group is true, it was 'foo(...) WITHIN GROUP (ORDER BY ...)'.
  * agg_star indicates we saw a 'foo(*)' construct, while agg_distinct
  * indicates we saw 'foo(DISTINCT ...)'.  In either case, the construct
  * *must* be an aggregate call.  Otherwise, it might be either an
-<<<<<<< HEAD
  * aggregate or some other kind of function.  However, if FILTER or OVER is
  * present it had better be an aggregate or window function.
-=======
- * aggregate or some other kind of function.  However, if OVER is present
- * it had better be an aggregate or window function.
->>>>>>> 95b07bc7
  */
 typedef struct FuncCall
 {
@@ -328,6 +317,7 @@
 	List	   *args;			/* the arguments (list of exprs) */
 	List	   *agg_order;		/* ORDER BY (list of SortBy) */
 	Node	   *agg_filter;		/* FILTER clause, if any */
+	bool		agg_within_group;		/* ORDER BY appeared in WITHIN GROUP */
 	bool		agg_star;		/* argument was really '*' */
 	bool		agg_distinct;	/* arguments were labeled DISTINCT */
 	bool		func_variadic;	/* last argument was labeled VARIADIC */
@@ -430,19 +420,15 @@
 
 /*
  * WindowDef - raw representation of WINDOW and OVER clauses
-<<<<<<< HEAD
  *
  * For entries in a WINDOW list, "name" is the window name being defined.
  * For OVER clauses, we use "name" for the "OVER window" syntax, or "refname"
  * for the "OVER (window)" syntax, which is subtly different --- the latter
  * implies overriding the window frame clause.
-=======
->>>>>>> 95b07bc7
  */
 typedef struct WindowDef
 {
 	NodeTag		type;
-<<<<<<< HEAD
 	char	   *name;			/* window's own name */
 	char	   *refname;		/* referenced window name, if any */
 	List	   *partitionClause;	/* PARTITION BY expression list */
@@ -486,16 +472,6 @@
 	 FRAMEOPTION_END_CURRENT_ROW)
 
 /*
-=======
-	char	   *name;				/* window name (NULL in an OVER clause) */
-	char	   *refname;			/* referenced window name, if any */
-	List	   *partitionClause;	/* PARTITION BY expression list */
-	List	   *orderClause;		/* ORDER BY (list of SortBy) */
-	int			location;			/* parse location, or -1 if none/unknown */
-} WindowDef;
-
-/*
->>>>>>> 95b07bc7
  * RangeSubselect - subquery appearing in a FROM clause
  */
 typedef struct RangeSubselect
@@ -833,8 +809,7 @@
 
 /*
  * SortGroupClause -
- *		representation of ORDER BY, GROUP BY, PARTITION BY,
- *		DISTINCT, DISTINCT ON items
+ *	   representation of ORDER BY, GROUP BY, DISTINCT, DISTINCT ON items
  *
  * You might think that ORDER BY is only interested in defining ordering,
  * and GROUP/DISTINCT are only interested in defining equality.  However,
@@ -887,7 +862,6 @@
 } SortGroupClause;
 
 /*
-<<<<<<< HEAD
  * GroupingClause -
  *     representation of grouping extension clauses,
  *     such as ROLLUP, CUBE, and GROUPING SETS.
@@ -933,8 +907,6 @@
 
 
 /*
-=======
->>>>>>> 95b07bc7
  * WindowClause -
  *		transformed representation of WINDOW and OVER clauses
  *
@@ -945,18 +917,12 @@
  * winref is an ID number referenced by WindowFunc nodes; it must be unique
  * among the members of a Query's windowClause list.
  * When refname isn't null, the partitionClause is always copied from there;
-<<<<<<< HEAD
  * the orderClause might or might not be copied (see copiedOrder); the framing
  * options are never copied, per spec.
-=======
- * the orderClause might or might not be copied.  (We don't implement
- * framing clauses yet, but if we did, they are never copied, per spec.)
->>>>>>> 95b07bc7
  */
 typedef struct WindowClause
 {
 	NodeTag		type;
-<<<<<<< HEAD
 	char	   *name;			/* window name (NULL in an OVER clause) */
 	char	   *refname;		/* referenced window name, if any */
 	List	   *partitionClause;	/* PARTITION BY list */
@@ -966,14 +932,6 @@
 	Node	   *endOffset;		/* expression for ending bound, if any */
 	Index		winref;			/* ID referenced by window functions */
 	bool		copiedOrder;	/* did we copy orderClause from refname? */
-=======
-	char	   *name;				/* window name (NULL in an OVER clause) */
-	char	   *refname;			/* referenced window name, if any */
-	List	   *partitionClause;	/* PARTITION BY list */
-	List	   *orderClause;		/* ORDER BY list */
-	Index		winref;				/* ID referenced by window functions */
-	bool		copiedOrder;		/* did we copy orderClause from refname? */
->>>>>>> 95b07bc7
 } WindowClause;
 
 /*
@@ -1126,14 +1084,9 @@
 	Node	   *whereClause;	/* WHERE qualification */
 	List	   *groupClause;	/* GROUP BY clauses */
 	Node	   *havingClause;	/* HAVING conditional-expression */
-<<<<<<< HEAD
 	List	   *windowClause;	/* window specification clauses */
 	List       *scatterClause;	/* GPDB: TableValueExpr data distribution */
 	WithClause *withClause; 	/* WITH clause */
-=======
-	List	   *windowClause;	/* WINDOW window_name AS (...), ... */
-	WithClause *withClause;		/* WITH clause */
->>>>>>> 95b07bc7
 
 	/*
 	 * In a "leaf" node representing a VALUES list, the above fields are all
@@ -2257,7 +2210,6 @@
 	List	   *defnames;		/* qualified name (list of Value strings) */
 	List	   *args;			/* a list of TypeName (if needed) */
 	List	   *definition;		/* a list of DefElem */
-	bool        ordered;        /* signals ordered aggregates */
 	bool		trusted;		/* used only for PROTOCOL as this point */
 } DefineStmt;
 
