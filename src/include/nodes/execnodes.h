/*-------------------------------------------------------------------------
 *
 * execnodes.h
 *	  definitions for executor state nodes
 *
 *
<<<<<<< HEAD
 * Portions Copyright (c) 2005-2009, Greenplum inc
 * Portions Copyright (c) 1996-2009, PostgreSQL Global Development Group
=======
 * Portions Copyright (c) 1996-2008, PostgreSQL Global Development Group
>>>>>>> d13f41d2
 * Portions Copyright (c) 1994, Regents of the University of California
 *
 * $PostgreSQL: pgsql/src/include/nodes/execnodes.h,v 1.183.2.1 2010/07/28 04:51:14 tgl Exp $
 *
 *-------------------------------------------------------------------------
 */
#ifndef EXECNODES_H
#define EXECNODES_H

#include "access/relscan.h"
#include "nodes/params.h"
#include "nodes/plannodes.h"
#include "nodes/relation.h"
#include "nodes/tidbitmap.h"
#include "utils/hsearch.h"
#include "gpmon/gpmon.h"                /* gpmon_packet_t */
#include "utils/tuplestore.h"
#include "codegen/codegen_wrapper.h"

/*
 * partition selector ids start from 1. Sometimes we use 0 to initialize variables
 */
#define InvalidPartitionSelectorId  0

struct CdbDispatchResults;              /* in cdbdispatchresult.h */
struct CdbExplain_ShowStatCtx;          /* private, in "cdb/cdbexplain.c" */
struct ChunkTransportState;             /* #include "cdb/cdbinterconnect.h" */
struct StringInfoData;                  /* #include "lib/stringinfo.h" */
struct MemTupleBinding;
struct MemTupleData;
struct HeapScanDescData;
struct IndexScanDescData;
struct FileScanDescData;
struct MirroredBufferPoolBulkLoadInfo;
struct SliceTable;

typedef struct PartitionSelectorState PartitionSelectorState;

/* ----------------
 *	  IndexInfo information
 *
 *		this struct holds the information needed to construct new index
 *		entries for a particular index.  Used for both index_build and
 *		retail creation of index entries.
 *
 *		NumIndexAttrs		number of columns in this index
 *		KeyAttrNumbers		underlying-rel attribute numbers used as keys
 *							(zeroes indicate expressions)
 *		Expressions			expr trees for expression entries, or NIL if none
 *		ExpressionsState	exec state for expressions, or NIL if none
 *		Predicate			partial-index predicate, or NIL if none
 *		PredicateState		exec state for predicate, or NIL if none
 *		Unique				is it a unique index?
 *		ReadyForInserts		is it valid for inserts?
 *		Concurrent			are we doing a concurrent index build?
 *		BrokenHotChain		did we detect any broken HOT chains?
 *
 * ii_Concurrent and ii_BrokenHotChain are used only during index build;
 * they're conventionally set to false otherwise.
 * ----------------
 */
typedef struct IndexInfo
{
	NodeTag		type;
	int			ii_NumIndexAttrs;
	AttrNumber	ii_KeyAttrNumbers[INDEX_MAX_KEYS];
	List	   *ii_Expressions; /* list of Expr */
	List	   *ii_ExpressionsState;	/* list of ExprState */
	List	   *ii_Predicate;	/* list of Expr */
	List	   *ii_PredicateState;		/* list of ExprState */
	bool		ii_Unique;
	bool		ii_ReadyForInserts;
	bool		ii_Concurrent;
<<<<<<< HEAD

	/* Additional info needed by index creation.
	 * Used for
	 * (1) bitmap indexes to store oids that are needed for lov heap and lov index.
	 * (2) append-only tables to store oids for their block directory relations
	 *     and indexes
	 */
	void       *opaque;

=======
	bool		ii_BrokenHotChain;
>>>>>>> d13f41d2
} IndexInfo;

typedef struct IndexInfoOpaque
{
	Oid        comptypeOid; /* the complex type oid for the lov heap. */
	Oid        heapOid;  /* Oid for the lov heap in the bitmap index. */
	Oid        indexOid; /* Oid for the lov index in the bitmap index. */
	Oid        heapRelfilenode; /* Oid for the relfilenode of the lov heap in the bitmap index. */
	Oid        indexRelfilenode;/* Oid for the relfilenode of the lov index in the bitmap index. */
	Oid        blkdirRelOid; /* Oid for block directory relation */
	Oid        blkdirIdxOid; /* Oid for block directory index */
	Oid        blkdirComptypeOid; /* complex type Oid for block directry relation */
} IndexInfoOpaque;

/* ----------------
 *	  ExprContext_CB
 *
 *		List of callbacks to be called at ExprContext shutdown.
 * ----------------
 */
typedef void (*ExprContextCallbackFunction) (Datum arg);

typedef struct ExprContext_CB
{
	struct ExprContext_CB *next;
	ExprContextCallbackFunction function;
	Datum		arg;
} ExprContext_CB;

/* ----------------
 *	  ExprContext
 *
 *		This class holds the "current context" information
 *		needed to evaluate expressions for doing tuple qualifications
 *		and tuple projections.	For example, if an expression refers
 *		to an attribute in the current inner tuple then we need to know
 *		what the current inner tuple is and so we look at the expression
 *		context.
 *
 *	There are two memory contexts associated with an ExprContext:
 *	* ecxt_per_query_memory is a query-lifespan context, typically the same
 *	  context the ExprContext node itself is allocated in.	This context
 *	  can be used for purposes such as storing function call cache info.
 *	* ecxt_per_tuple_memory is a short-term context for expression results.
 *	  As the name suggests, it will typically be reset once per tuple,
 *	  before we begin to evaluate expressions for that tuple.  Each
 *	  ExprContext normally has its very own per-tuple memory context.
 *
 *	CurrentMemoryContext should be set to ecxt_per_tuple_memory before
 *	calling ExecEvalExpr() --- see ExecEvalExprSwitchContext().
 * ----------------
 */
typedef struct ExprContext
{
	NodeTag		type;

	/* Tuples that Var nodes in expression may refer to */
	TupleTableSlot *ecxt_scantuple;
	TupleTableSlot *ecxt_innertuple;
	TupleTableSlot *ecxt_outertuple;

	/* Memory contexts for expression evaluation --- see notes above */
	MemoryContext ecxt_per_query_memory;
	MemoryContext ecxt_per_tuple_memory;

	/* Values to substitute for Param nodes in expression */
	ParamExecData *ecxt_param_exec_vals;		/* for PARAM_EXEC params */
	ParamListInfo ecxt_param_list_info; /* for other param types */

	/*
	 * Values to substitute for Aggref nodes in the expressions of an Agg
	 * node, or for WindowFunc nodes within a WindowAgg node.
	 */
	Datum	   *ecxt_aggvalues; /* precomputed values for aggs/windowfuncs */
	bool	   *ecxt_aggnulls;	/* null flags for aggs/windowfuncs */

	/* Value to substitute for CaseTestExpr nodes in expression */
	Datum		caseValue_datum;
	bool		caseValue_isNull;

	/* Value to substitute for CoerceToDomainValue nodes in expression */
	Datum		domainValue_datum;
	bool		domainValue_isNull;

	/* Link to containing EState (NULL if a standalone ExprContext) */
	struct EState *ecxt_estate;

	/* Functions to call back when ExprContext is shut down */
	ExprContext_CB *ecxt_callbacks;

	/* Representing the final grouping and group_id for a tuple
	 * in a grouping extension query. */
	uint64      grouping;
	uint32      group_id;
} ExprContext;

/*
 * Set-result status returned by ExecEvalExpr()
 */
typedef enum
{
	ExprSingleResult,			/* expression does not return a set */
	ExprMultipleResult,			/* this result is an element of a set */
	ExprEndResult				/* there are no more elements in the set */
} ExprDoneCond;

/*
 * Return modes for functions returning sets.  Note values must be chosen
 * as separate bits so that a bitmask can be formed to indicate supported
 * modes.
 */
typedef enum
{
	SFRM_ValuePerCall = 0x01,	/* one value returned per call */
	SFRM_Materialize = 0x02		/* result set instantiated in Tuplestore */
} SetFunctionReturnMode;

/*
 * When calling a function that might return a set (multiple rows),
 * a node of this type is passed as fcinfo->resultinfo to allow
 * return status to be passed back.  A function returning set should
 * raise an error if no such resultinfo is provided.
 */
typedef struct ReturnSetInfo
{
	NodeTag		type;
	/* values set by caller: */
	ExprContext *econtext;		/* context function is being called in */
	TupleDesc	expectedDesc;	/* tuple descriptor expected by caller */
	int			allowedModes;	/* bitmask: return modes caller can handle */
	/* result status from function (but pre-initialized by caller): */
	SetFunctionReturnMode returnMode;	/* actual return mode */
	ExprDoneCond isDone;		/* status for ValuePerCall mode */
	/* fields filled by function in Materialize return mode: */
	Tuplestorestate *setResult; /* holds the complete returned tuple set */
	TupleDesc	setDesc;		/* actual descriptor for returned tuples */
} ReturnSetInfo;

typedef struct ExecVariableListCodegenInfo
{
	/* Pointer to store ExecVariableListCodegen from Codegen */
	void* code_generator;
	/* Function pointer that points to either regular or generated slot_deform_tuple */
	ExecVariableListFn ExecVariableList_fn;
} ExecVariableListCodegenInfo;

/* ----------------
 *		ProjectionInfo node information
 *
 *		This is all the information needed to perform projections ---
 *		that is, form new tuples by evaluation of targetlist expressions.
 *		Nodes which need to do projections create one of these.
 *
 *		ExecProject() evaluates the tlist, forms a tuple, and stores it
 *		in the given slot.	Note that the result will be a "virtual" tuple
 *		unless ExecMaterializeSlot() is then called to force it to be
 *		converted to a physical tuple.	The slot must have a tupledesc
 *		that matches the output of the tlist!
 *
 *		The planner very often produces tlists that consist entirely of
 *		simple Var references (lower levels of a plan tree almost always
 *		look like that).  So we have an optimization to handle that case
 *		with minimum overhead.
 *
 *		targetlist		target list for projection
 *		exprContext		expression context in which to evaluate targetlist
 *		slot			slot to place projection result in
 *		itemIsDone		workspace for ExecProject
 *		isVarList		TRUE if simple-Var-list optimization applies
 *		varSlotOffsets	array indicating which slot each simple Var is from
 *		varNumbers		array indicating attr numbers of simple Vars
 *		lastInnerVar	highest attnum from inner tuple slot (0 if none)
 *		lastOuterVar	highest attnum from outer tuple slot (0 if none)
 *		lastScanVar		highest attnum from scan tuple slot (0 if none)
 * ----------------
 */
typedef struct ProjectionInfo
{
	NodeTag		type;
	List	   *pi_targetlist;
	ExprContext *pi_exprContext;
	TupleTableSlot *pi_slot;
	ExprDoneCond *pi_itemIsDone;
	bool		pi_isVarList;
	int		   *pi_varSlotOffsets;
	int		   *pi_varNumbers;
	int			pi_lastInnerVar;
	int			pi_lastOuterVar;
	int			pi_lastScanVar;

#ifdef USE_CODEGEN
    ExecVariableListCodegenInfo ExecVariableList_gen_info;
#endif
} ProjectionInfo;

/* ----------------
 *	  JunkFilter
 *
 *	  This class is used to store information regarding junk attributes.
 *	  A junk attribute is an attribute in a tuple that is needed only for
 *	  storing intermediate information in the executor, and does not belong
 *	  in emitted tuples.  For example, when we do an UPDATE query,
 *	  the planner adds a "junk" entry to the targetlist so that the tuples
 *	  returned to ExecutePlan() contain an extra attribute: the ctid of
 *	  the tuple to be updated.	This is needed to do the update, but we
 *	  don't want the ctid to be part of the stored new tuple!  So, we
 *	  apply a "junk filter" to remove the junk attributes and form the
 *	  real output tuple.  The junkfilter code also provides routines to
 *	  extract the values of the junk attribute(s) from the input tuple.
 *
 *	  targetList:		the original target list (including junk attributes).
 *	  cleanTupType:		the tuple descriptor for the "clean" tuple (with
 *						junk attributes removed).
 *	  cleanMap:			A map with the correspondence between the non-junk
 *						attribute numbers of the "original" tuple and the
 *						attribute numbers of the "clean" tuple.
 *	  resultSlot:		tuple slot used to hold cleaned tuple.
 *	  junkAttNo:		not used by junkfilter code.  Can be used by caller
 *						to remember the attno of a specific junk attribute
 *						(execMain.c stores the "ctid" attno here).
 * ----------------
 */
typedef struct JunkFilter
{
	NodeTag		type;
	List	   *jf_targetList;
	TupleDesc	jf_cleanTupType;
	AttrNumber *jf_cleanMap;
	TupleTableSlot *jf_resultSlot;
	AttrNumber	jf_junkAttNo;
} JunkFilter;

typedef void *RelationUpdateDesc;
typedef void *RelationDeleteDesc;

/* ----------------
 *	  ResultRelInfo information
 *
 *		Whenever we update an existing relation, we have to
 *		update indices on the relation, and perhaps also fire triggers.
 *		The ResultRelInfo class is used to hold all the information needed
 *		about a result relation, including indices.. -cim 10/15/89
 *
 *		RangeTableIndex			result relation's range table index
 *		RelationDesc			relation descriptor for result relation
 *		NumIndices				# of indices existing on result relation
 *		IndexRelationDescs		array of relation descriptors for indices
 *		IndexRelationInfo		array of key/attr info for indices
 *		TrigDesc				triggers to be fired, if any
 *		TrigFunctions			cached lookup info for trigger functions
 *		TrigInstrument			optional runtime measurements for triggers
 *		ConstraintExprs			array of constraint-checking expr states
 *		junkFilter				for removing junk attributes from tuples
 *		projectReturning		for computing a RETURNING list
 *		tupdesc_match			???
 *		mt_bind					???
 *		aoInsertDesc			context for appendonly relation buffered INSERT.
 *		aoDeleteDesc			context for appendonly relation buffered DELETE.
 *		ao_segno				the AO segfile we inserted into.
 *		extinsertDesc			???
 *		aosegno					???
 *		aoprocessed				???
 *		partInsertMap			map input attrno to target attrno
 *		partSlot				TupleTableSlot for the target part relation
 *		resultSlot          	TupleTableSlot for the target relation
 * ----------------
 */
typedef struct ResultRelInfo
{
	NodeTag		type;
	Index		ri_RangeTableIndex;
	Relation	ri_RelationDesc;
	int			ri_NumIndices;
	RelationPtr ri_IndexRelationDescs;
	IndexInfo **ri_IndexRelationInfo;
	TriggerDesc *ri_TrigDesc;
	FmgrInfo   *ri_TrigFunctions;
	struct Instrumentation *ri_TrigInstrument;
	List	  **ri_ConstraintExprs;
	JunkFilter *ri_junkFilter;
	ProjectionInfo *ri_projectReturning;
	int			tupdesc_match;
	struct MemTupleBinding *mt_bind;

	struct AppendOnlyInsertDescData *ri_aoInsertDesc;
	struct AOCSInsertDescData *ri_aocsInsertDesc;
	struct ExternalInsertDescData *ri_extInsertDesc;

	RelationDeleteDesc ri_deleteDesc;
	RelationUpdateDesc ri_updateDesc;

	int			ri_aosegno;
	uint64		ri_aoprocessed; /* tuples added/deleted for AO */
	struct AttrMap *ri_partInsertMap;
	TupleTableSlot *ri_partSlot;
	TupleTableSlot *ri_resultSlot;
	/* Parent relation in checkPartitionUpdate */
	Relation	ri_PartitionParent;
	/* tupdesc_match for checkPartitionUpdate */
	int			ri_PartCheckTupDescMatch;
	/* Attribute map in checkPartitionUpdate */
	struct AttrMap *ri_PartCheckMap;
} ResultRelInfo;

typedef struct ShareNodeEntry
{
	NodeTag		type;

	Node	   *sharePlan;
	Node	   *shareState;
	int			refcount; /* reference count to guard from too-eager-free risk */
} ShareNodeEntry;

/*
 * PartitionAccessMethods
 *    Defines the lookup access methods for partitions, one for each level.
 */
typedef struct PartitionAccessMethods
{
	/* Number of partition levels */
	int			partLevels;

	/* Access methods, one for each level */
	void	  **amstate;

	/* Memory context for access methods */
	MemoryContext part_cxt;
} PartitionAccessMethods;

typedef struct PartitionState
{
	NodeTag		type;

	AttrNumber	max_partition_attr;
	int			result_partition_array_size; /* max elements of result relation array */
	HTAB	   *result_partition_hash;
	PartitionAccessMethods *accessMethods;
} PartitionState;

/*
 * PartitionMetadata
 *   Defines the metadata for partitions.
 */
typedef struct PartitionMetadata
{
	PartitionNode *partsAndRules;
	PartitionAccessMethods *accessMethods;
} PartitionMetadata;

/*
 * PartOidEntry
 *   Defines an entry in the shared partOid hash table.
 */
typedef struct PartOidEntry
{
	/* oid of an individual leaf partition */
	Oid			partOid;

	/* list of partition selectors that produced the above part oid */
	List	   *selectorList;
} PartOidEntry;

/*
 * DynamicPartitionIterator
 *   Defines the iterator state to iterate over a set of partitions.
 */
typedef struct DynamicPartitionIterator
{
	/* An HTAB of partition oids to work on. */
	HTAB	   *partitionOids;

	/* The current HTAB iterator */
	HASH_SEQ_STATUS *partitionIterator;

	/*
	 * If the HTAB is not completely iterated, we need to
	 * call hash_seq_term.
	 */
	bool		shouldCallHashSeqTerm;

	/* The relation oid at current iterator position. */
	Oid			curRelOid;

	/*
	 * The per-partition memory context to prevent memory leak during
	 * processing multiple partitions.
	 */
	MemoryContext partitionMemoryContext;
} DynamicPartitionIterator;

/*
 * DynamicTableScanInfo
 *   Encapsulate the information that is needed to maintain the pid indexes
 * for all dynamic table scans in a plan.
 */
typedef struct DynamicTableScanInfo
{
	/*
	 * The total number of unique dynamic table scans in the plan.
	 */
	int			numScans;

	/*
	 * List containing the number of partition selectors for every scan id.
	 * Element #i in the list corresponds to scan id i
	 */
	List	   *numSelectorsPerScanId;

	/*
	 * An array of pid indexes, one for each unique dynamic table scans.
	 * Each of these pid indexes maintains unique pids that are involved
	 * in the scan.
	 */
	HTAB	  **pidIndexes;

	/*
	 * An array of *pointers* to DynamicPartitionIterator to record the
	 * current hash table iterator position.
	 */
	DynamicPartitionIterator **iterators;

	/*
	 * Partitioning metadata for all relevant partition tables.
	 */
	List	   *partsMetadata;

	/*
	 * The memory context in which pidIndexes are allocated.
	 */
	MemoryContext memoryContext;
} DynamicTableScanInfo;

/*
 * Number of pids used when initializing the pid-index hash table for each dynamic
 * table scan.
 */
#define INITIAL_NUM_PIDS 1000

/*
 * The initial estimate size for dynamic table scan pid-index array, and the
 * default incremental number when the array is out of space.
 */
#define NUM_PID_INDEXES_ADDED 10

/*
 * The global variable for the information relevant to dynamic table scans.
 * During execution, this will point to the value initialized in EState.
 */
extern DynamicTableScanInfo *dynamicTableScanInfo;

/* ----------------
 *	  EState information
 *
 * Master working state for an Executor invocation
 * ----------------
 */
typedef struct EState
{
	NodeTag		type;

	/* Basic state for all query types: */
	ScanDirection es_direction; /* current scan direction */
	Snapshot	es_snapshot;	/* time qual to use */
	Snapshot	es_crosscheck_snapshot; /* crosscheck time qual for RI */
	List	   *es_range_table; /* List of RangeTblEntry */

	/* If query can insert/delete tuples, the command ID to mark them with */
	CommandId	es_output_cid;

	/* Info about target table for insert/update/delete queries: */
	ResultRelInfo *es_result_relations; /* array of ResultRelInfos */
	int			es_num_result_relations;		/* length of array */
	ResultRelInfo *es_result_relation_info;		/* currently active array elt */
	JunkFilter *es_junkFilter;	/* currently active junk filter */

<<<<<<< HEAD
	/* partitioning info for target relation */
	PartitionNode *es_result_partitions;

	/* AO fileseg info for target relation */
	List	   *es_result_aosegnos;

=======
	/* Stuff used for firing triggers: */
	List	   *es_trig_target_relations;		/* trigger-only ResultRelInfos */
>>>>>>> d13f41d2
	TupleTableSlot *es_trig_tuple_slot; /* for trigger output tuples */

	/* Stuff used for SELECT INTO: */
	Relation	es_into_relation_descriptor;
<<<<<<< HEAD
	bool		es_into_relation_is_bulkload;

	ItemPointerData es_into_relation_last_heap_tid;

	struct MirroredBufferPoolBulkLoadInfo *es_into_relation_bulkloadinfo;
=======
	bool		es_into_relation_use_wal;
>>>>>>> d13f41d2

	/* Parameter info: */
	ParamListInfo es_param_list_info;	/* values of external params */
	ParamExecData *es_param_exec_vals;	/* values of internal params */

	/* Other working state: */
	MemoryContext es_query_cxt; /* per-query context in which EState lives */

	List	   *es_tupleTable;	/* List of TupleTableSlots */

	uint64		es_processed;	/* # of tuples processed */
	Oid			es_lastoid;		/* last oid processed (by INSERT) */
	List	   *es_rowMarks;	/* not good place, but there is no other */

	bool		es_instrument;	/* true requests runtime instrumentation */
	bool		es_select_into; /* true if doing SELECT INTO */
	bool		es_into_oids;	/* true to generate OIDs in SELECT INTO */

	List	   *es_exprcontexts;	/* List of ExprContexts within EState */

	List	   *es_subplanstates;		/* List of PlanState for SubPlans */

	/*
	 * this ExprContext is for per-output-tuple operations, such as constraint
	 * checks and index-value computations.  It will be reset for each output
	 * tuple.  Note that it will be created only if needed.
	 */
	ExprContext *es_per_tuple_exprcontext;

	/* Below is to re-evaluate plan qual in READ COMMITTED mode */
	PlannedStmt *es_plannedstmt;	/* link to top of plan tree */
	struct evalPlanQual *es_evalPlanQual;		/* chain of PlanQual states */
	bool	   *es_evTupleNull; /* local array of EPQ status */
	HeapTuple  *es_evTuple;		/* shared array of EPQ substitute tuples */
	bool		es_useEvalPlan; /* evaluating EPQ tuples? */

	/* Additions for MPP plan slicing. */
	struct SliceTable *es_sliceTable;

	/* Data structure for node sharing */
	List	  **es_sharenode;

	int			active_recv_id;
	void	   *motionlayer_context;  /* Motion Layer state */
	struct ChunkTransportState *interconnect_context; /* Interconnect state */

	/* MPP used resources */
	bool		es_interconnect_is_setup;   /* is interconnect set-up?    */

	bool		es_got_eos;			/* was end-of-stream recieved? */

	bool		cancelUnfinished;	/* when we're cleaning up, we need to make sure that we know it */

	/* results from qExec processes */
	struct CdbDispatcherState *dispatcherState;

	/* CDB: EXPLAIN ANALYZE statistics */
	struct CdbExplain_ShowStatCtx  *showstatctx;

	/* CDB: partitioning state info */
	PartitionState *es_partition_state;

	/*
	 * The slice number for the current node that is
	 * being processed. During the tree traversal,
	 * this value is set by Motion and InitPlan nodes.
	 *
	 * currentSliceIdInPlan and currentExecutingSliceId
	 * are basically the same, except for InitPlan nodes.
	 * For InitPlan nodes, the nodes in the top slice have
	 * an assigned slice id in the plan, while the executing
	 * slice id for these nodes is the root slice id.
	 */
	int			currentSliceIdInPlan;
	int			currentExecutingSliceId;

	/*
	 * Each subplan has its own EState. This value indicates
	 * the level of the corresponding subplan for this EState
	 * with respect to the main plan tree.
	 *
	 * This is used to determine whether we could eager free
	 * the Material node on top of Broadcast inside a subplan
	 * (for supporting correlated subqueries). The Material
	 * node can be eager-free'ed only when this value is 0.
	 */
	int			subplanLevel;

	/*
	 * The root slice id for this EState.
	 */
	int			rootSliceId;

	struct PlanState *planstate;        /* plan's state tree */
	/*
	 * Information relevant to dynamic table scans.
	 */
	DynamicTableScanInfo *dynamicTableScanInfo;
} EState;

struct PlanState;
struct MotionState;

extern struct MotionState *getMotionState(struct PlanState *ps, int sliceIndex);
extern int LocallyExecutingSliceIndex(EState *estate);
extern int RootSliceIndex(EState *estate);
#ifdef USE_ASSERT_CHECKING
extern void SliceLeafMotionStateAreValid(struct MotionState *ms);
#endif

/* es_rowMarks is a list of these structs: */
typedef struct ExecRowMark
{
	Relation	relation;		/* opened and RowShareLock'd relation */
	Index		rti;			/* its range table index */
	bool		forUpdate;		/* true = FOR UPDATE, false = FOR SHARE */
	bool		noWait;			/* NOWAIT option */
	AttrNumber	ctidAttNo;		/* resno of its ctid junk attribute */
} ExecRowMark;


/* ----------------------------------------------------------------
 *				 Tuple Hash Tables
 *
 * All-in-memory tuple hash tables are used for a number of purposes.
 *
 * Note: tab_hash_funcs are for the key datatype(s) stored in the table,
 * and tab_eq_funcs are non-cross-type equality operators for those types.
 * Normally these are the only functions used, but FindTupleHashEntry()
 * supports searching a hashtable using cross-data-type hashing.  For that,
 * the caller must supply hash functions for the LHS datatype as well as
 * the cross-type equality operators to use.  in_hash_funcs and cur_eq_funcs
 * are set to point to the caller's function arrays while doing such a search.
 * During LookupTupleHashEntry(), they point to tab_hash_funcs and
 * tab_eq_funcs respectively.
 * ----------------------------------------------------------------
 */
typedef struct TupleHashEntryData *TupleHashEntry;
typedef struct TupleHashTableData *TupleHashTable;

typedef struct TupleHashEntryData
{
	/* firstTuple must be the first field in this struct! */
	struct MemTupleData *firstTuple;	/* copy of first tuple in this group */
	/* there may be additional data beyond the end of this struct */
} TupleHashEntryData;			/* VARIABLE LENGTH STRUCT */

typedef struct TupleHashTableData
{
	HTAB	   *hashtab;		/* underlying dynahash table */
	int			numCols;		/* number of columns in lookup key */
	AttrNumber *keyColIdx;		/* attr numbers of key columns */
	FmgrInfo   *tab_hash_funcs; /* hash functions for table datatype(s) */
	FmgrInfo   *tab_eq_funcs;	/* equality functions for table datatype(s) */
	MemoryContext tablecxt;		/* memory context containing table */
	MemoryContext tempcxt;		/* context for function evaluations */
	Size		entrysize;		/* actual size to make each hash entry */
	TupleTableSlot *tableslot;	/* slot for referencing table entries */
	/* The following fields are set transiently for each table search: */
	TupleTableSlot *inputslot;	/* current input tuple's slot */
	FmgrInfo   *in_hash_funcs;	/* hash functions for input datatype(s) */
	FmgrInfo   *cur_eq_funcs;	/* equality functions for input vs. table */
} TupleHashTableData;

typedef HASH_SEQ_STATUS TupleHashIterator;

/*
 * Use InitTupleHashIterator/TermTupleHashIterator for a read/write scan.
 * Use ResetTupleHashIterator if the table can be frozen (in this case no
 * explicit scan termination is needed).
 */
#define InitTupleHashIterator(htable, iter) \
	hash_seq_init(iter, (htable)->hashtab)
#define TermTupleHashIterator(iter) \
	hash_seq_term(iter)
#define ResetTupleHashIterator(htable, iter) \
	do { \
		hash_freeze((htable)->hashtab); \
		hash_seq_init(iter, (htable)->hashtab); \
	} while (0)
#define ScanTupleHashTable(iter) \
	((TupleHashEntry) hash_seq_search(iter))

/* Abstraction of different memory management calls */
typedef struct MemoryManagerContainer
{
	void *manager; /* memory manager instance */
	void *(*alloc)(void *manager, Size len);
	void (*free)(void *manager, void *pointer);
	/*
	 * If existing space is too small, the realloced space is how many
	 * times of the existing one.
	 */
	int realloc_ratio;
} MemoryManagerContainer;

static inline void *cxt_alloc(void *manager, Size len)
{
	return MemoryContextAlloc((MemoryContext)manager, len);
}

static inline void cxt_free(void *manager, void *pointer)
{
    UnusedArg(manager);
	if (pointer != NULL)
		pfree(pointer);
}

/* ----------------------------------------------------------------
 *				 Expression State Trees
 *
 * Each executable expression tree has a parallel ExprState tree.
 *
 * Unlike PlanState, there is not an exact one-for-one correspondence between
 * ExprState node types and Expr node types.  Many Expr node types have no
 * need for node-type-specific run-time state, and so they can use plain
 * ExprState or GenericExprState as their associated ExprState node type.
 * ----------------------------------------------------------------
 */

/* ----------------
 *		ExprState node
 *
 * ExprState is the common superclass for all ExprState-type nodes.
 *
 * It can also be instantiated directly for leaf Expr nodes that need no
 * local run-time state (such as Var, Const, or Param).
 *
 * To save on dispatch overhead, each ExprState node contains a function
 * pointer to the routine to execute to evaluate the node.
 * ----------------
 */

typedef struct ExprState ExprState;

typedef Datum (*ExprStateEvalFunc) (ExprState *expression,
												ExprContext *econtext,
												bool *isNull,
												ExprDoneCond *isDone);

struct ExprState
{
	NodeTag		type;
	Expr	   *expr;			/* associated Expr node */
	ExprStateEvalFunc evalfunc; /* routine to run to execute node */
};

/* ----------------
 *		GenericExprState node
 *
 * This is used for Expr node types that need no local run-time state,
 * but have one child Expr node.
 * ----------------
 */
typedef struct GenericExprState
{
	ExprState	xprstate;
	ExprState  *arg;			/* state of my child node */
} GenericExprState;

/* ----------------
 *		WholeRowVarExprState node
 * ----------------
 */
typedef struct WholeRowVarExprState
{
	ExprState	xprstate;
	struct PlanState *parent;	/* parent PlanState, or NULL if none */
	JunkFilter *wrv_junkFilter; /* JunkFilter to remove resjunk cols */
} WholeRowVarExprState;

/* ----------------
 *		AggrefExprState node
 * ----------------
 */
typedef struct AggrefExprState
{
	ExprState	xprstate;
	List	   *args;			/* states of argument expressions */
	List	   *inputTargets;	/* combined TargetList */
	List	   *inputSortClauses; /* list of SortClause */
	int			aggno;			/* ID number for agg within its plan node */
} AggrefExprState;

/*
 * ----------------
 *		GroupingFuncExprState node
 * ----------------
 */
typedef struct GroupingFuncExprState
{
	ExprState  xprstate;
	List          *args;
	int        ngrpcols;   /* number of unique grouping attributes */
} GroupingFuncExprState;

/* ----------------
 *        WindowRefExprState node
 * ----------------
 */
typedef struct WindowRefExprState
{
	ExprState        xprstate;
	struct WindowState *windowstate; /* reflect parent window state */
	List           *args;                        /* states of argument expressions */
	bool           *argtypbyval;        /* pg_type.typbyval for each argument */
	int16           *argtyplen;                /* pg_type.typlen of each argument */
	int                        refno;                        /* index in window state's wrxstates list */
	int                        funcno;                        /* index in window state's func_state array */
	// bool                isAgg;                        /* aggregate-derived? */
	char                winkind;                /* pg_window.winkind */
} WindowRefExprState;

/* ----------------
 *		ArrayRefExprState node
 *
 * Note: array types can be fixed-length (typlen > 0), but only when the
 * element type is itself fixed-length.  Otherwise they are varlena structures
 * and have typlen = -1.  In any case, an array type is never pass-by-value.
 * ----------------
 */
typedef struct ArrayRefExprState
{
	ExprState	xprstate;
	List	   *refupperindexpr;	/* states for child nodes */
	List	   *reflowerindexpr;
	ExprState  *refexpr;
	ExprState  *refassgnexpr;
	int16		refattrlength;	/* typlen of array type */
	int16		refelemlength;	/* typlen of the array element type */
	bool		refelembyval;	/* is the element type pass-by-value? */
	char		refelemalign;	/* typalign of the element type */
} ArrayRefExprState;

/* ----------------
 *		FuncExprState node
 *
 * Although named for FuncExpr, this is also used for OpExpr, DistinctExpr,
 * and NullIf nodes; be careful to check what xprstate.expr is actually
 * pointing at!
 * ----------------
 */
typedef struct FuncExprState
{
	ExprState	xprstate;
	List	   *args;			/* states of argument expressions */

	/*
	 * Function manager's lookup info for the target function.  If func.fn_oid
	 * is InvalidOid, we haven't initialized it yet (nor any of the following
	 * fields).
	 */
	FmgrInfo	func;

	/*
	 * For a set-returning function (SRF) that returns a tuplestore, we
	 * keep the tuplestore here and dole out the result rows one at a time.
	 * The slot holds the row currently being returned.
	 */
	Tuplestorestate *funcResultStore;
	TupleTableSlot *funcResultSlot;

	/*
	 * In some cases we need to compute a tuple descriptor for the function's
	 * output.  If so, it's stored here.
	 */
	TupleDesc	funcResultDesc;
	bool		funcReturnsTuple;	/* valid when funcResultDesc isn't NULL */

	/*
	 * We need to store argument values across calls when evaluating a SRF
	 * that uses value-per-call mode.
	 *
	 * setArgsValid is true when we are evaluating a set-valued function and
	 * we are in the middle of a call series; we want to pass the same
	 * argument values to the function again (and again, until it returns
	 * ExprEndResult).
	 */
	bool		setArgsValid;

	/*
	 * Flag to remember whether we found a set-valued argument to the
	 * function. This causes the function result to be a set as well. Valid
	 * only when setArgsValid is true or funcResultStore isn't NULL.
	 */
	bool		setHasSetArg;	/* some argument returns a set */

	/*
	 * Flag to remember whether we have registered a shutdown callback for
	 * this FuncExprState.	We do so only if funcResultStore or setArgsValid
	 * has been set at least once (since all the callback is for is to release
	 * the tuplestore or clear setArgsValid).
	 */
	bool		shutdown_reg;	/* a shutdown callback is registered */

	/*
	 * Current argument data for a set-valued function; contains valid data
	 * only if setArgsValid is true.
	 */
	FunctionCallInfoData setArgs;

	/* Fast Path */
	ExprState  *fp_arg[2];
	Datum		fp_datum[2];
	bool		fp_null[2];
} FuncExprState;

/* ----------------
 *		ScalarArrayOpExprState node
 *
 * This is a FuncExprState plus some additional data.
 * ----------------
 */
typedef struct ScalarArrayOpExprState
{
	FuncExprState fxprstate;
	/* Cached info about array element type */
	Oid			element_type;
	int16		typlen;
	bool		typbyval;
	char		typalign;

	/* Fast path x in ('A', 'B', 'C') */
	int			fp_n;
	int		   *fp_len;
	Datum	   *fp_datum;
} ScalarArrayOpExprState;

/* ----------------
 *		BoolExprState node
 * ----------------
 */
typedef struct BoolExprState
{
	ExprState	xprstate;
	List	   *args;			/* states of argument expression(s) */
} BoolExprState;

/* ----------------
 *		PartOidExprState node
 * ----------------
 */
typedef struct PartOidExprState
{
	ExprState	xprstate;

	/* accepted leaf PartitionConstraints for current tuple */
	struct PartitionConstraints **acceptedLeafPart;
} PartOidExprState;

/* ----------------
 *		PartDefaultExprState node
 * ----------------
 */
typedef struct PartDefaultExprState
{
	ExprState	xprstate;

	/* accepted partitions for all levels */
	struct PartitionConstraints **levelPartConstraints;
} PartDefaultExprState;

/* ----------------
 *		PartBoundExprState node
 * ----------------
 */
typedef struct PartBoundExprState
{
	ExprState	xprstate;

	/* accepted partitions for all levels */
	struct PartitionConstraints **levelPartConstraints;
} PartBoundExprState;

/* ----------------
 *		PartBoundInclusionExprState node
 * ----------------
 */
typedef struct PartBoundInclusionExprState
{
	ExprState	xprstate;

	/* accepted partitions for all levels */
	struct PartitionConstraints **levelPartConstraints;
} PartBoundInclusionExprState;

/* ----------------
 *		PartBoundOpenExprState node
 * ----------------
 */
typedef struct PartBoundOpenExprState
{
	ExprState	xprstate;

	/* accepted partitions for all levels */
	struct PartitionConstraints **levelPartConstraints;
} PartBoundOpenExprState;

/* ----------------
 *		SubPlanState node
 * ----------------
 */
typedef struct SubPlanState
{
	ExprState	xprstate;
	struct PlanState *planstate;	/* subselect plan's state tree */
	ExprState  *testexpr;		/* state of combining expression */
	List	   *args;			/* states of argument expression(s) */
<<<<<<< HEAD
	bool		needShutdown;	/* TRUE = need to shutdown subplan */

	struct MemTupleData *curTuple;                /* copy of most recent tuple from subplan */
=======
	HeapTuple	curTuple;		/* copy of most recent tuple from subplan */
	Datum		curArray;		/* most recent array from ARRAY() subplan */
>>>>>>> d13f41d2
	/* these are used when hashing the subselect's output: */
	ProjectionInfo *projLeft;	/* for projecting lefthand exprs */
	ProjectionInfo *projRight;	/* for projecting subselect output */
	TupleHashTable hashtable;	/* hash table for no-nulls subselect rows */
	TupleHashTable hashnulls;	/* hash table for rows with null(s) */
	bool		havehashrows;	/* TRUE if hashtable is not empty */
	bool		havenullrows;	/* TRUE if hashnulls is not empty */
<<<<<<< HEAD

	MemoryContext hashtablecxt;	/* memory context containing hash tables */
	MemoryContext hashtempcxt;	/* temp memory context for hash tables */
	ExprContext *innerecontext;	/* working context for comparisons */
=======
	MemoryContext hashtablecxt;	/* memory context containing hash tables */
	MemoryContext hashtempcxt;	/* temp memory context for hash tables */
	ExprContext *innerecontext; /* econtext for computing inner tuples */
>>>>>>> d13f41d2
	AttrNumber *keyColIdx;		/* control data for hash tables */
	FmgrInfo   *tab_hash_funcs; /* hash functions for table datatype(s) */
	FmgrInfo   *tab_eq_funcs;	/* equality functions for table datatype(s) */
	FmgrInfo   *lhs_hash_funcs; /* hash functions for lefthand datatype(s) */
	FmgrInfo   *cur_eq_funcs;	/* equality functions for LHS vs. table */
} SubPlanState;

/* ----------------
 *		FieldSelectState node
 * ----------------
 */
typedef struct FieldSelectState
{
	ExprState	xprstate;
	ExprState  *arg;			/* input expression */
	TupleDesc	argdesc;		/* tupdesc for most recent input */
} FieldSelectState;

/* ----------------
 *		FieldStoreState node
 * ----------------
 */
typedef struct FieldStoreState
{
	ExprState	xprstate;
	ExprState  *arg;			/* input tuple value */
	List	   *newvals;		/* new value(s) for field(s) */
	TupleDesc	argdesc;		/* tupdesc for most recent input */
} FieldStoreState;

/* ----------------
<<<<<<< HEAD
 *      CoerceViaIOState node
=======
 *		CoerceViaIOState node
>>>>>>> d13f41d2
 * ----------------
 */
typedef struct CoerceViaIOState
{
	ExprState	xprstate;
	ExprState  *arg;			/* input expression */
	FmgrInfo	outfunc;		/* lookup info for source output function */
	FmgrInfo	infunc;			/* lookup info for result input function */
	Oid			intypioparam;	/* argument needed for input function */
<<<<<<< HEAD
}CoerceViaIOState;

/* ---------------------
 *	ArrayCoerceExprState node
 *  ---------------------
=======
} CoerceViaIOState;

/* ----------------
 *		ArrayCoerceExprState node
 * ----------------
>>>>>>> d13f41d2
 */
typedef struct ArrayCoerceExprState
{
	ExprState	xprstate;
	ExprState  *arg;			/* input array value */
	Oid			resultelemtype; /* element type of result array */
	FmgrInfo	elemfunc;		/* lookup info for element coercion function */
	/* use struct pointer to avoid including array.h here */
	struct ArrayMapState *amstate;		/* workspace for array_map */
} ArrayCoerceExprState;

/* ----------------
 *		ConvertRowtypeExprState node
 * ----------------
 */
typedef struct ConvertRowtypeExprState
{
	ExprState	xprstate;
	ExprState  *arg;			/* input tuple value */
	TupleDesc	indesc;			/* tupdesc for source rowtype */
	TupleDesc	outdesc;		/* tupdesc for result rowtype */
	AttrNumber *attrMap;		/* indexes of input fields, or 0 for null */
	Datum	   *invalues;		/* workspace for deconstructing source */
	bool	   *inisnull;
	Datum	   *outvalues;		/* workspace for constructing result */
	bool	   *outisnull;
} ConvertRowtypeExprState;

/* ----------------
 *		CaseExprState node
 * ----------------
 */
typedef struct CaseExprState
{
	ExprState	xprstate;
	ExprState  *arg;			/* implicit equality comparison argument */
	List	   *args;			/* the arguments (list of WHEN clauses) */
	ExprState  *defresult;		/* the default result (ELSE clause) */
} CaseExprState;

/* ----------------
 *		CaseWhenState node
 * ----------------
 */
typedef struct CaseWhenState
{
	ExprState	xprstate;
	ExprState  *expr;			/* condition expression */
	ExprState  *result;			/* substitution result */
} CaseWhenState;

/* ----------------
 *		ArrayExprState node
 *
 * Note: ARRAY[] expressions always produce varlena arrays, never fixed-length
 * arrays.
 * ----------------
 */
typedef struct ArrayExprState
{
	ExprState	xprstate;
	List	   *elements;		/* states for child nodes */
	int16		elemlength;		/* typlen of the array element type */
	bool		elembyval;		/* is the element type pass-by-value? */
	char		elemalign;		/* typalign of the element type */
} ArrayExprState;

/* ----------------
 *		RowExprState node
 * ----------------
 */
typedef struct RowExprState
{
	ExprState	xprstate;
	List	   *args;			/* the arguments */
	TupleDesc	tupdesc;		/* descriptor for result tuples */
} RowExprState;

/* ----------------
 *		RowCompareExprState node
 * ----------------
 */
typedef struct RowCompareExprState
{
	ExprState	xprstate;
	List	   *largs;			/* the left-hand input arguments */
	List	   *rargs;			/* the right-hand input arguments */
	FmgrInfo   *funcs;			/* array of comparison function info */
} RowCompareExprState;

/* ----------------
 *		CoalesceExprState node
 * ----------------
 */
typedef struct CoalesceExprState
{
	ExprState	xprstate;
	List	   *args;			/* the arguments */
} CoalesceExprState;

/* ----------------
 *		MinMaxExprState node
 * ----------------
 */
typedef struct MinMaxExprState
{
	ExprState	xprstate;
	List	   *args;			/* the arguments */
	FmgrInfo	cfunc;			/* lookup info for comparison func */
} MinMaxExprState;

/* ----------------
 *		XmlExprState node
 * ----------------
 */
typedef struct XmlExprState
{
	ExprState	xprstate;
	List	   *named_args;		/* ExprStates for named arguments */
	FmgrInfo   *named_outfuncs; /* array of output fns for named arguments */
	List	   *args;			/* ExprStates for other arguments */
} XmlExprState;

/* ----------------
 *		NullTestState node
 * ----------------
 */
typedef struct NullTestState
{
	ExprState	xprstate;
	ExprState  *arg;			/* input expression */
	bool		argisrow;		/* T if input is of a composite type */
	/* used only if argisrow: */
	TupleDesc	argdesc;		/* tupdesc for most recent input */
} NullTestState;

/* ----------------
 *		CoerceToDomainState node
 * ----------------
 */
typedef struct CoerceToDomainState
{
	ExprState	xprstate;
	ExprState  *arg;			/* input expression */
	/* Cached list of constraints that need to be checked */
	List	   *constraints;	/* list of DomainConstraintState nodes */
} CoerceToDomainState;


/* ----------------
 *		PercentileExprState node
 * ----------------
 */
typedef struct PercentileExprState
{
	ExprState	xprstate;
	List	   *args;			/* states of argument expressions */
	List	   *tlist;			/* combined TargetList */
	int			aggno;			/* ID number within its plan node */
} PercentileExprState;

/*
 * DomainConstraintState - one item to check during CoerceToDomain
 *
 * Note: this is just a Node, and not an ExprState, because it has no
 * corresponding Expr to link to.  Nonetheless it is part of an ExprState
 * tree, so we give it a name following the xxxState convention.
 */
typedef enum DomainConstraintType
{
	DOM_CONSTRAINT_NOTNULL,
	DOM_CONSTRAINT_CHECK
} DomainConstraintType;

typedef struct DomainConstraintState
{
	NodeTag		type;
	DomainConstraintType constrainttype;		/* constraint type */
	char	   *name;			/* name of constraint (for error msgs) */
	ExprState  *check_expr;		/* for CHECK, a boolean expression */
} DomainConstraintState;


/* ----------------------------------------------------------------
 *				 Executor State Trees
 *
 * An executing query has a PlanState tree paralleling the Plan tree
 * that describes the plan.
 * ----------------------------------------------------------------
 */

typedef struct ExecQualCodegenInfo
{
	/* Pointer to store ExecQualCodegen from Codegen */
	void* code_generator;
	/* Function pointer that points to either regular or generated slot_deform_tuple */
	ExecQualFn ExecQual_fn;
} ExecQualCodegenInfo;

/* ----------------
 *		PlanState node
 *
 * We never actually instantiate any PlanState nodes; this is just the common
 * abstract superclass for all PlanState-type nodes.
 * ----------------
 */
typedef struct PlanState
{
	NodeTag		type;

	Plan	   *plan;			/* associated Plan node */

	EState	   *state;			/* at execution time, state's of individual
								 * nodes point to one EState for the whole
								 * top-level plan */

	bool		fHadSentGpmon;

	/*
	 * Common structural data for all Plan types.  These links to subsidiary
	 * state trees parallel links in the associated plan tree (except for the
	 * subPlan list, which does not exist in the plan tree).
	 */
	List	   *targetlist;		/* target list to be computed at this node */
	List	   *qual;			/* implicitly-ANDed qual conditions */
	struct PlanState *lefttree; /* input plan tree(s) */
	struct PlanState *righttree;
	List	   *initPlan;		/* Init SubPlanState nodes (un-correlated expr
								 * subselects) */
	List	   *subPlan;		/* SubPlanState nodes in my expressions */

	/*
	 * State for management of parameter-change-driven rescanning
	 */
	Bitmapset  *chgParam;		/* set of IDs of changed Params */

	/*
	 * Indicate whether it is unsafe to eager free the memory used by this node when
	 * this node outputted its last row.
	 *
	 * The unsafe cases are Mark/Restore, Rescan on Material/Sort on top of a Motion.
	 */
	bool		delayEagerFree;

	/*
	 * Other run-time state needed by most if not all node types.
	 */
	TupleTableSlot *ps_OuterTupleSlot;	/* slot for current "outer" tuple */
	TupleTableSlot *ps_ResultTupleSlot; /* slot for my result tuples */
	ExprContext *ps_ExprContext;	/* node's expression-evaluation context */
	ProjectionInfo *ps_ProjInfo;	/* info for doing tuple projection */

	/* The manager manages all the code generators and generation process */
	void *CodegenManager;

	/*
	 * EXPLAIN ANALYZE statistics collection
	 */
	struct Instrumentation *instrument;     /* runtime stats for this node */
	struct StringInfoData  *cdbexplainbuf;  /* EXPLAIN ANALYZE report buf */
	void      (*cdbexplainfun)(struct PlanState *planstate, struct StringInfoData *buf);
	/* callback before ExecutorEnd */

	/* MemoryAccount to use for recording the memory usage of different plan nodes. */
	MemoryAccount* memoryAccount;

	/*
	 * GpMon packet
	 */
	int		gpmon_plan_tick;
	gpmon_packet_t gpmon_pkt;

#ifdef USE_CODEGEN
	ExecQualCodegenInfo ExecQual_gen_info;
#endif
} PlanState;

typedef struct Gpmon_NameUnit_MaxVal
{
	char	   *name;
	char	   *unit;
	int64		maxval;
} Gpmon_NameUnit_MaxVal;

typedef struct Gpmon_NameVal_Text
{
	char	   *name;
	char	   *value;
} Gpmon_NameVal_Text;

/* Gpperfmon helper functions defined in execGpmon.h */
extern char *GetScanRelNameGpmon(Oid relid, char schema_table_name[SCAN_REL_NAME_BUF_SIZE]);
extern void CheckSendPlanStateGpmonPkt(PlanState *ps);
extern void EndPlanStateGpmonPkt(PlanState *ps);
extern void InitPlanNodeGpmonPkt(Plan* plan, gpmon_packet_t *gpmon_pkt, EState *estate,
								 PerfmonNodeType type, int64 rowsout_est,
								 char* relname);


extern uint64 PlanStateOperatorMemKB(const PlanState *ps);

static inline void Gpmon_M_Incr(gpmon_packet_t *pkt, int nth)
{
	++pkt->u.qexec.measures[nth];
}
static inline void Gpmon_M_Incr_Rows_Out(gpmon_packet_t *pkt)
{
    ++pkt->u.qexec.rowsout;
}
static inline void Gpmon_M_Add_Rows_Out(gpmon_packet_t *pkt, int val)
{
    pkt->u.qexec.rowsout += val;
}
static inline void Gpmon_M_Add(gpmon_packet_t *pkt, int nth, int val)
{
	pkt->u.qexec.measures[nth] += val;
}
static inline void Gpmon_M_Set(gpmon_packet_t *pkt, int nth, int64 val)
{
	pkt->u.qexec.measures[nth] = val;
}
static inline int64 Gpmon_M_Get(gpmon_packet_t *pkt, int nth)
{
	return pkt->u.qexec.measures[nth];
}
static inline void Gpmon_M_Reset(gpmon_packet_t *pkt, int nth)
{
	pkt->u.qexec.measures[nth] = 0;
}

/* ----------------
 *	these are are defined to avoid confusion problems with "left"
 *	and "right" and "inner" and "outer".  The convention is that
 *	the "left" plan is the "outer" plan and the "right" plan is
 *	the inner plan, but these make the code more readable.
 * ----------------
 */
#define innerPlanState(node)		(((PlanState *)(node))->righttree)
#define outerPlanState(node)		(((PlanState *)(node))->lefttree)


/* ----------------
 *	 ResultState information
 * ----------------
 */
typedef struct ResultState
{
	PlanState	ps;				/* its first field is NodeTag */
	ExprState  *resconstantqual;
	bool		inputFullyConsumed;		/* are we done? */
	bool		rs_checkqual;	/* do we need to check the qual? */
	bool		isSRF;			/* state flag for processing set-valued
								 * functions in targetlist */
	ExprDoneCond lastSRFCond;	/* Applicable only if isSRF is true.
								 * Represents the last done flag */
} ResultState;

/* ----------------
 *	 RepeatState information
 * ----------------
 */
typedef struct RepeatState
{
	PlanState	ps;				/* its first field is NodeTag */

	bool		repeat_done;	/* are we done? */
	TupleTableSlot *slot;		/* The current tuple */
	int			repeat_count;	/* The number of repeats for the current tuple */
	ExprState  *expr_state;		/* The state to evaluate the expression */
} RepeatState;

/* ----------------
 *	 AppendState information
 *
 *		nplans			how many plans are in the list
 *		whichplan		which plan is being executed (0 .. n-1)
 *		firstplan		first plan to execute (usually 0)
 *		lastplan		last plan to execute (usually n-1)
 * ----------------
 */
typedef struct AppendState
{
	PlanState	ps;				/* its first field is NodeTag */
	PlanState **appendplans;	/* array of PlanStates for my inputs */
	int			eflags;			/* used to initialize each subplan */
	int			as_nplans;
	int			as_whichplan;
	int			as_firstplan;
	int			as_lastplan;
} AppendState;

/*
 * SequenceState
 */
typedef struct SequenceState
{
	PlanState	ps;
	PlanState **subplans;
	int			numSubplans;

	PartitionSelectorState *static_selector;

	/*
	 * True if no subplan has been executed.
	 */
	bool		initState;
} SequenceState;

/* ----------------
 *	 BitmapAndState information
 * ----------------
 */
typedef struct BitmapAndState
{
	PlanState	ps;				/* its first field is NodeTag */
	PlanState **bitmapplans;	/* array of PlanStates for my inputs */
	int			nplans;			/* number of input plans */
	Node	   *bitmap;			/* output stream bitmap */
} BitmapAndState;

/* ----------------
 *	 BitmapOrState information
 * ----------------
 */
typedef struct BitmapOrState
{
	PlanState	ps;				/* its first field is NodeTag */
	PlanState **bitmapplans;	/* array of PlanStates for my inputs */
	int			nplans;			/* number of input plans */
	Node	   *bitmap;			/* output bitmap */
} BitmapOrState;

/* ----------------------------------------------------------------
 *	                  Scan State Information
 * ----------------------------------------------------------------
 */

/* What stage the scan node is currently
 *
 * 	SCAN_INIT: we are initializing the scan state
 * 	SCAN_FIRST: part of the initialization is done and we are
 * 		ready to scan the first relation of possibly multiple
 * 		relations, if it is a dynamic scan.
 * 	SCAN_SCAN: all initializations for reading tuples are done
 * 		and we are either reading tuples, or ready to read tuples
 * 	SCAN_MARKPOS: we have marked a position in the scan state
 * 	SCAN_NEXT: we are done with the current relation and waiting
 * 		for the next relation (if multi-partition)
 * 	SCAN_DONE: we are done with all relations/partitions, but
 * 		the scan state is still valid for a ReScan (i.e., we
 * 		haven't destroyed our scan state yet)
 * 	SCAN_END: we are completely done. We cannot ReScan, without
 * 		redoing the whole initialization phase again.
 */
typedef enum
{
        SCAN_INIT           = 0,
        SCAN_FIRST          = 1,
        SCAN_SCAN           = 2,
        SCAN_MARKPOS        = 4,
        SCAN_NEXT           = 8,
        SCAN_DONE           = 16,
        SCAN_RESCAN         = 32,
        SCAN_END            = 64,
} ScanStatus;

/*
 * TableType
 *   Enum for different types of tables.
 */
typedef enum
{
	TableTypeHeap = 0,
	TableTypeAppendOnly = 1,
	TableTypeAOCS = 2,
	TableTypeInvalid,
} TableType;

/* ----------------
 *	 ScanState information
 *
 *		ScanState extends PlanState for node types that represent
 *		scans of an underlying relation.  It can also be used for nodes
 *		that scan the output of an underlying plan node --- in that case,
 *		only ScanTupleSlot is actually useful, and it refers to the tuple
 *		retrieved from the subplan.
 *
 *		currentRelation    relation being scanned (NULL if none)
 *		ScanTupleSlot	   pointer to slot in tuple table holding scan tuple
 *		scan_state		   the stage of scanning
 *		tableType		   the table type of the target relation
 * ----------------
 */
typedef struct ScanState
{
	PlanState	ps;				/* its first field is NodeTag */
	Relation	ss_currentRelation;
	TupleTableSlot *ss_ScanTupleSlot;

	int			scan_state;

	/* The type of the table that is being scanned */
	TableType	tableType;
} ScanState;

/*
 * SeqScanOpaqueData
 *   Additional state data (in addition to ScanState) for scanning heap table.
 */
typedef struct SeqScanOpaqueData
{
	struct HeapScanDescData * ss_currentScanDesc;

	struct {
		HeapTupleData item[512];
		int bot, top;
		HeapTuple last;
		int seen_EOS;
	} ss_heapTupleData;

} SeqScanOpaqueData;

/*
 * SeqScanState
 *   State data for scanning heap table.
 */
typedef struct SeqScanState
{
	ScanState ss;
	SeqScanOpaqueData *opaque;
} SeqScanState;

/*
 * These structs store information about index quals that don't have simple
 * constant right-hand sides.  See comments for ExecIndexBuildScanKeys()
 * for discussion.
 */
typedef struct
{
	ScanKey		scan_key;		/* scankey to put value into */
	ExprState  *key_expr;		/* expr to evaluate to get value */
} IndexRuntimeKeyInfo;

typedef struct
{
	ScanKey		scan_key;		/* scankey to put value into */
	ExprState  *array_expr;		/* expr to evaluate to get array value */
	int			next_elem;		/* next array element to use */
	int			num_elems;		/* number of elems in current array value */
	Datum	   *elem_values;	/* array of num_elems Datums */
	bool	   *elem_nulls;		/* array of num_elems is-null flags */
} IndexArrayKeyInfo;

/* ----------------
 *	 IndexScanState information
 *
 *		indexqualorig	   execution state for indexqualorig expressions
 *		ScanKeys		   Skey structures to scan index rel
 *		NumScanKeys		   number of Skey structs
 *		RuntimeKeys		   info about Skeys that must be evaluated at runtime
 *		NumRuntimeKeys	   number of RuntimeKeys structs
 *		RuntimeKeysReady   true if runtime Skeys have been computed
 *		RuntimeContext	   expr context for evaling runtime Skeys
 *		RelationDesc	   index relation descriptor
 *		ScanDesc		   index scan descriptor
 * ----------------
 */
typedef struct IndexScanState
{
	ScanState	ss;				/* its first field is NodeTag */
	List	   *indexqualorig;
	ScanKey		iss_ScanKeys;
	int			iss_NumScanKeys;
	IndexRuntimeKeyInfo *iss_RuntimeKeys;
	int			iss_NumRuntimeKeys;
	IndexArrayKeyInfo *iss_ArrayKeys;
	int			iss_NumArrayKeys;
	bool		iss_RuntimeKeysReady;
	ExprContext *iss_RuntimeContext;
	Relation	iss_RelationDesc;
	struct IndexScanDescData *iss_ScanDesc;

	/*
	 * tableOid is the oid of the partition or relation on which our current
	 * index relation is defined.
	 */
	Oid			tableOid;
} IndexScanState;

/*
 * DynamicIndexScanState
 */
typedef struct DynamicIndexScanState
{
	IndexScanState indexScanState;

	/*
	* Partition id index that mantains all unique partition ids for the
	* DynamicIndexScan.
	*/
	HTAB *pidxIndex;

	/*
	* Status of the part to retrieve (result of the sequential search in a hash table).
	*/
	HASH_SEQ_STATUS pidxStatus;

	/* Like DynamicTableScanState, this flag is required to handle error condition.
	 * This flag prevent ExecEndDynamicIndexScan from calling hash_seq_term() or
	 * a NULL hash table. */
	bool shouldCallHashSeqTerm;

	/*
	 * We will create a new copy of logicalIndexInfo in this memory context for
	 * each partition. This memory context will be reset per-partition to free
	 * up previous partition's logicalIndexInfo memory
	 */
	MemoryContext partitionMemoryContext;

	/* The partition oid for which the current varnos are mapped */
	Oid columnLayoutOid;
} DynamicIndexScanState;


/* ----------------
 *	 BitmapIndexScanState information
 * ----------------
 */
typedef struct BitmapIndexScanState
{
	IndexScanState indexScanState;		/* pseudo inheritance */
	Node            *bitmap;			/* output bitmap */
	MemoryContext partitionMemoryContext;
} BitmapIndexScanState;

/* ----------------
 *	 BitmapHeapScanState information
 *
 *		bitmapqualorig	   execution state for bitmapqualorig expressions
 *		tbm				   bitmap obtained from child index scan(s)
 *		tbmres			   current-page data
 * ----------------
 */
typedef struct BitmapHeapScanState
{
	ScanState	ss;				/* its first field is NodeTag */
	struct HeapScanDescData *ss_currentScanDesc;
	List	   *bitmapqualorig;
	Node	   *tbm;
	TBMIterateResult *tbmres;
} BitmapHeapScanState;

/* ----------------
 *	 BitmapAppendOnlyScanState information
 *
 *		bitmapqualorig	   execution state for bitmapqualorig expressions
 *		tbm				   bitmap obtained from child index scan(s)
 *		tbmres			   current-page data
 * ----------------
 */
typedef struct BitmapAppendOnlyScanState
{
	ScanState		 ss;     /* its first field is NodeTag */

	struct AppendOnlyFetchDescData	*baos_currentAOFetchDesc;
	struct AOCSFetchDescData *baos_currentAOCSFetchDesc;
	struct AOCSFetchDescData *baos_currentAOCSLossyFetchDesc;
	List	   *baos_bitmapqualorig;
	Node  		*baos_tbm;
	TBMIterateResult *baos_tbmres;
	bool		baos_gotpage;
	int			baos_cindex;
	bool		baos_lossy;
	int			baos_ntuples;
	bool        isAORow; /* If this is for AO Row tables. */
} BitmapAppendOnlyScanState;

/* ----------------
 *	 BitmapTableScanState information
 *
 *		scanDesc			an opaque (scan method dependent) scan descriptor
 *		bitmapqualorig		execution state for bitmapqualorig expressions
 *		tbm					bitmap obtained from child index scan(s)
 *		tbmres				current bitmap-page data
 *		isLossyBitmapPage	is the current bitmap-page lossy?
 *		recheckTuples		should the tuples be rechecked for eligibility because of visibility issues
 *		needNewBitmapPage	are we done with current bitmap page and therefore need a new one?
 *		iterator			an opaque iterator object to iterate a bitmap page and the corresponding table data
 * ----------------
 */
typedef struct BitmapTableScanState
{
	ScanState        			ss;                                /* its first field is NodeTag */

	void 						*scanDesc;
	List           				*bitmapqualorig;
	Node  						*tbm;
	TBMIterateResult 	*tbmres;
	bool						isLossyBitmapPage;
	bool						recheckTuples;
	bool						needNewBitmapPage;
	void						*iterator;
} BitmapTableScanState;

/* ----------------
 *	 TidScanState information
 *
 *		isCurrentOf    scan has a CurrentOfExpr qual
 *		NumTids		   number of tids in this scan
 *		TidPtr		   index of currently fetched tid
 *		TidList		   evaluated item pointers (array of size NumTids)
 * ----------------
 */
typedef struct TidScanState
{
	ScanState	ss;				/* its first field is NodeTag */
	List	   *tss_tidquals;	/* list of ExprState nodes */
	bool		tss_isCurrentOf;
	int			tss_NumTids;
	int			tss_TidPtr;
	int			tss_MarkTidPtr;
	ItemPointerData *tss_TidList;
	HeapTupleData tss_htup;
} TidScanState;

/* ----------------
 *	 SubqueryScanState information
 *
 *		SubqueryScanState is used for scanning a sub-query in the range table.
 *		ScanTupleSlot references the current output tuple of the sub-query.
 * ----------------
 */
typedef struct SubqueryScanState
{
	ScanState	ss;				/* its first field is NodeTag */
	PlanState  *subplan;
<<<<<<< HEAD
	EState	   *sss_SubEState;
	bool		cdb_want_ctid;	/* true => ctid is referenced in targetlist */
	ItemPointerData cdb_fake_ctid;
=======
>>>>>>> d13f41d2
} SubqueryScanState;

/* ----------------
 *	 FunctionScanState information
 *
 *		Function nodes are used to scan the results of a
 *		function appearing in FROM (typically a function returning set).
 *
 *		tupdesc				expected return tuple description
 *		tuplestorestate		private state of tuplestore.c
 *		funcexpr			state for function expression being evaluated
 *		cdb_want_ctid		true => ctid is referenced in targetlist
 *		cdb_fake_ctid
 *		cdb_mark_ctid
 * ----------------
 */
typedef struct FunctionScanState
{
	ScanState	ss;				/* its first field is NodeTag */
	TupleDesc	tupdesc;
	Tuplestorestate *tuplestorestate;
	ExprState  *funcexpr;
	bool		cdb_want_ctid;
	ItemPointerData cdb_fake_ctid;
	ItemPointerData cdb_mark_ctid;
} FunctionScanState;


/* ----------------
 * TableFunctionState information
 *
 *   Table Function nodes are used to scan the results of a table function
 *   operating over a table as input.
 * ----------------
 */
typedef struct TableFunctionState
{
	ScanState	ss;				/* Table Function is a Scan */
	struct AnyTableData *inputscan;		/* subquery scan data */
	TupleDesc	resultdesc;		/* Function Result descriptor */
	HeapTupleData tuple;		/* Returned tuple */
	FuncExprState *fcache;		/* Function Call Cache */
	FunctionCallInfoData fcinfo;	/* Function Call Context */
	ReturnSetInfo rsinfo;		/* Resultset Context */
	bool		is_rowtype;		/* Function returns records */
	bool		is_firstcall;
	bytea	   *userdata;		/* bytea given by describe func */
} TableFunctionState;


/* ----------------
 *	 ValuesScanState information
 *
 *		ValuesScan nodes are used to scan the results of a VALUES list
 *
 *		rowcontext			per-expression-list context
 *		exprlists			array of expression lists being evaluated
 *		array_len			size of array
 *		curr_idx			current array index (0-based)
 *		marked_idx			marked position (for mark/restore)
 *
 *	Note: ss.ps.ps_ExprContext is used to evaluate any qual or projection
 *	expressions attached to the node.  We create a second ExprContext,
 *	rowcontext, in which to build the executor expression state for each
 *	Values sublist.  Resetting this context lets us get rid of expression
 *	state for each row, avoiding major memory leakage over a long values list.
 * ----------------
 */
typedef struct ValuesScanState
{
	ScanState	ss;				/* its first field is NodeTag */
	ExprContext *rowcontext;
	List	  **exprlists;
	int			array_len;
	int			curr_idx;
	int			marked_idx;
	bool		cdb_want_ctid;	/* true => ctid is referenced in targetlist */
} ValuesScanState;

/* ----------------
 *         ExternalScanState information
 *
 *	 ExternalScan nodes are used to scan external tables
 *
 *	 ess_ScanDesc                the state of the file data scan
 * ----------------
 */
typedef struct ExternalScanState
{
	ScanState	ss;
	struct FileScanDescData *ess_ScanDesc;
	bool		cdb_want_ctid;
	ItemPointerData cdb_fake_ctid;
} ExternalScanState;

/* ----------------
 * AppendOnlyScanState information
 *
 *   AppendOnlyScan nodes are used to scan append only tables
 *
 *   aos_ScanDesc is the additional data that is needed for scanning
 * AppendOnly table.
 * ----------------
 */
typedef struct AppendOnlyScanState
{
	ScanState	ss;
	struct AppendOnlyScanDescData *aos_ScanDesc;
} AppendOnlyScanState;

/*
 * AOCSScanOpaqueData
 *    Additional data (in addition to ScanState) for scanning AppendOnly
 * columnar table.
 */
typedef struct AOCSScanOpaqueData
{
	/*
	 * The array to indicate columns that are involved in the scan.
	 */
	bool	   *proj;
	int			ncol;

	struct AOCSScanDescData *scandesc;
} AOCSScanOpaqueData;

/* -----------------------------------------------
 *      AOCSScanState
 * -----------------------------------------------
 */
typedef struct AOCSScanState
{
	ScanState ss;
	AOCSScanOpaqueData *opaque;
} AOCSScanState;

/*
 * TableScanState
 *   Encapsulate the scan state for different table type.
 *
 * During execution, the 'opaque' is mapped to different XXXOpaqueData
 * for different table type.
 */
typedef struct TableScanState
{
	ScanState	ss;

	/*
	 * Opaque data that is associated with different table type.
	 */
	void	   *opaque;
} TableScanState;

/*
 * DynamicTableScanState
 */
typedef struct DynamicTableScanState
{
	TableScanState tableScanState;

	/*
	 * Pid index that maintains all unique partition pids for this dynamic
	 * table scan to scan.
	 */
	HTAB *pidIndex;

	/*
	 * The status of sequentially scan the pid index.
	 */
	HASH_SEQ_STATUS pidStatus;

	/*
	 * Should we call hash_seq_term()? This is required
	 * to handle error condition, where we are required to explicitly
	 * call hash_seq_term(). Also, if we don't have any partition, this
	 * flag should prevent ExecEndDynamicTableScan from calling
	 * hash_seq_term() on a NULL hash table.
	 */
	bool shouldCallHashSeqTerm;

	/*
	 * The first partition requires initialization of expression states,
	 * such as qual and targetlist, regardless of whether we need to re-map varattno
	 */
	bool firstPartition;
	/*
	 * lastRelOid is the last relation that corresponds to the
	 * varattno mapping of qual and target list. Each time we open a new partition, we will
	 * compare the last relation with current relation by using varattnos_map()
	 * and then convert the varattno to the new varattno
	 */
	Oid lastRelOid;

	/*
	 * scanrelid is the RTE index for this scan node. It will be used to select
	 * varno whose varattno will be remapped, if necessary
	 */
	Index scanrelid;

	/*
	 * This memory context will be reset per-partition to free
	 * up previous partition's memory
	 */
	MemoryContext partitionMemoryContext;


} DynamicTableScanState;

/* ----------------------------------------------------------------
 *				 Join State Information
 * ----------------------------------------------------------------
 */

/* ----------------
 *	 JoinState information
 *
 *		Superclass for state nodes of join plans.
 * ----------------
 */
typedef struct JoinState
{
	PlanState	ps;
	JoinType	jointype;
	List	   *joinqual;		/* JOIN quals (in addition to ps.qual) */
} JoinState;

/* ----------------
 *	 NestLoopState information
 *
 *		NeedNewOuter	   true if need new outer tuple on next call
 *		MatchedOuter	   true if found a join match for current outer tuple
 *		NullInnerTupleSlot prepared null tuple for left outer joins
 * ----------------
 */
typedef struct NestLoopState
{
	JoinState	js;				/* its first field is NodeTag */
	bool		nl_NeedNewOuter;
	bool		nl_MatchedOuter;
	bool		nl_innerSquelchNeeded;	/*CDB*/
	bool		nl_QuitIfEmptyInner;    /*CDB*/
	bool		shared_outer;
	bool		prefetch_inner;
	bool		reset_inner; /*CDB-OLAP*/
	bool		require_inner_reset; /*CDB-OLAP*/

	TupleTableSlot *nl_NullInnerTupleSlot;

	List	   *nl_InnerJoinKeys;        /* list of ExprState nodes */
	List	   *nl_OuterJoinKeys;        /* list of ExprState nodes */
	bool		nl_innerSideScanned;      /* set to true once we've scanned all inner tuples the first time */
	bool		nl_qualResultForNull;     /* the value of the join condition when one of the sides contains a NULL */
} NestLoopState;

/* ----------------
 *	 MergeJoinState information
 *
 *		NumClauses		   number of mergejoinable join clauses
 *		Clauses			   info for each mergejoinable clause
 *		JoinState		   current "state" of join.  see execdefs.h
 *		ExtraMarks		   true to issue extra Mark operations on inner scan
 *		FillOuter		   true if should emit unjoined outer tuples anyway
 *		FillInner		   true if should emit unjoined inner tuples anyway
 *		MatchedOuter	   true if found a join match for current outer tuple
 *		MatchedInner	   true if found a join match for current inner tuple
 *		OuterTupleSlot	   slot in tuple table for cur outer tuple
 *		InnerTupleSlot	   slot in tuple table for cur inner tuple
 *		MarkedTupleSlot    slot in tuple table for marked tuple
 *		NullOuterTupleSlot prepared null tuple for right outer joins
 *		NullInnerTupleSlot prepared null tuple for left outer joins
 *		OuterEContext	   workspace for computing outer tuple's join values
 *		InnerEContext	   workspace for computing inner tuple's join values
 * ----------------
 */
/* private in nodeMergejoin.c: */
typedef struct MergeJoinClauseData *MergeJoinClause;

typedef struct MergeJoinState
{
	JoinState	js;				/* its first field is NodeTag */
	int			mj_NumClauses;
	MergeJoinClause mj_Clauses; /* array of length mj_NumClauses */
	int			mj_JoinState;
	bool		mj_ExtraMarks;
	bool		mj_FillOuter;
	bool		mj_FillInner;
	bool		mj_MatchedOuter;
	bool		mj_MatchedInner;
	TupleTableSlot *mj_OuterTupleSlot;
	TupleTableSlot *mj_InnerTupleSlot;
	TupleTableSlot *mj_MarkedTupleSlot;
	TupleTableSlot *mj_NullOuterTupleSlot;
	TupleTableSlot *mj_NullInnerTupleSlot;
	ExprContext *mj_OuterEContext;
	ExprContext *mj_InnerEContext;
	bool		prefetch_inner; /* MPP-3300 */
	bool		mj_squelchInner; /* MPP-3300 */
} MergeJoinState;

/* ----------------
 *	 HashJoinState information
 *
 *		hj_HashTable			hash table for the hashjoin
 *								(NULL if table not built yet)
 *		hj_CurHashValue			hash value for current outer tuple
 *		hj_CurBucketNo			bucket# for current outer tuple
 *		hj_CurTuple				last inner tuple matched to current outer
 *								tuple, or NULL if starting search
 *								(CurHashValue, CurBucketNo and CurTuple are
 *								 undefined if OuterTupleSlot is empty!)
 *		hj_OuterHashKeys		the outer hash keys in the hashjoin condition
 *		hj_InnerHashKeys		the inner hash keys in the hashjoin condition
 *		hj_HashOperators		the join operators in the hashjoin condition
 *		hj_OuterTupleSlot		tuple slot for outer tuples
 *		hj_HashTupleSlot		tuple slot for hashed tuples
 *		hj_NullInnerTupleSlot	prepared null tuple for left outer joins
 *		hj_FirstOuterTupleSlot	first tuple retrieved from outer plan
 *		hj_NeedNewOuter			true if need new outer tuple on next call
 *		hj_MatchedOuter			true if found a join match for current outer
 *		hj_OuterNotEmpty		true if outer relation known not empty
 *		hj_nonequijoin			true to force hash table to keep nulls
 * ----------------
 */

/* these structs are defined in executor/hashjoin.h: */
typedef struct HashJoinTupleData *HashJoinTuple;
typedef struct HashJoinTableData *HashJoinTable;

typedef struct HashJoinState
{
	JoinState	js;				/* its first field is NodeTag */
	List	   *hashclauses;	/* list of ExprState nodes (hash) */
	List	   *hashqualclauses;	/* CDB: list of ExprState nodes (match) */
	HashJoinTable hj_HashTable;
	uint32		hj_CurHashValue;
	int			hj_CurBucketNo;
	HashJoinTuple hj_CurTuple;
	List	   *hj_OuterHashKeys;		/* list of ExprState nodes */
	List	   *hj_InnerHashKeys;		/* list of ExprState nodes */
	List	   *hj_HashOperators;		/* list of operator OIDs */
	TupleTableSlot *hj_OuterTupleSlot;
	TupleTableSlot *hj_HashTupleSlot;
	TupleTableSlot *hj_NullInnerTupleSlot;
	TupleTableSlot *hj_FirstOuterTupleSlot;
	bool		hj_NeedNewOuter;
	bool		hj_MatchedOuter;
	bool		hj_OuterNotEmpty;
	bool		hj_InnerEmpty;  /* set to true if inner side is empty */
	bool		prefetch_inner;
	bool		hj_nonequijoin;

	/* set if the operator created workfiles */
	bool workfiles_created;
} HashJoinState;


/* ----------------------------------------------------------------
 *				 Materialization State Information
 * ----------------------------------------------------------------
 */

/* ----------------
 *         Generic tuplestore structure
 *	 used to communicate between ShareInputScan nodes,
 *	 Materialize and Sort
 *
 * ----------------
 */
typedef union GenericTupStore
{
	struct NTupleStore        *matstore;     /* Used by Materialize */
	struct Tuplesortstate_mk  *sortstore_mk; /* Used by Sort when gp_enable_mk_sort = true */
	struct Tuplesortstate     *sortstore;    /* Used by Sort when gp_enable_mk_sort = false */
} GenericTupStore;

/* ----------------
 *	 MaterialState information
 *
 *		materialize nodes are used to materialize the results
 *		of a subplan into a temporary file.
 *
 *		ss.ss_ScanTupleSlot refers to output of underlying plan.
 * ----------------
 */
typedef struct MaterialState
{
	ScanState	ss;				/* its first field is NodeTag */
	int			eflags;			/* capability flags to pass to tuplestore */
	bool		eof_underlying; /* reached end of underlying plan? */
	bool		ts_destroyed;	/* called destroy tuple store? */

	GenericTupStore *ts_state;	/* private state of tuplestore.c */
	void	   *ts_pos;
	void	   *ts_markpos;
	void	   *share_lk_ctxt;

	bool		cached_workfiles_found;  /* true if found matching and usable cached workfiles */
} MaterialState;

/* ----------------
 *	  ShareInputScanState information
 *
 *		State of each scanner of the ShareInput node
 * ----------------
 */
typedef struct ShareInputScanState
{
	ScanState	ss;
	/*
	 * Depends on share_type, we should have a tuplestore_state, tuplestore_pos
	 * or tuplesort_state, tuplesort_pos
	 */
	GenericTupStore *ts_state;
	void	   *ts_pos;
	void	   *ts_markpos;

	void	   *share_lk_ctxt;
	bool		freed; /* is this node already freed? */
} ShareInputScanState;

/* XXX Should move into buf file */
extern void *shareinput_reader_waitready(int share_id, PlanGenerator planGen);
extern void *shareinput_writer_notifyready(int share_id, int nsharer_xslice_notify_ready, PlanGenerator planGen);
extern void shareinput_reader_notifydone(void *, int share_id);
extern void shareinput_writer_waitdone(void *, int share_id, int nsharer_xslice_wait_done);
extern void shareinput_create_bufname_prefix(char* p, int size, int share_id);

/* ----------------
 *	 SortState information
 * ----------------
 */
typedef struct SortState
{
	ScanState	ss;				/* its first field is NodeTag */
	bool		randomAccess;	/* need random access to sort output? */
	bool		bounded;		/* is the result set bounded? */
	int64		bound;			/* if bounded, how many tuples are needed */
	bool		sort_Done;		/* sort completed yet? */
<<<<<<< HEAD
	GenericTupStore *tuplesortstate; /* private state of tuplesort.c */
	/* CDB */ /* limit state */
	ExprState  *limitOffset;	/* OFFSET parameter, or NULL if none */
	ExprState  *limitCount;		/* COUNT parameter, or NULL if none */
	bool		noduplicates;	/* true if discard duplicate rows */
=======
	bool		bounded_Done;	/* value of bounded we did the sort with */
	int64		bound_Done;		/* value of bound we did the sort with */
	void	   *tuplesortstate; /* private state of tuplesort.c */
} SortState;
>>>>>>> d13f41d2

	void	   *share_lk_ctxt;

} SortState;

/* ---------------------
 *	AggState information
 *
 *	ss.ss_ScanTupleSlot refers to output of underlying plan.
 *
 *	Note: ss.ps.ps_ExprContext contains ecxt_aggvalues and
 *	ecxt_aggnulls arrays, which hold the computed agg values for the current
 *	input group during evaluation of an Agg node's output tuple(s).  We
 *	create a second ExprContext, tmpcontext, in which to evaluate input
 *	expressions and run the aggregate transition functions.
 * -------------------------
 */
/* these structs are private in nodeAgg.c: */
typedef struct AggStatePerAggData *AggStatePerAgg;
typedef struct AggStatePerGroupData *AggStatePerGroup;

typedef struct AggState
{
	ScanState	ss;				/* its first field is NodeTag */
	List	   *aggs;			/* all Aggref nodes in targetlist & quals */
	int			numaggs;		/* length of list (could be zero!) */
	FmgrInfo   *eqfunctions;	/* per-grouping-field equality fns */
	FmgrInfo   *hashfunctions;	/* per-grouping-field hash fns */
	AggStatePerAgg peragg;		/* per-Aggref information */
	MemoryContext aggcontext;	/* memory context for long-lived data */
	ExprContext *tmpcontext;	/* econtext for input expressions */
	bool		agg_done;		/* indicates completion of Agg scan */
	bool        has_partial_agg;/* indicate if a partial aggregate result
								 * has been calculated in the previous call.
								 */

	/* these fields are used in AGG_PLAIN and AGG_SORTED modes: */
	AggStatePerGroup pergroup;	/* per-Aggref-per-group working state */
	struct MemTupleData *grp_firstTuple; /* copy of first tuple of current group */
	/* these fields are used in AGG_HASHED mode: */
	TupleHashTable hashtable;	/* hash table with one entry per group */
	TupleTableSlot *hashslot;	/* slot for loading hash table */
	List	   *hash_needed;	/* list of columns needed in hash table */
	TupleHashIterator hashiter; /* for iterating through hash table */

	/* MPP */
	struct HashAggTable *hhashtable;
	MemoryManagerContainer mem_manager;

	/* ROLLUP */
	AggStatePerGroup perpassthru; /* per-Aggref-per-pass-through-tuple working state */

	/*
	 * The following are used to define how to modify input tuples to
	 * satisfy the rollup level of this Agg node.
	 */
	int			num_attrs;	/* number of grouping attributes for the Agg node */
	Datum	   *replValues;
	bool	   *replIsnull;
	bool	   *doReplace;
	List	   *percs;			/* all PercentileExpr nodes in targetlist & quals */

	/* set if the operator created workfiles */
	bool		workfiles_created;

} AggState;


/* ---------------------
 *        WindowState information
 * -------------------------
 */
typedef struct WindowStatePerLevelData *WindowStatePerLevel;
typedef struct WindowStatePerFunctionData *WindowStatePerFunction;
typedef struct WindowInputBufferData *WindowInputBuffer;

typedef struct WindowState
{
	PlanState	ps;			/* its first field is NodeTag */
	List	   *wrxstates;	/* all WindowRefExprState nodes in targetlist */
	FmgrInfo   *eqfunctions; /* equality fns for partition key */
	TupleTableSlot *priorslot;	/* place for prior tuple */
	TupleTableSlot *curslot;		/* current tuple */
	TupleTableSlot *spare;		/* current tuple */
	TupleTableSlot *saveslot;	/* convenient place holder */

	/* meta data about the current slot */
	bool		cur_slot_is_new;	/* is this a slot from a buffer or outer plan */
	bool		cur_slot_part_break; /* slot breaks the partition key */
	int			cur_slot_key_break; /* break level of the key in the slot */
        
	/* Array of working states per distinct window function */
	int			numfuncs;
	WindowStatePerFunction func_state;
        
	/* Per row state */
	int64		row_index;

	int			numlevels;

	WindowStatePerLevel level_state;

	/* memory context for transition value processing */
	/* XXX: we should probably have one context per level, so that we can
	 * reset it when there's a key change at that level
	 */
	MemoryContext transcontext;
	MemoryManagerContainer mem_manager;

	/*
	 * context for comparing datums immediately.
	 * we need reset this context every time we run comparison,
	 * since window frame may contain unlimited number of rows.
	 */
	MemoryContext cmpcontext;

	/* framed window functions need access to their frames */
	WindowStatePerFunction cur_funcstate;

	/* input buffer */
	WindowInputBuffer input_buffer;

	/* Indicate if any function need a peer count. */
	bool		need_peercount;
} WindowState;

/* ----------------
 *	 UniqueState information
 *
 *		Unique nodes are used "on top of" sort nodes to discard
 *		duplicate tuples returned from the sort phase.	Basically
 *		all it does is compare the current tuple from the subplan
 *		with the previously fetched tuple (stored in its result slot).
 *		If the two are identical in all interesting fields, then
 *		we just fetch another tuple from the sort and try again.
 * ----------------
 */
typedef struct UniqueState
{
	PlanState	ps;				/* its first field is NodeTag */
	FmgrInfo   *eqfunctions;	/* per-field lookup data for equality fns */
	MemoryContext tempContext;	/* short-term context for comparisons */
} UniqueState;

/* ----------------
 *	 HashState information
 * ----------------
 */
typedef struct HashState
{
	PlanState	ps;				/* its first field is NodeTag */
	HashJoinTable hashtable;	/* hash table for the hashjoin */
	List	   *hashkeys;		/* list of ExprState nodes */
	bool		hs_keepnull;	/* Keep nulls */
	bool		hs_quit_if_hashkeys_null;	/* quit building hash table if hashkeys are all null */
	bool		hs_hashkeys_null;	/* found an instance wherein hashkeys are all null */
	/* hashkeys is same as parent's hj_InnerHashKeys */
} HashState;

/* ----------------
 *	 SetOpState information
 *
 *		SetOp nodes are used "on top of" sort nodes to discard
 *		duplicate tuples returned from the sort phase.	These are
 *		more complex than a simple Unique since we have to count
 *		how many duplicates to return.
 * ----------------
 */
typedef struct SetOpState
{
	PlanState	ps;				/* its first field is NodeTag */
	FmgrInfo   *eqfunctions;	/* per-field lookup data for equality fns */
	bool		subplan_done;	/* has subplan returned EOF? */
	long		numLeft;		/* number of left-input dups of cur group */
	long		numRight;		/* number of right-input dups of cur group */
	long		numOutput;		/* number of dups left to output */
} SetOpState;

/* ----------------
 *	 LimitState information
 *
 *		Limit nodes are used to enforce LIMIT/OFFSET clauses.
 *		They just select the desired subrange of their subplan's output.
 *
 * offset is the number of initial tuples to skip (0 does nothing).
 * count is the number of tuples to return after skipping the offset tuples.
 * If no limit count was specified, count is undefined and noCount is true.
 * When lstate == LIMIT_INITIAL, offset/count/noCount haven't been set yet.
 * ----------------
 */
typedef enum
{
	LIMIT_INITIAL,				/* initial state for LIMIT node */
	LIMIT_RESCAN,				/* rescan after recomputing parameters */
	LIMIT_EMPTY,				/* there are no returnable rows */
	LIMIT_INWINDOW,				/* have returned a row in the window */
	LIMIT_SUBPLANEOF,			/* at EOF of subplan (within window) */
	LIMIT_WINDOWEND,			/* stepped off end of window */
	LIMIT_WINDOWSTART			/* stepped off beginning of window */
} LimitStateCond;

typedef struct LimitState
{
	PlanState	ps;				/* its first field is NodeTag */
	ExprState  *limitOffset;	/* OFFSET parameter, or NULL if none */
	ExprState  *limitCount;		/* COUNT parameter, or NULL if none */
	int64		offset;			/* current OFFSET value */
	int64		count;			/* current COUNT, if any */
	bool		noCount;		/* if true, ignore count */
	LimitStateCond lstate;		/* state machine status, as above */
	int64		position;		/* 1-based index of last tuple returned */
	TupleTableSlot *subSlot;	/* tuple last obtained from subplan */
} LimitState;

/*
 * DML Operations
 */

/*
 * ExecNode for DML.
 * This operator contains a Plannode in PlanState.
 * The Plannode contains indexes to the resjunk columns
 * needed for deciding the action (Insert/Delete), the table oid
 * and the tuple ctid.
 */
typedef struct DMLState
{
	PlanState	ps;
	JunkFilter *junkfilter;			/* filter that removes junk and dropped attributes */
	TupleTableSlot *cleanedUpSlot;	/* holds 'final' tuple which matches the target relation schema */
} DMLState;

/*
 * ExecNode for Split.
 * This operator contains a Plannode in PlanState.
 * The Plannode contains indexes to the ctid, insert, delete, resjunk columns
 * needed for adding the action (Insert/Delete).
 * A MemoryContext and TupleTableSlot are maintained to keep the INSERT
 * tuple until requested.
 */
typedef struct SplitUpdateState
{
	PlanState	ps;
	bool		processInsert;	/* flag that specifies the operator's next
								 * action. */
	TupleTableSlot *insertTuple;	/* tuple to Insert */
	TupleTableSlot *deleteTuple;	/* tuple to Delete */
} SplitUpdateState;

/*
 * ExecNode for AssertOp.
 * This operator contains a Plannode that contains the expressions
 * to execute.
 */
typedef struct AssertOpState
{
	PlanState	ps;
} AssertOpState;

/*
 * ExecNode for RowTrigger.
 * This operator contains a Plannode that contains the triggers
 * to execute.
 */
typedef struct RowTriggerState
{
	PlanState	ps;
	TupleTableSlot *newTuple;	/* stores new values */
	TupleTableSlot *oldTuple;	/* stores old values */
	TupleTableSlot *triggerTuple;		/* stores returned values by the
										 * trigger */

} RowTriggerState;


typedef enum MotionStateType
{
	MOTIONSTATE_NONE,			/* The motion state is not decided, or non
								 * active in a slice (neither send nor recv) */
	MOTIONSTATE_SEND,			/* The motion is sender */
	MOTIONSTATE_RECV,			/* The motion is recver */
} MotionStateType;

/* ----------------
 *         MotionState information
 * ----------------
 */
typedef struct MotionState
{
	PlanState	ps;				/* its first field is NodeTag */
	MotionStateType mstype;		/* Motion state type */
	bool		stopRequested;	/* set when we want transfer to stop */

	/* For motion send */
	bool		sentEndOfStream;	/* set when end-of-stream has successfully been sent */
	List	   *hashExpr;		/* state struct used for evaluating the hash expressions */
	struct CdbHash *cdbhash;	/* hash api object */

	/* For Motion recv */
	void	   *tupleheap;		/* data structure for match merge in sorted motion node */
	int			routeIdNext;	/* for a sorted motion node, the routeId to get next (same as
								 * the routeId last returned ) */
	bool		tupleheapReady; /* for a sorted motion node, false until we have a tuple from 
								 * each source segindex */

	/* The following can be used for debugging, usage stats, etc.  */
	int			numTuplesFromChild;	/* Number of tuples received from child */
	int			numTuplesToAMS;		/* Number of tuples from child that were sent to AMS */
	int			numTuplesFromAMS;	/* Number of tuples received from AMS */
	int			numTuplesToParent;	/* Number of tuples either from child or AMS that were sent to parent */

	struct timeval otherTime;   /* time accumulator used in sending motion node to keep track of time
								 * spent getting the next tuple (not sending). this could mean time spent
								 * in another motion node receiving. */

	struct timeval motionTime;  /* time accumulator for time spent in motion node.  For sending motion node
								 * it is just the amount of time actually sending the tuple thru the
								 * interconnect.  For receiving motion node, it is the time spent waiting
								 * and processing of the next incoming tuple.
								 */

	Oid		   *outputFunArray;	/* output functions for each column (debug only) */

	int			numInputSegs;	/* the number of segments on the sending slice */
} MotionState;

/*
 * ExecNode for PartitionSelector.
 * This operator contains a Plannode in PlanState.
 */
typedef struct PartitionSelectorState
{
	PlanState ps;                                       /* its first field is NodeTag */
	PartitionNode *rootPartitionNode;                   /* PartitionNode for root table */
	PartitionAccessMethods *accessMethods;              /* Access method for partition */
	struct PartitionConstraints **levelPartConstraints; /* accepted partitions for all levels */
	struct PartitionConstraints **acceptedLeafPart;     /* accepted leaf PartitionConstraints for current tuple */
	List *levelEqExprStates;                            /* ExprState for equality expressions for all levels */
	List *levelExprStates;                              /* ExprState for general expressions for all levels */
	ExprState *residualPredicateExprState;              /* ExprState for evaluating residual predicate */
	ExprState *propagationExprState;                    /* ExprState for evaluating propagation expression */

} PartitionSelectorState;

extern void initGpmonPktForResult(Plan *planNode, gpmon_packet_t *gpmon_pkt, EState *estate);
extern void initGpmonPktForAppend(Plan *planNode, gpmon_packet_t *gpmon_pkt, EState *estate);
extern void initGpmonPktForSequence(Plan *planNode, gpmon_packet_t *gpmon_pkt, EState *estate);
extern void initGpmonPktForBitmapAnd(Plan *planNode, gpmon_packet_t *gpmon_pkt, EState *estate);
extern void initGpmonPktForBitmapOr(Plan *planNode, gpmon_packet_t *gpmon_pkt, EState *estate);
extern void initGpmonPktForTableScan(Plan *planNode, gpmon_packet_t *gpmon_pkt, EState *estate);
extern void initGpmonPktForDynamicTableScan(Plan *planNode, gpmon_packet_t *gpmon_pkt, EState *estate);
extern void initGpmonPktForExternalScan(Plan *planNode, gpmon_packet_t *gpmon_pkt, EState *estate);
extern void initGpmonPktForIndexScan(Plan *planNode, gpmon_packet_t *gpmon_pkt, EState *estate);
extern void initGpmonPktForDynamicIndexScan(Plan *planNode, gpmon_packet_t *gpmon_pkt, EState *estate);
extern void initGpmonPktForBitmapIndexScan(Plan *planNode, gpmon_packet_t *gpmon_pkt, EState *estate);
extern void initGpmonPktForBitmapHeapScan(Plan *planNode, gpmon_packet_t *gpmon_pkt, EState *estate);
extern void initGpmonPktForBitmapAppendOnlyScan(Plan *planNode, gpmon_packet_t *gpmon_pkt, EState *estate);
extern void initGpmonPktForTidScan(Plan *planNode, gpmon_packet_t *gpmon_pkt, EState *estate);
extern void initGpmonPktForSubqueryScan(Plan *planNode, gpmon_packet_t *gpmon_pkt, EState *estate);
extern void initGpmonPktForFunctionScan(Plan *planNode, gpmon_packet_t *gpmon_pkt, EState *estate);
extern void initGpmonPktForValuesScan(Plan *planNode, gpmon_packet_t *gpmon_pkt, EState *estate);
extern void initGpmonPktForNestLoop(Plan *planNode, gpmon_packet_t *gpmon_pkt, EState *estate);
extern void initGpmonPktForMergeJoin(Plan *planNode, gpmon_packet_t *gpmon_pkt, EState *estate);
extern void initGpmonPktForHashJoin(Plan *planNode, gpmon_packet_t *gpmon_pkt, EState *estate);
extern void initGpmonPktForMaterial(Plan *planNode, gpmon_packet_t *gpmon_pkt, EState *estate);
extern void initGpmonPktForSort(Plan *planNode, gpmon_packet_t *gpmon_pkt, EState *estate);
extern void initGpmonPktForGroup(Plan *planNode, gpmon_packet_t *gpmon_pkt, EState *estate);
extern void initGpmonPktForAgg(Plan *planNode, gpmon_packet_t *gpmon_pkt, EState *estate);
extern void initGpmonPktForUnique(Plan *planNode, gpmon_packet_t *gpmon_pkt, EState *estate);
extern void initGpmonPktForHash(Plan *planNode, gpmon_packet_t *gpmon_pkt, EState *estate);
extern void initGpmonPktForSetOp(Plan *planNode, gpmon_packet_t *gpmon_pkt, EState *estate);
extern void initGpmonPktForLimit(Plan *planNode, gpmon_packet_t *gpmon_pkt, EState *estate);
extern void initGpmonPktForMotion(Plan *planNode, gpmon_packet_t *gpmon_pkt, EState *estate);
extern void initGpmonPktForShareInputScan(Plan *planNode, gpmon_packet_t *gpmon_pkt, EState *estate);
extern void initGpmonPktForWindow(Plan *planNode, gpmon_packet_t *gpmon_pkt, EState *estate);
extern void initGpmonPktForRepeat(Plan *planNode, gpmon_packet_t *gpmon_pkt, EState *estate);
extern void initGpmonPktForDefunctOperators(Plan *planNode, gpmon_packet_t *gpmon_pkt, EState *estate);
extern void initGpmonPktForDML(Plan *planNode, gpmon_packet_t *gpmon_pkt, EState *estate);
extern void initGpmonPktForPartitionSelector(Plan *planNode, gpmon_packet_t *gpmon_pkt, EState *estate);

#endif   /* EXECNODES_H */<|MERGE_RESOLUTION|>--- conflicted
+++ resolved
@@ -4,12 +4,8 @@
  *	  definitions for executor state nodes
  *
  *
-<<<<<<< HEAD
  * Portions Copyright (c) 2005-2009, Greenplum inc
  * Portions Copyright (c) 1996-2009, PostgreSQL Global Development Group
-=======
- * Portions Copyright (c) 1996-2008, PostgreSQL Global Development Group
->>>>>>> d13f41d2
  * Portions Copyright (c) 1994, Regents of the University of California
  *
  * $PostgreSQL: pgsql/src/include/nodes/execnodes.h,v 1.183.2.1 2010/07/28 04:51:14 tgl Exp $
@@ -83,7 +79,7 @@
 	bool		ii_Unique;
 	bool		ii_ReadyForInserts;
 	bool		ii_Concurrent;
-<<<<<<< HEAD
+	bool		ii_BrokenHotChain;
 
 	/* Additional info needed by index creation.
 	 * Used for
@@ -93,9 +89,6 @@
 	 */
 	void       *opaque;
 
-=======
-	bool		ii_BrokenHotChain;
->>>>>>> d13f41d2
 } IndexInfo;
 
 typedef struct IndexInfoOpaque
@@ -571,30 +564,25 @@
 	ResultRelInfo *es_result_relation_info;		/* currently active array elt */
 	JunkFilter *es_junkFilter;	/* currently active junk filter */
 
-<<<<<<< HEAD
+	/* Stuff used for firing triggers: */
+	List	   *es_trig_target_relations;		/* trigger-only ResultRelInfos */
+
 	/* partitioning info for target relation */
 	PartitionNode *es_result_partitions;
 
 	/* AO fileseg info for target relation */
 	List	   *es_result_aosegnos;
 
-=======
-	/* Stuff used for firing triggers: */
-	List	   *es_trig_target_relations;		/* trigger-only ResultRelInfos */
->>>>>>> d13f41d2
 	TupleTableSlot *es_trig_tuple_slot; /* for trigger output tuples */
 
 	/* Stuff used for SELECT INTO: */
 	Relation	es_into_relation_descriptor;
-<<<<<<< HEAD
+	bool		es_into_relation_use_wal;
 	bool		es_into_relation_is_bulkload;
 
 	ItemPointerData es_into_relation_last_heap_tid;
 
 	struct MirroredBufferPoolBulkLoadInfo *es_into_relation_bulkloadinfo;
-=======
-	bool		es_into_relation_use_wal;
->>>>>>> d13f41d2
 
 	/* Parameter info: */
 	ParamListInfo es_param_list_info;	/* values of external params */
@@ -633,6 +621,9 @@
 
 	/* Additions for MPP plan slicing. */
 	struct SliceTable *es_sliceTable;
+
+	/* Current positions of cursors used in CURRENT OF expressions */
+	List	   *es_cursorPositions;
 
 	/* Data structure for node sharing */
 	List	  **es_sharenode;
@@ -672,16 +663,13 @@
 	int			currentExecutingSliceId;
 
 	/*
-	 * Each subplan has its own EState. This value indicates
-	 * the level of the corresponding subplan for this EState
-	 * with respect to the main plan tree.
-	 *
+	 * This is >0, if we're processing a subplan.
 	 * This is used to determine whether we could eager free
 	 * the Material node on top of Broadcast inside a subplan
 	 * (for supporting correlated subqueries). The Material
 	 * node can be eager-free'ed only when this value is 0.
 	 */
-	int			subplanLevel;
+	int			currentSubplanLevel;
 
 	/*
 	 * The root slice id for this EState.
@@ -1103,14 +1091,8 @@
 	struct PlanState *planstate;	/* subselect plan's state tree */
 	ExprState  *testexpr;		/* state of combining expression */
 	List	   *args;			/* states of argument expression(s) */
-<<<<<<< HEAD
-	bool		needShutdown;	/* TRUE = need to shutdown subplan */
-
 	struct MemTupleData *curTuple;                /* copy of most recent tuple from subplan */
-=======
-	HeapTuple	curTuple;		/* copy of most recent tuple from subplan */
 	Datum		curArray;		/* most recent array from ARRAY() subplan */
->>>>>>> d13f41d2
 	/* these are used when hashing the subselect's output: */
 	ProjectionInfo *projLeft;	/* for projecting lefthand exprs */
 	ProjectionInfo *projRight;	/* for projecting subselect output */
@@ -1118,16 +1100,9 @@
 	TupleHashTable hashnulls;	/* hash table for rows with null(s) */
 	bool		havehashrows;	/* TRUE if hashtable is not empty */
 	bool		havenullrows;	/* TRUE if hashnulls is not empty */
-<<<<<<< HEAD
-
-	MemoryContext hashtablecxt;	/* memory context containing hash tables */
-	MemoryContext hashtempcxt;	/* temp memory context for hash tables */
-	ExprContext *innerecontext;	/* working context for comparisons */
-=======
 	MemoryContext hashtablecxt;	/* memory context containing hash tables */
 	MemoryContext hashtempcxt;	/* temp memory context for hash tables */
 	ExprContext *innerecontext; /* econtext for computing inner tuples */
->>>>>>> d13f41d2
 	AttrNumber *keyColIdx;		/* control data for hash tables */
 	FmgrInfo   *tab_hash_funcs; /* hash functions for table datatype(s) */
 	FmgrInfo   *tab_eq_funcs;	/* equality functions for table datatype(s) */
@@ -1159,11 +1134,7 @@
 } FieldStoreState;
 
 /* ----------------
-<<<<<<< HEAD
- *      CoerceViaIOState node
-=======
  *		CoerceViaIOState node
->>>>>>> d13f41d2
  * ----------------
  */
 typedef struct CoerceViaIOState
@@ -1173,19 +1144,11 @@
 	FmgrInfo	outfunc;		/* lookup info for source output function */
 	FmgrInfo	infunc;			/* lookup info for result input function */
 	Oid			intypioparam;	/* argument needed for input function */
-<<<<<<< HEAD
-}CoerceViaIOState;
-
-/* ---------------------
- *	ArrayCoerceExprState node
- *  ---------------------
-=======
 } CoerceViaIOState;
 
 /* ----------------
  *		ArrayCoerceExprState node
  * ----------------
->>>>>>> d13f41d2
  */
 typedef struct ArrayCoerceExprState
 {
@@ -1922,12 +1885,8 @@
 {
 	ScanState	ss;				/* its first field is NodeTag */
 	PlanState  *subplan;
-<<<<<<< HEAD
-	EState	   *sss_SubEState;
 	bool		cdb_want_ctid;	/* true => ctid is referenced in targetlist */
 	ItemPointerData cdb_fake_ctid;
-=======
->>>>>>> d13f41d2
 } SubqueryScanState;
 
 /* ----------------
@@ -2366,18 +2325,15 @@
 	bool		bounded;		/* is the result set bounded? */
 	int64		bound;			/* if bounded, how many tuples are needed */
 	bool		sort_Done;		/* sort completed yet? */
-<<<<<<< HEAD
+	bool		bounded_Done;	/* value of bounded we did the sort with */
+	int64		bound_Done;		/* value of bound we did the sort with */
 	GenericTupStore *tuplesortstate; /* private state of tuplesort.c */
 	/* CDB */ /* limit state */
+
+	/* GPDB_83MERGE_FIXME: Are these redundant with the "bound" fields? */
 	ExprState  *limitOffset;	/* OFFSET parameter, or NULL if none */
 	ExprState  *limitCount;		/* COUNT parameter, or NULL if none */
 	bool		noduplicates;	/* true if discard duplicate rows */
-=======
-	bool		bounded_Done;	/* value of bounded we did the sort with */
-	int64		bound_Done;		/* value of bound we did the sort with */
-	void	   *tuplesortstate; /* private state of tuplesort.c */
-} SortState;
->>>>>>> d13f41d2
 
 	void	   *share_lk_ctxt;
 
