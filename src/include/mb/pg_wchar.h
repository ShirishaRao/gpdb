--- conflicted
+++ resolved
@@ -355,13 +355,8 @@
  * pg_wchar stuff
  */
 typedef int (*mb2wchar_with_len_converter) (const unsigned char *from,
-<<<<<<< HEAD
-													pg_wchar *to,
-													int len);
-=======
 											pg_wchar *to,
 											int len);
->>>>>>> 9e1c9f95
 
 typedef int (*wchar2mb_with_len_converter) (const pg_wchar *from,
 											unsigned char *to,
