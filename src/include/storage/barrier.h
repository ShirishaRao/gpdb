/*-------------------------------------------------------------------------
 *
 * barrier.h
 *	  Barriers for synchronizing cooperating processes.
 *
 * Portions Copyright (c) 1996-2019, PostgreSQL Global Development Group
 * Portions Copyright (c) 1994, Regents of the University of California
 *
 * src/include/storage/barrier.h
 *
 *-------------------------------------------------------------------------
 */
#ifndef BARRIER_H
#define BARRIER_H

/*
 * For the header previously known as "barrier.h", please include
 * "port/atomics.h", which deals with atomics, compiler barriers and memory
 * barriers.
 */

<<<<<<< HEAD
#endif   /* BARRIER_H */
=======
#include "storage/condition_variable.h"
#include "storage/spin.h"

typedef struct Barrier
{
	slock_t		mutex;
	int			phase;			/* phase counter */
	int			participants;	/* the number of participants attached */
	int			arrived;		/* the number of participants that have
								 * arrived */
	int			elected;		/* highest phase elected */
	bool		static_party;	/* used only for assertions */
	ConditionVariable condition_variable;
} Barrier;

extern void BarrierInit(Barrier *barrier, int num_workers);
extern bool BarrierArriveAndWait(Barrier *barrier, uint32 wait_event_info);
extern bool BarrierArriveAndDetach(Barrier *barrier);
extern int	BarrierAttach(Barrier *barrier);
extern bool BarrierDetach(Barrier *barrier);
extern int	BarrierPhase(Barrier *barrier);
extern int	BarrierParticipants(Barrier *barrier);

#endif							/* BARRIER_H */
>>>>>>> 9e1c9f95
<|MERGE_RESOLUTION|>--- conflicted
+++ resolved
@@ -19,9 +19,6 @@
  * barriers.
  */
 
-<<<<<<< HEAD
-#endif   /* BARRIER_H */
-=======
 #include "storage/condition_variable.h"
 #include "storage/spin.h"
 
@@ -45,5 +42,4 @@
 extern int	BarrierPhase(Barrier *barrier);
 extern int	BarrierParticipants(Barrier *barrier);
 
-#endif							/* BARRIER_H */
->>>>>>> 9e1c9f95
+#endif							/* BARRIER_H */