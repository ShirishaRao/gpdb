/*-------------------------------------------------------------------------
 *
 * pg_class.h
 *	  definition of the system "relation" relation (pg_class)
 *	  along with the relation's initial contents.
 *
 *
 * Portions Copyright (c) 1996-2014, PostgreSQL Global Development Group
 * Portions Copyright (c) 1994, Regents of the University of California
 *
 * src/include/catalog/pg_class.h
 *
 * NOTES
 *	  the genbki.pl script reads this file and generates .bki
 *	  information from the DATA() statements.
 *
 *-------------------------------------------------------------------------
 */
#ifndef PG_CLASS_H
#define PG_CLASS_H

#include "catalog/genbki.h"

/* ----------------
 *		postgres.h contains the system type definitions and the
 *		CATALOG(), BKI_BOOTSTRAP and DATA() sugar words so this file
 *		can be read by both genbki.sh and the C compiler.
 * ----------------
 */
#define RelationRelationId	1259
#define RelationRelation_Rowtype_Id  83

CATALOG(pg_class,1259) BKI_BOOTSTRAP BKI_ROWTYPE_OID(83) BKI_SCHEMA_MACRO
{
	NameData	relname;		/* class name */
	Oid			relnamespace;	/* OID of namespace containing this class */
	Oid			reltype;		/* OID of entry in pg_type for table's
								 * implicit row type */
	Oid			reloftype;		/* OID of entry in pg_type for underlying
								 * composite type */
	Oid			relowner;		/* class owner */
	Oid			relam;			/* index access method; 0 if not an index */
	Oid			relfilenode;	/* identifier of physical storage file */

	/* relfilenode == 0 means it is a "mapped" relation, see relmapper.c */
	Oid			reltablespace;	/* identifier of table space for relation */
	int32		relpages;		/* # of blocks (not always up-to-date) */
	float4		reltuples;		/* # of tuples (not always up-to-date) */
	int32		relallvisible;	/* # of all-visible blocks (not always
								 * up-to-date) */
	Oid			reltoastrelid;	/* OID of toast table; 0 if none */
	bool		relhasindex;	/* T if has (or has had) any indexes */
	bool		relisshared;	/* T if shared across databases */
	char		relpersistence; /* see RELPERSISTENCE_xxx constants below */
	char		relkind;		/* see RELKIND_xxx constants below */
	char		relstorage;		/* see RELSTORAGE_xxx constants below */
	int16		relnatts;		/* number of user attributes */

	/*
	 * Class pg_attribute must contain exactly "relnatts" user attributes
	 * (with attnums ranging from 1 to relnatts) for this class.  It may also
	 * contain entries with negative attnums for system attributes.
	 */
	int16		relchecks;		/* # of CHECK constraints for class */
	bool		relhasoids;		/* T if we generate OIDs for rows of rel */
	bool		relhaspkey;		/* has (or has had) PRIMARY KEY index */
	bool		relhasrules;	/* has (or has had) any rules */
	bool		relhastriggers; /* has (or has had) any TRIGGERs */
	bool		relhassubclass; /* has (or has had) derived classes */
	bool		relispopulated; /* matview currently holds query results */
	char		relreplident;	/* see REPLICA_IDENTITY_xxx constants  */
	TransactionId relfrozenxid; /* all Xids < this are frozen in this rel */
	TransactionId relminmxid;	/* all multixacts in this rel are >= this.
								 * this is really a MultiXactId */

#ifdef CATALOG_VARLEN			/* variable-length fields start here */
	/* NOTE: These fields are not present in a relcache entry's rd_rel field. */
	aclitem		relacl[1];		/* access permissions */
	text		reloptions[1];	/* access-method-specific options */
#endif
} FormData_pg_class;

/* GPDB added foreign key definitions for gpcheckcat. */
FOREIGN_KEY(relnamespace REFERENCES pg_namespace(oid));
FOREIGN_KEY(reltype REFERENCES pg_type(oid));
FOREIGN_KEY(relowner REFERENCES pg_authid(oid));
FOREIGN_KEY(relam REFERENCES pg_am(oid));
FOREIGN_KEY(reltablespace REFERENCES pg_tablespace(oid));
FOREIGN_KEY(reltoastrelid REFERENCES pg_class(oid));
FOREIGN_KEY(reltoastidxid REFERENCES pg_class(oid));

/* Size of fixed part of pg_class tuples, not counting var-length fields */
#define CLASS_TUPLE_SIZE \
	 (offsetof(FormData_pg_class,relminmxid) + sizeof(TransactionId))

/* ----------------
 *		Form_pg_class corresponds to a pointer to a tuple with
 *		the format of pg_class relation.
 * ----------------
 */
typedef FormData_pg_class *Form_pg_class;

/* ----------------
 *		compiler constants for pg_class
 * ----------------
 */

#define Natts_pg_class					30
#define Anum_pg_class_relname			1
#define Anum_pg_class_relnamespace		2
#define Anum_pg_class_reltype			3
#define Anum_pg_class_reloftype			4
#define Anum_pg_class_relowner			5
#define Anum_pg_class_relam				6
#define Anum_pg_class_relfilenode		7
#define Anum_pg_class_reltablespace		8
#define Anum_pg_class_relpages			9
#define Anum_pg_class_reltuples			10
#define Anum_pg_class_relallvisible		11
#define Anum_pg_class_reltoastrelid		12
<<<<<<< HEAD
#define Anum_pg_class_reltoastidxid		13
#define Anum_pg_class_relhasindex		14
#define Anum_pg_class_relisshared		15
#define Anum_pg_class_relpersistence	16
#define Anum_pg_class_relkind			17
#define Anum_pg_class_relstorage		18 /* GPDB specific */
#define Anum_pg_class_relnatts			19
#define Anum_pg_class_relchecks			20
#define Anum_pg_class_relhasoids		21
#define Anum_pg_class_relhaspkey		22
#define Anum_pg_class_relhasrules		23
#define Anum_pg_class_relhastriggers	24
#define Anum_pg_class_relhassubclass	25
#define Anum_pg_class_relispopulated	26
#define Anum_pg_class_relfrozenxid		27
#define Anum_pg_class_relminmxid		28
#define Anum_pg_class_relacl			29
#define Anum_pg_class_reloptions		30

=======
#define Anum_pg_class_relhasindex		13
#define Anum_pg_class_relisshared		14
#define Anum_pg_class_relpersistence	15
#define Anum_pg_class_relkind			16
#define Anum_pg_class_relnatts			17
#define Anum_pg_class_relchecks			18
#define Anum_pg_class_relhasoids		19
#define Anum_pg_class_relhaspkey		20
#define Anum_pg_class_relhasrules		21
#define Anum_pg_class_relhastriggers	22
#define Anum_pg_class_relhassubclass	23
#define Anum_pg_class_relispopulated	24
#define Anum_pg_class_relreplident		25
#define Anum_pg_class_relfrozenxid		26
#define Anum_pg_class_relminmxid		27
#define Anum_pg_class_relacl			28
#define Anum_pg_class_reloptions		29
>>>>>>> ab76208e

/* ----------------
 *		initial contents of pg_class
 *
 * NOTE: only "bootstrapped" relations need to be declared here.  Be sure that
 * the OIDs listed here match those given in their CATALOG macros, and that
 * the relnatts values are correct.
 * ----------------
 */

/*
 * Note: "3" in the relfrozenxid column stands for FirstNormalTransactionId;
 * similarly, "1" in relminmxid stands for FirstMultiXactId
 */
<<<<<<< HEAD
DATA(insert OID = 1247 (  pg_type		PGNSP 71 0 PGUID 0 0 0 0 0 0 0 0 f f p r h 30 0 t f f f f t 3 1 _null_ _null_ ));
DESCR("");
DATA(insert OID = 1249 (  pg_attribute	PGNSP 75 0 PGUID 0 0 0 0 0 0 0 0 f f p r h 21 0 f f f f f t 3 1 _null_ _null_ ));
DESCR("");
DATA(insert OID = 1255 (  pg_proc		PGNSP 81 0 PGUID 0 0 0 0 0 0 0 0 f f p r h 29 0 t f f f f t 3 1 _null_ _null_ ));
DESCR("");
DATA(insert OID = 1259 (  pg_class		PGNSP 83 0 PGUID 0 0 0 0 0 0 0 0 f f p r h 30 0 t f f f f t 3 1 _null_ _null_ ));
=======
DATA(insert OID = 1247 (  pg_type		PGNSP 71 0 PGUID 0 0 0 0 0 0 0 f f p r 30 0 t f f f f t n 3 1 _null_ _null_ ));
DESCR("");
DATA(insert OID = 1249 (  pg_attribute	PGNSP 75 0 PGUID 0 0 0 0 0 0 0 f f p r 21 0 f f f f f t n 3 1 _null_ _null_ ));
DESCR("");
DATA(insert OID = 1255 (  pg_proc		PGNSP 81 0 PGUID 0 0 0 0 0 0 0 f f p r 27 0 t f f f f t n 3 1 _null_ _null_ ));
DESCR("");
DATA(insert OID = 1259 (  pg_class		PGNSP 83 0 PGUID 0 0 0 0 0 0 0 f f p r 29 0 t f f f f t n 3 1 _null_ _null_ ));
>>>>>>> ab76208e
DESCR("");


#define		  RELKIND_RELATION		  'r'		/* ordinary table */
#define		  RELKIND_INDEX			  'i'		/* secondary index */
#define		  RELKIND_SEQUENCE		  'S'		/* sequence object */
#define		  RELKIND_TOASTVALUE	  't'		/* for out-of-line values */
#define		  RELKIND_VIEW			  'v'		/* view */
#define		  RELKIND_COMPOSITE_TYPE  'c'		/* composite type */
#define		  RELKIND_FOREIGN_TABLE   'f'		/* foreign table */
#define		  RELKIND_UNCATALOGED	  'u'		/* not yet cataloged */
#define		  RELKIND_MATVIEW		  'm'		/* materialized view */
#define		  RELKIND_AOSEGMENTS	  'o'		/* AO segment files and eof's */
#define		  RELKIND_AOBLOCKDIR	  'b'		/* AO block directory */
#define		  RELKIND_AOVISIMAP		  'M'		/* AO visibility map */
// GPDB_93_MERGE_FIXME: RELKIND_AOVISIMAP used to be 'm', but that means MATVIEW now.
// Find all the places where it might be referred to using just 'm', without using this
// macro. E.g. pg_dump and psql. They might need to also work differently depending
// on version.

#define		  RELPERSISTENCE_PERMANENT	'p'		/* regular table */
#define		  RELPERSISTENCE_UNLOGGED	'u'		/* unlogged permanent table */
#define		  RELPERSISTENCE_TEMP		't'		/* temporary table */

<<<<<<< HEAD
/*
 * relstorage describes how a relkind is physically stored in the database.
 *
 * RELSTORAGE_HEAP    - stored on disk using heap storage.
 * RELSTORAGE_AOROWS  - stored on disk using append only storage.
 * RELSTORAGE_AOCOLS  - stored on dist using append only column storage.
 * RELSTORAGE_PARQUET - nested data structures in a flat columnar format,
 * 						stored in any Hadoop ecosystem like Hive, Impala, Pig, and Spark.
 * RELSTORAGE_VIRTUAL - has virtual storage, meaning, relation has no
 *						data directly stored forit  (right now this
 *						relates to views and comp types).
 * RELSTORAGE_EXTERNAL-	stored externally using external tables.
 * RELSTORAGE_FOREIGN - stored in another server.  
 */
#define		  RELSTORAGE_HEAP	'h'
#define		  RELSTORAGE_AOROWS	'a'
#define 	  RELSTORAGE_AOCOLS	'c'
#define		  RELSTORAGE_PARQUET 'p'
#define		  RELSTORAGE_VIRTUAL	'v'
#define		  RELSTORAGE_EXTERNAL 'x'
#define		  RELSTORAGE_FOREIGN 'f'

static inline bool relstorage_is_heap(char c)
{
	return (c == RELSTORAGE_HEAP);
}

static inline bool relstorage_is_ao(char c)
{
	return (c == RELSTORAGE_AOROWS || c == RELSTORAGE_AOCOLS);
}

static inline bool relstorage_is_external(char c)
{
	return (c == RELSTORAGE_EXTERNAL);
}

static inline bool relstorage_is_foreign(char c)
{
	return (c == RELSTORAGE_FOREIGN);
}
=======
/* default selection for replica identity (primary key or nothing) */
#define		  REPLICA_IDENTITY_DEFAULT	'd'
/* no replica identity is logged for this relation */
#define		  REPLICA_IDENTITY_NOTHING	'n'
/* all columns are loged as replica identity */
#define		  REPLICA_IDENTITY_FULL		'f'
/*
 * an explicitly chosen candidate key's columns are used as identity;
 * will still be set if the index has been dropped, in that case it
 * has the same meaning as 'd'
 */
#define		  REPLICA_IDENTITY_INDEX	'i'
>>>>>>> ab76208e
#endif   /* PG_CLASS_H */<|MERGE_RESOLUTION|>--- conflicted
+++ resolved
@@ -87,7 +87,6 @@
 FOREIGN_KEY(relam REFERENCES pg_am(oid));
 FOREIGN_KEY(reltablespace REFERENCES pg_tablespace(oid));
 FOREIGN_KEY(reltoastrelid REFERENCES pg_class(oid));
-FOREIGN_KEY(reltoastidxid REFERENCES pg_class(oid));
 
 /* Size of fixed part of pg_class tuples, not counting var-length fields */
 #define CLASS_TUPLE_SIZE \
@@ -118,46 +117,26 @@
 #define Anum_pg_class_reltuples			10
 #define Anum_pg_class_relallvisible		11
 #define Anum_pg_class_reltoastrelid		12
-<<<<<<< HEAD
-#define Anum_pg_class_reltoastidxid		13
-#define Anum_pg_class_relhasindex		14
-#define Anum_pg_class_relisshared		15
-#define Anum_pg_class_relpersistence	16
-#define Anum_pg_class_relkind			17
-#define Anum_pg_class_relstorage		18 /* GPDB specific */
-#define Anum_pg_class_relnatts			19
-#define Anum_pg_class_relchecks			20
-#define Anum_pg_class_relhasoids		21
-#define Anum_pg_class_relhaspkey		22
-#define Anum_pg_class_relhasrules		23
-#define Anum_pg_class_relhastriggers	24
-#define Anum_pg_class_relhassubclass	25
-#define Anum_pg_class_relispopulated	26
+#define Anum_pg_class_relhasindex		13
+#define Anum_pg_class_relisshared		14
+#define Anum_pg_class_relpersistence	15
+#define Anum_pg_class_relkind			16
+#define Anum_pg_class_relstorage		17 /* GPDB specific */
+GPDB_COLUMN_DEFAULT(relstorage, h);
+#define Anum_pg_class_relnatts			18
+#define Anum_pg_class_relchecks			19
+#define Anum_pg_class_relhasoids		20
+#define Anum_pg_class_relhaspkey		21
+#define Anum_pg_class_relhasrules		22
+#define Anum_pg_class_relhastriggers	23
+#define Anum_pg_class_relhassubclass	24
+#define Anum_pg_class_relispopulated	25
+#define Anum_pg_class_relreplident		26
 #define Anum_pg_class_relfrozenxid		27
 #define Anum_pg_class_relminmxid		28
 #define Anum_pg_class_relacl			29
 #define Anum_pg_class_reloptions		30
 
-=======
-#define Anum_pg_class_relhasindex		13
-#define Anum_pg_class_relisshared		14
-#define Anum_pg_class_relpersistence	15
-#define Anum_pg_class_relkind			16
-#define Anum_pg_class_relnatts			17
-#define Anum_pg_class_relchecks			18
-#define Anum_pg_class_relhasoids		19
-#define Anum_pg_class_relhaspkey		20
-#define Anum_pg_class_relhasrules		21
-#define Anum_pg_class_relhastriggers	22
-#define Anum_pg_class_relhassubclass	23
-#define Anum_pg_class_relispopulated	24
-#define Anum_pg_class_relreplident		25
-#define Anum_pg_class_relfrozenxid		26
-#define Anum_pg_class_relminmxid		27
-#define Anum_pg_class_relacl			28
-#define Anum_pg_class_reloptions		29
->>>>>>> ab76208e
-
 /* ----------------
  *		initial contents of pg_class
  *
@@ -171,23 +150,13 @@
  * Note: "3" in the relfrozenxid column stands for FirstNormalTransactionId;
  * similarly, "1" in relminmxid stands for FirstMultiXactId
  */
-<<<<<<< HEAD
-DATA(insert OID = 1247 (  pg_type		PGNSP 71 0 PGUID 0 0 0 0 0 0 0 0 f f p r h 30 0 t f f f f t 3 1 _null_ _null_ ));
-DESCR("");
-DATA(insert OID = 1249 (  pg_attribute	PGNSP 75 0 PGUID 0 0 0 0 0 0 0 0 f f p r h 21 0 f f f f f t 3 1 _null_ _null_ ));
-DESCR("");
-DATA(insert OID = 1255 (  pg_proc		PGNSP 81 0 PGUID 0 0 0 0 0 0 0 0 f f p r h 29 0 t f f f f t 3 1 _null_ _null_ ));
-DESCR("");
-DATA(insert OID = 1259 (  pg_class		PGNSP 83 0 PGUID 0 0 0 0 0 0 0 0 f f p r h 30 0 t f f f f t 3 1 _null_ _null_ ));
-=======
 DATA(insert OID = 1247 (  pg_type		PGNSP 71 0 PGUID 0 0 0 0 0 0 0 f f p r 30 0 t f f f f t n 3 1 _null_ _null_ ));
 DESCR("");
 DATA(insert OID = 1249 (  pg_attribute	PGNSP 75 0 PGUID 0 0 0 0 0 0 0 f f p r 21 0 f f f f f t n 3 1 _null_ _null_ ));
 DESCR("");
-DATA(insert OID = 1255 (  pg_proc		PGNSP 81 0 PGUID 0 0 0 0 0 0 0 f f p r 27 0 t f f f f t n 3 1 _null_ _null_ ));
-DESCR("");
-DATA(insert OID = 1259 (  pg_class		PGNSP 83 0 PGUID 0 0 0 0 0 0 0 f f p r 29 0 t f f f f t n 3 1 _null_ _null_ ));
->>>>>>> ab76208e
+DATA(insert OID = 1255 (  pg_proc		PGNSP 81 0 PGUID 0 0 0 0 0 0 0 f f p r 29 0 t f f f f t n 3 1 _null_ _null_ ));
+DESCR("");
+DATA(insert OID = 1259 (  pg_class		PGNSP 83 0 PGUID 0 0 0 0 0 0 0 f f p r 30 0 t f f f f t n 3 1 _null_ _null_ ));
 DESCR("");
 
 
@@ -212,7 +181,19 @@
 #define		  RELPERSISTENCE_UNLOGGED	'u'		/* unlogged permanent table */
 #define		  RELPERSISTENCE_TEMP		't'		/* temporary table */
 
-<<<<<<< HEAD
+/* default selection for replica identity (primary key or nothing) */
+#define		  REPLICA_IDENTITY_DEFAULT	'd'
+/* no replica identity is logged for this relation */
+#define		  REPLICA_IDENTITY_NOTHING	'n'
+/* all columns are loged as replica identity */
+#define		  REPLICA_IDENTITY_FULL		'f'
+/*
+ * an explicitly chosen candidate key's columns are used as identity;
+ * will still be set if the index has been dropped, in that case it
+ * has the same meaning as 'd'
+ */
+#define		  REPLICA_IDENTITY_INDEX	'i'
+
 /*
  * relstorage describes how a relkind is physically stored in the database.
  *
@@ -254,18 +235,5 @@
 {
 	return (c == RELSTORAGE_FOREIGN);
 }
-=======
-/* default selection for replica identity (primary key or nothing) */
-#define		  REPLICA_IDENTITY_DEFAULT	'd'
-/* no replica identity is logged for this relation */
-#define		  REPLICA_IDENTITY_NOTHING	'n'
-/* all columns are loged as replica identity */
-#define		  REPLICA_IDENTITY_FULL		'f'
-/*
- * an explicitly chosen candidate key's columns are used as identity;
- * will still be set if the index has been dropped, in that case it
- * has the same meaning as 'd'
- */
-#define		  REPLICA_IDENTITY_INDEX	'i'
->>>>>>> ab76208e
+
 #endif   /* PG_CLASS_H */