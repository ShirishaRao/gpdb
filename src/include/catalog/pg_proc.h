--- conflicted
+++ resolved
@@ -4,13 +4,9 @@
  *	  definition of the system "procedure" relation (pg_proc)
  *	  along with the relation's initial contents.
  *
-<<<<<<< HEAD
  * Portions Copyright (c) 2006-2010, Greenplum inc
  * Portions Copyright (c) 2012-Present Pivotal Software, Inc.
- * Portions Copyright (c) 1996-2012, PostgreSQL Global Development Group
-=======
  * Portions Copyright (c) 1996-2013, PostgreSQL Global Development Group
->>>>>>> e472b921
  * Portions Copyright (c) 1994, Regents of the University of California
  *
  * src/include/catalog/pg_proc.h
@@ -4263,11 +4259,7 @@
 DESCR("I/O");
 DATA(insert OID = 322 (  json_out		   PGNSP PGUID 12 1 0 0 0 f f f f t f i 1 0 2275 "114" _null_ _null_ _null_ _null_ json_out _null_ _null_ _null_ ));
 DESCR("I/O");
-<<<<<<< HEAD
-DATA(insert OID = 323 (  json_recv		   PGNSP PGUID 12 1 0 0 0 f f f f t f s 1 0 114 "2281" _null_ _null_ _null_	_null_ json_recv _null_ _null_ _null_ ));
-=======
 DATA(insert OID = 323 (  json_recv		   PGNSP PGUID 12 1 0 0 0 f f f f t f i 1 0 114 "2281" _null_ _null_ _null_ _null_	json_recv _null_ _null_ _null_ ));
->>>>>>> e472b921
 DESCR("I/O");
 DATA(insert OID = 324 (  json_send		   PGNSP PGUID 12 1 0 0 0 f f f f t f i 1 0 17 "114" _null_ _null_ _null_ _null_ json_send _null_ _null_ _null_ ));
 DESCR("I/O");
@@ -4319,37 +4311,6 @@
 DATA(insert OID = 3961 (  json_populate_recordset  PGNSP PGUID 12 1 100 0 0 f f f f f t s 3 0 2283 "2283 114 16" _null_ _null_ _null_ _null_ json_populate_recordset _null_ _null_ _null_ ));
 DESCR("get set of records with fields from a json array of objects");
 
-DATA(insert OID = 3947 (  json_object_field         PGNSP PGUID 12 1 0 0 0 f f f f t f i  2 0 114 "114 25" _null_ _null_ "{from_json,field_name}" _null_ json_object_field _null_ _null_ _null_ ));
-DESCR("get json object field");
-DATA(insert OID = 3948 (  json_object_field_text    PGNSP PGUID 12 1 0 0 0 f f f f t f i  2 0 25  "114 25" _null_ _null_ "{from_json,field_name}" _null_ json_object_field_text _null_ _null_ _null_ ));
-DESCR("get json object field as text");
-DATA(insert OID = 3949 (  json_array_element        PGNSP PGUID 12 1 0 0 0 f f f f t f i  2 0 114 "114 23" _null_ _null_ "{from_json,element_index}" _null_ json_array_element _null_ _null_ _null_ ));
-DESCR("get json array element");
-DATA(insert OID = 3950 (  json_array_element_text   PGNSP PGUID 12 1 0 0 0 f f f f t f i  2 0 25  "114 23" _null_ _null_ "{from_json,element_index}" _null_ json_array_element_text _null_ _null_ _null_ ));
-DESCR("get json array element as text");
-DATA(insert OID = 3951 (  json_extract_path	        PGNSP PGUID 12 1 0 25 0 f f f f t f i  2 0 114 "114 1009" "{114,1009}" "{i,v}" "{from_json,path_elems}" _null_ json_extract_path _null_ _null_ _null_ n a ));
-DESCR("get value from json with path elements");
-DATA(insert OID = 3952 (  json_extract_path_op      PGNSP PGUID 12 1 0 0 0 f f f f t f i  2 0 114 "114 1009"     _null_    _null_  "{from_json,path_elems}" _null_ json_extract_path _null_ _null_ _null_ ));
-DESCR("get value from json with path elements");
-DATA(insert OID = 3953 (  json_extract_path_text	PGNSP PGUID 12 1 0 25 0 f f f f t f i  2 0 25 "114 1009" "{114,1009}" "{i,v}" "{from_json,path_elems}" _null_ json_extract_path_text _null_ _null_ _null_ n a ));
-DESCR("get value from json as text with path elements");
-DATA(insert OID = 3954 (  json_extract_path_text_op PGNSP PGUID 12 1 0 0 0 f f f f t f i  2 0 25 "114 1009" _null_ _null_  "{from_json,path_elems}" _null_ json_extract_path_text _null_ _null_ _null_ ));
-DESCR("get value from json as text with path elements");
-DATA(insert OID = 3955 (  json_array_elements       PGNSP PGUID 12 1 100 0 0 f f f f t t i  1 0 114 "114" "{114,114}" "{i,o}" "{from_json,value}" _null_ json_array_elements _null_ _null_ _null_ ));
-DESCR("key value pairs of a json object");
-DATA(insert OID = 3956 (  json_array_length         PGNSP PGUID 12 1 0 0 0 f f f f t f i  1 0 23 "114" _null_ _null_ _null_ _null_ json_array_length _null_ _null_ _null_ ));
-DESCR("length of json array");
-DATA(insert OID = 3957 (  json_object_keys          PGNSP PGUID 12 1 100 0 0 f f f f t t i  1 0 25 "114" _null_ _null_ _null_ _null_ json_object_keys _null_ _null_ _null_ ));
-DESCR("get json object keys");
-DATA(insert OID = 3958 (  json_each                PGNSP PGUID 12 1 100 0 0 f f f f t t i  1 0 2249 "114" "{114,25,114}" "{i,o,o}" "{from_json,key,value}" _null_ json_each _null_ _null_ _null_ ));
-DESCR("key value pairs of a json object");
-DATA(insert OID = 3959 (  json_each_text           PGNSP PGUID 12 1 100 0 0 f f f f t t i  1 0 2249 "114" "{114,25,114}" "{i,o,o}" "{from_json,key,value}" _null_ json_each_text _null_ _null_ _null_ ));
-DESCR("key value pairs of a json object");
-DATA(insert OID = 3960 (  json_populate_record     PGNSP PGUID 12 1 0 0 0 f f f f f f s  3 0 2283 "2283 114 16" _null_ _null_ _null_ _null_ json_populate_record _null_ _null_ _null_  ));
-DESCR("get record fields from a json object");
-DATA(insert OID = 3961 (  json_populate_recordset  PGNSP PGUID 12 1 100 0 0 f f f f f t s  3 0 2283 "2283 114 16" _null_ _null_ _null_ _null_ json_populate_recordset _null_ _null_ _null_ ));
-DESCR("get set of records with fields from a json array of objects");
-
 /* uuid */
 DATA(insert OID = 2952 (  uuid_in		   PGNSP PGUID 12 1 0 0 0 f f f f t f i 1 0 2950 "2275" _null_ _null_ _null_ _null_ uuid_in _null_ _null_ _null_ ));
 DESCR("I/O");
@@ -4405,10 +4366,7 @@
 DESCR("range between the two given enum values, as an ordered array");
 DATA(insert OID = 3531 (  enum_range	PGNSP PGUID 12 1 0 0 0 f f f f f f s 1 0 2277 "3500" _null_ _null_ _null_ _null_ enum_range_all _null_ _null_ _null_ ));
 DESCR("range of the given enum type, as an ordered array");
-<<<<<<< HEAD
 /* GPDB: enum_recv first arg changed from cstring (2275) to internal (2281) */
-=======
->>>>>>> e472b921
 DATA(insert OID = 3532 (  enum_recv		PGNSP PGUID 12 1 0 0 0 f f f f t f s 2 0 3500 "2281 26" _null_ _null_ _null_ _null_ enum_recv _null_ _null_ _null_ ));
 DESCR("I/O");
 DATA(insert OID = 3533 (  enum_send		PGNSP PGUID 12 1 0 0 0 f f f f t f s 1 0 17 "3500" _null_ _null_ _null_ _null_ enum_send _null_ _null_ _null_ ));
@@ -4916,8 +4874,18 @@
 DATA(insert OID = 4030 (  spg_text_inner_consistent PGNSP PGUID 12 1 0 0 0 f f f f t f i 2 0 2278 "2281 2281" _null_ _null_ _null_ _null_  spg_text_inner_consistent _null_ _null_ _null_ ));
 DESCR("SP-GiST support for radix tree over text");
 DATA(insert OID = 4031 (  spg_text_leaf_consistent	PGNSP PGUID 12 1 0 0 0 f f f f t f i 2 0 16 "2281 2281" _null_ _null_ _null_ _null_  spg_text_leaf_consistent _null_ _null_ _null_ ));
-<<<<<<< HEAD
-DESCR("SP-GiST support for suffix tree over text");
+DESCR("SP-GiST support for radix tree over text");
+
+DATA(insert OID = 3469 (  spg_range_quad_config PGNSP PGUID 12 1 0 0 0 f f f f t f i 2 0 2278 "2281 2281" _null_ _null_ _null_ _null_  spg_range_quad_config _null_ _null_ _null_ ));
+DESCR("SP-GiST support for quad tree over range");
+DATA(insert OID = 3470 (  spg_range_quad_choose PGNSP PGUID 12 1 0 0 0 f f f f t f i 2 0 2278 "2281 2281" _null_ _null_ _null_ _null_  spg_range_quad_choose _null_ _null_ _null_ ));
+DESCR("SP-GiST support for quad tree over range");
+DATA(insert OID = 3471 (  spg_range_quad_picksplit	PGNSP PGUID 12 1 0 0 0 f f f f t f i 2 0 2278 "2281 2281" _null_ _null_ _null_ _null_  spg_range_quad_picksplit _null_ _null_ _null_ ));
+DESCR("SP-GiST support for quad tree over range");
+DATA(insert OID = 3472 (  spg_range_quad_inner_consistent	PGNSP PGUID 12 1 0 0 0 f f f f t f i 2 0 2278 "2281 2281" _null_ _null_ _null_ _null_  spg_range_quad_inner_consistent _null_ _null_ _null_ ));
+DESCR("SP-GiST support for quad tree over range");
+DATA(insert OID = 3473 (  spg_range_quad_leaf_consistent	PGNSP PGUID 12 1 0 0 0 f f f f t f i 2 0 16 "2281 2281" _null_ _null_ _null_ _null_  spg_range_quad_leaf_consistent _null_ _null_ _null_ ));
+DESCR("SP-GiST support for quad tree over range");
 
 /* generic transition functions for ordered-set aggregates */
 DATA(insert OID = 3970 ( ordered_set_transition			PGNSP PGUID 12 1 0 0 0 f f f f f f i 2 0 2281 "2281 2276" _null_ _null_ _null_ _null_ ordered_set_transition _null_ _null_ _null_ n a ));
@@ -5013,25 +4981,10 @@
 DATA(insert OID = 3445 ( pg_import_system_collations  PGNSP PGUID 12 1 0 0 0 f f f f t f v 1 0 23 "26" _null_ _null_ _null_ _null_ pg_import_system_collations _null_ _null_ _null_ n a ));
 DESCR("import collations from operating system");
 
-=======
-DESCR("SP-GiST support for radix tree over text");
-
-DATA(insert OID = 3469 (  spg_range_quad_config PGNSP PGUID 12 1 0 0 0 f f f f t f i 2 0 2278 "2281 2281" _null_ _null_ _null_ _null_  spg_range_quad_config _null_ _null_ _null_ ));
-DESCR("SP-GiST support for quad tree over range");
-DATA(insert OID = 3470 (  spg_range_quad_choose PGNSP PGUID 12 1 0 0 0 f f f f t f i 2 0 2278 "2281 2281" _null_ _null_ _null_ _null_  spg_range_quad_choose _null_ _null_ _null_ ));
-DESCR("SP-GiST support for quad tree over range");
-DATA(insert OID = 3471 (  spg_range_quad_picksplit	PGNSP PGUID 12 1 0 0 0 f f f f t f i 2 0 2278 "2281 2281" _null_ _null_ _null_ _null_  spg_range_quad_picksplit _null_ _null_ _null_ ));
-DESCR("SP-GiST support for quad tree over range");
-DATA(insert OID = 3472 (  spg_range_quad_inner_consistent	PGNSP PGUID 12 1 0 0 0 f f f f t f i 2 0 2278 "2281 2281" _null_ _null_ _null_ _null_  spg_range_quad_inner_consistent _null_ _null_ _null_ ));
-DESCR("SP-GiST support for quad tree over range");
-DATA(insert OID = 3473 (  spg_range_quad_leaf_consistent	PGNSP PGUID 12 1 0 0 0 f f f f t f i 2 0 16 "2281 2281" _null_ _null_ _null_ _null_  spg_range_quad_leaf_consistent _null_ _null_ _null_ ));
-DESCR("SP-GiST support for quad tree over range");
-
 
 /* event triggers */
 DATA(insert OID = 3566 (  pg_event_trigger_dropped_objects		PGNSP PGUID 12 10 100 0 0 f f f f t t s 0 0 2249 "" "{26,26,23,25,25,25,25}" "{o,o,o,o,o,o,o}" "{classid, objid, objsubid, object_type, schema_name, object_name, object_identity}" _null_ pg_event_trigger_dropped_objects _null_ _null_ _null_ ));
 DESCR("list objects dropped by the current command");
->>>>>>> e472b921
 /*
  * Symbolic values for provolatile column: these indicate whether the result
  * of a function is dependent *only* on the values of its explicit arguments,
