/*-------------------------------------------------------------------------
 *
 * pg_proc.h
 *	  definition of the system "procedure" relation (pg_proc)
 *	  along with the relation's initial contents.
 *
<<<<<<< HEAD
 * Portions Copyright (c) 2006-2010, Greenplum inc
 * Portions Copyright (c) 1996-2010, PostgreSQL Global Development Group
=======
 * Portions Copyright (c) 1996-2007, PostgreSQL Global Development Group
>>>>>>> 29dccf5f
 * Portions Copyright (c) 1994, Regents of the University of California
 *
 * $PostgreSQL: pgsql/src/include/catalog/pg_proc.h,v 1.436 2007/01/05 22:19:53 momjian Exp $
 *
 * NOTES
 *	  The script catalog/genbki.sh reads this file and generates .bki
 *	  information from the DATA() statements.  utils/Gen_fmgrtab.sh
 *	  generates fmgroids.h and fmgrtab.c the same way.
 *
 *	  XXX do NOT break up DATA() statements into multiple lines!
 *		  the scripts are not as smart as you might think...
 *	  XXX (eg. #if 0 #endif won't do what you think)
 *
 *-------------------------------------------------------------------------
 */
#ifndef PG_PROC_H
#define PG_PROC_H

#include "catalog/genbki.h"

/* TIDYCAT_BEGINFAKEDEF

   CREATE TABLE pg_proc
   with (camelcase=Procedure, bootstrap=true, relid=1255, toast_oid=2836, toast_index=2837)
   (
   proname         name, 
   pronamespace    oid, 
   proowner        oid, 
   prolang         oid, 
   proisagg        boolean, 
   prosecdef       boolean, 
   proisstrict     boolean, 
   proretset       boolean, 
   provolatile     "char", 
   pronargs        smallint, 
   prorettype      oid, 
   proiswin        boolean, 
   proargtypes     oidvector, 
   proallargtypes  oid[], 
   proargmodes     "char"[], 
   proargnames     text[], 
   prosrc          text, 
   probin          bytea, 
   proacl          aclitem[],
   prodataaccess   "char"
   );


   create unique index on pg_proc(oid) with (indexid=2690, CamelCase=ProcedureOid, syscacheid=PROCOID, syscache_nbuckets=2048);

   create unique index on pg_proc(proname, proargtypes, pronamespace) with (indexid=2691, CamelCase=ProcedureNameArgsNsp, syscacheid=PROCNAMEARGSNSP, syscache_nbuckets=2048);

   alter table pg_proc add fk pronamespace on pg_namespace(oid);
   alter table pg_proc add fk proowner on pg_authid(oid);
   alter table pg_proc add fk prolang on pg_language(oid);
   alter table pg_proc add fk prorettype on pg_type(oid);
   alter table pg_proc add vector_fk proargtypes on pg_type(oid);
   alter table pg_proc add vector_fk proallargtypes on pg_type(oid);

   TIDYCAT_ENDFAKEDEF
 */

/* ----------------
 *		pg_proc definition.  cpp turns this into
 *		typedef struct FormData_pg_proc
 * ----------------
 */
#define ProcedureRelationId  1255

CATALOG(pg_proc,1255) BKI_BOOTSTRAP
{
	NameData	proname;		/* procedure name */
	Oid			pronamespace;	/* OID of namespace containing this proc */
	Oid			proowner;		/* procedure owner */
	Oid			prolang;		/* OID of pg_language entry */
	bool		proisagg;		/* is it an aggregate? */
	bool		prosecdef;		/* security definer */
	bool		proisstrict;	/* strict with respect to NULLs? */
	bool		proretset;		/* returns a set? */
	char		provolatile;	/* see PROVOLATILE_ categories below */
	int2		pronargs;		/* number of arguments */
	Oid			prorettype;		/* OID of result type */
	bool		proiswin;		/* is it a window function? */

	/* VARIABLE LENGTH FIELDS: */
	oidvector	proargtypes;	/* parameter types (excludes OUT params) */
	Oid			proallargtypes[1];		/* all param types (NULL if IN only) */
	char		proargmodes[1]; /* parameter modes (NULL if IN only) */
	text		proargnames[1]; /* parameter names (NULL if no names) */
	text		prosrc;			/* procedure source text */
	bytea		probin;			/* secondary procedure definition field */
	aclitem		proacl[1];		/* access permissions */
	char		prodataaccess;	/* data access indicator */
} FormData_pg_proc;

/* ----------------
 *		Form_pg_proc corresponds to a pointer to a tuple with
 *		the format of pg_proc relation.
 * ----------------
 */
typedef FormData_pg_proc *Form_pg_proc;

/* ----------------
 *		compiler constants for pg_proc
 * ----------------
 */
#define Natts_pg_proc					20
#define Anum_pg_proc_proname			1
#define Anum_pg_proc_pronamespace		2
#define Anum_pg_proc_proowner			3
#define Anum_pg_proc_prolang			4
#define Anum_pg_proc_proisagg			5
#define Anum_pg_proc_prosecdef			6
#define Anum_pg_proc_proisstrict		7
#define Anum_pg_proc_proretset			8
#define Anum_pg_proc_provolatile		9
#define Anum_pg_proc_pronargs			10
#define Anum_pg_proc_prorettype			11
#define Anum_pg_proc_proiswin			12
GPDB_COLUMN_DEFAULT(pg_proc_proiswin, f);
#define Anum_pg_proc_proargtypes		13
#define Anum_pg_proc_proallargtypes		14
#define Anum_pg_proc_proargmodes		15
#define Anum_pg_proc_proargnames		16
#define Anum_pg_proc_prosrc				17
#define Anum_pg_proc_probin				18
#define Anum_pg_proc_proacl				19
#define Anum_pg_proc_prodataaccess		20
GPDB_COLUMN_DEFAULT(pg_proc_prodataaccess, n);
/*
 * TODO: It would be nice if we could default prodataaccess to 'c' for all
 * SQL-language functions. But the process_col_defaults.pl script isn't
 * currently smart enough for that.
 */

/* ----------------
 *		initial contents of pg_proc
 * ----------------
 */

/* keep the following ordered by OID so that later changes can be made easier */

/* OIDS 1 - 99 */

DATA(insert OID = 1242 (  boolin		   PGNSP PGUID 12 f f t f i 1 16 "2275" _null_ _null_ _null_ boolin - _null_ ));
DESCR("I/O");
DATA(insert OID = 1243 (  boolout		   PGNSP PGUID 12 f f t f i 1 2275 "16" _null_ _null_ _null_ boolout - _null_ ));
DESCR("I/O");
DATA(insert OID = 1244 (  byteain		   PGNSP PGUID 12 f f t f i 1 17 "2275" _null_ _null_ _null_ byteain - _null_ ));
DESCR("I/O");
DATA(insert OID =  31 (  byteaout		   PGNSP PGUID 12 f f t f i 1 2275 "17" _null_ _null_ _null_ byteaout - _null_ ));
DESCR("I/O");
DATA(insert OID = 1245 (  charin		   PGNSP PGUID 12 f f t f i 1 18 "2275" _null_ _null_ _null_ charin - _null_ ));
DESCR("I/O");
DATA(insert OID =  33 (  charout		   PGNSP PGUID 12 f f t f i 1 2275 "18" _null_ _null_ _null_ charout - _null_ ));
DESCR("I/O");
DATA(insert OID =  34 (  namein			   PGNSP PGUID 12 f f t f i 1 19 "2275" _null_ _null_ _null_ namein - _null_ ));
DESCR("I/O");
DATA(insert OID =  35 (  nameout		   PGNSP PGUID 12 f f t f i 1 2275 "19" _null_ _null_ _null_ nameout - _null_ ));
DESCR("I/O");
DATA(insert OID =  38 (  int2in			   PGNSP PGUID 12 f f t f i 1 21 "2275" _null_ _null_ _null_ int2in - _null_ ));
DESCR("I/O");
DATA(insert OID =  39 (  int2out		   PGNSP PGUID 12 f f t f i 1 2275 "21" _null_ _null_ _null_ int2out - _null_ ));
DESCR("I/O");
DATA(insert OID =  40 (  int2vectorin	   PGNSP PGUID 12 f f t f i 1 22 "2275" _null_ _null_ _null_ int2vectorin - _null_ ));
DESCR("I/O");
DATA(insert OID =  41 (  int2vectorout	   PGNSP PGUID 12 f f t f i 1 2275 "22" _null_ _null_ _null_ int2vectorout - _null_ ));
DESCR("I/O");
DATA(insert OID =  42 (  int4in			   PGNSP PGUID 12 f f t f i 1 23 "2275" _null_ _null_ _null_ int4in - _null_ ));
DESCR("I/O");
DATA(insert OID =  43 (  int4out		   PGNSP PGUID 12 f f t f i 1 2275 "23" _null_ _null_ _null_ int4out - _null_ ));
DESCR("I/O");
DATA(insert OID =  44 (  regprocin		   PGNSP PGUID 12 f f t f s 1 24 "2275" _null_ _null_ _null_ regprocin - _null_ ));
DESCR("I/O");
DATA(insert OID =  45 (  regprocout		   PGNSP PGUID 12 f f t f s 1 2275 "24" _null_ _null_ _null_ regprocout - _null_ ));
DESCR("I/O");
DATA(insert OID =  46 (  textin			   PGNSP PGUID 12 f f t f i 1 25 "2275" _null_ _null_ _null_ textin - _null_ ));
DESCR("I/O");
DATA(insert OID =  47 (  textout		   PGNSP PGUID 12 f f t f i 1 2275 "25" _null_ _null_ _null_ textout - _null_ ));
DESCR("I/O");
DATA(insert OID =  48 (  tidin			   PGNSP PGUID 12 f f t f i 1 27 "2275" _null_ _null_ _null_ tidin - _null_ ));
DESCR("I/O");
DATA(insert OID =  49 (  tidout			   PGNSP PGUID 12 f f t f i 1 2275 "27" _null_ _null_ _null_ tidout - _null_ ));
DESCR("I/O");
DATA(insert OID =  50 (  xidin			   PGNSP PGUID 12 f f t f i 1 28 "2275" _null_ _null_ _null_ xidin - _null_ ));
DESCR("I/O");
DATA(insert OID =  51 (  xidout			   PGNSP PGUID 12 f f t f i 1 2275 "28" _null_ _null_ _null_ xidout - _null_ ));
DESCR("I/O");
DATA(insert OID =  52 (  cidin			   PGNSP PGUID 12 f f t f i 1 29 "2275" _null_ _null_ _null_ cidin - _null_ ));
DESCR("I/O");
DATA(insert OID =  53 (  cidout			   PGNSP PGUID 12 f f t f i 1 2275 "29" _null_ _null_ _null_ cidout - _null_ ));
DESCR("I/O");
DATA(insert OID =  54 (  oidvectorin	   PGNSP PGUID 12 f f t f i 1 30 "2275" _null_ _null_ _null_ oidvectorin - _null_ ));
DESCR("I/O");
DATA(insert OID =  55 (  oidvectorout	   PGNSP PGUID 12 f f t f i 1 2275 "30" _null_ _null_ _null_ oidvectorout - _null_ ));
DESCR("I/O");
DATA(insert OID =  56 (  boollt			   PGNSP PGUID 12 f f t f i 2 16 "16 16" _null_ _null_ _null_ boollt - _null_ ));
DESCR("less-than");
DATA(insert OID =  57 (  boolgt			   PGNSP PGUID 12 f f t f i 2 16 "16 16" _null_ _null_ _null_ boolgt - _null_ ));
DESCR("greater-than");
DATA(insert OID =  60 (  booleq			   PGNSP PGUID 12 f f t f i 2 16 "16 16" _null_ _null_ _null_ booleq - _null_ ));
DESCR("equal");
DATA(insert OID =  61 (  chareq			   PGNSP PGUID 12 f f t f i 2 16 "18 18" _null_ _null_ _null_ chareq - _null_ ));
DESCR("equal");
DATA(insert OID =  62 (  nameeq			   PGNSP PGUID 12 f f t f i 2 16 "19 19" _null_ _null_ _null_ nameeq - _null_ ));
DESCR("equal");
DATA(insert OID =  63 (  int2eq			   PGNSP PGUID 12 f f t f i 2 16 "21 21" _null_ _null_ _null_ int2eq - _null_ ));
DESCR("equal");
DATA(insert OID =  64 (  int2lt			   PGNSP PGUID 12 f f t f i 2 16 "21 21" _null_ _null_ _null_ int2lt - _null_ ));
DESCR("less-than");
DATA(insert OID =  65 (  int4eq			   PGNSP PGUID 12 f f t f i 2 16 "23 23" _null_ _null_ _null_ int4eq - _null_ ));
DESCR("equal");
DATA(insert OID =  66 (  int4lt			   PGNSP PGUID 12 f f t f i 2 16 "23 23" _null_ _null_ _null_ int4lt - _null_ ));
DESCR("less-than");
DATA(insert OID =  67 (  texteq			   PGNSP PGUID 12 f f t f i 2 16 "25 25" _null_ _null_ _null_ texteq - _null_ ));
DESCR("equal");
DATA(insert OID =  68 (  xideq			   PGNSP PGUID 12 f f t f i 2 16 "28 28" _null_ _null_ _null_ xideq - _null_ ));
DESCR("equal");
DATA(insert OID =  69 (  cideq			   PGNSP PGUID 12 f f t f i 2 16 "29 29" _null_ _null_ _null_ cideq - _null_ ));
DESCR("equal");
DATA(insert OID =  70 (  charne			   PGNSP PGUID 12 f f t f i 2 16 "18 18" _null_ _null_ _null_ charne - _null_ ));
DESCR("not equal");
DATA(insert OID = 1246 (  charlt		   PGNSP PGUID 12 f f t f i 2 16 "18 18" _null_ _null_ _null_ charlt - _null_ ));
DESCR("less-than");
DATA(insert OID =  72 (  charle			   PGNSP PGUID 12 f f t f i 2 16 "18 18" _null_ _null_ _null_ charle - _null_ ));
DESCR("less-than-or-equal");
DATA(insert OID =  73 (  chargt			   PGNSP PGUID 12 f f t f i 2 16 "18 18" _null_ _null_ _null_ chargt - _null_ ));
DESCR("greater-than");
DATA(insert OID =  74 (  charge			   PGNSP PGUID 12 f f t f i 2 16 "18 18" _null_ _null_ _null_ charge - _null_ ));
DESCR("greater-than-or-equal");
DATA(insert OID =  77 (  int4			   PGNSP PGUID 12 f f t f i 1  23  "18" _null_ _null_ _null_	chartoi4 - _null_ ));
DESCR("convert char to int4");
DATA(insert OID =  78 (  char			   PGNSP PGUID 12 f f t f i 1  18  "23" _null_ _null_ _null_	i4tochar - _null_ ));
DESCR("convert int4 to char");

DATA(insert OID =  79 (  nameregexeq	   PGNSP PGUID 12 f f t f i 2 16 "19 25" _null_ _null_ _null_ nameregexeq - _null_ ));
DESCR("matches regex., case-sensitive");
DATA(insert OID = 1252 (  nameregexne	   PGNSP PGUID 12 f f t f i 2 16 "19 25" _null_ _null_ _null_ nameregexne - _null_ ));
DESCR("does not match regex., case-sensitive");
DATA(insert OID = 1254 (  textregexeq	   PGNSP PGUID 12 f f t f i 2 16 "25 25" _null_ _null_ _null_ textregexeq - _null_ ));
DESCR("matches regex., case-sensitive");
DATA(insert OID = 1256 (  textregexne	   PGNSP PGUID 12 f f t f i 2 16 "25 25" _null_ _null_ _null_ textregexne - _null_ ));
DESCR("does not match regex., case-sensitive");
DATA(insert OID = 1257 (  textlen		   PGNSP PGUID 12 f f t f i 1 23 "25" _null_ _null_ _null_	textlen - _null_ ));
DESCR("length");
DATA(insert OID = 1258 (  textcat		   PGNSP PGUID 12 f f t f i 2 25 "25 25" _null_ _null_ _null_ textcat - _null_ ));
DESCR("concatenate");

DATA(insert OID =  84 (  boolne			   PGNSP PGUID 12 f f t f i 2 16 "16 16" _null_ _null_ _null_ boolne - _null_ ));
DESCR("not equal");
DATA(insert OID =  89 (  version		   PGNSP PGUID 12 f f t f s 0 25 "" _null_ _null_ _null_ pgsql_version - _null_ ));
DESCR("PostgreSQL version string");

/* OIDS 100 - 199 */

DATA(insert OID = 101 (  eqsel			   PGNSP PGUID 12 f f t f s 4 701 "2281 26 2281 23" _null_ _null_ _null_	eqsel - _null_ ));
DESCR("restriction selectivity of = and related operators");
DATA(insert OID = 102 (  neqsel			   PGNSP PGUID 12 f f t f s 4 701 "2281 26 2281 23" _null_ _null_ _null_	neqsel - _null_ ));
DESCR("restriction selectivity of <> and related operators");
DATA(insert OID = 103 (  scalarltsel	   PGNSP PGUID 12 f f t f s 4 701 "2281 26 2281 23" _null_ _null_ _null_	scalarltsel - _null_ ));
DESCR("restriction selectivity of < and related operators on scalar datatypes");
DATA(insert OID = 104 (  scalargtsel	   PGNSP PGUID 12 f f t f s 4 701 "2281 26 2281 23" _null_ _null_ _null_	scalargtsel - _null_ ));
DESCR("restriction selectivity of > and related operators on scalar datatypes");
DATA(insert OID = 105 (  eqjoinsel		   PGNSP PGUID 12 f f t f s 4 701 "2281 26 2281 21" _null_ _null_ _null_	eqjoinsel - _null_ ));
DESCR("join selectivity of = and related operators");
DATA(insert OID = 106 (  neqjoinsel		   PGNSP PGUID 12 f f t f s 4 701 "2281 26 2281 21" _null_ _null_ _null_	neqjoinsel - _null_ ));
DESCR("join selectivity of <> and related operators");
DATA(insert OID = 107 (  scalarltjoinsel   PGNSP PGUID 12 f f t f s 4 701 "2281 26 2281 21" _null_ _null_ _null_	scalarltjoinsel - _null_ ));
DESCR("join selectivity of < and related operators on scalar datatypes");
DATA(insert OID = 108 (  scalargtjoinsel   PGNSP PGUID 12 f f t f s 4 701 "2281 26 2281 21" _null_ _null_ _null_	scalargtjoinsel - _null_ ));
DESCR("join selectivity of > and related operators on scalar datatypes");

DATA(insert OID =  109 (  unknownin		   PGNSP PGUID 12 f f t f i 1 705 "2275" _null_ _null_ _null_ unknownin - _null_ ));
DESCR("I/O");
DATA(insert OID =  110 (  unknownout	   PGNSP PGUID 12 f f t f i 1 2275	"705" _null_ _null_ _null_	unknownout - _null_ ));
DESCR("I/O");
DATA(insert OID = 111 (  numeric_fac	   PGNSP PGUID 12 f f t f i 1 1700 "20" _null_ _null_ _null_	numeric_fac - _null_ ));
DATA(insert OID = 112 (  text			   PGNSP PGUID 12 f f t f i 1  25 "23" _null_ _null_ _null_ int4_text - _null_ ));
DESCR("convert int4 to text");
DATA(insert OID = 113 (  text			   PGNSP PGUID 12 f f t f i 1  25 "21" _null_ _null_ _null_ int2_text - _null_ ));
DESCR("convert int2 to text");
DATA(insert OID = 114 (  text			   PGNSP PGUID 12 f f t f i 1  25 "26" _null_ _null_ _null_ oid_text - _null_ ));
DESCR("convert oid to text");

DATA(insert OID = 115 (  box_above_eq	   PGNSP PGUID 12 f f t f i 2  16 "603 603" _null_ _null_ _null_	box_above_eq - _null_ ));
DESCR("is above (allows touching)");
DATA(insert OID = 116 (  box_below_eq	   PGNSP PGUID 12 f f t f i 2  16 "603 603" _null_ _null_ _null_	box_below_eq - _null_ ));
DESCR("is below (allows touching)");

DATA(insert OID = 117 (  point_in		   PGNSP PGUID 12 f f t f i 1 600 "2275" _null_ _null_ _null_  point_in - _null_ ));
DESCR("I/O");
DATA(insert OID = 118 (  point_out		   PGNSP PGUID 12 f f t f i 1 2275 "600" _null_ _null_ _null_  point_out - _null_ ));
DESCR("I/O");
DATA(insert OID = 119 (  lseg_in		   PGNSP PGUID 12 f f t f i 1 601 "2275" _null_ _null_ _null_  lseg_in - _null_ ));
DESCR("I/O");
DATA(insert OID = 120 (  lseg_out		   PGNSP PGUID 12 f f t f i 1 2275 "601" _null_ _null_ _null_  lseg_out - _null_ ));
DESCR("I/O");
DATA(insert OID = 121 (  path_in		   PGNSP PGUID 12 f f t f i 1 602 "2275" _null_ _null_ _null_  path_in - _null_ ));
DESCR("I/O");
DATA(insert OID = 122 (  path_out		   PGNSP PGUID 12 f f t f i 1 2275 "602" _null_ _null_ _null_  path_out - _null_ ));
DESCR("I/O");
DATA(insert OID = 123 (  box_in			   PGNSP PGUID 12 f f t f i 1 603 "2275" _null_ _null_ _null_  box_in - _null_ ));
DESCR("I/O");
DATA(insert OID = 124 (  box_out		   PGNSP PGUID 12 f f t f i 1 2275 "603" _null_ _null_ _null_  box_out - _null_ ));
DESCR("I/O");
DATA(insert OID = 125 (  box_overlap	   PGNSP PGUID 12 f f t f i 2 16 "603 603" _null_ _null_ _null_ box_overlap - _null_ ));
DESCR("overlaps");
DATA(insert OID = 126 (  box_ge			   PGNSP PGUID 12 f f t f i 2 16 "603 603" _null_ _null_ _null_ box_ge - _null_ ));
DESCR("greater-than-or-equal by area");
DATA(insert OID = 127 (  box_gt			   PGNSP PGUID 12 f f t f i 2 16 "603 603" _null_ _null_ _null_ box_gt - _null_ ));
DESCR("greater-than by area");
DATA(insert OID = 128 (  box_eq			   PGNSP PGUID 12 f f t f i 2 16 "603 603" _null_ _null_ _null_ box_eq - _null_ ));
DESCR("equal by area");
DATA(insert OID = 129 (  box_lt			   PGNSP PGUID 12 f f t f i 2 16 "603 603" _null_ _null_ _null_ box_lt - _null_ ));
DESCR("less-than by area");
DATA(insert OID = 130 (  box_le			   PGNSP PGUID 12 f f t f i 2 16 "603 603" _null_ _null_ _null_ box_le - _null_ ));
DESCR("less-than-or-equal by area");
DATA(insert OID = 131 (  point_above	   PGNSP PGUID 12 f f t f i 2 16 "600 600" _null_ _null_ _null_ point_above - _null_ ));
DESCR("is above");
DATA(insert OID = 132 (  point_left		   PGNSP PGUID 12 f f t f i 2 16 "600 600" _null_ _null_ _null_ point_left - _null_ ));
DESCR("is left of");
DATA(insert OID = 133 (  point_right	   PGNSP PGUID 12 f f t f i 2 16 "600 600" _null_ _null_ _null_ point_right - _null_ ));
DESCR("is right of");
DATA(insert OID = 134 (  point_below	   PGNSP PGUID 12 f f t f i 2 16 "600 600" _null_ _null_ _null_ point_below - _null_ ));
DESCR("is below");
DATA(insert OID = 135 (  point_eq		   PGNSP PGUID 12 f f t f i 2 16 "600 600" _null_ _null_ _null_ point_eq - _null_ ));
DESCR("same as?");
DATA(insert OID = 136 (  on_pb			   PGNSP PGUID 12 f f t f i 2 16 "600 603" _null_ _null_ _null_ on_pb - _null_ ));
DESCR("point inside box?");
DATA(insert OID = 137 (  on_ppath		   PGNSP PGUID 12 f f t f i 2 16 "600 602" _null_ _null_ _null_ on_ppath - _null_ ));
DESCR("point within closed path, or point on open path");
DATA(insert OID = 138 (  box_center		   PGNSP PGUID 12 f f t f i 1 600 "603" _null_ _null_ _null_	box_center - _null_ ));
DESCR("center of");
DATA(insert OID = 139 (  areasel		   PGNSP PGUID 12 f f t f s 4 701 "2281 26 2281 23" _null_ _null_ _null_	areasel - _null_ ));
DESCR("restriction selectivity for area-comparison operators");
DATA(insert OID = 140 (  areajoinsel	   PGNSP PGUID 12 f f t f s 4 701 "2281 26 2281 21" _null_ _null_ _null_	areajoinsel - _null_ ));
DESCR("join selectivity for area-comparison operators");
DATA(insert OID = 141 (  int4mul		   PGNSP PGUID 12 f f t f i 2 23 "23 23" _null_ _null_ _null_ int4mul - _null_ ));
DESCR("multiply");
DATA(insert OID = 144 (  int4ne			   PGNSP PGUID 12 f f t f i 2 16 "23 23" _null_ _null_ _null_ int4ne - _null_ ));
DESCR("not equal");
DATA(insert OID = 145 (  int2ne			   PGNSP PGUID 12 f f t f i 2 16 "21 21" _null_ _null_ _null_ int2ne - _null_ ));
DESCR("not equal");
DATA(insert OID = 146 (  int2gt			   PGNSP PGUID 12 f f t f i 2 16 "21 21" _null_ _null_ _null_ int2gt - _null_ ));
DESCR("greater-than");
DATA(insert OID = 147 (  int4gt			   PGNSP PGUID 12 f f t f i 2 16 "23 23" _null_ _null_ _null_ int4gt - _null_ ));
DESCR("greater-than");
DATA(insert OID = 148 (  int2le			   PGNSP PGUID 12 f f t f i 2 16 "21 21" _null_ _null_ _null_ int2le - _null_ ));
DESCR("less-than-or-equal");
DATA(insert OID = 149 (  int4le			   PGNSP PGUID 12 f f t f i 2 16 "23 23" _null_ _null_ _null_ int4le - _null_ ));
DESCR("less-than-or-equal");
DATA(insert OID = 150 (  int4ge			   PGNSP PGUID 12 f f t f i 2 16 "23 23" _null_ _null_ _null_ int4ge - _null_ ));
DESCR("greater-than-or-equal");
DATA(insert OID = 151 (  int2ge			   PGNSP PGUID 12 f f t f i 2 16 "21 21" _null_ _null_ _null_ int2ge - _null_ ));
DESCR("greater-than-or-equal");
DATA(insert OID = 152 (  int2mul		   PGNSP PGUID 12 f f t f i 2 21 "21 21" _null_ _null_ _null_ int2mul - _null_ ));
DESCR("multiply");
DATA(insert OID = 153 (  int2div		   PGNSP PGUID 12 f f t f i 2 21 "21 21" _null_ _null_ _null_ int2div - _null_ ));
DESCR("divide");
DATA(insert OID = 154 (  int4div		   PGNSP PGUID 12 f f t f i 2 23 "23 23" _null_ _null_ _null_ int4div - _null_ ));
DESCR("divide");
DATA(insert OID = 155 (  int2mod		   PGNSP PGUID 12 f f t f i 2 21 "21 21" _null_ _null_ _null_ int2mod - _null_ ));
DESCR("modulus");
DATA(insert OID = 156 (  int4mod		   PGNSP PGUID 12 f f t f i 2 23 "23 23" _null_ _null_ _null_ int4mod - _null_ ));
DESCR("modulus");
DATA(insert OID = 157 (  textne			   PGNSP PGUID 12 f f t f i 2 16 "25 25" _null_ _null_ _null_ textne - _null_ ));
DESCR("not equal");
DATA(insert OID = 158 (  int24eq		   PGNSP PGUID 12 f f t f i 2 16 "21 23" _null_ _null_ _null_ int24eq - _null_ ));
DESCR("equal");
DATA(insert OID = 159 (  int42eq		   PGNSP PGUID 12 f f t f i 2 16 "23 21" _null_ _null_ _null_ int42eq - _null_ ));
DESCR("equal");
DATA(insert OID = 160 (  int24lt		   PGNSP PGUID 12 f f t f i 2 16 "21 23" _null_ _null_ _null_ int24lt - _null_ ));
DESCR("less-than");
DATA(insert OID = 161 (  int42lt		   PGNSP PGUID 12 f f t f i 2 16 "23 21" _null_ _null_ _null_ int42lt - _null_ ));
DESCR("less-than");
DATA(insert OID = 162 (  int24gt		   PGNSP PGUID 12 f f t f i 2 16 "21 23" _null_ _null_ _null_ int24gt - _null_ ));
DESCR("greater-than");
DATA(insert OID = 163 (  int42gt		   PGNSP PGUID 12 f f t f i 2 16 "23 21" _null_ _null_ _null_ int42gt - _null_ ));
DESCR("greater-than");
DATA(insert OID = 164 (  int24ne		   PGNSP PGUID 12 f f t f i 2 16 "21 23" _null_ _null_ _null_ int24ne - _null_ ));
DESCR("not equal");
DATA(insert OID = 165 (  int42ne		   PGNSP PGUID 12 f f t f i 2 16 "23 21" _null_ _null_ _null_ int42ne - _null_ ));
DESCR("not equal");
DATA(insert OID = 166 (  int24le		   PGNSP PGUID 12 f f t f i 2 16 "21 23" _null_ _null_ _null_ int24le - _null_ ));
DESCR("less-than-or-equal");
DATA(insert OID = 167 (  int42le		   PGNSP PGUID 12 f f t f i 2 16 "23 21" _null_ _null_ _null_ int42le - _null_ ));
DESCR("less-than-or-equal");
DATA(insert OID = 168 (  int24ge		   PGNSP PGUID 12 f f t f i 2 16 "21 23" _null_ _null_ _null_ int24ge - _null_ ));
DESCR("greater-than-or-equal");
DATA(insert OID = 169 (  int42ge		   PGNSP PGUID 12 f f t f i 2 16 "23 21" _null_ _null_ _null_ int42ge - _null_ ));
DESCR("greater-than-or-equal");
DATA(insert OID = 170 (  int24mul		   PGNSP PGUID 12 f f t f i 2 23 "21 23" _null_ _null_ _null_ int24mul - _null_ ));
DESCR("multiply");
DATA(insert OID = 171 (  int42mul		   PGNSP PGUID 12 f f t f i 2 23 "23 21" _null_ _null_ _null_ int42mul - _null_ ));
DESCR("multiply");
DATA(insert OID = 172 (  int24div		   PGNSP PGUID 12 f f t f i 2 23 "21 23" _null_ _null_ _null_ int24div - _null_ ));
DESCR("divide");
DATA(insert OID = 173 (  int42div		   PGNSP PGUID 12 f f t f i 2 23 "23 21" _null_ _null_ _null_ int42div - _null_ ));
DESCR("divide");
DATA(insert OID = 174 (  int24mod		   PGNSP PGUID 12 f f t f i 2 23 "21 23" _null_ _null_ _null_ int24mod - _null_ ));
DESCR("modulus");
DATA(insert OID = 175 (  int42mod		   PGNSP PGUID 12 f f t f i 2 23 "23 21" _null_ _null_ _null_ int42mod - _null_ ));
DESCR("modulus");
DATA(insert OID = 176 (  int2pl			   PGNSP PGUID 12 f f t f i 2 21 "21 21" _null_ _null_ _null_ int2pl - _null_ ));
DESCR("add");
DATA(insert OID = 177 (  int4pl			   PGNSP PGUID 12 f f t f i 2 23 "23 23" _null_ _null_ _null_ int4pl - _null_ ));
DESCR("add");
DATA(insert OID = 178 (  int24pl		   PGNSP PGUID 12 f f t f i 2 23 "21 23" _null_ _null_ _null_ int24pl - _null_ ));
DESCR("add");
DATA(insert OID = 179 (  int42pl		   PGNSP PGUID 12 f f t f i 2 23 "23 21" _null_ _null_ _null_ int42pl - _null_ ));
DESCR("add");
DATA(insert OID = 180 (  int2mi			   PGNSP PGUID 12 f f t f i 2 21 "21 21" _null_ _null_ _null_ int2mi - _null_ ));
DESCR("subtract");
DATA(insert OID = 181 (  int4mi			   PGNSP PGUID 12 f f t f i 2 23 "23 23" _null_ _null_ _null_ int4mi - _null_ ));
DESCR("subtract");
DATA(insert OID = 182 (  int24mi		   PGNSP PGUID 12 f f t f i 2 23 "21 23" _null_ _null_ _null_ int24mi - _null_ ));
DESCR("subtract");
DATA(insert OID = 183 (  int42mi		   PGNSP PGUID 12 f f t f i 2 23 "23 21" _null_ _null_ _null_ int42mi - _null_ ));
DESCR("subtract");
DATA(insert OID = 184 (  oideq			   PGNSP PGUID 12 f f t f i 2 16 "26 26" _null_ _null_ _null_ oideq - _null_ ));
DESCR("equal");
DATA(insert OID = 185 (  oidne			   PGNSP PGUID 12 f f t f i 2 16 "26 26" _null_ _null_ _null_ oidne - _null_ ));
DESCR("not equal");
DATA(insert OID = 186 (  box_same		   PGNSP PGUID 12 f f t f i 2 16 "603 603" _null_ _null_ _null_ box_same - _null_ ));
DESCR("same as?");
DATA(insert OID = 187 (  box_contain	   PGNSP PGUID 12 f f t f i 2 16 "603 603" _null_ _null_ _null_ box_contain - _null_ ));
DESCR("contains?");
DATA(insert OID = 188 (  box_left		   PGNSP PGUID 12 f f t f i 2 16 "603 603" _null_ _null_ _null_ box_left - _null_ ));
DESCR("is left of");
DATA(insert OID = 189 (  box_overleft	   PGNSP PGUID 12 f f t f i 2 16 "603 603" _null_ _null_ _null_ box_overleft - _null_ ));
DESCR("overlaps or is left of");
DATA(insert OID = 190 (  box_overright	   PGNSP PGUID 12 f f t f i 2 16 "603 603" _null_ _null_ _null_ box_overright - _null_ ));
DESCR("overlaps or is right of");
DATA(insert OID = 191 (  box_right		   PGNSP PGUID 12 f f t f i 2 16 "603 603" _null_ _null_ _null_ box_right - _null_ ));
DESCR("is right of");
DATA(insert OID = 192 (  box_contained	   PGNSP PGUID 12 f f t f i 2 16 "603 603" _null_ _null_ _null_ box_contained - _null_ ));
DESCR("is contained by?");

/* OIDS 200 - 299 */

DATA(insert OID = 200 (  float4in		   PGNSP PGUID 12 f f t f i 1 700 "2275" _null_ _null_ _null_  float4in - _null_ ));
DESCR("I/O");
DATA(insert OID = 201 (  float4out		   PGNSP PGUID 12 f f t f i 1 2275 "700" _null_ _null_ _null_  float4out - _null_ ));
DESCR("I/O");
DATA(insert OID = 202 (  float4mul		   PGNSP PGUID 12 f f t f i 2 700 "700 700" _null_ _null_ _null_	float4mul - _null_ ));
DESCR("multiply");
DATA(insert OID = 203 (  float4div		   PGNSP PGUID 12 f f t f i 2 700 "700 700" _null_ _null_ _null_	float4div - _null_ ));
DESCR("divide");
DATA(insert OID = 204 (  float4pl		   PGNSP PGUID 12 f f t f i 2 700 "700 700" _null_ _null_ _null_	float4pl - _null_ ));
DESCR("add");
DATA(insert OID = 205 (  float4mi		   PGNSP PGUID 12 f f t f i 2 700 "700 700" _null_ _null_ _null_	float4mi - _null_ ));
DESCR("subtract");
DATA(insert OID = 206 (  float4um		   PGNSP PGUID 12 f f t f i 1 700 "700" _null_ _null_ _null_	float4um - _null_ ));
DESCR("negate");
DATA(insert OID = 207 (  float4abs		   PGNSP PGUID 12 f f t f i 1 700 "700" _null_ _null_ _null_	float4abs - _null_ ));
DESCR("absolute value");
DATA(insert OID = 208 (  float4_accum	   PGNSP PGUID 12 f f t f i 2 1022 "1022 700" _null_ _null_ _null_	float4_accum - _null_ ));
DESCR("aggregate transition function");
DATA(insert OID = 209 (  float4larger	   PGNSP PGUID 12 f f t f i 2 700 "700 700" _null_ _null_ _null_	float4larger - _null_ ));
DESCR("larger of two");
DATA(insert OID = 211 (  float4smaller	   PGNSP PGUID 12 f f t f i 2 700 "700 700" _null_ _null_ _null_	float4smaller - _null_ ));
DESCR("smaller of two");

DATA(insert OID = 212 (  int4um			   PGNSP PGUID 12 f f t f i 1 23 "23" _null_ _null_ _null_	int4um - _null_ ));
DESCR("negate");
DATA(insert OID = 213 (  int2um			   PGNSP PGUID 12 f f t f i 1 21 "21" _null_ _null_ _null_	int2um - _null_ ));
DESCR("negate");

DATA(insert OID = 214 (  float8in		   PGNSP PGUID 12 f f t f i 1 701 "2275" _null_ _null_ _null_  float8in - _null_ ));
DESCR("I/O");
DATA(insert OID = 215 (  float8out		   PGNSP PGUID 12 f f t f i 1 2275 "701" _null_ _null_ _null_  float8out - _null_ ));
DESCR("I/O");
DATA(insert OID = 216 (  float8mul		   PGNSP PGUID 12 f f t f i 2 701 "701 701" _null_ _null_ _null_	float8mul - _null_ ));
DESCR("multiply");
DATA(insert OID = 217 (  float8div		   PGNSP PGUID 12 f f t f i 2 701 "701 701" _null_ _null_ _null_	float8div - _null_ ));
DESCR("divide");
DATA(insert OID = 218 (  float8pl		   PGNSP PGUID 12 f f t f i 2 701 "701 701" _null_ _null_ _null_	float8pl - _null_ ));
DESCR("add");
DATA(insert OID = 219 (  float8mi		   PGNSP PGUID 12 f f t f i 2 701 "701 701" _null_ _null_ _null_	float8mi - _null_ ));
DESCR("subtract");
DATA(insert OID = 220 (  float8um		   PGNSP PGUID 12 f f t f i 1 701 "701" _null_ _null_ _null_	float8um - _null_ ));
DESCR("negate");
DATA(insert OID = 221 (  float8abs		   PGNSP PGUID 12 f f t f i 1 701 "701" _null_ _null_ _null_	float8abs - _null_ ));
DESCR("absolute value");
DATA(insert OID = 222 (  float8_accum	   PGNSP PGUID 12 f f t f i 2 1022 "1022 701" _null_ _null_ _null_	float8_accum - _null_ ));
DESCR("aggregate transition function");
DATA(insert OID = 223 (  float8larger	   PGNSP PGUID 12 f f t f i 2 701 "701 701" _null_ _null_ _null_	float8larger - _null_ ));
DESCR("larger of two");
DATA(insert OID = 224 (  float8smaller	   PGNSP PGUID 12 f f t f i 2 701 "701 701" _null_ _null_ _null_	float8smaller - _null_ ));
DESCR("smaller of two");

DATA(insert OID = 225 (  lseg_center	   PGNSP PGUID 12 f f t f i 1 600 "601" _null_ _null_ _null_	lseg_center - _null_ ));
DESCR("center of");
DATA(insert OID = 226 (  path_center	   PGNSP PGUID 12 f f t f i 1 600 "602" _null_ _null_ _null_	path_center - _null_ ));
DESCR("center of");
DATA(insert OID = 227 (  poly_center	   PGNSP PGUID 12 f f t f i 1 600 "604" _null_ _null_ _null_	poly_center - _null_ ));
DESCR("center of");

DATA(insert OID = 228 (  dround			   PGNSP PGUID 12 f f t f i 1 701 "701" _null_ _null_ _null_	dround - _null_ ));
DESCR("round to nearest integer");
DATA(insert OID = 229 (  dtrunc			   PGNSP PGUID 12 f f t f i 1 701 "701" _null_ _null_ _null_	dtrunc - _null_ ));
DESCR("truncate to integer");
DATA(insert OID = 2308 ( ceil			   PGNSP PGUID 12 f f t f i 1 701 "701" _null_ _null_ _null_	dceil - _null_ ));
DESCR("smallest integer >= value");
DATA(insert OID = 2320 ( ceiling		   PGNSP PGUID 12 f f t f i 1 701 "701" _null_ _null_ _null_	dceil - _null_ ));
DESCR("smallest integer >= value");
DATA(insert OID = 2309 ( floor			   PGNSP PGUID 12 f f t f i 1 701 "701" _null_ _null_ _null_	dfloor - _null_ ));
DESCR("largest integer <= value");
DATA(insert OID = 2310 ( sign			   PGNSP PGUID 12 f f t f i 1 701 "701" _null_ _null_ _null_	dsign - _null_ ));
DESCR("sign of value");
DATA(insert OID = 230 (  dsqrt			   PGNSP PGUID 12 f f t f i 1 701 "701" _null_ _null_ _null_	dsqrt - _null_ ));
DESCR("square root");
DATA(insert OID = 231 (  dcbrt			   PGNSP PGUID 12 f f t f i 1 701 "701" _null_ _null_ _null_	dcbrt - _null_ ));
DESCR("cube root");
DATA(insert OID = 232 (  dpow			   PGNSP PGUID 12 f f t f i 2 701 "701 701" _null_ _null_ _null_	dpow - _null_ ));
DESCR("exponentiation (x^y)");
DATA(insert OID = 233 (  dexp			   PGNSP PGUID 12 f f t f i 1 701 "701" _null_ _null_ _null_	dexp - _null_ ));
DESCR("natural exponential (e^x)");
DATA(insert OID = 234 (  dlog1			   PGNSP PGUID 12 f f t f i 1 701 "701" _null_ _null_ _null_	dlog1 - _null_ ));
DESCR("natural logarithm");
DATA(insert OID = 235 (  float8			   PGNSP PGUID 12 f f t f i 1 701  "21" _null_ _null_ _null_	i2tod - _null_ ));
DESCR("convert int2 to float8");
DATA(insert OID = 236 (  float4			   PGNSP PGUID 12 f f t f i 1 700  "21" _null_ _null_ _null_	i2tof - _null_ ));
DESCR("convert int2 to float4");
DATA(insert OID = 237 (  int2			   PGNSP PGUID 12 f f t f i 1  21 "701" _null_ _null_ _null_	dtoi2 - _null_ ));
DESCR("convert float8 to int2");
DATA(insert OID = 238 (  int2			   PGNSP PGUID 12 f f t f i 1  21 "700" _null_ _null_ _null_	ftoi2 - _null_ ));
DESCR("convert float4 to int2");
DATA(insert OID = 239 (  line_distance	   PGNSP PGUID 12 f f t f i 2 701 "628 628" _null_ _null_ _null_	line_distance - _null_ ));
DESCR("distance between");

DATA(insert OID = 240 (  abstimein		   PGNSP PGUID 12 f f t f s 1 702 "2275" _null_ _null_ _null_  abstimein - _null_ ));
DESCR("I/O");
DATA(insert OID = 241 (  abstimeout		   PGNSP PGUID 12 f f t f s 1 2275 "702" _null_ _null_ _null_  abstimeout - _null_ ));
DESCR("I/O");
DATA(insert OID = 242 (  reltimein		   PGNSP PGUID 12 f f t f s 1 703 "2275" _null_ _null_ _null_  reltimein - _null_ ));
DESCR("I/O");
DATA(insert OID = 243 (  reltimeout		   PGNSP PGUID 12 f f t f s 1 2275 "703" _null_ _null_ _null_  reltimeout - _null_ ));
DESCR("I/O");
DATA(insert OID = 244 (  timepl			   PGNSP PGUID 12 f f t f i 2 702 "702 703" _null_ _null_ _null_	timepl - _null_ ));
DESCR("add");
DATA(insert OID = 245 (  timemi			   PGNSP PGUID 12 f f t f i 2 702 "702 703" _null_ _null_ _null_	timemi - _null_ ));
DESCR("subtract");
DATA(insert OID = 246 (  tintervalin	   PGNSP PGUID 12 f f t f s 1 704 "2275" _null_ _null_ _null_  tintervalin - _null_ ));
DESCR("I/O");
DATA(insert OID = 247 (  tintervalout	   PGNSP PGUID 12 f f t f s 1 2275 "704" _null_ _null_ _null_  tintervalout - _null_ ));
DESCR("I/O");
DATA(insert OID = 248 (  intinterval	   PGNSP PGUID 12 f f t f i 2 16 "702 704" _null_ _null_ _null_ intinterval - _null_ ));
DESCR("abstime in tinterval");
DATA(insert OID = 249 (  tintervalrel	   PGNSP PGUID 12 f f t f i 1 703 "704" _null_ _null_ _null_	tintervalrel - _null_ ));
DESCR("tinterval to reltime");
DATA(insert OID = 250 (  timenow		   PGNSP PGUID 12 f f t f s 0 702 "" _null_ _null_ _null_  timenow - _null_ ));
DESCR("Current date and time (abstime)");
DATA(insert OID = 251 (  abstimeeq		   PGNSP PGUID 12 f f t f i 2 16 "702 702" _null_ _null_ _null_ abstimeeq - _null_ ));
DESCR("equal");
DATA(insert OID = 252 (  abstimene		   PGNSP PGUID 12 f f t f i 2 16 "702 702" _null_ _null_ _null_ abstimene - _null_ ));
DESCR("not equal");
DATA(insert OID = 253 (  abstimelt		   PGNSP PGUID 12 f f t f i 2 16 "702 702" _null_ _null_ _null_ abstimelt - _null_ ));
DESCR("less-than");
DATA(insert OID = 254 (  abstimegt		   PGNSP PGUID 12 f f t f i 2 16 "702 702" _null_ _null_ _null_ abstimegt - _null_ ));
DESCR("greater-than");
DATA(insert OID = 255 (  abstimele		   PGNSP PGUID 12 f f t f i 2 16 "702 702" _null_ _null_ _null_ abstimele - _null_ ));
DESCR("less-than-or-equal");
DATA(insert OID = 256 (  abstimege		   PGNSP PGUID 12 f f t f i 2 16 "702 702" _null_ _null_ _null_ abstimege - _null_ ));
DESCR("greater-than-or-equal");
DATA(insert OID = 257 (  reltimeeq		   PGNSP PGUID 12 f f t f i 2 16 "703 703" _null_ _null_ _null_ reltimeeq - _null_ ));
DESCR("equal");
DATA(insert OID = 258 (  reltimene		   PGNSP PGUID 12 f f t f i 2 16 "703 703" _null_ _null_ _null_ reltimene - _null_ ));
DESCR("not equal");
DATA(insert OID = 259 (  reltimelt		   PGNSP PGUID 12 f f t f i 2 16 "703 703" _null_ _null_ _null_ reltimelt - _null_ ));
DESCR("less-than");
DATA(insert OID = 260 (  reltimegt		   PGNSP PGUID 12 f f t f i 2 16 "703 703" _null_ _null_ _null_ reltimegt - _null_ ));
DESCR("greater-than");
DATA(insert OID = 261 (  reltimele		   PGNSP PGUID 12 f f t f i 2 16 "703 703" _null_ _null_ _null_ reltimele - _null_ ));
DESCR("less-than-or-equal");
DATA(insert OID = 262 (  reltimege		   PGNSP PGUID 12 f f t f i 2 16 "703 703" _null_ _null_ _null_ reltimege - _null_ ));
DESCR("greater-than-or-equal");
DATA(insert OID = 263 (  tintervalsame	   PGNSP PGUID 12 f f t f i 2 16 "704 704" _null_ _null_ _null_ tintervalsame - _null_ ));
DESCR("same as?");
DATA(insert OID = 264 (  tintervalct	   PGNSP PGUID 12 f f t f i 2 16 "704 704" _null_ _null_ _null_ tintervalct - _null_ ));
DESCR("contains?");
DATA(insert OID = 265 (  tintervalov	   PGNSP PGUID 12 f f t f i 2 16 "704 704" _null_ _null_ _null_ tintervalov - _null_ ));
DESCR("overlaps");
DATA(insert OID = 266 (  tintervalleneq    PGNSP PGUID 12 f f t f i 2 16 "704 703" _null_ _null_ _null_ tintervalleneq - _null_ ));
DESCR("length equal");
DATA(insert OID = 267 (  tintervallenne    PGNSP PGUID 12 f f t f i 2 16 "704 703" _null_ _null_ _null_ tintervallenne - _null_ ));
DESCR("length not equal to");
DATA(insert OID = 268 (  tintervallenlt    PGNSP PGUID 12 f f t f i 2 16 "704 703" _null_ _null_ _null_ tintervallenlt - _null_ ));
DESCR("length less-than");
DATA(insert OID = 269 (  tintervallengt    PGNSP PGUID 12 f f t f i 2 16 "704 703" _null_ _null_ _null_ tintervallengt - _null_ ));
DESCR("length greater-than");
DATA(insert OID = 270 (  tintervallenle    PGNSP PGUID 12 f f t f i 2 16 "704 703" _null_ _null_ _null_ tintervallenle - _null_ ));
DESCR("length less-than-or-equal");
DATA(insert OID = 271 (  tintervallenge    PGNSP PGUID 12 f f t f i 2 16 "704 703" _null_ _null_ _null_ tintervallenge - _null_ ));
DESCR("length greater-than-or-equal");
DATA(insert OID = 272 (  tintervalstart    PGNSP PGUID 12 f f t f i 1 702 "704" _null_ _null_ _null_	tintervalstart - _null_ ));
DESCR("start of interval");
DATA(insert OID = 273 (  tintervalend	   PGNSP PGUID 12 f f t f i 1 702 "704" _null_ _null_ _null_	tintervalend - _null_ ));
DESCR("end of interval");
DATA(insert OID = 274 (  timeofday		   PGNSP PGUID 12 f f t f v 0 25 "" _null_ _null_ _null_ timeofday - _null_ ));
DESCR("Current date and time - increments during transactions");
DATA(insert OID = 275 (  isfinite		   PGNSP PGUID 12 f f t f i 1 16 "702" _null_ _null_ _null_ abstime_finite - _null_ ));
DESCR("finite abstime?");

DATA(insert OID = 277 (  inter_sl		   PGNSP PGUID 12 f f t f i 2 16 "601 628" _null_ _null_ _null_ inter_sl - _null_ ));
DESCR("intersect?");
DATA(insert OID = 278 (  inter_lb		   PGNSP PGUID 12 f f t f i 2 16 "628 603" _null_ _null_ _null_ inter_lb - _null_ ));
DESCR("intersect?");

DATA(insert OID = 279 (  float48mul		   PGNSP PGUID 12 f f t f i 2 701 "700 701" _null_ _null_ _null_	float48mul - _null_ ));
DESCR("multiply");
DATA(insert OID = 280 (  float48div		   PGNSP PGUID 12 f f t f i 2 701 "700 701" _null_ _null_ _null_	float48div - _null_ ));
DESCR("divide");
DATA(insert OID = 281 (  float48pl		   PGNSP PGUID 12 f f t f i 2 701 "700 701" _null_ _null_ _null_	float48pl - _null_ ));
DESCR("add");
DATA(insert OID = 282 (  float48mi		   PGNSP PGUID 12 f f t f i 2 701 "700 701" _null_ _null_ _null_	float48mi - _null_ ));
DESCR("subtract");
DATA(insert OID = 283 (  float84mul		   PGNSP PGUID 12 f f t f i 2 701 "701 700" _null_ _null_ _null_	float84mul - _null_ ));
DESCR("multiply");
DATA(insert OID = 284 (  float84div		   PGNSP PGUID 12 f f t f i 2 701 "701 700" _null_ _null_ _null_	float84div - _null_ ));
DESCR("divide");
DATA(insert OID = 285 (  float84pl		   PGNSP PGUID 12 f f t f i 2 701 "701 700" _null_ _null_ _null_	float84pl - _null_ ));
DESCR("add");
DATA(insert OID = 286 (  float84mi		   PGNSP PGUID 12 f f t f i 2 701 "701 700" _null_ _null_ _null_	float84mi - _null_ ));
DESCR("subtract");

DATA(insert OID = 287 (  float4eq		   PGNSP PGUID 12 f f t f i 2 16 "700 700" _null_ _null_ _null_ float4eq - _null_ ));
DESCR("equal");
DATA(insert OID = 288 (  float4ne		   PGNSP PGUID 12 f f t f i 2 16 "700 700" _null_ _null_ _null_ float4ne - _null_ ));
DESCR("not equal");
DATA(insert OID = 289 (  float4lt		   PGNSP PGUID 12 f f t f i 2 16 "700 700" _null_ _null_ _null_ float4lt - _null_ ));
DESCR("less-than");
DATA(insert OID = 290 (  float4le		   PGNSP PGUID 12 f f t f i 2 16 "700 700" _null_ _null_ _null_ float4le - _null_ ));
DESCR("less-than-or-equal");
DATA(insert OID = 291 (  float4gt		   PGNSP PGUID 12 f f t f i 2 16 "700 700" _null_ _null_ _null_ float4gt - _null_ ));
DESCR("greater-than");
DATA(insert OID = 292 (  float4ge		   PGNSP PGUID 12 f f t f i 2 16 "700 700" _null_ _null_ _null_ float4ge - _null_ ));
DESCR("greater-than-or-equal");

DATA(insert OID = 293 (  float8eq		   PGNSP PGUID 12 f f t f i 2 16 "701 701" _null_ _null_ _null_ float8eq - _null_ ));
DESCR("equal");
DATA(insert OID = 294 (  float8ne		   PGNSP PGUID 12 f f t f i 2 16 "701 701" _null_ _null_ _null_ float8ne - _null_ ));
DESCR("not equal");
DATA(insert OID = 295 (  float8lt		   PGNSP PGUID 12 f f t f i 2 16 "701 701" _null_ _null_ _null_ float8lt - _null_ ));
DESCR("less-than");
DATA(insert OID = 296 (  float8le		   PGNSP PGUID 12 f f t f i 2 16 "701 701" _null_ _null_ _null_ float8le - _null_ ));
DESCR("less-than-or-equal");
DATA(insert OID = 297 (  float8gt		   PGNSP PGUID 12 f f t f i 2 16 "701 701" _null_ _null_ _null_ float8gt - _null_ ));
DESCR("greater-than");
DATA(insert OID = 298 (  float8ge		   PGNSP PGUID 12 f f t f i 2 16 "701 701" _null_ _null_ _null_ float8ge - _null_ ));
DESCR("greater-than-or-equal");

DATA(insert OID = 299 (  float48eq		   PGNSP PGUID 12 f f t f i 2 16 "700 701" _null_ _null_ _null_ float48eq - _null_ ));
DESCR("equal");

/* OIDS 300 - 399 */

DATA(insert OID = 300 (  float48ne		   PGNSP PGUID 12 f f t f i 2 16 "700 701" _null_ _null_ _null_ float48ne - _null_ ));
DESCR("not equal");
DATA(insert OID = 301 (  float48lt		   PGNSP PGUID 12 f f t f i 2 16 "700 701" _null_ _null_ _null_ float48lt - _null_ ));
DESCR("less-than");
DATA(insert OID = 302 (  float48le		   PGNSP PGUID 12 f f t f i 2 16 "700 701" _null_ _null_ _null_ float48le - _null_ ));
DESCR("less-than-or-equal");
DATA(insert OID = 303 (  float48gt		   PGNSP PGUID 12 f f t f i 2 16 "700 701" _null_ _null_ _null_ float48gt - _null_ ));
DESCR("greater-than");
DATA(insert OID = 304 (  float48ge		   PGNSP PGUID 12 f f t f i 2 16 "700 701" _null_ _null_ _null_ float48ge - _null_ ));
DESCR("greater-than-or-equal");
DATA(insert OID = 305 (  float84eq		   PGNSP PGUID 12 f f t f i 2 16 "701 700" _null_ _null_ _null_ float84eq - _null_ ));
DESCR("equal");
DATA(insert OID = 306 (  float84ne		   PGNSP PGUID 12 f f t f i 2 16 "701 700" _null_ _null_ _null_ float84ne - _null_ ));
DESCR("not equal");
DATA(insert OID = 307 (  float84lt		   PGNSP PGUID 12 f f t f i 2 16 "701 700" _null_ _null_ _null_ float84lt - _null_ ));
DESCR("less-than");
DATA(insert OID = 308 (  float84le		   PGNSP PGUID 12 f f t f i 2 16 "701 700" _null_ _null_ _null_ float84le - _null_ ));
DESCR("less-than-or-equal");
DATA(insert OID = 309 (  float84gt		   PGNSP PGUID 12 f f t f i 2 16 "701 700" _null_ _null_ _null_ float84gt - _null_ ));
DESCR("greater-than");
DATA(insert OID = 310 (  float84ge		   PGNSP PGUID 12 f f t f i 2 16 "701 700" _null_ _null_ _null_ float84ge - _null_ ));
DESCR("greater-than-or-equal");

DATA(insert OID = 311 (  float8			   PGNSP PGUID 12 f f t f i 1 701 "700" _null_ _null_ _null_	ftod - _null_ ));
DESCR("convert float4 to float8");
DATA(insert OID = 312 (  float4			   PGNSP PGUID 12 f f t f i 1 700 "701" _null_ _null_ _null_	dtof - _null_ ));
DESCR("convert float8 to float4");
DATA(insert OID = 313 (  int4			   PGNSP PGUID 12 f f t f i 1  23  "21" _null_ _null_ _null_	i2toi4 - _null_ ));
DESCR("convert int2 to int4");
DATA(insert OID = 314 (  int2			   PGNSP PGUID 12 f f t f i 1  21  "23" _null_ _null_ _null_	i4toi2 - _null_ ));
DESCR("convert int4 to int2");
DATA(insert OID = 315 (  int2vectoreq	   PGNSP PGUID 12 f f t f i 2  16  "22 22" _null_ _null_ _null_ int2vectoreq - _null_ ));
DESCR("equal");
DATA(insert OID = 316 (  float8			   PGNSP PGUID 12 f f t f i 1 701  "23" _null_ _null_ _null_	i4tod - _null_ ));
DESCR("convert int4 to float8");
DATA(insert OID = 317 (  int4			   PGNSP PGUID 12 f f t f i 1  23 "701" _null_ _null_ _null_	dtoi4 - _null_ ));
DESCR("convert float8 to int4");
DATA(insert OID = 318 (  float4			   PGNSP PGUID 12 f f t f i 1 700  "23" _null_ _null_ _null_	i4tof - _null_ ));
DESCR("convert int4 to float4");
DATA(insert OID = 319 (  int4			   PGNSP PGUID 12 f f t f i 1  23 "700" _null_ _null_ _null_	ftoi4 - _null_ ));
DESCR("convert float4 to int4");

DATA(insert OID = 330 (  btgettuple		   PGNSP PGUID 12 f f t f v 2 16 "2281 2281" _null_ _null_ _null_  btgettuple - _null_ ));
DESCR("btree(internal)");
#define BTGETTUPLE_OID 330

DATA(insert OID = 636 (  btgetmulti		   PGNSP PGUID 12 f f t f v 2 2281 "2281 2281" _null_ _null_ _null_ btgetmulti - _null_ ));
DESCR("btree(internal)");
#define BTGETMULTI_OID 636

DATA(insert OID = 331 (  btinsert		   PGNSP PGUID 12 f f t f v 6 16 "2281 2281 2281 2281 2281 2281" _null_ _null_ _null_	btinsert - _null_ ));
DESCR("btree(internal)");
#define BTINSERT_OID 331

DATA(insert OID = 333 (  btbeginscan	   PGNSP PGUID 12 f f t f v 3 2281 "2281 2281 2281" _null_ _null_ _null_	btbeginscan - _null_ ));
DESCR("btree(internal)");
#define BTBEGINSCAN_OID 333

DATA(insert OID = 334 (  btrescan		   PGNSP PGUID 12 f f t f v 2 2278 "2281 2281" _null_ _null_ _null_ btrescan - _null_ ));
DESCR("btree(internal)");
#define BTRESCAN_OID 334

DATA(insert OID = 335 (  btendscan		   PGNSP PGUID 12 f f t f v 1 2278 "2281" _null_ _null_ _null_	btendscan - _null_ ));
DESCR("btree(internal)");
#define BTENDSCAN_OID 335

DATA(insert OID = 336 (  btmarkpos		   PGNSP PGUID 12 f f t f v 1 2278 "2281" _null_ _null_ _null_	btmarkpos - _null_ ));
DESCR("btree(internal)");
#define BTMARKPOS_OID 336

DATA(insert OID = 337 (  btrestrpos		   PGNSP PGUID 12 f f t f v 1 2278 "2281" _null_ _null_ _null_	btrestrpos - _null_ ));
DESCR("btree(internal)");
#define BTRESTRPOS_OID 337

DATA(insert OID = 338 (  btbuild		   PGNSP PGUID 12 f f t f v 3 2281 "2281 2281 2281" _null_ _null_ _null_ btbuild - _null_ ));
DESCR("btree(internal)");
#define BTBUILD_OID 338

DATA(insert OID = 332 (  btbulkdelete	   PGNSP PGUID 12 f f t f v 4 2281 "2281 2281 2281 2281" _null_ _null_ _null_ btbulkdelete - _null_ ));
DESCR("btree(internal)");
#define BTBULKDELETE_OID 332

DATA(insert OID = 972 (  btvacuumcleanup   PGNSP PGUID 12 f f t f v 2 2281 "2281 2281" _null_ _null_ _null_ btvacuumcleanup - _null_ ));
DESCR("btree(internal)");
#define BTVACUUMCLEANUP_OID 972

DATA(insert OID = 1268 (  btcostestimate   PGNSP PGUID 12 f f t f v 8 2278 "2281 2281 2281 2281 2281 2281 2281 2281" _null_ _null_ _null_  btcostestimate - _null_ ));
DESCR("btree(internal)");
#define BTCOSTESTIMATE_OID 1268

DATA(insert OID = 2785 (  btoptions		   PGNSP PGUID 12 f f t f s 2 17 "1009 16" _null_ _null_ _null_  btoptions - _null_ ));
DESCR("btree(internal)");
#define BTOPTIONS_OID 2785

DATA(insert OID = 339 (  poly_same		   PGNSP PGUID 12 f f t f i 2 16 "604 604" _null_ _null_ _null_ poly_same - _null_ ));
DESCR("same as?");
DATA(insert OID = 340 (  poly_contain	   PGNSP PGUID 12 f f t f i 2 16 "604 604" _null_ _null_ _null_ poly_contain - _null_ ));
DESCR("contains?");
DATA(insert OID = 341 (  poly_left		   PGNSP PGUID 12 f f t f i 2 16 "604 604" _null_ _null_ _null_ poly_left - _null_ ));
DESCR("is left of");
DATA(insert OID = 342 (  poly_overleft	   PGNSP PGUID 12 f f t f i 2 16 "604 604" _null_ _null_ _null_ poly_overleft - _null_ ));
DESCR("overlaps or is left of");
DATA(insert OID = 343 (  poly_overright    PGNSP PGUID 12 f f t f i 2 16 "604 604" _null_ _null_ _null_ poly_overright - _null_ ));
DESCR("overlaps or is right of");
DATA(insert OID = 344 (  poly_right		   PGNSP PGUID 12 f f t f i 2 16 "604 604" _null_ _null_ _null_ poly_right - _null_ ));
DESCR("is right of");
DATA(insert OID = 345 (  poly_contained    PGNSP PGUID 12 f f t f i 2 16 "604 604" _null_ _null_ _null_ poly_contained - _null_ ));
DESCR("is contained by?");
DATA(insert OID = 346 (  poly_overlap	   PGNSP PGUID 12 f f t f i 2 16 "604 604" _null_ _null_ _null_ poly_overlap - _null_ ));
DESCR("overlaps");
DATA(insert OID = 347 (  poly_in		   PGNSP PGUID 12 f f t f i 1 604 "2275" _null_ _null_ _null_  poly_in - _null_ ));
DESCR("I/O");
DATA(insert OID = 348 (  poly_out		   PGNSP PGUID 12 f f t f i 1 2275 "604" _null_ _null_ _null_  poly_out - _null_ ));
DESCR("I/O");

DATA(insert OID = 350 (  btint2cmp		   PGNSP PGUID 12 f f t f i 2 23 "21 21" _null_ _null_ _null_ btint2cmp - _null_ ));
DESCR("btree less-equal-greater");
DATA(insert OID = 351 (  btint4cmp		   PGNSP PGUID 12 f f t f i 2 23 "23 23" _null_ _null_ _null_ btint4cmp - _null_ ));
DESCR("btree less-equal-greater");
DATA(insert OID = 842 (  btint8cmp		   PGNSP PGUID 12 f f t f i 2 23 "20 20" _null_ _null_ _null_ btint8cmp - _null_ ));
DESCR("btree less-equal-greater");
DATA(insert OID = 354 (  btfloat4cmp	   PGNSP PGUID 12 f f t f i 2 23 "700 700" _null_ _null_ _null_ btfloat4cmp - _null_ ));
DESCR("btree less-equal-greater");
DATA(insert OID = 355 (  btfloat8cmp	   PGNSP PGUID 12 f f t f i 2 23 "701 701" _null_ _null_ _null_ btfloat8cmp - _null_ ));
DESCR("btree less-equal-greater");
DATA(insert OID = 356 (  btoidcmp		   PGNSP PGUID 12 f f t f i 2 23 "26 26" _null_ _null_ _null_ btoidcmp - _null_ ));
DESCR("btree less-equal-greater");
DATA(insert OID = 404 (  btoidvectorcmp    PGNSP PGUID 12 f f t f i 2 23 "30 30" _null_ _null_ _null_ btoidvectorcmp - _null_ ));
DESCR("btree less-equal-greater");
DATA(insert OID = 357 (  btabstimecmp	   PGNSP PGUID 12 f f t f i 2 23 "702 702" _null_ _null_ _null_ btabstimecmp - _null_ ));
DESCR("btree less-equal-greater");
DATA(insert OID = 358 (  btcharcmp		   PGNSP PGUID 12 f f t f i 2 23 "18 18" _null_ _null_ _null_ btcharcmp - _null_ ));
DESCR("btree less-equal-greater");
DATA(insert OID = 359 (  btnamecmp		   PGNSP PGUID 12 f f t f i 2 23 "19 19" _null_ _null_ _null_ btnamecmp - _null_ ));
DESCR("btree less-equal-greater");
DATA(insert OID = 360 (  bttextcmp		   PGNSP PGUID 12 f f t f i 2 23 "25 25" _null_ _null_ _null_ bttextcmp - _null_ ));
DESCR("btree less-equal-greater");
DATA(insert OID = 377 (  cash_cmp		   PGNSP PGUID 12 f f t f i 2 23 "790 790" _null_ _null_ _null_ cash_cmp - _null_ ));
DESCR("btree less-equal-greater");
DATA(insert OID = 380 (  btreltimecmp	   PGNSP PGUID 12 f f t f i 2 23 "703 703" _null_ _null_ _null_ btreltimecmp - _null_ ));
DESCR("btree less-equal-greater");
DATA(insert OID = 381 (  bttintervalcmp    PGNSP PGUID 12 f f t f i 2 23 "704 704" _null_ _null_ _null_ bttintervalcmp - _null_ ));
DESCR("btree less-equal-greater");
DATA(insert OID = 382 (  btarraycmp		   PGNSP PGUID 12 f f t f i 2 23 "2277 2277" _null_ _null_ _null_ btarraycmp - _null_ ));
DESCR("btree less-equal-greater");

DATA(insert OID = 361 (  lseg_distance	   PGNSP PGUID 12 f f t f i 2 701 "601 601" _null_ _null_ _null_	lseg_distance - _null_ ));
DESCR("distance between");
DATA(insert OID = 362 (  lseg_interpt	   PGNSP PGUID 12 f f t f i 2 600 "601 601" _null_ _null_ _null_	lseg_interpt - _null_ ));
DESCR("intersection point");
DATA(insert OID = 363 (  dist_ps		   PGNSP PGUID 12 f f t f i 2 701 "600 601" _null_ _null_ _null_	dist_ps - _null_ ));
DESCR("distance between");
DATA(insert OID = 364 (  dist_pb		   PGNSP PGUID 12 f f t f i 2 701 "600 603" _null_ _null_ _null_	dist_pb - _null_ ));
DESCR("distance between point and box");
DATA(insert OID = 365 (  dist_sb		   PGNSP PGUID 12 f f t f i 2 701 "601 603" _null_ _null_ _null_	dist_sb - _null_ ));
DESCR("distance between segment and box");
DATA(insert OID = 366 (  close_ps		   PGNSP PGUID 12 f f t f i 2 600 "600 601" _null_ _null_ _null_	close_ps - _null_ ));
DESCR("closest point on line segment");
DATA(insert OID = 367 (  close_pb		   PGNSP PGUID 12 f f t f i 2 600 "600 603" _null_ _null_ _null_	close_pb - _null_ ));
DESCR("closest point on box");
DATA(insert OID = 368 (  close_sb		   PGNSP PGUID 12 f f t f i 2 600 "601 603" _null_ _null_ _null_	close_sb - _null_ ));
DESCR("closest point to line segment on box");
DATA(insert OID = 369 (  on_ps			   PGNSP PGUID 12 f f t f i 2 16 "600 601" _null_ _null_ _null_ on_ps - _null_ ));
DESCR("point contained in segment?");
DATA(insert OID = 370 (  path_distance	   PGNSP PGUID 12 f f t f i 2 701 "602 602" _null_ _null_ _null_	path_distance - _null_ ));
DESCR("distance between paths");
DATA(insert OID = 371 (  dist_ppath		   PGNSP PGUID 12 f f t f i 2 701 "600 602" _null_ _null_ _null_	dist_ppath - _null_ ));
DESCR("distance between point and path");
DATA(insert OID = 372 (  on_sb			   PGNSP PGUID 12 f f t f i 2 16 "601 603" _null_ _null_ _null_ on_sb - _null_ ));
DESCR("lseg contained in box?");
DATA(insert OID = 373 (  inter_sb		   PGNSP PGUID 12 f f t f i 2 16 "601 603" _null_ _null_ _null_ inter_sb - _null_ ));
DESCR("intersect?");

/* OIDS 400 - 499 */

DATA(insert OID =  401 (  text			   PGNSP PGUID 12 f f t f i 1 25 "1042" _null_ _null_ _null_	rtrim1 - _null_ ));
DESCR("convert char(n) to text");
DATA(insert OID =  406 (  text			   PGNSP PGUID 12 f f t f i 1 25 "19" _null_ _null_ _null_ name_text - _null_ ));
DESCR("convert name to text");
DATA(insert OID =  407 (  name			   PGNSP PGUID 12 f f t f i 1 19 "25" _null_ _null_ _null_ text_name - _null_ ));
DESCR("convert text to name");
DATA(insert OID =  408 (  bpchar		   PGNSP PGUID 12 f f t f i 1 1042 "19" _null_ _null_ _null_ name_bpchar - _null_ ));
DESCR("convert name to char(n)");
DATA(insert OID =  409 (  name			   PGNSP PGUID 12 f f t f i 1 19 "1042" _null_ _null_ _null_	bpchar_name - _null_ ));
DESCR("convert char(n) to name");

DATA(insert OID = 440 (  hashgettuple	   PGNSP PGUID 12 f f t f v 2 16 "2281 2281" _null_ _null_ _null_  hashgettuple - _null_ ));
DESCR("hash(internal)");
DATA(insert OID = 637 (  hashgetmulti	   PGNSP PGUID 12 f f t f v 2 2281 "2281 2281" _null_ _null_ _null_ hashgetmulti - _null_ ));
DESCR("hash(internal)");
DATA(insert OID = 441 (  hashinsert		   PGNSP PGUID 12 f f t f v 6 16 "2281 2281 2281 2281 2281 2281" _null_ _null_ _null_	hashinsert - _null_ ));
DESCR("hash(internal)");
DATA(insert OID = 443 (  hashbeginscan	   PGNSP PGUID 12 f f t f v 3 2281 "2281 2281 2281" _null_ _null_ _null_	hashbeginscan - _null_ ));
DESCR("hash(internal)");
DATA(insert OID = 444 (  hashrescan		   PGNSP PGUID 12 f f t f v 2 2278 "2281 2281" _null_ _null_ _null_ hashrescan - _null_ ));
DESCR("hash(internal)");
DATA(insert OID = 445 (  hashendscan	   PGNSP PGUID 12 f f t f v 1 2278 "2281" _null_ _null_ _null_	hashendscan - _null_ ));
DESCR("hash(internal)");
DATA(insert OID = 446 (  hashmarkpos	   PGNSP PGUID 12 f f t f v 1 2278 "2281" _null_ _null_ _null_	hashmarkpos - _null_ ));
DESCR("hash(internal)");
DATA(insert OID = 447 (  hashrestrpos	   PGNSP PGUID 12 f f t f v 1 2278 "2281" _null_ _null_ _null_	hashrestrpos - _null_ ));
DESCR("hash(internal)");
DATA(insert OID = 448 (  hashbuild		   PGNSP PGUID 12 f f t f v 3 2281 "2281 2281 2281" _null_ _null_ _null_ hashbuild - _null_ ));
DESCR("hash(internal)");
DATA(insert OID = 442 (  hashbulkdelete    PGNSP PGUID 12 f f t f v 4 2281 "2281 2281 2281 2281" _null_ _null_ _null_ hashbulkdelete - _null_ ));
DESCR("hash(internal)");
DATA(insert OID = 425 (  hashvacuumcleanup PGNSP PGUID 12 f f t f v 2 2281 "2281 2281" _null_ _null_ _null_ hashvacuumcleanup - _null_ ));
DESCR("hash(internal)");
DATA(insert OID = 438 (  hashcostestimate  PGNSP PGUID 12 f f t f v 8 2278 "2281 2281 2281 2281 2281 2281 2281 2281" _null_ _null_ _null_  hashcostestimate - _null_ ));
DESCR("hash(internal)");
DATA(insert OID = 2786 (  hashoptions	   PGNSP PGUID 12 f f t f s 2 17 "1009 16" _null_ _null_ _null_  hashoptions - _null_ ));
DESCR("hash(internal)");

DATA(insert OID = 449 (  hashint2		   PGNSP PGUID 12 f f t f i 1 23 "21" _null_ _null_ _null_	hashint2 - _null_ ));
DESCR("hash");
DATA(insert OID = 450 (  hashint4		   PGNSP PGUID 12 f f t f i 1 23 "23" _null_ _null_ _null_	hashint4 - _null_ ));
DESCR("hash");
DATA(insert OID = 949 (  hashint8		   PGNSP PGUID 12 f f t f i 1 23 "20" _null_ _null_ _null_	hashint8 - _null_ ));
DESCR("hash");
DATA(insert OID = 451 (  hashfloat4		   PGNSP PGUID 12 f f t f i 1 23 "700" _null_ _null_ _null_ hashfloat4 - _null_ ));
DESCR("hash");
DATA(insert OID = 452 (  hashfloat8		   PGNSP PGUID 12 f f t f i 1 23 "701" _null_ _null_ _null_ hashfloat8 - _null_ ));
DESCR("hash");
DATA(insert OID = 453 (  hashoid		   PGNSP PGUID 12 f f t f i 1 23 "26" _null_ _null_ _null_	hashoid - _null_ ));
DESCR("hash");
DATA(insert OID = 454 (  hashchar		   PGNSP PGUID 12 f f t f i 1 23 "18" _null_ _null_ _null_	hashchar - _null_ ));
DESCR("hash");
DATA(insert OID = 455 (  hashname		   PGNSP PGUID 12 f f t f i 1 23 "19" _null_ _null_ _null_	hashname - _null_ ));
DESCR("hash");
DATA(insert OID = 400 (  hashtext		   PGNSP PGUID 12 f f t f i 1 23 "25" _null_ _null_ _null_ hashtext - _null_ ));
DESCR("hash");
DATA(insert OID = 456 (  hashvarlena	   PGNSP PGUID 12 f f t f i 1 23 "2281" _null_ _null_ _null_ hashvarlena - _null_ ));
DESCR("hash any varlena type");
DATA(insert OID = 457 (  hashoidvector	   PGNSP PGUID 12 f f t f i 1 23 "30" _null_ _null_ _null_	hashoidvector - _null_ ));
DESCR("hash");
DATA(insert OID = 329 (  hash_aclitem	   PGNSP PGUID 12 f f t f i 1 23 "1033" _null_ _null_ _null_	hash_aclitem - _null_ ));
DESCR("hash");
DATA(insert OID = 398 (  hashint2vector    PGNSP PGUID 12 f f t f i 1 23 "22" _null_ _null_ _null_	hashint2vector - _null_ ));
DESCR("hash");
DATA(insert OID = 399 (  hashmacaddr	   PGNSP PGUID 12 f f t f i 1 23 "829" _null_ _null_ _null_ hashmacaddr - _null_ ));
DESCR("hash");
DATA(insert OID = 422 (  hashinet		   PGNSP PGUID 12 f f t f i 1 23 "869" _null_ _null_ _null_ hashinet - _null_ ));
DESCR("hash");
DATA(insert OID = 458 (  text_larger	   PGNSP PGUID 12 f f t f i 2 25 "25 25" _null_ _null_ _null_ text_larger - _null_ ));
DESCR("larger of two");
DATA(insert OID = 459 (  text_smaller	   PGNSP PGUID 12 f f t f i 2 25 "25 25" _null_ _null_ _null_ text_smaller - _null_ ));
DESCR("smaller of two");

DATA(insert OID = 460 (  int8in			   PGNSP PGUID 12 f f t f i 1 20 "2275" _null_ _null_ _null_ int8in - _null_ ));
DESCR("I/O");
DATA(insert OID = 461 (  int8out		   PGNSP PGUID 12 f f t f i 1 2275 "20" _null_ _null_ _null_ int8out - _null_ ));
DESCR("I/O");
DATA(insert OID = 462 (  int8um			   PGNSP PGUID 12 f f t f i 1 20 "20" _null_ _null_ _null_	int8um - _null_ ));
DESCR("negate");
DATA(insert OID = 463 (  int8pl			   PGNSP PGUID 12 f f t f i 2 20 "20 20" _null_ _null_ _null_ int8pl - _null_ ));
DESCR("add");
DATA(insert OID = 464 (  int8mi			   PGNSP PGUID 12 f f t f i 2 20 "20 20" _null_ _null_ _null_ int8mi - _null_ ));
DESCR("subtract");
DATA(insert OID = 465 (  int8mul		   PGNSP PGUID 12 f f t f i 2 20 "20 20" _null_ _null_ _null_ int8mul - _null_ ));
DESCR("multiply");
DATA(insert OID = 466 (  int8div		   PGNSP PGUID 12 f f t f i 2 20 "20 20" _null_ _null_ _null_ int8div - _null_ ));
DESCR("divide");
DATA(insert OID = 467 (  int8eq			   PGNSP PGUID 12 f f t f i 2 16 "20 20" _null_ _null_ _null_ int8eq - _null_ ));
DESCR("equal");
DATA(insert OID = 468 (  int8ne			   PGNSP PGUID 12 f f t f i 2 16 "20 20" _null_ _null_ _null_ int8ne - _null_ ));
DESCR("not equal");
DATA(insert OID = 469 (  int8lt			   PGNSP PGUID 12 f f t f i 2 16 "20 20" _null_ _null_ _null_ int8lt - _null_ ));
DESCR("less-than");
DATA(insert OID = 470 (  int8gt			   PGNSP PGUID 12 f f t f i 2 16 "20 20" _null_ _null_ _null_ int8gt - _null_ ));
DESCR("greater-than");
DATA(insert OID = 471 (  int8le			   PGNSP PGUID 12 f f t f i 2 16 "20 20" _null_ _null_ _null_ int8le - _null_ ));
DESCR("less-than-or-equal");
DATA(insert OID = 472 (  int8ge			   PGNSP PGUID 12 f f t f i 2 16 "20 20" _null_ _null_ _null_ int8ge - _null_ ));
DESCR("greater-than-or-equal");

DATA(insert OID = 474 (  int84eq		   PGNSP PGUID 12 f f t f i 2 16 "20 23" _null_ _null_ _null_ int84eq - _null_ ));
DESCR("equal");
DATA(insert OID = 475 (  int84ne		   PGNSP PGUID 12 f f t f i 2 16 "20 23" _null_ _null_ _null_ int84ne - _null_ ));
DESCR("not equal");
DATA(insert OID = 476 (  int84lt		   PGNSP PGUID 12 f f t f i 2 16 "20 23" _null_ _null_ _null_ int84lt - _null_ ));
DESCR("less-than");
DATA(insert OID = 477 (  int84gt		   PGNSP PGUID 12 f f t f i 2 16 "20 23" _null_ _null_ _null_ int84gt - _null_ ));
DESCR("greater-than");
DATA(insert OID = 478 (  int84le		   PGNSP PGUID 12 f f t f i 2 16 "20 23" _null_ _null_ _null_ int84le - _null_ ));
DESCR("less-than-or-equal");
DATA(insert OID = 479 (  int84ge		   PGNSP PGUID 12 f f t f i 2 16 "20 23" _null_ _null_ _null_ int84ge - _null_ ));
DESCR("greater-than-or-equal");

DATA(insert OID = 480 (  int4			   PGNSP PGUID 12 f f t f i 1  23 "20" _null_ _null_ _null_ int84 - _null_ ));
DESCR("convert int8 to int4");
DATA(insert OID = 481 (  int8			   PGNSP PGUID 12 f f t f i 1  20 "23" _null_ _null_ _null_ int48 - _null_ ));
DESCR("convert int4 to int8");
DATA(insert OID = 482 (  float8			   PGNSP PGUID 12 f f t f i 1 701 "20" _null_ _null_ _null_ i8tod - _null_ ));
DESCR("convert int8 to float8");
DATA(insert OID = 483 (  int8			   PGNSP PGUID 12 f f t f i 1  20 "701" _null_ _null_ _null_	dtoi8 - _null_ ));
DESCR("convert float8 to int8");

/* OIDS 500 - 599 */

/* OIDS 600 - 699 */

DATA(insert OID = 652 (  float4			   PGNSP PGUID 12 f f t f i 1 700 "20" _null_ _null_ _null_ i8tof - _null_ ));
DESCR("convert int8 to float4");
DATA(insert OID = 653 (  int8			   PGNSP PGUID 12 f f t f i 1  20 "700" _null_ _null_ _null_	ftoi8 - _null_ ));
DESCR("convert float4 to int8");

DATA(insert OID = 714 (  int2			   PGNSP PGUID 12 f f t f i 1  21 "20" _null_ _null_ _null_ int82 - _null_ ));
DESCR("convert int8 to int2");
DATA(insert OID = 754 (  int8			   PGNSP PGUID 12 f f t f i 1  20 "21" _null_ _null_ _null_ int28 - _null_ ));
DESCR("convert int2 to int8");

DATA(insert OID = 1285 (  int4notin		   PGNSP PGUID 12 f f t f s 2 16 "23 25" _null_ _null_ _null_ int4notin - _null_ ));
DESCR("not in");
DATA(insert OID = 1286 (  oidnotin		   PGNSP PGUID 12 f f t f s 2 16 "26 25" _null_ _null_ _null_ oidnotin - _null_ ));
DESCR("not in");
DATA(insert OID = 655 (  namelt			   PGNSP PGUID 12 f f t f i 2 16 "19 19" _null_ _null_ _null_ namelt - _null_ ));
DESCR("less-than");
DATA(insert OID = 656 (  namele			   PGNSP PGUID 12 f f t f i 2 16 "19 19" _null_ _null_ _null_ namele - _null_ ));
DESCR("less-than-or-equal");
DATA(insert OID = 657 (  namegt			   PGNSP PGUID 12 f f t f i 2 16 "19 19" _null_ _null_ _null_ namegt - _null_ ));
DESCR("greater-than");
DATA(insert OID = 658 (  namege			   PGNSP PGUID 12 f f t f i 2 16 "19 19" _null_ _null_ _null_ namege - _null_ ));
DESCR("greater-than-or-equal");
DATA(insert OID = 659 (  namene			   PGNSP PGUID 12 f f t f i 2 16 "19 19" _null_ _null_ _null_ namene - _null_ ));
DESCR("not equal");

DATA(insert OID = 668 (  bpchar			   PGNSP PGUID 12 f f t f i 3 1042 "1042 23 16" _null_ _null_ _null_ bpchar - _null_ ));
DESCR("adjust char() to typmod length");
DATA(insert OID = 669 (  varchar		   PGNSP PGUID 12 f f t f i 3 1043 "1043 23 16" _null_ _null_ _null_ varchar - _null_ ));
DESCR("adjust varchar() to typmod length");

DATA(insert OID = 676 (  mktinterval	   PGNSP PGUID 12 f f t f i 2 704 "702 702" _null_ _null_ _null_ mktinterval - _null_ ));
DESCR("convert to tinterval");
DATA(insert OID = 619 (  oidvectorne	   PGNSP PGUID 12 f f t f i 2 16 "30 30" _null_ _null_ _null_ oidvectorne - _null_ ));
DESCR("not equal");
DATA(insert OID = 677 (  oidvectorlt	   PGNSP PGUID 12 f f t f i 2 16 "30 30" _null_ _null_ _null_ oidvectorlt - _null_ ));
DESCR("less-than");
DATA(insert OID = 678 (  oidvectorle	   PGNSP PGUID 12 f f t f i 2 16 "30 30" _null_ _null_ _null_ oidvectorle - _null_ ));
DESCR("less-than-or-equal");
DATA(insert OID = 679 (  oidvectoreq	   PGNSP PGUID 12 f f t f i 2 16 "30 30" _null_ _null_ _null_ oidvectoreq - _null_ ));
DESCR("equal");
DATA(insert OID = 680 (  oidvectorge	   PGNSP PGUID 12 f f t f i 2 16 "30 30" _null_ _null_ _null_ oidvectorge - _null_ ));
DESCR("greater-than-or-equal");
DATA(insert OID = 681 (  oidvectorgt	   PGNSP PGUID 12 f f t f i 2 16 "30 30" _null_ _null_ _null_ oidvectorgt - _null_ ));
DESCR("greater-than");

/* OIDS 700 - 799 */
DATA(insert OID = 710 (  getpgusername	   PGNSP PGUID 12 f f t f s 0 19 "" _null_ _null_ _null_ current_user - _null_ ));
DESCR("deprecated -- use current_user");
DATA(insert OID = 716 (  oidlt			   PGNSP PGUID 12 f f t f i 2 16 "26 26" _null_ _null_ _null_ oidlt - _null_ ));
DESCR("less-than");
DATA(insert OID = 717 (  oidle			   PGNSP PGUID 12 f f t f i 2 16 "26 26" _null_ _null_ _null_ oidle - _null_ ));
DESCR("less-than-or-equal");

DATA(insert OID = 720 (  octet_length	   PGNSP PGUID 12 f f t f i 1 23 "17" _null_ _null_ _null_	byteaoctetlen - _null_ ));
DESCR("octet length");
DATA(insert OID = 721 (  get_byte		   PGNSP PGUID 12 f f t f i 2 23 "17 23" _null_ _null_ _null_ byteaGetByte - _null_ ));
DESCR("get byte");
DATA(insert OID = 722 (  set_byte		   PGNSP PGUID 12 f f t f i 3 17 "17 23 23" _null_ _null_ _null_	byteaSetByte - _null_ ));
DESCR("set byte");
DATA(insert OID = 723 (  get_bit		   PGNSP PGUID 12 f f t f i 2 23 "17 23" _null_ _null_ _null_ byteaGetBit - _null_ ));
DESCR("get bit");
DATA(insert OID = 724 (  set_bit		   PGNSP PGUID 12 f f t f i 3 17 "17 23 23" _null_ _null_ _null_	byteaSetBit - _null_ ));
DESCR("set bit");

DATA(insert OID = 725 (  dist_pl		   PGNSP PGUID 12 f f t f i 2 701 "600 628" _null_ _null_ _null_	dist_pl - _null_ ));
DESCR("distance between point and line");
DATA(insert OID = 726 (  dist_lb		   PGNSP PGUID 12 f f t f i 2 701 "628 603" _null_ _null_ _null_	dist_lb - _null_ ));
DESCR("distance between line and box");
DATA(insert OID = 727 (  dist_sl		   PGNSP PGUID 12 f f t f i 2 701 "601 628" _null_ _null_ _null_	dist_sl - _null_ ));
DESCR("distance between lseg and line");
DATA(insert OID = 728 (  dist_cpoly		   PGNSP PGUID 12 f f t f i 2 701 "718 604" _null_ _null_ _null_	dist_cpoly - _null_ ));
DESCR("distance between");
DATA(insert OID = 729 (  poly_distance	   PGNSP PGUID 12 f f t f i 2 701 "604 604" _null_ _null_ _null_	poly_distance - _null_ ));
DESCR("distance between");

DATA(insert OID = 740 (  text_lt		   PGNSP PGUID 12 f f t f i 2 16 "25 25" _null_ _null_ _null_ text_lt - _null_ ));
DESCR("less-than");
DATA(insert OID = 741 (  text_le		   PGNSP PGUID 12 f f t f i 2 16 "25 25" _null_ _null_ _null_ text_le - _null_ ));
DESCR("less-than-or-equal");
DATA(insert OID = 742 (  text_gt		   PGNSP PGUID 12 f f t f i 2 16 "25 25" _null_ _null_ _null_ text_gt - _null_ ));
DESCR("greater-than");
DATA(insert OID = 743 (  text_ge		   PGNSP PGUID 12 f f t f i 2 16 "25 25" _null_ _null_ _null_ text_ge - _null_ ));
DESCR("greater-than-or-equal");

DATA(insert OID = 745 (  current_user	   PGNSP PGUID 12 f f t f s 0 19 "" _null_ _null_ _null_ current_user - _null_ ));
DESCR("current user name");
DATA(insert OID = 746 (  session_user	   PGNSP PGUID 12 f f t f s 0 19 "" _null_ _null_ _null_ session_user - _null_ ));
DESCR("session user name");

DATA(insert OID = 744 (  array_eq		   PGNSP PGUID 12 f f t f i 2 16 "2277 2277" _null_ _null_ _null_ array_eq - _null_ ));
DESCR("array equal");
DATA(insert OID = 390 (  array_ne		   PGNSP PGUID 12 f f t f i 2 16 "2277 2277" _null_ _null_ _null_ array_ne - _null_ ));
DESCR("array not equal");
DATA(insert OID = 391 (  array_lt		   PGNSP PGUID 12 f f t f i 2 16 "2277 2277" _null_ _null_ _null_ array_lt - _null_ ));
DESCR("array less than");
DATA(insert OID = 392 (  array_gt		   PGNSP PGUID 12 f f t f i 2 16 "2277 2277" _null_ _null_ _null_ array_gt - _null_ ));
DESCR("array greater than");
DATA(insert OID = 393 (  array_le		   PGNSP PGUID 12 f f t f i 2 16 "2277 2277" _null_ _null_ _null_ array_le - _null_ ));
DESCR("array less than or equal");
DATA(insert OID = 396 (  array_ge		   PGNSP PGUID 12 f f t f i 2 16 "2277 2277" _null_ _null_ _null_ array_ge - _null_ ));
DESCR("array greater than or equal");
DATA(insert OID = 747 (  array_dims		   PGNSP PGUID 12 f f t f i 1 25 "2277" _null_ _null_ _null_ array_dims - _null_ ));
DESCR("array dimensions");
DATA(insert OID = 750 (  array_in		   PGNSP PGUID 12 f f t f s 3 2277 "2275 26 23" _null_ _null_ _null_	array_in - _null_ ));
DESCR("I/O");
#define ARRAY_OUT_OID 751
DATA(insert OID = 751 (  array_out		   PGNSP PGUID 12 f f t f s 1 2275 "2277" _null_ _null_ _null_	array_out - _null_ ));
DESCR("I/O");
DATA(insert OID = 2091 (  array_lower	   PGNSP PGUID 12 f f t f i 2 23 "2277 23" _null_ _null_ _null_ array_lower - _null_ ));
DESCR("array lower dimension");
DATA(insert OID = 2092 (  array_upper	   PGNSP PGUID 12 f f t f i 2 23 "2277 23" _null_ _null_ _null_ array_upper - _null_ ));
DESCR("array upper dimension");
DATA(insert OID = 378 (  array_append	   PGNSP PGUID 12 f f f f i 2 2277 "2277 2283" _null_ _null_ _null_ array_push - _null_ ));
DESCR("append element onto end of array");
DATA(insert OID = 379 (  array_prepend	   PGNSP PGUID 12 f f f f i 2 2277 "2283 2277" _null_ _null_ _null_ array_push - _null_ ));
DESCR("prepend element onto front of array");
DATA(insert OID = 383 (  array_cat		   PGNSP PGUID 12 f f f f i 2 2277 "2277 2277" _null_ _null_ _null_ array_cat - _null_ ));
DESCR("concatenate two arrays");
DATA(insert OID = 384  (  array_coerce	   PGNSP PGUID 12 f f t f s 1 2277 "2277" _null_ _null_ _null_ array_type_coerce - _null_ ));
DESCR("coerce array to another array type");
DATA(insert OID = 394 (  string_to_array   PGNSP PGUID 12 f f t f i 2 1009 "25 25" _null_ _null_ _null_ text_to_array - _null_ ));
DESCR("split delimited text into text[]");
DATA(insert OID = 395 (  array_to_string   PGNSP PGUID 12 f f t f i 2 25 "2277 25" _null_ _null_ _null_ array_to_text - _null_ ));
DESCR("concatenate array elements, using delimiter, into text");
DATA(insert OID = 515 (  array_larger	   PGNSP PGUID 12 f f t f i 2 2277 "2277 2277" _null_ _null_ _null_ array_larger - _null_ ));
DESCR("larger of two");
DATA(insert OID = 516 (  array_smaller	   PGNSP PGUID 12 f f t f i 2 2277 "2277 2277" _null_ _null_ _null_ array_smaller - _null_ ));
DESCR("smaller of two");

DATA(insert OID = 760 (  smgrin			   PGNSP PGUID 12 f f t f s 1 210 "2275" _null_ _null_ _null_  smgrin - _null_ ));
DESCR("I/O");
DATA(insert OID = 761 (  smgrout		   PGNSP PGUID 12 f f t f s 1 2275 "210" _null_ _null_ _null_  smgrout - _null_ ));
DESCR("I/O");
DATA(insert OID = 762 (  smgreq			   PGNSP PGUID 12 f f t f i 2 16 "210 210" _null_ _null_ _null_ smgreq - _null_ ));
DESCR("storage manager");
DATA(insert OID = 763 (  smgrne			   PGNSP PGUID 12 f f t f i 2 16 "210 210" _null_ _null_ _null_ smgrne - _null_ ));
DESCR("storage manager");

DATA(insert OID = 764 (  lo_import		   PGNSP PGUID 12 f f t f v 1 26 "25" _null_ _null_ _null_	lo_import - _null_ ));
DESCR("large object import");
DATA(insert OID = 765 (  lo_export		   PGNSP PGUID 12 f f t f v 2 23 "26 25" _null_ _null_ _null_ lo_export - _null_ ));
DESCR("large object export");

DATA(insert OID = 766 (  int4inc		   PGNSP PGUID 12 f f t f i 1 23 "23" _null_ _null_ _null_	int4inc - _null_ ));
DESCR("increment");
DATA(insert OID = 768 (  int4larger		   PGNSP PGUID 12 f f t f i 2 23 "23 23" _null_ _null_ _null_ int4larger - _null_ ));
DESCR("larger of two");
DATA(insert OID = 769 (  int4smaller	   PGNSP PGUID 12 f f t f i 2 23 "23 23" _null_ _null_ _null_ int4smaller - _null_ ));
DESCR("smaller of two");
DATA(insert OID = 770 (  int2larger		   PGNSP PGUID 12 f f t f i 2 21 "21 21" _null_ _null_ _null_ int2larger - _null_ ));
DESCR("larger of two");
DATA(insert OID = 771 (  int2smaller	   PGNSP PGUID 12 f f t f i 2 21 "21 21" _null_ _null_ _null_ int2smaller - _null_ ));
DESCR("smaller of two");

DATA(insert OID = 774 (  gistgettuple	   PGNSP PGUID 12 f f t f v 2 16 "2281 2281" _null_ _null_ _null_  gistgettuple - _null_ ));
DESCR("gist(internal)");
DATA(insert OID = 638 (  gistgetmulti	   PGNSP PGUID 12 f f t f v 2 2281 "2281 2281" _null_ _null_ _null_ gistgetmulti - _null_ ));
DESCR("gist(internal)");
DATA(insert OID = 775 (  gistinsert		   PGNSP PGUID 12 f f t f v 6 16 "2281 2281 2281 2281 2281 2281" _null_ _null_ _null_	gistinsert - _null_ ));
DESCR("gist(internal)");
DATA(insert OID = 777 (  gistbeginscan	   PGNSP PGUID 12 f f t f v 3 2281 "2281 2281 2281" _null_ _null_ _null_	gistbeginscan - _null_ ));
DESCR("gist(internal)");
DATA(insert OID = 778 (  gistrescan		   PGNSP PGUID 12 f f t f v 2 2278 "2281 2281" _null_ _null_ _null_ gistrescan - _null_ ));
DESCR("gist(internal)");
DATA(insert OID = 779 (  gistendscan	   PGNSP PGUID 12 f f t f v 1 2278 "2281" _null_ _null_ _null_	gistendscan - _null_ ));
DESCR("gist(internal)");
DATA(insert OID = 780 (  gistmarkpos	   PGNSP PGUID 12 f f t f v 1 2278 "2281" _null_ _null_ _null_	gistmarkpos - _null_ ));
DESCR("gist(internal)");
DATA(insert OID = 781 (  gistrestrpos	   PGNSP PGUID 12 f f t f v 1 2278 "2281" _null_ _null_ _null_	gistrestrpos - _null_ ));
DESCR("gist(internal)");
DATA(insert OID = 782 (  gistbuild		   PGNSP PGUID 12 f f t f v 3 2281 "2281 2281 2281" _null_ _null_ _null_ gistbuild - _null_ ));
DESCR("gist(internal)");
DATA(insert OID = 776 (  gistbulkdelete    PGNSP PGUID 12 f f t f v 4 2281 "2281 2281 2281 2281" _null_ _null_ _null_ gistbulkdelete - _null_ ));
DESCR("gist(internal)");
DATA(insert OID = 2561 (  gistvacuumcleanup   PGNSP PGUID 12 f f t f v 2 2281 "2281 2281" _null_ _null_ _null_ gistvacuumcleanup - _null_ ));
DESCR("gist(internal)");
DATA(insert OID = 772 (  gistcostestimate  PGNSP PGUID 12 f f t f v 8 2278 "2281 2281 2281 2281 2281 2281 2281 2281" _null_ _null_ _null_  gistcostestimate - _null_ ));
DESCR("gist(internal)");
DATA(insert OID = 2787 (  gistoptions	   PGNSP PGUID 12 f f t f s 2 17 "1009 16" _null_ _null_ _null_  gistoptions - _null_ ));
DESCR("gist(internal)");

DATA(insert OID = 784 (  tintervaleq	   PGNSP PGUID 12 f f t f i 2 16 "704 704" _null_ _null_ _null_ tintervaleq - _null_ ));
DESCR("equal");
DATA(insert OID = 785 (  tintervalne	   PGNSP PGUID 12 f f t f i 2 16 "704 704" _null_ _null_ _null_ tintervalne - _null_ ));
DESCR("not equal");
DATA(insert OID = 786 (  tintervallt	   PGNSP PGUID 12 f f t f i 2 16 "704 704" _null_ _null_ _null_ tintervallt - _null_ ));
DESCR("less-than");
DATA(insert OID = 787 (  tintervalgt	   PGNSP PGUID 12 f f t f i 2 16 "704 704" _null_ _null_ _null_ tintervalgt - _null_ ));
DESCR("greater-than");
DATA(insert OID = 788 (  tintervalle	   PGNSP PGUID 12 f f t f i 2 16 "704 704" _null_ _null_ _null_ tintervalle - _null_ ));
DESCR("less-than-or-equal");
DATA(insert OID = 789 (  tintervalge	   PGNSP PGUID 12 f f t f i 2 16 "704 704" _null_ _null_ _null_ tintervalge - _null_ ));
DESCR("greater-than-or-equal");

/* OIDS 800 - 899 */

DATA(insert OID = 817 (  oid			   PGNSP PGUID 12 f f t f i 1 26 "25" _null_ _null_ _null_	text_oid - _null_ ));
DESCR("convert text to oid");
DATA(insert OID = 818 (  int2			   PGNSP PGUID 12 f f t f i 1 21 "25" _null_ _null_ _null_	text_int2 - _null_ ));
DESCR("convert text to int2");
DATA(insert OID = 819 (  int4			   PGNSP PGUID 12 f f t f i 1 23 "25" _null_ _null_ _null_	text_int4 - _null_ ));
DESCR("convert text to int4");

DATA(insert OID = 838 (  float8			   PGNSP PGUID 12 f f t f i 1 701 "25" _null_ _null_ _null_ text_float8 - _null_ ));
DESCR("convert text to float8");
DATA(insert OID = 839 (  float4			   PGNSP PGUID 12 f f t f i 1 700 "25" _null_ _null_ _null_ text_float4 - _null_ ));
DESCR("convert text to float4");
DATA(insert OID = 840 (  text			   PGNSP PGUID 12 f f t f i 1  25 "701" _null_ _null_ _null_	float8_text - _null_ ));
DESCR("convert float8 to text");
DATA(insert OID = 841 (  text			   PGNSP PGUID 12 f f t f i 1  25 "700" _null_ _null_ _null_	float4_text - _null_ ));
DESCR("convert float4 to text");

DATA(insert OID =  846 (  cash_mul_flt4    PGNSP PGUID 12 f f t f i 2 790 "790 700" _null_ _null_ _null_	cash_mul_flt4 - _null_ ));
DESCR("multiply");
DATA(insert OID =  847 (  cash_div_flt4    PGNSP PGUID 12 f f t f i 2 790 "790 700" _null_ _null_ _null_	cash_div_flt4 - _null_ ));
DESCR("divide");
DATA(insert OID =  848 (  flt4_mul_cash    PGNSP PGUID 12 f f t f i 2 790 "700 790" _null_ _null_ _null_	flt4_mul_cash - _null_ ));
DESCR("multiply");

DATA(insert OID =  849 (  position		   PGNSP PGUID 12 f f t f i 2 23 "25 25" _null_ _null_ _null_ textpos - _null_ ));
DESCR("return position of substring");
DATA(insert OID =  850 (  textlike		   PGNSP PGUID 12 f f t f i 2 16 "25 25" _null_ _null_ _null_ textlike - _null_ ));
DESCR("matches LIKE expression");
DATA(insert OID =  851 (  textnlike		   PGNSP PGUID 12 f f t f i 2 16 "25 25" _null_ _null_ _null_ textnlike - _null_ ));
DESCR("does not match LIKE expression");

DATA(insert OID =  852 (  int48eq		   PGNSP PGUID 12 f f t f i 2 16 "23 20" _null_ _null_ _null_ int48eq - _null_ ));
DESCR("equal");
DATA(insert OID =  853 (  int48ne		   PGNSP PGUID 12 f f t f i 2 16 "23 20" _null_ _null_ _null_ int48ne - _null_ ));
DESCR("not equal");
DATA(insert OID =  854 (  int48lt		   PGNSP PGUID 12 f f t f i 2 16 "23 20" _null_ _null_ _null_ int48lt - _null_ ));
DESCR("less-than");
DATA(insert OID =  855 (  int48gt		   PGNSP PGUID 12 f f t f i 2 16 "23 20" _null_ _null_ _null_ int48gt - _null_ ));
DESCR("greater-than");
DATA(insert OID =  856 (  int48le		   PGNSP PGUID 12 f f t f i 2 16 "23 20" _null_ _null_ _null_ int48le - _null_ ));
DESCR("less-than-or-equal");
DATA(insert OID =  857 (  int48ge		   PGNSP PGUID 12 f f t f i 2 16 "23 20" _null_ _null_ _null_ int48ge - _null_ ));
DESCR("greater-than-or-equal");

DATA(insert OID =  858 (  namelike		   PGNSP PGUID 12 f f t f i 2 16 "19 25" _null_ _null_ _null_ namelike - _null_ ));
DESCR("matches LIKE expression");
DATA(insert OID =  859 (  namenlike		   PGNSP PGUID 12 f f t f i 2 16 "19 25" _null_ _null_ _null_ namenlike - _null_ ));
DESCR("does not match LIKE expression");

DATA(insert OID =  860 (  bpchar		   PGNSP PGUID 12 f f t f i 1 1042 "18" _null_ _null_ _null_	char_bpchar - _null_ ));
DESCR("convert char to char()");

DATA(insert OID = 861 ( current_database	   PGNSP PGUID 12 f f t f i 0 19 "" _null_ _null_ _null_ current_database - _null_ ));
DESCR("returns the current database");

DATA(insert OID =  862 (  int4_mul_cash		   PGNSP PGUID 12 f f t f i 2 790 "23 790" _null_ _null_ _null_ int4_mul_cash - _null_ ));
DESCR("multiply");
DATA(insert OID =  863 (  int2_mul_cash		   PGNSP PGUID 12 f f t f i 2 790 "21 790" _null_ _null_ _null_ int2_mul_cash - _null_ ));
DESCR("multiply");
DATA(insert OID =  864 (  cash_mul_int4		   PGNSP PGUID 12 f f t f i 2 790 "790 23" _null_ _null_ _null_ cash_mul_int4 - _null_ ));
DESCR("multiply");
DATA(insert OID =  865 (  cash_div_int4		   PGNSP PGUID 12 f f t f i 2 790 "790 23" _null_ _null_ _null_ cash_div_int4 - _null_ ));
DESCR("divide");
DATA(insert OID =  866 (  cash_mul_int2		   PGNSP PGUID 12 f f t f i 2 790 "790 21" _null_ _null_ _null_ cash_mul_int2 - _null_ ));
DESCR("multiply");
DATA(insert OID =  867 (  cash_div_int2		   PGNSP PGUID 12 f f t f i 2 790 "790 21" _null_ _null_ _null_ cash_div_int2 - _null_ ));
DESCR("divide");

DATA(insert OID =  886 (  cash_in		   PGNSP PGUID 12 f f t f i 1 790 "2275" _null_ _null_ _null_  cash_in - _null_ ));
DESCR("I/O");
DATA(insert OID =  887 (  cash_out		   PGNSP PGUID 12 f f t f i 1 2275 "790" _null_ _null_ _null_  cash_out - _null_ ));
DESCR("I/O");
DATA(insert OID =  888 (  cash_eq		   PGNSP PGUID 12 f f t f i 2  16 "790 790" _null_ _null_ _null_	cash_eq - _null_ ));
DESCR("equal");
DATA(insert OID =  889 (  cash_ne		   PGNSP PGUID 12 f f t f i 2  16 "790 790" _null_ _null_ _null_	cash_ne - _null_ ));
DESCR("not equal");
DATA(insert OID =  890 (  cash_lt		   PGNSP PGUID 12 f f t f i 2  16 "790 790" _null_ _null_ _null_	cash_lt - _null_ ));
DESCR("less-than");
DATA(insert OID =  891 (  cash_le		   PGNSP PGUID 12 f f t f i 2  16 "790 790" _null_ _null_ _null_	cash_le - _null_ ));
DESCR("less-than-or-equal");
DATA(insert OID =  892 (  cash_gt		   PGNSP PGUID 12 f f t f i 2  16 "790 790" _null_ _null_ _null_	cash_gt - _null_ ));
DESCR("greater-than");
DATA(insert OID =  893 (  cash_ge		   PGNSP PGUID 12 f f t f i 2  16 "790 790" _null_ _null_ _null_	cash_ge - _null_ ));
DESCR("greater-than-or-equal");
DATA(insert OID =  894 (  cash_pl		   PGNSP PGUID 12 f f t f i 2 790 "790 790" _null_ _null_ _null_	cash_pl - _null_ ));
DESCR("add");
DATA(insert OID =  895 (  cash_mi		   PGNSP PGUID 12 f f t f i 2 790 "790 790" _null_ _null_ _null_	cash_mi - _null_ ));
DESCR("subtract");
DATA(insert OID =  896 (  cash_mul_flt8    PGNSP PGUID 12 f f t f i 2 790 "790 701" _null_ _null_ _null_	cash_mul_flt8 - _null_ ));
DESCR("multiply");
DATA(insert OID =  897 (  cash_div_flt8    PGNSP PGUID 12 f f t f i 2 790 "790 701" _null_ _null_ _null_	cash_div_flt8 - _null_ ));
DESCR("divide");
DATA(insert OID =  898 (  cashlarger	   PGNSP PGUID 12 f f t f i 2 790 "790 790" _null_ _null_ _null_	cashlarger - _null_ ));
DESCR("larger of two");
DATA(insert OID =  899 (  cashsmaller	   PGNSP PGUID 12 f f t f i 2 790 "790 790" _null_ _null_ _null_	cashsmaller - _null_ ));
DESCR("smaller of two");
DATA(insert OID =  919 (  flt8_mul_cash    PGNSP PGUID 12 f f t f i 2 790 "701 790" _null_ _null_ _null_	flt8_mul_cash - _null_ ));
DESCR("multiply");
DATA(insert OID =  935 (  cash_words	   PGNSP PGUID 12 f f t f i 1  25 "790" _null_ _null_ _null_	cash_words - _null_ ));
DESCR("output amount as words");

/* OIDS 900 - 999 */

DATA(insert OID = 940 (  mod			   PGNSP PGUID 12 f f t f i 2 21 "21 21" _null_ _null_ _null_ int2mod - _null_ ));
DESCR("modulus");
DATA(insert OID = 941 (  mod			   PGNSP PGUID 12 f f t f i 2 23 "23 23" _null_ _null_ _null_ int4mod - _null_ ));
DESCR("modulus");
DATA(insert OID = 942 (  mod			   PGNSP PGUID 12 f f t f i 2 23 "21 23" _null_ _null_ _null_ int24mod - _null_ ));
DESCR("modulus");
DATA(insert OID = 943 (  mod			   PGNSP PGUID 12 f f t f i 2 23 "23 21" _null_ _null_ _null_ int42mod - _null_ ));
DESCR("modulus");

DATA(insert OID = 945 (  int8mod		   PGNSP PGUID 12 f f t f i 2 20 "20 20" _null_ _null_ _null_ int8mod - _null_ ));
DESCR("modulus");
DATA(insert OID = 947 (  mod			   PGNSP PGUID 12 f f t f i 2 20 "20 20" _null_ _null_ _null_ int8mod - _null_ ));
DESCR("modulus");

DATA(insert OID = 944 (  char			   PGNSP PGUID 12 f f t f i 1 18 "25" _null_ _null_ _null_	text_char - _null_ ));
DESCR("convert text to char");
DATA(insert OID = 946 (  text			   PGNSP PGUID 12 f f t f i 1 25 "18" _null_ _null_ _null_	char_text - _null_ ));
DESCR("convert char to text");

DATA(insert OID = 950 (  istrue			   PGNSP PGUID 12 f f f f i 1 16 "16" _null_ _null_ _null_	istrue - _null_ ));
DESCR("bool is true (not false or unknown)");
DATA(insert OID = 951 (  isfalse		   PGNSP PGUID 12 f f f f i 1 16 "16" _null_ _null_ _null_	isfalse - _null_ ));
DESCR("bool is false (not true or unknown)");

DATA(insert OID = 952 (  lo_open		   PGNSP PGUID 12 f f t f v 2 23 "26 23" _null_ _null_ _null_ lo_open - _null_ ));
DESCR("large object open");
DATA(insert OID = 953 (  lo_close		   PGNSP PGUID 12 f f t f v 1 23 "23" _null_ _null_ _null_	lo_close - _null_ ));
DESCR("large object close");
DATA(insert OID = 954 (  loread			   PGNSP PGUID 12 f f t f v 2 17 "23 23" _null_ _null_ _null_ loread - _null_ ));
DESCR("large object read");
DATA(insert OID = 955 (  lowrite		   PGNSP PGUID 12 f f t f v 2 23 "23 17" _null_ _null_ _null_ lowrite - _null_ ));
DESCR("large object write");
DATA(insert OID = 956 (  lo_lseek		   PGNSP PGUID 12 f f t f v 3 23 "23 23 23" _null_ _null_ _null_	lo_lseek - _null_ ));
DESCR("large object seek");
DATA(insert OID = 957 (  lo_creat		   PGNSP PGUID 12 f f t f v 1 26 "23" _null_ _null_ _null_	lo_creat - _null_ ));
DESCR("large object create");
DATA(insert OID = 715 (  lo_create		   PGNSP PGUID 12 f f t f v 1 26 "26" _null_ _null_ _null_	lo_create - _null_ ));
DESCR("large object create");
DATA(insert OID = 958 (  lo_tell		   PGNSP PGUID 12 f f t f v 1 23 "23" _null_ _null_ _null_	lo_tell - _null_ ));
DESCR("large object position");

DATA(insert OID = 959 (  on_pl			   PGNSP PGUID 12 f f t f i 2  16 "600 628" _null_ _null_ _null_	on_pl - _null_ ));
DESCR("point on line?");
DATA(insert OID = 960 (  on_sl			   PGNSP PGUID 12 f f t f i 2  16 "601 628" _null_ _null_ _null_	on_sl - _null_ ));
DESCR("lseg on line?");
DATA(insert OID = 961 (  close_pl		   PGNSP PGUID 12 f f t f i 2 600 "600 628" _null_ _null_ _null_	close_pl - _null_ ));
DESCR("closest point on line");
DATA(insert OID = 962 (  close_sl		   PGNSP PGUID 12 f f t f i 2 600 "601 628" _null_ _null_ _null_	close_sl - _null_ ));
DESCR("closest point to line segment on line");
DATA(insert OID = 963 (  close_lb		   PGNSP PGUID 12 f f t f i 2 600 "628 603" _null_ _null_ _null_	close_lb - _null_ ));
DESCR("closest point to line on box");

DATA(insert OID = 964 (  lo_unlink		   PGNSP PGUID 12 f f t f v 1  23 "26" _null_ _null_ _null_ lo_unlink - _null_ ));
DESCR("large object unlink(delete)");

DATA(insert OID = 973 (  path_inter		   PGNSP PGUID 12 f f t f i 2  16 "602 602" _null_ _null_ _null_	path_inter - _null_ ));
DESCR("intersect?");
DATA(insert OID = 975 (  area			   PGNSP PGUID 12 f f t f i 1 701 "603" _null_ _null_ _null_	box_area - _null_ ));
DESCR("box area");
DATA(insert OID = 976 (  width			   PGNSP PGUID 12 f f t f i 1 701 "603" _null_ _null_ _null_	box_width - _null_ ));
DESCR("box width");
DATA(insert OID = 977 (  height			   PGNSP PGUID 12 f f t f i 1 701 "603" _null_ _null_ _null_	box_height - _null_ ));
DESCR("box height");
DATA(insert OID = 978 (  box_distance	   PGNSP PGUID 12 f f t f i 2 701 "603 603" _null_ _null_ _null_	box_distance - _null_ ));
DESCR("distance between boxes");
DATA(insert OID = 979 (  area			   PGNSP PGUID 12 f f t f i 1 701 "602" _null_ _null_ _null_	path_area - _null_ ));
DESCR("area of a closed path");
DATA(insert OID = 980 (  box_intersect	   PGNSP PGUID 12 f f t f i 2 603 "603 603" _null_ _null_ _null_	box_intersect - _null_ ));
DESCR("box intersection (another box)");
DATA(insert OID = 981 (  diagonal		   PGNSP PGUID 12 f f t f i 1 601 "603" _null_ _null_ _null_	box_diagonal - _null_ ));
DESCR("box diagonal");
DATA(insert OID = 982 (  path_n_lt		   PGNSP PGUID 12 f f t f i 2 16 "602 602" _null_ _null_ _null_ path_n_lt - _null_ ));
DESCR("less-than");
DATA(insert OID = 983 (  path_n_gt		   PGNSP PGUID 12 f f t f i 2 16 "602 602" _null_ _null_ _null_ path_n_gt - _null_ ));
DESCR("greater-than");
DATA(insert OID = 984 (  path_n_eq		   PGNSP PGUID 12 f f t f i 2 16 "602 602" _null_ _null_ _null_ path_n_eq - _null_ ));
DESCR("equal");
DATA(insert OID = 985 (  path_n_le		   PGNSP PGUID 12 f f t f i 2 16 "602 602" _null_ _null_ _null_ path_n_le - _null_ ));
DESCR("less-than-or-equal");
DATA(insert OID = 986 (  path_n_ge		   PGNSP PGUID 12 f f t f i 2 16 "602 602" _null_ _null_ _null_ path_n_ge - _null_ ));
DESCR("greater-than-or-equal");
DATA(insert OID = 987 (  path_length	   PGNSP PGUID 12 f f t f i 1 701 "602" _null_ _null_ _null_	path_length - _null_ ));
DESCR("sum of path segment lengths");
DATA(insert OID = 988 (  point_ne		   PGNSP PGUID 12 f f t f i 2 16 "600 600" _null_ _null_ _null_ point_ne - _null_ ));
DESCR("not equal");
DATA(insert OID = 989 (  point_vert		   PGNSP PGUID 12 f f t f i 2 16 "600 600" _null_ _null_ _null_ point_vert - _null_ ));
DESCR("vertically aligned?");
DATA(insert OID = 990 (  point_horiz	   PGNSP PGUID 12 f f t f i 2 16 "600 600" _null_ _null_ _null_ point_horiz - _null_ ));
DESCR("horizontally aligned?");
DATA(insert OID = 991 (  point_distance    PGNSP PGUID 12 f f t f i 2 701 "600 600" _null_ _null_ _null_	point_distance - _null_ ));
DESCR("distance between");
DATA(insert OID = 992 (  slope			   PGNSP PGUID 12 f f t f i 2 701 "600 600" _null_ _null_ _null_	point_slope - _null_ ));
DESCR("slope between points");
DATA(insert OID = 993 (  lseg			   PGNSP PGUID 12 f f t f i 2 601 "600 600" _null_ _null_ _null_	lseg_construct - _null_ ));
DESCR("convert points to line segment");
DATA(insert OID = 994 (  lseg_intersect    PGNSP PGUID 12 f f t f i 2 16 "601 601" _null_ _null_ _null_ lseg_intersect - _null_ ));
DESCR("intersect?");
DATA(insert OID = 995 (  lseg_parallel	   PGNSP PGUID 12 f f t f i 2 16 "601 601" _null_ _null_ _null_ lseg_parallel - _null_ ));
DESCR("parallel?");
DATA(insert OID = 996 (  lseg_perp		   PGNSP PGUID 12 f f t f i 2 16 "601 601" _null_ _null_ _null_ lseg_perp - _null_ ));
DESCR("perpendicular?");
DATA(insert OID = 997 (  lseg_vertical	   PGNSP PGUID 12 f f t f i 1 16 "601" _null_ _null_ _null_ lseg_vertical - _null_ ));
DESCR("vertical?");
DATA(insert OID = 998 (  lseg_horizontal   PGNSP PGUID 12 f f t f i 1 16 "601" _null_ _null_ _null_ lseg_horizontal - _null_ ));
DESCR("horizontal?");
DATA(insert OID = 999 (  lseg_eq		   PGNSP PGUID 12 f f t f i 2 16 "601 601" _null_ _null_ _null_ lseg_eq - _null_ ));
DESCR("equal");

DATA(insert OID =  748 (  date			   PGNSP PGUID 12 f f t f s 1 1082 "25" _null_ _null_ _null_ text_date - _null_ ));
DESCR("convert text to date");
DATA(insert OID =  749 (  text			   PGNSP PGUID 12 f f t f s 1 25 "1082" _null_ _null_ _null_ date_text - _null_ ));
DESCR("convert date to text");
DATA(insert OID =  837 (  time			   PGNSP PGUID 12 f f t f s 1 1083 "25" _null_ _null_ _null_ text_time - _null_ ));
DESCR("convert text to time");
DATA(insert OID =  948 (  text			   PGNSP PGUID 12 f f t f i 1 25 "1083" _null_ _null_ _null_ time_text - _null_ ));
DESCR("convert time to text");
DATA(insert OID =  938 (  timetz		   PGNSP PGUID 12 f f t f s 1 1266 "25" _null_ _null_ _null_ text_timetz - _null_ ));
DESCR("convert text to timetz");
DATA(insert OID =  939 (  text			   PGNSP PGUID 12 f f t f i 1 25 "1266" _null_ _null_ _null_ timetz_text - _null_ ));
DESCR("convert timetz to text");

/* OIDS 1000 - 1999 */

DATA(insert OID = 1026 (  timezone		   PGNSP PGUID 12 f f t f i 2 1114 "1186 1184" _null_ _null_ _null_ timestamptz_izone - _null_ ));
DESCR("adjust timestamp to new time zone");

DATA(insert OID = 1029 (  nullvalue		   PGNSP PGUID 12 f f f f i 1 16 "2276" _null_ _null_ _null_ nullvalue - _null_ ));
DESCR("(internal)");
DATA(insert OID = 1030 (  nonnullvalue	   PGNSP PGUID 12 f f f f i 1 16 "2276" _null_ _null_ _null_ nonnullvalue - _null_ ));
DESCR("(internal)");
DATA(insert OID = 1031 (  aclitemin		   PGNSP PGUID 12 f f t f s 1 1033 "2275" _null_ _null_ _null_	aclitemin - _null_ ));
DESCR("I/O");
DATA(insert OID = 1032 (  aclitemout	   PGNSP PGUID 12 f f t f s 1 2275 "1033" _null_ _null_ _null_	aclitemout - _null_ ));
DESCR("I/O");
DATA(insert OID = 1035 (  aclinsert		   PGNSP PGUID 12 f f t f i 2 1034 "1034 1033" _null_ _null_ _null_ aclinsert - _null_ ));
DESCR("add/update ACL item");
DATA(insert OID = 1036 (  aclremove		   PGNSP PGUID 12 f f t f i 2 1034 "1034 1033" _null_ _null_ _null_ aclremove - _null_ ));
DESCR("remove ACL item");
DATA(insert OID = 1037 (  aclcontains	   PGNSP PGUID 12 f f t f i 2 16 "1034 1033" _null_ _null_ _null_ aclcontains - _null_ ));
DESCR("ACL contains item?");
DATA(insert OID = 1062 (  aclitemeq		   PGNSP PGUID 12 f f t f i 2 16 "1033 1033" _null_ _null_ _null_ aclitem_eq - _null_ ));
DESCR("equality operator for ACL items");
DATA(insert OID = 1365 (  makeaclitem	   PGNSP PGUID 12 f f t f i 4 1033 "26 26 25 16" _null_ _null_ _null_ makeaclitem - _null_ ));
DESCR("make ACL item");
DATA(insert OID = 1044 (  bpcharin		   PGNSP PGUID 12 f f t f i 3 1042 "2275 26 23" _null_ _null_ _null_ bpcharin - _null_ ));
DESCR("I/O");
DATA(insert OID = 1045 (  bpcharout		   PGNSP PGUID 12 f f t f i 1 2275 "1042" _null_ _null_ _null_	bpcharout - _null_ ));
DESCR("I/O");
DATA(insert OID = 2913 (  bpchartypmodin   PGNSP PGUID 12 f f t f i 1 23 "1263" _null_ _null_ _null_	bpchartypmodin - _null_ ));
DESCR("I/O typmod");
DATA(insert OID = 2914 (  bpchartypmodout  PGNSP PGUID 12 f f t f i 1 2275 "23" _null_ _null_ _null_	bpchartypmodout - _null_ ));
DESCR("I/O typmod");
DATA(insert OID = 1046 (  varcharin		   PGNSP PGUID 12 f f t f i 3 1043 "2275 26 23" _null_ _null_ _null_ varcharin - _null_ ));
DESCR("I/O");
DATA(insert OID = 1047 (  varcharout	   PGNSP PGUID 12 f f t f i 1 2275 "1043" _null_ _null_ _null_	varcharout - _null_ ));
DESCR("I/O");
DATA(insert OID = 2915 (  varchartypmodin  PGNSP PGUID 12 f f t f i 1 23 "1263" _null_ _null_ _null_	varchartypmodin - _null_ ));
DESCR("I/O typmod");
DATA(insert OID = 2916 (  varchartypmodout PGNSP PGUID 12 f f t f i 1 2275 "23" _null_ _null_ _null_	varchartypmodout - _null_ ));
DESCR("I/O typmod");
DATA(insert OID = 1048 (  bpchareq		   PGNSP PGUID 12 f f t f i 2 16 "1042 1042" _null_ _null_ _null_ bpchareq - _null_ ));
DESCR("equal");
DATA(insert OID = 1049 (  bpcharlt		   PGNSP PGUID 12 f f t f i 2 16 "1042 1042" _null_ _null_ _null_ bpcharlt - _null_ ));
DESCR("less-than");
DATA(insert OID = 1050 (  bpcharle		   PGNSP PGUID 12 f f t f i 2 16 "1042 1042" _null_ _null_ _null_ bpcharle - _null_ ));
DESCR("less-than-or-equal");
DATA(insert OID = 1051 (  bpchargt		   PGNSP PGUID 12 f f t f i 2 16 "1042 1042" _null_ _null_ _null_ bpchargt - _null_ ));
DESCR("greater-than");
DATA(insert OID = 1052 (  bpcharge		   PGNSP PGUID 12 f f t f i 2 16 "1042 1042" _null_ _null_ _null_ bpcharge - _null_ ));
DESCR("greater-than-or-equal");
DATA(insert OID = 1053 (  bpcharne		   PGNSP PGUID 12 f f t f i 2 16 "1042 1042" _null_ _null_ _null_ bpcharne - _null_ ));
DESCR("not equal");
DATA(insert OID = 1063 (  bpchar_larger    PGNSP PGUID 12 f f t f i 2 1042 "1042 1042" _null_ _null_ _null_ bpchar_larger - _null_ ));
DESCR("larger of two");
DATA(insert OID = 1064 (  bpchar_smaller   PGNSP PGUID 12 f f t f i 2 1042 "1042 1042" _null_ _null_ _null_ bpchar_smaller - _null_ ));
DESCR("smaller of two");
DATA(insert OID = 1078 (  bpcharcmp		   PGNSP PGUID 12 f f t f i 2 23 "1042 1042" _null_ _null_ _null_ bpcharcmp - _null_ ));
DESCR("less-equal-greater");
DATA(insert OID = 1080 (  hashbpchar	   PGNSP PGUID 12 f f t f i 1 23 "1042" _null_ _null_ _null_	hashbpchar - _null_ ));
DESCR("hash");
DATA(insert OID = 1081 (  format_type	   PGNSP PGUID 12 f f f f s 2 25 "26 23" _null_ _null_ _null_ format_type - _null_ ));
DESCR("format a type oid and atttypmod to canonical SQL");
DATA(insert OID = 1084 (  date_in		   PGNSP PGUID 12 f f t f s 1 1082 "2275" _null_ _null_ _null_	date_in - _null_ ));
DESCR("I/O");
DATA(insert OID = 1085 (  date_out		   PGNSP PGUID 12 f f t f s 1 2275 "1082" _null_ _null_ _null_	date_out - _null_ ));
DESCR("I/O");
DATA(insert OID = 1086 (  date_eq		   PGNSP PGUID 12 f f t f i 2 16 "1082 1082" _null_ _null_ _null_ date_eq - _null_ ));
DESCR("equal");
DATA(insert OID = 1087 (  date_lt		   PGNSP PGUID 12 f f t f i 2 16 "1082 1082" _null_ _null_ _null_ date_lt - _null_ ));
DESCR("less-than");
DATA(insert OID = 1088 (  date_le		   PGNSP PGUID 12 f f t f i 2 16 "1082 1082" _null_ _null_ _null_ date_le - _null_ ));
DESCR("less-than-or-equal");
DATA(insert OID = 1089 (  date_gt		   PGNSP PGUID 12 f f t f i 2 16 "1082 1082" _null_ _null_ _null_ date_gt - _null_ ));
DESCR("greater-than");
DATA(insert OID = 1090 (  date_ge		   PGNSP PGUID 12 f f t f i 2 16 "1082 1082" _null_ _null_ _null_ date_ge - _null_ ));
DESCR("greater-than-or-equal");
DATA(insert OID = 1091 (  date_ne		   PGNSP PGUID 12 f f t f i 2 16 "1082 1082" _null_ _null_ _null_ date_ne - _null_ ));
DESCR("not equal");
DATA(insert OID = 1092 (  date_cmp		   PGNSP PGUID 12 f f t f i 2 23 "1082 1082" _null_ _null_ _null_ date_cmp - _null_ ));
DESCR("less-equal-greater");

/* OIDS 1100 - 1199 */

DATA(insert OID = 1102 (  time_lt		   PGNSP PGUID 12 f f t f i 2 16 "1083 1083" _null_ _null_ _null_ time_lt - _null_ ));
DESCR("less-than");
DATA(insert OID = 1103 (  time_le		   PGNSP PGUID 12 f f t f i 2 16 "1083 1083" _null_ _null_ _null_ time_le - _null_ ));
DESCR("less-than-or-equal");
DATA(insert OID = 1104 (  time_gt		   PGNSP PGUID 12 f f t f i 2 16 "1083 1083" _null_ _null_ _null_ time_gt - _null_ ));
DESCR("greater-than");
DATA(insert OID = 1105 (  time_ge		   PGNSP PGUID 12 f f t f i 2 16 "1083 1083" _null_ _null_ _null_ time_ge - _null_ ));
DESCR("greater-than-or-equal");
DATA(insert OID = 1106 (  time_ne		   PGNSP PGUID 12 f f t f i 2 16 "1083 1083" _null_ _null_ _null_ time_ne - _null_ ));
DESCR("not equal");
DATA(insert OID = 1107 (  time_cmp		   PGNSP PGUID 12 f f t f i 2 23 "1083 1083" _null_ _null_ _null_ time_cmp - _null_ ));
DESCR("less-equal-greater");
DATA(insert OID = 1138 (  date_larger	   PGNSP PGUID 12 f f t f i 2 1082 "1082 1082" _null_ _null_ _null_ date_larger - _null_ ));
DESCR("larger of two");
DATA(insert OID = 1139 (  date_smaller	   PGNSP PGUID 12 f f t f i 2 1082 "1082 1082" _null_ _null_ _null_ date_smaller - _null_ ));
DESCR("smaller of two");
DATA(insert OID = 1140 (  date_mi		   PGNSP PGUID 12 f f t f i 2 23 "1082 1082" _null_ _null_ _null_ date_mi - _null_ ));
DESCR("subtract");
DATA(insert OID = 1141 (  date_pli		   PGNSP PGUID 12 f f t f i 2 1082 "1082 23" _null_ _null_ _null_ date_pli - _null_ ));
DESCR("add");
DATA(insert OID = 1142 (  date_mii		   PGNSP PGUID 12 f f t f i 2 1082 "1082 23" _null_ _null_ _null_ date_mii - _null_ ));
DESCR("subtract");
DATA(insert OID = 1143 (  time_in		   PGNSP PGUID 12 f f t f s 3 1083 "2275 26 23" _null_ _null_ _null_ time_in - _null_ ));
DESCR("I/O");
DATA(insert OID = 1144 (  time_out		   PGNSP PGUID 12 f f t f i 1 2275 "1083" _null_ _null_ _null_	time_out - _null_ ));
DESCR("I/O");
DATA(insert OID = 2909 (  timetypmodin   	PGNSP PGUID 12 f f t f i 1 23 "1263" _null_ _null_ _null_	timetypmodin - _null_ ));
DESCR("I/O typmod");
DATA(insert OID = 2910 (  timetypmodout  	PGNSP PGUID 12 f f t f i 1 2275 "23" _null_ _null_ _null_	timetypmodout - _null_ ));
DESCR("I/O typmod");
DATA(insert OID = 1145 (  time_eq		   PGNSP PGUID 12 f f t f i 2 16 "1083 1083" _null_ _null_ _null_ time_eq - _null_ ));
DESCR("equal");

DATA(insert OID = 1146 (  circle_add_pt    PGNSP PGUID 12 f f t f i 2 718 "718 600" _null_ _null_ _null_	circle_add_pt - _null_ ));
DESCR("add");
DATA(insert OID = 1147 (  circle_sub_pt    PGNSP PGUID 12 f f t f i 2 718 "718 600" _null_ _null_ _null_	circle_sub_pt - _null_ ));
DESCR("subtract");
DATA(insert OID = 1148 (  circle_mul_pt    PGNSP PGUID 12 f f t f i 2 718 "718 600" _null_ _null_ _null_	circle_mul_pt - _null_ ));
DESCR("multiply");
DATA(insert OID = 1149 (  circle_div_pt    PGNSP PGUID 12 f f t f i 2 718 "718 600" _null_ _null_ _null_	circle_div_pt - _null_ ));
DESCR("divide");

DATA(insert OID = 1150 (  timestamptz_in   PGNSP PGUID 12 f f t f s 3 1184 "2275 26 23" _null_ _null_ _null_ timestamptz_in - _null_ ));
DESCR("I/O");
DATA(insert OID = 1151 (  timestamptz_out  PGNSP PGUID 12 f f t f s 1 2275 "1184" _null_ _null_ _null_	timestamptz_out - _null_ ));
DESCR("I/O");
DATA(insert OID = 2907 (  timestamptztypmodin   	PGNSP PGUID 12 f f t f i 1 23 "1263" _null_ _null_ _null_	timestamptztypmodin - _null_ ));
DESCR("I/O typmod");
DATA(insert OID = 2908 (  timestamptztypmodout  	PGNSP PGUID 12 f f t f i 1 2275 "23" _null_ _null_ _null_	timestamptztypmodout - _null_ ));
DESCR("I/O typmod");
DATA(insert OID = 1152 (  timestamptz_eq   PGNSP PGUID 12 f f t f i 2 16 "1184 1184" _null_ _null_ _null_ timestamp_eq - _null_ ));
DESCR("equal");
DATA(insert OID = 1153 (  timestamptz_ne   PGNSP PGUID 12 f f t f i 2 16 "1184 1184" _null_ _null_ _null_ timestamp_ne - _null_ ));
DESCR("not equal");
DATA(insert OID = 1154 (  timestamptz_lt   PGNSP PGUID 12 f f t f i 2 16 "1184 1184" _null_ _null_ _null_ timestamp_lt - _null_ ));
DESCR("less-than");
DATA(insert OID = 1155 (  timestamptz_le   PGNSP PGUID 12 f f t f i 2 16 "1184 1184" _null_ _null_ _null_ timestamp_le - _null_ ));
DESCR("less-than-or-equal");
DATA(insert OID = 1156 (  timestamptz_ge   PGNSP PGUID 12 f f t f i 2 16 "1184 1184" _null_ _null_ _null_ timestamp_ge - _null_ ));
DESCR("greater-than-or-equal");
DATA(insert OID = 1157 (  timestamptz_gt   PGNSP PGUID 12 f f t f i 2 16 "1184 1184" _null_ _null_ _null_ timestamp_gt - _null_ ));
DESCR("greater-than");
DATA(insert OID = 1158 (  to_timestamp	   PGNSP PGUID 14 f f t f i 1 1184 f "701" _null_ _null_ _null_ "select (''epoch''::timestamptz + $1 * ''1 second''::interval)" - _null_ c ));
DESCR("convert UNIX epoch to timestamptz");
DATA(insert OID = 1159 (  timezone		   PGNSP PGUID 12 f f t f i 2 1114 "25 1184" _null_ _null_ _null_  timestamptz_zone - _null_ ));
DESCR("adjust timestamp to new time zone");

DATA(insert OID = 1160 (  interval_in	   PGNSP PGUID 12 f f t f s 3 1186 "2275 26 23" _null_ _null_ _null_ interval_in - _null_ ));
DESCR("I/O");
DATA(insert OID = 1161 (  interval_out	   PGNSP PGUID 12 f f t f i 1 2275 "1186" _null_ _null_ _null_	interval_out - _null_ ));
DESCR("I/O");
DATA(insert OID = 2903 (  intervaltypmodin   	PGNSP PGUID 12 f f t f i 1 23 "1263" _null_ _null_ _null_	intervaltypmodin - _null_ ));
DESCR("I/O typmod");
DATA(insert OID = 2904 (  intervaltypmodout  	PGNSP PGUID 12 f f t f i 1 2275 "23" _null_ _null_ _null_	intervaltypmodout - _null_ ));
DESCR("I/O typmod");
DATA(insert OID = 1162 (  interval_eq	   PGNSP PGUID 12 f f t f i 2 16 "1186 1186" _null_ _null_ _null_ interval_eq - _null_ ));
DESCR("equal");
DATA(insert OID = 1163 (  interval_ne	   PGNSP PGUID 12 f f t f i 2 16 "1186 1186" _null_ _null_ _null_ interval_ne - _null_ ));
DESCR("not equal");
DATA(insert OID = 1164 (  interval_lt	   PGNSP PGUID 12 f f t f i 2 16 "1186 1186" _null_ _null_ _null_ interval_lt - _null_ ));
DESCR("less-than");
DATA(insert OID = 1165 (  interval_le	   PGNSP PGUID 12 f f t f i 2 16 "1186 1186" _null_ _null_ _null_ interval_le - _null_ ));
DESCR("less-than-or-equal");
DATA(insert OID = 1166 (  interval_ge	   PGNSP PGUID 12 f f t f i 2 16 "1186 1186" _null_ _null_ _null_ interval_ge - _null_ ));
DESCR("greater-than-or-equal");
DATA(insert OID = 1167 (  interval_gt	   PGNSP PGUID 12 f f t f i 2 16 "1186 1186" _null_ _null_ _null_ interval_gt - _null_ ));
DESCR("greater-than");
DATA(insert OID = 1168 (  interval_um	   PGNSP PGUID 12 f f t f i 1 1186 "1186" _null_ _null_ _null_	interval_um - _null_ ));
DESCR("subtract");
DATA(insert OID = 1169 (  interval_pl	   PGNSP PGUID 12 f f t f i 2 1186 "1186 1186" _null_ _null_ _null_ interval_pl - _null_ ));
DESCR("add");
DATA(insert OID = 1170 (  interval_mi	   PGNSP PGUID 12 f f t f i 2 1186 "1186 1186" _null_ _null_ _null_ interval_mi - _null_ ));
DESCR("subtract");
DATA(insert OID = 1171 (  date_part		   PGNSP PGUID 12 f f t f s 2  701 "25 1184" _null_ _null_ _null_ timestamptz_part - _null_ ));
DESCR("extract field from timestamp with time zone");
DATA(insert OID = 1172 (  date_part		   PGNSP PGUID 12 f f t f i 2  701 "25 1186" _null_ _null_ _null_ interval_part - _null_ ));
DESCR("extract field from interval");
DATA(insert OID = 1173 (  timestamptz	   PGNSP PGUID 12 f f t f i 1 1184 "702" _null_ _null_ _null_ abstime_timestamptz - _null_ ));
DESCR("convert abstime to timestamp with time zone");
DATA(insert OID = 1174 (  timestamptz	   PGNSP PGUID 12 f f t f s 1 1184 "1082" _null_ _null_ _null_	date_timestamptz - _null_ ));
DESCR("convert date to timestamp with time zone");
DATA(insert OID = 2711 (  justify_interval PGNSP PGUID 12 f f t f i 1 1186 "1186" _null_ _null_ _null_	interval_justify_interval - _null_ ));
DESCR("promote groups of 24 hours to numbers of days and promote groups of 30 days to numbers of months");
DATA(insert OID = 1175 (  justify_hours    PGNSP PGUID 12 f f t f i 1 1186 "1186" _null_ _null_ _null_	interval_justify_hours - _null_ ));
DESCR("promote groups of 24 hours to numbers of days");
DATA(insert OID = 1295 (  justify_days	   PGNSP PGUID 12 f f t f i 1 1186 "1186" _null_ _null_ _null_	interval_justify_days - _null_ ));
DESCR("promote groups of 30 days to numbers of months");
DATA(insert OID = 1176 (  timestamptz	   PGNSP PGUID 14 f f t f s 2 1184 f "1082 1083" _null_ _null_ _null_ "select cast(($1 + $2) as timestamp with time zone)" - _null_ c ));
DESCR("convert date and time to timestamp with time zone");
DATA(insert OID = 1177 (  interval		   PGNSP PGUID 12 f f t f i 1 1186 "703" _null_ _null_ _null_ reltime_interval - _null_ ));
DESCR("convert reltime to interval");
DATA(insert OID = 1178 (  date			   PGNSP PGUID 12 f f t f s 1 1082 "1184" _null_ _null_ _null_	timestamptz_date - _null_ ));
DESCR("convert timestamp with time zone to date");
DATA(insert OID = 1179 (  date			   PGNSP PGUID 12 f f t f s 1 1082 "702" _null_ _null_ _null_ abstime_date - _null_ ));
DESCR("convert abstime to date");
DATA(insert OID = 1180 (  abstime		   PGNSP PGUID 12 f f t f i 1  702 "1184" _null_ _null_ _null_	timestamptz_abstime - _null_ ));
DESCR("convert timestamp with time zone to abstime");
DATA(insert OID = 1181 (  age			   PGNSP PGUID 12 f f t f s 1 23 "28" _null_ _null_ _null_	xid_age - _null_ ));
DESCR("age of a transaction ID, in transactions before current transaction");

DATA(insert OID = 1188 (  timestamptz_mi   PGNSP PGUID 12 f f t f i 2 1186 "1184 1184" _null_ _null_ _null_ timestamp_mi - _null_ ));
DESCR("subtract");
DATA(insert OID = 1189 (  timestamptz_pl_interval PGNSP PGUID 12 f f t f s 2 1184 "1184 1186" _null_ _null_ _null_	timestamptz_pl_interval - _null_ ));
DESCR("plus");
DATA(insert OID = 1190 (  timestamptz_mi_interval PGNSP PGUID 12 f f t f s 2 1184 "1184 1186" _null_ _null_ _null_	timestamptz_mi_interval - _null_ ));
DESCR("minus");
DATA(insert OID = 1191 (  timestamptz		PGNSP PGUID 12 f f t f s 1 1184 "25" _null_ _null_ _null_ text_timestamptz - _null_ ));
DESCR("convert text to timestamp with time zone");
DATA(insert OID = 1192 (  text				PGNSP PGUID 12 f f t f s 1	 25 "1184" _null_ _null_ _null_ timestamptz_text - _null_ ));
DESCR("convert timestamp with time zone to text");
DATA(insert OID = 1193 (  text				PGNSP PGUID 12 f f t f i 1	 25 "1186" _null_ _null_ _null_ interval_text - _null_ ));
DESCR("convert interval to text");
DATA(insert OID = 1194 (  reltime			PGNSP PGUID 12 f f t f i 1	703 "1186" _null_ _null_ _null_ interval_reltime - _null_ ));
DESCR("convert interval to reltime");
DATA(insert OID = 1195 (  timestamptz_smaller PGNSP PGUID 12 f f t f i 2 1184 "1184 1184" _null_ _null_ _null_	timestamp_smaller - _null_ ));
DESCR("smaller of two");
DATA(insert OID = 1196 (  timestamptz_larger  PGNSP PGUID 12 f f t f i 2 1184 "1184 1184" _null_ _null_ _null_	timestamp_larger - _null_ ));
DESCR("larger of two");
DATA(insert OID = 1197 (  interval_smaller	PGNSP PGUID 12 f f t f i 2 1186 "1186 1186" _null_ _null_ _null_	interval_smaller - _null_ ));
DESCR("smaller of two");
DATA(insert OID = 1198 (  interval_larger	PGNSP PGUID 12 f f t f i 2 1186 "1186 1186" _null_ _null_ _null_	interval_larger - _null_ ));
DESCR("larger of two");
DATA(insert OID = 1199 (  age				PGNSP PGUID 12 f f t f i 2 1186 "1184 1184" _null_ _null_ _null_	timestamptz_age - _null_ ));
DESCR("date difference preserving months and years");

/* OIDS 1200 - 1299 */

DATA(insert OID = 1200 (  interval			PGNSP PGUID 12 f f t f i 2 1186 "1186 23" _null_ _null_ _null_	interval_scale - _null_ ));
DESCR("adjust interval precision");

DATA(insert OID = 1215 (  obj_description		   PGNSP PGUID 14 f f t f s 2 25 f "26 19" _null_ _null_ _null_ "select description from pg_catalog.pg_description where objoid = $1 and classoid = (select oid from pg_catalog.pg_class where relname = $2 and relnamespace = PGNSP) and objsubid = 0" - _null_ c ));
DESCR("get description for object id and catalog name");
DATA(insert OID = 1216 (  col_description		   PGNSP PGUID 14 f f t f s 2 25 f "26 23" _null_ _null_ _null_ "select description from pg_catalog.pg_description where objoid = $1 and classoid = ''pg_catalog.pg_class''::regclass and objsubid = $2" - _null_ c ));
DESCR("get description for table column");
DATA(insert OID = 1993 (  shobj_description		   PGNSP PGUID 14 f f t f s 2 25 f "26 19" _null_ _null_ _null_ "select description from pg_catalog.pg_shdescription where objoid = $1 and classoid = (select oid from pg_catalog.pg_class where relname = $2 and relnamespace = PGNSP)" - _null_ c ));
DESCR("get description for object id and shared catalog name");

DATA(insert OID = 1217 (  date_trunc	   PGNSP PGUID 12 f f t f s 2 1184 "25 1184" _null_ _null_ _null_ timestamptz_trunc - _null_ ));
DESCR("truncate timestamp with time zone to specified units");
DATA(insert OID = 1218 (  date_trunc	   PGNSP PGUID 12 f f t f i 2 1186 "25 1186" _null_ _null_ _null_ interval_trunc - _null_ ));
DESCR("truncate interval to specified units");

DATA(insert OID = 1219 (  int8inc		   PGNSP PGUID 12 f f t f i 1 20 "20" _null_ _null_ _null_	int8inc - _null_ ));
DESCR("increment");
DATA(insert OID = 2804 (  int8inc_any	   PGNSP PGUID 12 f f t f i 2 20 "20 2276" _null_ _null_ _null_ int8inc_any - _null_ ));
DESCR("increment, ignores second argument");
DATA(insert OID = 1230 (  int8abs		   PGNSP PGUID 12 f f t f i 1 20 "20" _null_ _null_ _null_	int8abs - _null_ ));
DESCR("absolute value");

DATA(insert OID = 1236 (  int8larger	   PGNSP PGUID 12 f f t f i 2 20 "20 20" _null_ _null_ _null_ int8larger - _null_ ));
DESCR("larger of two");
DATA(insert OID = 1237 (  int8smaller	   PGNSP PGUID 12 f f t f i 2 20 "20 20" _null_ _null_ _null_ int8smaller - _null_ ));
DESCR("smaller of two");

DATA(insert OID = 1238 (  texticregexeq    PGNSP PGUID 12 f f t f i 2 16 "25 25" _null_ _null_ _null_ texticregexeq - _null_ ));
DESCR("matches regex., case-insensitive");
DATA(insert OID = 1239 (  texticregexne    PGNSP PGUID 12 f f t f i 2 16 "25 25" _null_ _null_ _null_ texticregexne - _null_ ));
DESCR("does not match regex., case-insensitive");
DATA(insert OID = 1240 (  nameicregexeq    PGNSP PGUID 12 f f t f i 2 16 "19 25" _null_ _null_ _null_ nameicregexeq - _null_ ));
DESCR("matches regex., case-insensitive");
DATA(insert OID = 1241 (  nameicregexne    PGNSP PGUID 12 f f t f i 2 16 "19 25" _null_ _null_ _null_ nameicregexne - _null_ ));
DESCR("does not match regex., case-insensitive");

DATA(insert OID = 1251 (  int4abs		   PGNSP PGUID 12 f f t f i 1 23 "23" _null_ _null_ _null_	int4abs - _null_ ));
DESCR("absolute value");
DATA(insert OID = 1253 (  int2abs		   PGNSP PGUID 12 f f t f i 1 21 "21" _null_ _null_ _null_	int2abs - _null_ ));
DESCR("absolute value");

DATA(insert OID = 6117 (  interval		   PGNSP PGUID 12 f f t f s 1 1186 "25" _null_ _null_ _null_	text_interval - _null_ ));
DESCR("convert text to interval");

DATA(insert OID = 1271 (  overlaps		   PGNSP PGUID 12 f f f f i 4 16 "1266 1266 1266 1266" _null_ _null_ _null_ overlaps_timetz - _null_ ));
DESCR("SQL92 interval comparison");
DATA(insert OID = 1272 (  datetime_pl	   PGNSP PGUID 12 f f t f i 2 1114 "1082 1083" _null_ _null_ _null_ datetime_timestamp - _null_ ));
DESCR("convert date and time to timestamp");
DATA(insert OID = 1273 (  date_part		   PGNSP PGUID 12 f f t f i 2  701 "25 1266" _null_ _null_ _null_ timetz_part - _null_ ));
DESCR("extract field from time with time zone");
DATA(insert OID = 1274 (  int84pl		   PGNSP PGUID 12 f f t f i 2 20 "20 23" _null_ _null_ _null_ int84pl - _null_ ));
DESCR("add");
DATA(insert OID = 1275 (  int84mi		   PGNSP PGUID 12 f f t f i 2 20 "20 23" _null_ _null_ _null_ int84mi - _null_ ));
DESCR("subtract");
DATA(insert OID = 1276 (  int84mul		   PGNSP PGUID 12 f f t f i 2 20 "20 23" _null_ _null_ _null_ int84mul - _null_ ));
DESCR("multiply");
DATA(insert OID = 1277 (  int84div		   PGNSP PGUID 12 f f t f i 2 20 "20 23" _null_ _null_ _null_ int84div - _null_ ));
DESCR("divide");
DATA(insert OID = 1278 (  int48pl		   PGNSP PGUID 12 f f t f i 2 20 "23 20" _null_ _null_ _null_ int48pl - _null_ ));
DESCR("add");
DATA(insert OID = 1279 (  int48mi		   PGNSP PGUID 12 f f t f i 2 20 "23 20" _null_ _null_ _null_ int48mi - _null_ ));
DESCR("subtract");
DATA(insert OID = 1280 (  int48mul		   PGNSP PGUID 12 f f t f i 2 20 "23 20" _null_ _null_ _null_ int48mul - _null_ ));
DESCR("multiply");
DATA(insert OID = 1281 (  int48div		   PGNSP PGUID 12 f f t f i 2 20 "23 20" _null_ _null_ _null_ int48div - _null_ ));
DESCR("divide");

DATA(insert OID = 1287 (  oid			   PGNSP PGUID 12 f f t f i 1 26 "20" _null_ _null_ _null_	i8tooid - _null_ ));
DESCR("convert int8 to oid");
DATA(insert OID = 1288 (  int8			   PGNSP PGUID 12 f f t f i 1 20 "26" _null_ _null_ _null_	oidtoi8 - _null_ ));
DESCR("convert oid to int8");

DATA(insert OID = 1289 (  text			   PGNSP PGUID 12 f f t f i 1 25 "20" _null_ _null_ _null_	int8_text - _null_ ));
DESCR("convert int8 to text");
DATA(insert OID = 1290 (  int8			   PGNSP PGUID 12 f f t f i 1 20 "25" _null_ _null_ _null_	text_int8 - _null_ ));
DESCR("convert text to int8");

DATA(insert OID = 1291 (  array_length_coerce	PGNSP PGUID 12 f f t f s 3 2277 "2277 23 16" _null_ _null_ _null_ array_length_coerce - _null_ ));
DESCR("adjust any array to new element typmod");

DATA(insert OID = 1292 ( tideq			   PGNSP PGUID 12 f f t f i 2 16 "27 27" _null_ _null_ _null_ tideq - _null_ ));
DESCR("equal");
DATA(insert OID = 1293 ( currtid		   PGNSP PGUID 12 f f t f v 2 27 "26 27" _null_ _null_ _null_ currtid_byreloid - _null_ ));
DESCR("latest tid of a tuple");
DATA(insert OID = 1294 ( currtid2		   PGNSP PGUID 12 f f t f v 2 27 "25 27" _null_ _null_ _null_ currtid_byrelname - _null_ ));
DESCR("latest tid of a tuple");
DATA(insert OID = 1265 ( tidne			   PGNSP PGUID 12 f f t f i 2 16 "27 27" _null_ _null_ _null_ tidne - _null_ ));
DESCR("not equal");
DATA(insert OID = 2790 ( tidgt			   PGNSP PGUID 12 f f t f i 2 16 "27 27" _null_ _null_ _null_ tidgt - _null_));
DESCR("greater-than");
DATA(insert OID = 2791 ( tidlt			   PGNSP PGUID 12 f f t f i 2 16 "27 27" _null_ _null_ _null_ tidlt - _null_));
DESCR("less-than");
DATA(insert OID = 2792 ( tidge			   PGNSP PGUID 12 f f t f i 2 16 "27 27" _null_ _null_ _null_ tidge - _null_));
DESCR("greater-than-or-equal");
DATA(insert OID = 2793 ( tidle			   PGNSP PGUID 12 f f t f i 2 16 "27 27" _null_ _null_ _null_ tidle - _null_));
DESCR("less-than-or-equal");
DATA(insert OID = 2794 ( bttidcmp		   PGNSP PGUID 12 f f t f i 2 23 "27 27" _null_ _null_ _null_ bttidcmp - _null_));
DESCR("btree less-equal-greater");
DATA(insert OID = 2795 ( tidlarger		   PGNSP PGUID 12 f f t f i 2 27 "27 27" _null_ _null_ _null_ tidlarger - _null_ ));
DESCR("larger of two");
DATA(insert OID = 2796 ( tidsmaller		   PGNSP PGUID 12 f f t f i 2 27 "27 27" _null_ _null_ _null_ tidsmaller - _null_ ));
DESCR("smaller of two");

DATA(insert OID = 1296 (  timedate_pl	   PGNSP PGUID 14 f f t f i 2 1114 f "1083 1082" _null_ _null_ _null_ "select ($2 + $1)" - _null_ c ));
DESCR("convert time and date to timestamp");
DATA(insert OID = 1297 (  datetimetz_pl    PGNSP PGUID 12 f f t f i 2 1184 "1082 1266" _null_ _null_ _null_ datetimetz_timestamptz - _null_ ));
DESCR("convert date and time with time zone to timestamp with time zone");
DATA(insert OID = 1298 (  timetzdate_pl	   PGNSP PGUID 14 f f t f i 2 1184 f "1266 1082" _null_ _null_ _null_ "select ($2 + $1)" - _null_ c ));
DESCR("convert time with time zone and date to timestamp with time zone");
DATA(insert OID = 1299 (  now			   PGNSP PGUID 12 f f t f s 0 1184 "" _null_ _null_ _null_	now - _null_ ));
DESCR("current transaction time");
DATA(insert OID = 2647 (  transaction_timestamp PGNSP PGUID 12 f f t f s 0 1184 "" _null_ _null_ _null_ now - _null_ ));
DESCR("current transaction time");
DATA(insert OID = 2648 (  statement_timestamp	PGNSP PGUID 12 f f t f s 0 1184 "" _null_ _null_ _null_ statement_timestamp - _null_ ));
DESCR("current statement time");
DATA(insert OID = 2649 (  clock_timestamp	PGNSP PGUID 12 f f t f v 0 1184 "" _null_ _null_ _null_ clock_timestamp - _null_ ));
DESCR("current clock time");

/* OIDS 1300 - 1399 */

DATA(insert OID = 1300 (  positionsel		   PGNSP PGUID 12 f f t f s 4 701 "2281 26 2281 23" _null_ _null_ _null_	positionsel - _null_ ));
DESCR("restriction selectivity for position-comparison operators");
DATA(insert OID = 1301 (  positionjoinsel	   PGNSP PGUID 12 f f t f s 4 701 "2281 26 2281 21" _null_ _null_ _null_	positionjoinsel - _null_ ));
DESCR("join selectivity for position-comparison operators");
DATA(insert OID = 1302 (  contsel		   PGNSP PGUID 12 f f t f s 4 701 "2281 26 2281 23" _null_ _null_ _null_	contsel - _null_ ));
DESCR("restriction selectivity for containment comparison operators");
DATA(insert OID = 1303 (  contjoinsel	   PGNSP PGUID 12 f f t f s 4 701 "2281 26 2281 21" _null_ _null_ _null_	contjoinsel - _null_ ));
DESCR("join selectivity for containment comparison operators");

DATA(insert OID = 1304 ( overlaps			 PGNSP PGUID 12 f f f f i 4 16 "1184 1184 1184 1184" _null_ _null_ _null_ overlaps_timestamp - _null_ ));
DESCR("SQL92 interval comparison");
DATA(insert OID = 1305 ( overlaps			 PGNSP PGUID 14 f f f f s 4 16 f "1184 1186 1184 1186" _null_ _null_ _null_ "select ($1, ($1 + $2)) overlaps ($3, ($3 + $4))" - _null_ c ));
DESCR("SQL92 interval comparison");
DATA(insert OID = 1306 ( overlaps			 PGNSP PGUID 14 f f f f s 4 16 f "1184 1184 1184 1186" _null_ _null_ _null_ "select ($1, $2) overlaps ($3, ($3 + $4))" - _null_ c ));
DESCR("SQL92 interval comparison");
DATA(insert OID = 1307 ( overlaps			 PGNSP PGUID 14 f f f f s 4 16 f "1184 1186 1184 1184" _null_ _null_ _null_ "select ($1, ($1 + $2)) overlaps ($3, $4)" - _null_ c ));
DESCR("SQL92 interval comparison");

DATA(insert OID = 1308 ( overlaps			 PGNSP PGUID 12 f f f f i 4 16 "1083 1083 1083 1083" _null_ _null_ _null_ overlaps_time - _null_ ));
DESCR("SQL92 interval comparison");
DATA(insert OID = 1309 ( overlaps			 PGNSP PGUID 14 f f f f i 4 16 f "1083 1186 1083 1186" _null_ _null_ _null_ "select ($1, ($1 + $2)) overlaps ($3, ($3 + $4))" - _null_ c ));
DESCR("SQL92 interval comparison");
DATA(insert OID = 1310 ( overlaps			 PGNSP PGUID 14 f f f f i 4 16 f "1083 1083 1083 1186" _null_ _null_ _null_ "select ($1, $2) overlaps ($3, ($3 + $4))" - _null_ c ));
DESCR("SQL92 interval comparison");
DATA(insert OID = 1311 ( overlaps			 PGNSP PGUID 14 f f f f i 4 16 f "1083 1186 1083 1083" _null_ _null_ _null_ "select ($1, ($1 + $2)) overlaps ($3, $4)" - _null_ c ));
DESCR("SQL92 interval comparison");

DATA(insert OID = 1312 (  timestamp_in		 PGNSP PGUID 12 f f t f s 3 1114 "2275 26 23" _null_ _null_ _null_ timestamp_in - _null_ ));
DESCR("I/O");
DATA(insert OID = 1313 (  timestamp_out		 PGNSP PGUID 12 f f t f s 1 2275 "1114" _null_ _null_ _null_ timestamp_out - _null_ ));
DESCR("I/O");
DATA(insert OID = 2905 (  timestamptypmodin   	PGNSP PGUID 12 f f t f i 1 23 "1263" _null_ _null_ _null_	timestamptypmodin - _null_ ));
DESCR("I/O typmod");
DATA(insert OID = 2906 (  timestamptypmodout  	PGNSP PGUID 12 f f t f i 1 2275 "23" _null_ _null_ _null_	timestamptypmodout - _null_ ));
DESCR("I/O typmod");
DATA(insert OID = 1314 (  timestamptz_cmp	 PGNSP PGUID 12 f f t f i 2 23 "1184 1184" _null_ _null_ _null_ timestamp_cmp - _null_ ));
DESCR("less-equal-greater");
DATA(insert OID = 1315 (  interval_cmp		 PGNSP PGUID 12 f f t f i 2 23 "1186 1186" _null_ _null_ _null_ interval_cmp - _null_ ));
DESCR("less-equal-greater");
DATA(insert OID = 1316 (  time				 PGNSP PGUID 12 f f t f i 1 1083 "1114" _null_ _null_ _null_	timestamp_time - _null_ ));
DESCR("convert timestamp to time");

DATA(insert OID = 1317 (  length			 PGNSP PGUID 12 f f t f i 1 23 "25" _null_ _null_ _null_	textlen - _null_ ));
DESCR("length");
DATA(insert OID = 1318 (  length			 PGNSP PGUID 12 f f t f i 1 23 "1042" _null_ _null_ _null_	bpcharlen - _null_ ));
DESCR("character length");

DATA(insert OID = 1319 (  xideqint4			 PGNSP PGUID 12 f f t f i 2 16 "28 23" _null_ _null_ _null_ xideq - _null_ ));
DESCR("equal");

DATA(insert OID = 1326 (  interval_div		 PGNSP PGUID 12 f f t f i 2 1186 "1186 701" _null_ _null_ _null_	interval_div - _null_ ));
DESCR("divide");

DATA(insert OID = 1339 (  dlog10			 PGNSP PGUID 12 f f t f i 1 701 "701" _null_ _null_ _null_	dlog10 - _null_ ));
DESCR("base 10 logarithm");
DATA(insert OID = 1340 (  log				 PGNSP PGUID 12 f f t f i 1 701 "701" _null_ _null_ _null_	dlog10 - _null_ ));
DESCR("base 10 logarithm");
DATA(insert OID = 1341 (  ln				 PGNSP PGUID 12 f f t f i 1 701 "701" _null_ _null_ _null_	dlog1 - _null_ ));
DESCR("natural logarithm");
DATA(insert OID = 1342 (  round				 PGNSP PGUID 12 f f t f i 1 701 "701" _null_ _null_ _null_	dround - _null_ ));
DESCR("round to nearest integer");
DATA(insert OID = 1343 (  trunc				 PGNSP PGUID 12 f f t f i 1 701 "701" _null_ _null_ _null_	dtrunc - _null_ ));
DESCR("truncate to integer");
DATA(insert OID = 1344 (  sqrt				 PGNSP PGUID 12 f f t f i 1 701 "701" _null_ _null_ _null_	dsqrt - _null_ ));
DESCR("square root");
DATA(insert OID = 1345 (  cbrt				 PGNSP PGUID 12 f f t f i 1 701 "701" _null_ _null_ _null_	dcbrt - _null_ ));
DESCR("cube root");
DATA(insert OID = 1346 (  pow				 PGNSP PGUID 12 f f t f i 2 701 "701 701" _null_ _null_ _null_	dpow - _null_ ));
DESCR("exponentiation");
DATA(insert OID = 1368 (  power				 PGNSP PGUID 12 f f t f i 2 701 "701 701" _null_ _null_ _null_	dpow - _null_ ));
DESCR("exponentiation");
DATA(insert OID = 1347 (  exp				 PGNSP PGUID 12 f f t f i 1 701 "701" _null_ _null_ _null_	dexp - _null_ ));
DESCR("exponential");

/*
 * This form of obj_description is now deprecated, since it will fail if
 * OIDs are not unique across system catalogs.	Use the other forms instead.
 */
DATA(insert OID = 1348 (  obj_description	 PGNSP PGUID 14 f f t f s 1 25 f "26" _null_ _null_ _null_	"select description from pg_catalog.pg_description where objoid = $1 and objsubid = 0" - _null_ c ));
DESCR("get description for object id (deprecated)");
DATA(insert OID = 1349 (  oidvectortypes	 PGNSP PGUID 12 f f t f s 1 25 "30" _null_ _null_ _null_	oidvectortypes - _null_ ));
DESCR("print type names of oidvector field");


DATA(insert OID = 1350 (  timetz_in		   PGNSP PGUID 12 f f t f s 3 1266 "2275 26 23" _null_ _null_ _null_ timetz_in - _null_ ));
DESCR("I/O");
DATA(insert OID = 1351 (  timetz_out	   PGNSP PGUID 12 f f t f i 1 2275 "1266" _null_ _null_ _null_	timetz_out - _null_ ));
DESCR("I/O");
DATA(insert OID = 2911 (  timetztypmodin   	PGNSP PGUID 12 f f t f i 1 23 "1263" _null_ _null_ _null_	timetztypmodin - _null_ ));
DESCR("I/O typmod");
DATA(insert OID = 2912 (  timetztypmodout  	PGNSP PGUID 12 f f t f i 1 2275 "23" _null_ _null_ _null_	timetztypmodout - _null_ ));
DESCR("I/O typmod");
DATA(insert OID = 1352 (  timetz_eq		   PGNSP PGUID 12 f f t f i 2 16 "1266 1266" _null_ _null_ _null_ timetz_eq - _null_ ));
DESCR("equal");
DATA(insert OID = 1353 (  timetz_ne		   PGNSP PGUID 12 f f t f i 2 16 "1266 1266" _null_ _null_ _null_ timetz_ne - _null_ ));
DESCR("not equal");
DATA(insert OID = 1354 (  timetz_lt		   PGNSP PGUID 12 f f t f i 2 16 "1266 1266" _null_ _null_ _null_ timetz_lt - _null_ ));
DESCR("less-than");
DATA(insert OID = 1355 (  timetz_le		   PGNSP PGUID 12 f f t f i 2 16 "1266 1266" _null_ _null_ _null_ timetz_le - _null_ ));
DESCR("less-than-or-equal");
DATA(insert OID = 1356 (  timetz_ge		   PGNSP PGUID 12 f f t f i 2 16 "1266 1266" _null_ _null_ _null_ timetz_ge - _null_ ));
DESCR("greater-than-or-equal");
DATA(insert OID = 1357 (  timetz_gt		   PGNSP PGUID 12 f f t f i 2 16 "1266 1266" _null_ _null_ _null_ timetz_gt - _null_ ));
DESCR("greater-than");
DATA(insert OID = 1358 (  timetz_cmp	   PGNSP PGUID 12 f f t f i 2 23 "1266 1266" _null_ _null_ _null_ timetz_cmp - _null_ ));
DESCR("less-equal-greater");
DATA(insert OID = 1359 (  timestamptz	   PGNSP PGUID 12 f f t f i 2 1184 "1082 1266" _null_ _null_ _null_ datetimetz_timestamptz - _null_ ));
DESCR("convert date and time with time zone to timestamp with time zone");

DATA(insert OID = 1364 (  time			   PGNSP PGUID 14 f f t f s 1 1083 f "702" _null_ _null_ _null_ "select cast(cast($1 as timestamp without time zone) as time)" - _null_ c ));
DESCR("convert abstime to time");

DATA(insert OID = 1367 (  character_length	PGNSP PGUID 12 f f t f i 1	23 "1042" _null_ _null_ _null_	bpcharlen - _null_ ));
DESCR("character length");
DATA(insert OID = 1369 (  character_length	PGNSP PGUID 12 f f t f i 1	23 "25" _null_ _null_ _null_	textlen - _null_ ));
DESCR("character length");

DATA(insert OID = 1370 (  interval			 PGNSP PGUID 12 f f t f i 1 1186 "1083" _null_ _null_ _null_	time_interval - _null_ ));
DESCR("convert time to interval");
DATA(insert OID = 1372 (  char_length		 PGNSP PGUID 12 f f t f i 1 23	 "1042" _null_ _null_ _null_	bpcharlen - _null_ ));
DESCR("character length");

DATA(insert OID = 1373 (  array_type_length_coerce	PGNSP PGUID 12 f f t f s 3 2277 "2277 23 16" _null_ _null_ _null_ array_type_length_coerce - _null_ ));
DESCR("coerce array to another type and adjust element typmod");

DATA(insert OID = 1374 (  octet_length			 PGNSP PGUID 12 f f t f i 1 23	 "25" _null_ _null_ _null_	textoctetlen - _null_ ));
DESCR("octet length");
DATA(insert OID = 1375 (  octet_length			 PGNSP PGUID 12 f f t f i 1 23	 "1042" _null_ _null_ _null_	bpcharoctetlen - _null_ ));
DESCR("octet length");

DATA(insert OID = 1377 (  time_larger	   PGNSP PGUID 12 f f t f i 2 1083 "1083 1083" _null_ _null_ _null_ time_larger - _null_ ));
DESCR("larger of two");
DATA(insert OID = 1378 (  time_smaller	   PGNSP PGUID 12 f f t f i 2 1083 "1083 1083" _null_ _null_ _null_ time_smaller - _null_ ));
DESCR("smaller of two");
DATA(insert OID = 1379 (  timetz_larger    PGNSP PGUID 12 f f t f i 2 1266 "1266 1266" _null_ _null_ _null_ timetz_larger - _null_ ));
DESCR("larger of two");
DATA(insert OID = 1380 (  timetz_smaller   PGNSP PGUID 12 f f t f i 2 1266 "1266 1266" _null_ _null_ _null_ timetz_smaller - _null_ ));
DESCR("smaller of two");

DATA(insert OID = 1381 (  char_length	   PGNSP PGUID 12 f f t f i 1 23 "25" _null_ _null_ _null_	textlen - _null_ ));
DESCR("character length");

DATA(insert OID = 1382 (  date_part 	PGNSP PGUID 14 f f t f s 2 701 f "25 702" _null_ _null_ _null_ "select pg_catalog.date_part($1, cast($2 as timestamp with time zone))" - _null_ c ));
DESCR("extract field from abstime");
DATA(insert OID = 1383 (  date_part 	PGNSP PGUID 14 f f t f s 2 701 f "25 703" _null_ _null_ _null_ "select pg_catalog.date_part($1, cast($2 as pg_catalog.interval))" - _null_ c ));
DESCR("extract field from reltime");
DATA(insert OID = 1384 (  date_part 	PGNSP PGUID 14 f f t f i 2 701 f "25 1082" _null_ _null_ _null_ "select pg_catalog.date_part($1, cast($2 as timestamp without time zone))" - _null_ c ));
DESCR("extract field from date");
DATA(insert OID = 1385 (  date_part    PGNSP PGUID 12 f f t f i 2  701 "25 1083" _null_ _null_ _null_  time_part - _null_ ));
DESCR("extract field from time");
DATA(insert OID = 1386 (  age		   PGNSP PGUID 14 f f t f s 1 1186 f "1184" _null_ _null_ _null_ "select pg_catalog.age(cast(current_date as timestamp with time zone), $1)" - _null_ c ));
DESCR("date difference from today preserving months and years");

DATA(insert OID = 1388 (  timetz	   PGNSP PGUID 12 f f t f s 1 1266 "1184" _null_ _null_ _null_	timestamptz_timetz - _null_ ));
DESCR("convert timestamptz to timetz");

DATA(insert OID = 1389 (  isfinite	   PGNSP PGUID 12 f f t f i 1 16 "1184" _null_ _null_ _null_	timestamp_finite - _null_ ));
DESCR("finite timestamp?");
DATA(insert OID = 1390 (  isfinite	   PGNSP PGUID 12 f f t f i 1 16 "1186" _null_ _null_ _null_	interval_finite - _null_ ));
DESCR("finite interval?");


DATA(insert OID = 1376 (  factorial		   PGNSP PGUID 12 f f t f i 1 1700 "20" _null_ _null_ _null_	numeric_fac - _null_ ));
DESCR("factorial");
DATA(insert OID = 1394 (  abs			   PGNSP PGUID 12 f f t f i 1 700 "700" _null_ _null_ _null_	float4abs - _null_ ));
DESCR("absolute value");
DATA(insert OID = 1395 (  abs			   PGNSP PGUID 12 f f t f i 1 701 "701" _null_ _null_ _null_	float8abs - _null_ ));
DESCR("absolute value");
DATA(insert OID = 1396 (  abs			   PGNSP PGUID 12 f f t f i 1 20 "20" _null_ _null_ _null_	int8abs - _null_ ));
DESCR("absolute value");
DATA(insert OID = 1397 (  abs			   PGNSP PGUID 12 f f t f i 1 23 "23" _null_ _null_ _null_	int4abs - _null_ ));
DESCR("absolute value");
DATA(insert OID = 1398 (  abs			   PGNSP PGUID 12 f f t f i 1 21 "21" _null_ _null_ _null_	int2abs - _null_ ));
DESCR("absolute value");

/* OIDS 1400 - 1499 */

DATA(insert OID = 1400 (  name		   PGNSP PGUID 12 f f t f i 1 19 "1043" _null_ _null_ _null_	text_name - _null_ ));
DESCR("convert varchar to name");
DATA(insert OID = 1401 (  varchar	   PGNSP PGUID 12 f f t f i 1 1043 "19" _null_ _null_ _null_	name_text - _null_ ));
DESCR("convert name to varchar");

DATA(insert OID = 1402 (  current_schema	PGNSP PGUID 12 f f t f s 0	  19 "" _null_ _null_ _null_ current_schema - _null_ ));
DESCR("current schema name");
DATA(insert OID = 1403 (  current_schemas	PGNSP PGUID 12 f f t f s 1	1003 "16" _null_ _null_ _null_	current_schemas - _null_ ));
DESCR("current schema search list");

DATA(insert OID = 1404 (  overlay			PGNSP PGUID 14 f f t f i 4 25 f "25 25 23 23" _null_ _null_ _null_ "select pg_catalog.substring($1, 1, ($3 - 1)) || $2 || pg_catalog.substring($1, ($3 + $4))" - _null_ c ));
DESCR("substitute portion of string");
DATA(insert OID = 1405 (  overlay			PGNSP PGUID 14 f f t f i 3 25 f "25 25 23" _null_ _null_ _null_ "select pg_catalog.substring($1, 1, ($3 - 1)) || $2 || pg_catalog.substring($1, ($3 + pg_catalog.char_length($2)))" - _null_ c ));
DESCR("substitute portion of string");

DATA(insert OID = 1406 (  isvertical		PGNSP PGUID 12 f f t f i 2	16 "600 600" _null_ _null_ _null_  point_vert - _null_ ));
DESCR("vertically aligned?");
DATA(insert OID = 1407 (  ishorizontal		PGNSP PGUID 12 f f t f i 2	16 "600 600" _null_ _null_ _null_  point_horiz - _null_ ));
DESCR("horizontally aligned?");
DATA(insert OID = 1408 (  isparallel		PGNSP PGUID 12 f f t f i 2	16 "601 601" _null_ _null_ _null_  lseg_parallel - _null_ ));
DESCR("parallel?");
DATA(insert OID = 1409 (  isperp			PGNSP PGUID 12 f f t f i 2	16 "601 601" _null_ _null_ _null_  lseg_perp - _null_ ));
DESCR("perpendicular?");
DATA(insert OID = 1410 (  isvertical		PGNSP PGUID 12 f f t f i 1	16 "601" _null_ _null_ _null_  lseg_vertical - _null_ ));
DESCR("vertical?");
DATA(insert OID = 1411 (  ishorizontal		PGNSP PGUID 12 f f t f i 1	16 "601" _null_ _null_ _null_  lseg_horizontal - _null_ ));
DESCR("horizontal?");
DATA(insert OID = 1412 (  isparallel		PGNSP PGUID 12 f f t f i 2	16 "628 628" _null_ _null_ _null_  line_parallel - _null_ ));
DESCR("parallel?");
DATA(insert OID = 1413 (  isperp			PGNSP PGUID 12 f f t f i 2	16 "628 628" _null_ _null_ _null_  line_perp - _null_ ));
DESCR("perpendicular?");
DATA(insert OID = 1414 (  isvertical		PGNSP PGUID 12 f f t f i 1	16 "628" _null_ _null_ _null_  line_vertical - _null_ ));
DESCR("vertical?");
DATA(insert OID = 1415 (  ishorizontal		PGNSP PGUID 12 f f t f i 1	16 "628" _null_ _null_ _null_  line_horizontal - _null_ ));
DESCR("horizontal?");
DATA(insert OID = 1416 (  point				PGNSP PGUID 12 f f t f i 1 600 "718" _null_ _null_ _null_ circle_center - _null_ ));
DESCR("center of");

DATA(insert OID = 1417 (  isnottrue			PGNSP PGUID 12 f f f f i 1 16 "16" _null_ _null_ _null_ isnottrue - _null_ ));
DESCR("bool is not true (ie, false or unknown)");
DATA(insert OID = 1418 (  isnotfalse		PGNSP PGUID 12 f f f f i 1 16 "16" _null_ _null_ _null_ isnotfalse - _null_ ));
DESCR("bool is not false (ie, true or unknown)");

DATA(insert OID = 1419 (  time				PGNSP PGUID 12 f f t f i 1 1083 "1186" _null_ _null_ _null_ interval_time - _null_ ));
DESCR("convert interval to time");

DATA(insert OID = 1421 (  box				PGNSP PGUID 12 f f t f i 2 603 "600 600" _null_ _null_ _null_ points_box - _null_ ));
DESCR("convert points to box");
DATA(insert OID = 1422 (  box_add			PGNSP PGUID 12 f f t f i 2 603 "603 600" _null_ _null_ _null_ box_add - _null_ ));
DESCR("add point to box (translate)");
DATA(insert OID = 1423 (  box_sub			PGNSP PGUID 12 f f t f i 2 603 "603 600" _null_ _null_ _null_ box_sub - _null_ ));
DESCR("subtract point from box (translate)");
DATA(insert OID = 1424 (  box_mul			PGNSP PGUID 12 f f t f i 2 603 "603 600" _null_ _null_ _null_ box_mul - _null_ ));
DESCR("multiply box by point (scale)");
DATA(insert OID = 1425 (  box_div			PGNSP PGUID 12 f f t f i 2 603 "603 600" _null_ _null_ _null_ box_div - _null_ ));
DESCR("divide box by point (scale)");
DATA(insert OID = 1426 (  path_contain_pt	PGNSP PGUID 14 f f t f i 2 16 f "602 600" _null_ _null_ _null_ "select pg_catalog.on_ppath($2, $1)" - _null_ c ));
DESCR("path contains point?");
DATA(insert OID = 1428 (  poly_contain_pt	PGNSP PGUID 12 f f t f i 2	16 "604 600" _null_ _null_ _null_  poly_contain_pt - _null_ ));
DESCR("polygon contains point?");
DATA(insert OID = 1429 (  pt_contained_poly PGNSP PGUID 12 f f t f i 2	16 "600 604" _null_ _null_ _null_  pt_contained_poly - _null_ ));
DESCR("point contained in polygon?");

DATA(insert OID = 1430 (  isclosed			PGNSP PGUID 12 f f t f i 1	16 "602" _null_ _null_ _null_  path_isclosed - _null_ ));
DESCR("path closed?");
DATA(insert OID = 1431 (  isopen			PGNSP PGUID 12 f f t f i 1	16 "602" _null_ _null_ _null_  path_isopen - _null_ ));
DESCR("path open?");
DATA(insert OID = 1432 (  path_npoints		PGNSP PGUID 12 f f t f i 1	23 "602" _null_ _null_ _null_  path_npoints - _null_ ));
DESCR("number of points in path");

/* pclose and popen might better be named close and open, but that crashes initdb.
 * - thomas 97/04/20
 */

DATA(insert OID = 1433 (  pclose			PGNSP PGUID 12 f f t f i 1 602 "602" _null_ _null_ _null_ path_close - _null_ ));
DESCR("close path");
DATA(insert OID = 1434 (  popen				PGNSP PGUID 12 f f t f i 1 602 "602" _null_ _null_ _null_ path_open - _null_ ));
DESCR("open path");
DATA(insert OID = 1435 (  path_add			PGNSP PGUID 12 f f t f i 2 602 "602 602" _null_ _null_ _null_ path_add - _null_ ));
DESCR("concatenate open paths");
DATA(insert OID = 1436 (  path_add_pt		PGNSP PGUID 12 f f t f i 2 602 "602 600" _null_ _null_ _null_ path_add_pt - _null_ ));
DESCR("add (translate path)");
DATA(insert OID = 1437 (  path_sub_pt		PGNSP PGUID 12 f f t f i 2 602 "602 600" _null_ _null_ _null_ path_sub_pt - _null_ ));
DESCR("subtract (translate path)");
DATA(insert OID = 1438 (  path_mul_pt		PGNSP PGUID 12 f f t f i 2 602 "602 600" _null_ _null_ _null_ path_mul_pt - _null_ ));
DESCR("multiply (rotate/scale path)");
DATA(insert OID = 1439 (  path_div_pt		PGNSP PGUID 12 f f t f i 2 602 "602 600" _null_ _null_ _null_ path_div_pt - _null_ ));
DESCR("divide (rotate/scale path)");

DATA(insert OID = 1440 (  point				PGNSP PGUID 12 f f t f i 2 600 "701 701" _null_ _null_ _null_ construct_point - _null_ ));
DESCR("convert x, y to point");
DATA(insert OID = 1441 (  point_add			PGNSP PGUID 12 f f t f i 2 600 "600 600" _null_ _null_ _null_ point_add - _null_ ));
DESCR("add points (translate)");
DATA(insert OID = 1442 (  point_sub			PGNSP PGUID 12 f f t f i 2 600 "600 600" _null_ _null_ _null_ point_sub - _null_ ));
DESCR("subtract points (translate)");
DATA(insert OID = 1443 (  point_mul			PGNSP PGUID 12 f f t f i 2 600 "600 600" _null_ _null_ _null_ point_mul - _null_ ));
DESCR("multiply points (scale/rotate)");
DATA(insert OID = 1444 (  point_div			PGNSP PGUID 12 f f t f i 2 600 "600 600" _null_ _null_ _null_ point_div - _null_ ));
DESCR("divide points (scale/rotate)");

DATA(insert OID = 1445 (  poly_npoints		PGNSP PGUID 12 f f t f i 1	23 "604" _null_ _null_ _null_  poly_npoints - _null_ ));
DESCR("number of points in polygon");
DATA(insert OID = 1446 (  box				PGNSP PGUID 12 f f t f i 1 603 "604" _null_ _null_ _null_ poly_box - _null_ ));
DESCR("convert polygon to bounding box");
DATA(insert OID = 1447 (  path				PGNSP PGUID 12 f f t f i 1 602 "604" _null_ _null_ _null_ poly_path - _null_ ));
DESCR("convert polygon to path");
DATA(insert OID = 1448 (  polygon			PGNSP PGUID 12 f f t f i 1 604 "603" _null_ _null_ _null_ box_poly - _null_ ));
DESCR("convert box to polygon");
DATA(insert OID = 1449 (  polygon			PGNSP PGUID 12 f f t f i 1 604 "602" _null_ _null_ _null_ path_poly - _null_ ));
DESCR("convert path to polygon");

DATA(insert OID = 1450 (  circle_in			PGNSP PGUID 12 f f t f i 1 718 "2275" _null_ _null_ _null_	circle_in - _null_ ));
DESCR("I/O");
DATA(insert OID = 1451 (  circle_out		PGNSP PGUID 12 f f t f i 1 2275 "718" _null_ _null_ _null_	circle_out - _null_ ));
DESCR("I/O");
DATA(insert OID = 1452 (  circle_same		PGNSP PGUID 12 f f t f i 2	16 "718 718" _null_ _null_ _null_  circle_same - _null_ ));
DESCR("same as?");
DATA(insert OID = 1453 (  circle_contain	PGNSP PGUID 12 f f t f i 2	16 "718 718" _null_ _null_ _null_  circle_contain - _null_ ));
DESCR("contains?");
DATA(insert OID = 1454 (  circle_left		PGNSP PGUID 12 f f t f i 2	16 "718 718" _null_ _null_ _null_  circle_left - _null_ ));
DESCR("is left of");
DATA(insert OID = 1455 (  circle_overleft	PGNSP PGUID 12 f f t f i 2	16 "718 718" _null_ _null_ _null_  circle_overleft - _null_ ));
DESCR("overlaps or is left of");
DATA(insert OID = 1456 (  circle_overright	PGNSP PGUID 12 f f t f i 2	16 "718 718" _null_ _null_ _null_  circle_overright - _null_ ));
DESCR("overlaps or is right of");
DATA(insert OID = 1457 (  circle_right		PGNSP PGUID 12 f f t f i 2	16 "718 718" _null_ _null_ _null_  circle_right - _null_ ));
DESCR("is right of");
DATA(insert OID = 1458 (  circle_contained	PGNSP PGUID 12 f f t f i 2	16 "718 718" _null_ _null_ _null_  circle_contained - _null_ ));
DESCR("is contained by?");
DATA(insert OID = 1459 (  circle_overlap	PGNSP PGUID 12 f f t f i 2	16 "718 718" _null_ _null_ _null_  circle_overlap - _null_ ));
DESCR("overlaps");
DATA(insert OID = 1460 (  circle_below		PGNSP PGUID 12 f f t f i 2	16 "718 718" _null_ _null_ _null_  circle_below - _null_ ));
DESCR("is below");
DATA(insert OID = 1461 (  circle_above		PGNSP PGUID 12 f f t f i 2	16 "718 718" _null_ _null_ _null_  circle_above - _null_ ));
DESCR("is above");
DATA(insert OID = 1462 (  circle_eq			PGNSP PGUID 12 f f t f i 2	16 "718 718" _null_ _null_ _null_  circle_eq - _null_ ));
DESCR("equal by area");
DATA(insert OID = 1463 (  circle_ne			PGNSP PGUID 12 f f t f i 2	16 "718 718" _null_ _null_ _null_  circle_ne - _null_ ));
DESCR("not equal by area");
DATA(insert OID = 1464 (  circle_lt			PGNSP PGUID 12 f f t f i 2	16 "718 718" _null_ _null_ _null_  circle_lt - _null_ ));
DESCR("less-than by area");
DATA(insert OID = 1465 (  circle_gt			PGNSP PGUID 12 f f t f i 2	16 "718 718" _null_ _null_ _null_  circle_gt - _null_ ));
DESCR("greater-than by area");
DATA(insert OID = 1466 (  circle_le			PGNSP PGUID 12 f f t f i 2	16 "718 718" _null_ _null_ _null_  circle_le - _null_ ));
DESCR("less-than-or-equal by area");
DATA(insert OID = 1467 (  circle_ge			PGNSP PGUID 12 f f t f i 2	16 "718 718" _null_ _null_ _null_  circle_ge - _null_ ));
DESCR("greater-than-or-equal by area");
DATA(insert OID = 1468 (  area				PGNSP PGUID 12 f f t f i 1 701 "718" _null_ _null_ _null_ circle_area - _null_ ));
DESCR("area of circle");
DATA(insert OID = 1469 (  diameter			PGNSP PGUID 12 f f t f i 1 701 "718" _null_ _null_ _null_ circle_diameter - _null_ ));
DESCR("diameter of circle");
DATA(insert OID = 1470 (  radius			PGNSP PGUID 12 f f t f i 1 701 "718" _null_ _null_ _null_ circle_radius - _null_ ));
DESCR("radius of circle");
DATA(insert OID = 1471 (  circle_distance	PGNSP PGUID 12 f f t f i 2 701 "718 718" _null_ _null_ _null_ circle_distance - _null_ ));
DESCR("distance between");
DATA(insert OID = 1472 (  circle_center		PGNSP PGUID 12 f f t f i 1 600 "718" _null_ _null_ _null_ circle_center - _null_ ));
DESCR("center of");
DATA(insert OID = 1473 (  circle			PGNSP PGUID 12 f f t f i 2 718 "600 701" _null_ _null_ _null_ cr_circle - _null_ ));
DESCR("convert point and radius to circle");
DATA(insert OID = 1474 (  circle			PGNSP PGUID 12 f f t f i 1 718 "604" _null_ _null_ _null_ poly_circle - _null_ ));
DESCR("convert polygon to circle");
DATA(insert OID = 1475 (  polygon			PGNSP PGUID 12 f f t f i 2 604 "23 718" _null_ _null_ _null_	circle_poly - _null_ ));
DESCR("convert vertex count and circle to polygon");
DATA(insert OID = 1476 (  dist_pc			PGNSP PGUID 12 f f t f i 2 701 "600 718" _null_ _null_ _null_ dist_pc - _null_ ));
DESCR("distance between point and circle");
DATA(insert OID = 1477 (  circle_contain_pt PGNSP PGUID 12 f f t f i 2	16 "718 600" _null_ _null_ _null_  circle_contain_pt - _null_ ));
DESCR("circle contains point?");
DATA(insert OID = 1478 (  pt_contained_circle	PGNSP PGUID 12 f f t f i 2	16 "600 718" _null_ _null_ _null_  pt_contained_circle - _null_ ));
DESCR("point contained in circle?");
DATA(insert OID = 1479 (  circle			PGNSP PGUID 12 f f t f i 1 718 "603" _null_ _null_ _null_ box_circle - _null_ ));
DESCR("convert box to circle");
DATA(insert OID = 1480 (  box				PGNSP PGUID 12 f f t f i 1 603 "718" _null_ _null_ _null_ circle_box - _null_ ));
DESCR("convert circle to box");
DATA(insert OID = 1481 (  tinterval			 PGNSP PGUID 12 f f t f i 2 704 "702 702" _null_ _null_ _null_ mktinterval - _null_ ));
DESCR("convert to tinterval");

DATA(insert OID = 1482 (  lseg_ne			PGNSP PGUID 12 f f t f i 2	16 "601 601" _null_ _null_ _null_  lseg_ne - _null_ ));
DESCR("not equal");
DATA(insert OID = 1483 (  lseg_lt			PGNSP PGUID 12 f f t f i 2	16 "601 601" _null_ _null_ _null_  lseg_lt - _null_ ));
DESCR("less-than by length");
DATA(insert OID = 1484 (  lseg_le			PGNSP PGUID 12 f f t f i 2	16 "601 601" _null_ _null_ _null_  lseg_le - _null_ ));
DESCR("less-than-or-equal by length");
DATA(insert OID = 1485 (  lseg_gt			PGNSP PGUID 12 f f t f i 2	16 "601 601" _null_ _null_ _null_  lseg_gt - _null_ ));
DESCR("greater-than by length");
DATA(insert OID = 1486 (  lseg_ge			PGNSP PGUID 12 f f t f i 2	16 "601 601" _null_ _null_ _null_  lseg_ge - _null_ ));
DESCR("greater-than-or-equal by length");
DATA(insert OID = 1487 (  lseg_length		PGNSP PGUID 12 f f t f i 1 701 "601" _null_ _null_ _null_ lseg_length - _null_ ));
DESCR("distance between endpoints");
DATA(insert OID = 1488 (  close_ls			PGNSP PGUID 12 f f t f i 2 600 "628 601" _null_ _null_ _null_ close_ls - _null_ ));
DESCR("closest point to line on line segment");
DATA(insert OID = 1489 (  close_lseg		PGNSP PGUID 12 f f t f i 2 600 "601 601" _null_ _null_ _null_ close_lseg - _null_ ));
DESCR("closest point to line segment on line segment");

DATA(insert OID = 1490 (  line_in			PGNSP PGUID 12 f f t f i 1 628 "2275" _null_ _null_ _null_	line_in - _null_ ));
DESCR("I/O");
DATA(insert OID = 1491 (  line_out			PGNSP PGUID 12 f f t f i 1 2275 "628" _null_ _null_ _null_	line_out - _null_ ));
DESCR("I/O");
DATA(insert OID = 1492 (  line_eq			PGNSP PGUID 12 f f t f i 2	16 "628 628" _null_ _null_ _null_ line_eq - _null_ ));
DESCR("lines equal?");
DATA(insert OID = 1493 (  line				PGNSP PGUID 12 f f t f i 2 628 "600 600" _null_ _null_ _null_ line_construct_pp - _null_ ));
DESCR("line from points");
DATA(insert OID = 1494 (  line_interpt		PGNSP PGUID 12 f f t f i 2 600 "628 628" _null_ _null_ _null_ line_interpt - _null_ ));
DESCR("intersection point");
DATA(insert OID = 1495 (  line_intersect	PGNSP PGUID 12 f f t f i 2	16 "628 628" _null_ _null_ _null_  line_intersect - _null_ ));
DESCR("intersect?");
DATA(insert OID = 1496 (  line_parallel		PGNSP PGUID 12 f f t f i 2	16 "628 628" _null_ _null_ _null_  line_parallel - _null_ ));
DESCR("parallel?");
DATA(insert OID = 1497 (  line_perp			PGNSP PGUID 12 f f t f i 2	16 "628 628" _null_ _null_ _null_  line_perp - _null_ ));
DESCR("perpendicular?");
DATA(insert OID = 1498 (  line_vertical		PGNSP PGUID 12 f f t f i 1	16 "628" _null_ _null_ _null_  line_vertical - _null_ ));
DESCR("vertical?");
DATA(insert OID = 1499 (  line_horizontal	PGNSP PGUID 12 f f t f i 1	16 "628" _null_ _null_ _null_  line_horizontal - _null_ ));
DESCR("horizontal?");

/* OIDS 1500 - 1599 */

DATA(insert OID = 1530 (  length			PGNSP PGUID 12 f f t f i 1 701 "601" _null_ _null_ _null_ lseg_length - _null_ ));
DESCR("distance between endpoints");
DATA(insert OID = 1531 (  length			PGNSP PGUID 12 f f t f i 1 701 "602" _null_ _null_ _null_ path_length - _null_ ));
DESCR("sum of path segments");


DATA(insert OID = 1532 (  point				PGNSP PGUID 12 f f t f i 1 600 "601" _null_ _null_ _null_ lseg_center - _null_ ));
DESCR("center of");
DATA(insert OID = 1533 (  point				PGNSP PGUID 12 f f t f i 1 600 "602" _null_ _null_ _null_ path_center - _null_ ));
DESCR("center of");
DATA(insert OID = 1534 (  point				PGNSP PGUID 12 f f t f i 1 600 "603" _null_ _null_ _null_ box_center - _null_ ));
DESCR("center of");
DATA(insert OID = 1540 (  point				PGNSP PGUID 12 f f t f i 1 600 "604" _null_ _null_ _null_ poly_center - _null_ ));
DESCR("center of");
DATA(insert OID = 1541 (  lseg				PGNSP PGUID 12 f f t f i 1 601 "603" _null_ _null_ _null_ box_diagonal - _null_ ));
DESCR("diagonal of");
DATA(insert OID = 1542 (  center			PGNSP PGUID 12 f f t f i 1 600 "603" _null_ _null_ _null_ box_center - _null_ ));
DESCR("center of");
DATA(insert OID = 1543 (  center			PGNSP PGUID 12 f f t f i 1 600 "718" _null_ _null_ _null_ circle_center - _null_ ));
DESCR("center of");
DATA(insert OID = 1544 (  polygon			PGNSP PGUID 14 f f t f i 1 604 f "718" _null_ _null_ _null_ "select pg_catalog.polygon(12, $1)" - _null_ c ));
DESCR("convert circle to 12-vertex polygon");
DATA(insert OID = 1545 (  npoints			PGNSP PGUID 12 f f t f i 1	23 "602" _null_ _null_ _null_  path_npoints - _null_ ));
DESCR("number of points in path");
DATA(insert OID = 1556 (  npoints			PGNSP PGUID 12 f f t f i 1	23 "604" _null_ _null_ _null_  poly_npoints - _null_ ));
DESCR("number of points in polygon");

DATA(insert OID = 1564 (  bit_in			PGNSP PGUID 12 f f t f i 3 1560 "2275 26 23" _null_ _null_ _null_ bit_in - _null_ ));
DESCR("I/O");
DATA(insert OID = 1565 (  bit_out			PGNSP PGUID 12 f f t f i 1 2275 "1560" _null_ _null_ _null_ bit_out - _null_ ));
DESCR("I/O");
DATA(insert OID = 2919 (  bittypmodin   	PGNSP PGUID 12 f f t f i 1 23 "1263" _null_ _null_ _null_	bittypmodin - _null_ ));
DESCR("I/O typmod");
DATA(insert OID = 2920 (  bittypmodout  	PGNSP PGUID 12 f f t f i 1 2275 "23" _null_ _null_ _null_	bittypmodout - _null_ ));
DESCR("I/O typmod");

DATA(insert OID = 1569 (  like				PGNSP PGUID 12 f f t f i 2 16 "25 25" _null_ _null_ _null_	textlike - _null_ ));
DESCR("matches LIKE expression");
DATA(insert OID = 1570 (  notlike			PGNSP PGUID 12 f f t f i 2 16 "25 25" _null_ _null_ _null_	textnlike - _null_ ));
DESCR("does not match LIKE expression");
DATA(insert OID = 1571 (  like				PGNSP PGUID 12 f f t f i 2 16 "19 25" _null_ _null_ _null_	namelike - _null_ ));
DESCR("matches LIKE expression");
DATA(insert OID = 1572 (  notlike			PGNSP PGUID 12 f f t f i 2 16 "19 25" _null_ _null_ _null_	namenlike - _null_ ));
DESCR("does not match LIKE expression");


/* SEQUENCE functions */
DATA(insert OID = 1574 (  nextval			PGNSP PGUID 12 f f t f v 1 20 "2205" _null_ _null_ _null_	nextval_oid - _null_ ));
DESCR("sequence next value");
#define NEXTVAL_FUNC_OID 1574
DATA(insert OID = 1575 (  currval			PGNSP PGUID 12 f f t f v 1 20 "2205" _null_ _null_ _null_	currval_oid - _null_ ));
DESCR("sequence current value");
#define CURRVAL_FUNC_OID 1575
DATA(insert OID = 1576 (  setval			PGNSP PGUID 12 f f t f v 2 20 "2205 20" _null_ _null_ _null_  setval_oid - _null_ ));
DESCR("set sequence value");
#define SETVAL_FUNC_OID 1576
DATA(insert OID = 1765 (  setval			PGNSP PGUID 12 f f t f v 3 20 "2205 20 16" _null_ _null_ _null_ setval3_oid - _null_ ));
DESCR("set sequence value and iscalled status");

DATA(insert OID = 1579 (  varbit_in			PGNSP PGUID 12 f f t f i 3 1562 "2275 26 23" _null_ _null_ _null_ varbit_in - _null_ ));
DESCR("I/O");
DATA(insert OID = 1580 (  varbit_out		PGNSP PGUID 12 f f t f i 1 2275 "1562" _null_ _null_ _null_ varbit_out - _null_ ));
DESCR("I/O");
DATA(insert OID = 2902 (  varbittypmodin   	PGNSP PGUID 12 f f t f i 1 23 "1263" _null_ _null_ _null_	varbittypmodin - _null_ ));
DESCR("I/O typmod");
DATA(insert OID = 2921 (  varbittypmodout  	PGNSP PGUID 12 f f t f i 1 2275 "23" _null_ _null_ _null_	varbittypmodout - _null_ ));
DESCR("I/O typmod");

DATA(insert OID = 1581 (  biteq				PGNSP PGUID 12 f f t f i 2 16 "1560 1560" _null_ _null_ _null_	biteq - _null_ ));
DESCR("equal");
DATA(insert OID = 1582 (  bitne				PGNSP PGUID 12 f f t f i 2 16 "1560 1560" _null_ _null_ _null_	bitne - _null_ ));
DESCR("not equal");
DATA(insert OID = 1592 (  bitge				PGNSP PGUID 12 f f t f i 2 16 "1560 1560" _null_ _null_ _null_	bitge - _null_ ));
DESCR("greater than or equal");
DATA(insert OID = 1593 (  bitgt				PGNSP PGUID 12 f f t f i 2 16 "1560 1560" _null_ _null_ _null_	bitgt - _null_ ));
DESCR("greater than");
DATA(insert OID = 1594 (  bitle				PGNSP PGUID 12 f f t f i 2 16 "1560 1560" _null_ _null_ _null_	bitle - _null_ ));
DESCR("less than or equal");
DATA(insert OID = 1595 (  bitlt				PGNSP PGUID 12 f f t f i 2 16 "1560 1560" _null_ _null_ _null_	bitlt - _null_ ));
DESCR("less than");
DATA(insert OID = 1596 (  bitcmp			PGNSP PGUID 12 f f t f i 2 23 "1560 1560" _null_ _null_ _null_	bitcmp - _null_ ));
DESCR("compare");

DATA(insert OID = 1598 (  random			PGNSP PGUID 12 f f t f v 0 701 "" _null_ _null_ _null_	drandom - _null_ ));
DESCR("random value");
DATA(insert OID = 1599 (  setseed			PGNSP PGUID 12 f f t f v 1	23 "701" _null_ _null_ _null_ setseed - _null_ ));
DESCR("set random seed");

/* OIDS 1600 - 1699 */

DATA(insert OID = 1600 (  asin				PGNSP PGUID 12 f f t f i 1 701 "701" _null_ _null_ _null_ dasin - _null_ ));
DESCR("arcsine");
DATA(insert OID = 1601 (  acos				PGNSP PGUID 12 f f t f i 1 701 "701" _null_ _null_ _null_ dacos - _null_ ));
DESCR("arccosine");
DATA(insert OID = 1602 (  atan				PGNSP PGUID 12 f f t f i 1 701 "701" _null_ _null_ _null_ datan - _null_ ));
DESCR("arctangent");
DATA(insert OID = 1603 (  atan2				PGNSP PGUID 12 f f t f i 2 701 "701 701" _null_ _null_ _null_ datan2 - _null_ ));
DESCR("arctangent, two arguments");
DATA(insert OID = 1604 (  sin				PGNSP PGUID 12 f f t f i 1 701 "701" _null_ _null_ _null_ dsin - _null_ ));
DESCR("sine");
DATA(insert OID = 1605 (  cos				PGNSP PGUID 12 f f t f i 1 701 "701" _null_ _null_ _null_ dcos - _null_ ));
DESCR("cosine");
DATA(insert OID = 1606 (  tan				PGNSP PGUID 12 f f t f i 1 701 "701" _null_ _null_ _null_ dtan - _null_ ));
DESCR("tangent");
DATA(insert OID = 1607 (  cot				PGNSP PGUID 12 f f t f i 1 701 "701" _null_ _null_ _null_ dcot - _null_ ));
DESCR("cotangent");
DATA(insert OID = 1608 (  degrees			PGNSP PGUID 12 f f t f i 1 701 "701" _null_ _null_ _null_ degrees - _null_ ));
DESCR("radians to degrees");
DATA(insert OID = 1609 (  radians			PGNSP PGUID 12 f f t f i 1 701 "701" _null_ _null_ _null_ radians - _null_ ));
DESCR("degrees to radians");
DATA(insert OID = 1610 (  pi				PGNSP PGUID 12 f f t f i 0 701 "" _null_ _null_ _null_	dpi - _null_ ));
DESCR("PI");

DATA(insert OID = 1618 (  interval_mul		PGNSP PGUID 12 f f t f i 2 1186 "1186 701" _null_ _null_ _null_ interval_mul - _null_ ));
DESCR("multiply interval");

DATA(insert OID = 1620 (  ascii				PGNSP PGUID 12 f f t f i 1 23 "25" _null_ _null_ _null_ ascii - _null_ ));
DESCR("convert first char to int4");
DATA(insert OID = 1621 (  chr				PGNSP PGUID 12 f f t f i 1 25 "23" _null_ _null_ _null_ chr - _null_ ));
DESCR("convert int4 to char");
DATA(insert OID = 1622 (  repeat			PGNSP PGUID 12 f f t f i 2 25 "25 23" _null_ _null_ _null_	repeat - _null_ ));
DESCR("replicate string int4 times");

DATA(insert OID = 1623 (  similar_escape	PGNSP PGUID 12 f f f f i 2 25 "25 25" _null_ _null_ _null_ similar_escape - _null_ ));
DESCR("convert SQL99 regexp pattern to POSIX style");

DATA(insert OID = 1624 (  mul_d_interval	PGNSP PGUID 12 f f t f i 2 1186 "701 1186" _null_ _null_ _null_ mul_d_interval - _null_ ));

DATA(insert OID = 1631 (  bpcharlike	   PGNSP PGUID 12 f f t f i 2 16 "1042 25" _null_ _null_ _null_ textlike - _null_ ));
DESCR("matches LIKE expression");
DATA(insert OID = 1632 (  bpcharnlike	   PGNSP PGUID 12 f f t f i 2 16 "1042 25" _null_ _null_ _null_ textnlike - _null_ ));
DESCR("does not match LIKE expression");

DATA(insert OID = 1633 (  texticlike		PGNSP PGUID 12 f f t f i 2 16 "25 25" _null_ _null_ _null_ texticlike - _null_ ));
DESCR("matches LIKE expression, case-insensitive");
DATA(insert OID = 1634 (  texticnlike		PGNSP PGUID 12 f f t f i 2 16 "25 25" _null_ _null_ _null_ texticnlike - _null_ ));
DESCR("does not match LIKE expression, case-insensitive");
DATA(insert OID = 1635 (  nameiclike		PGNSP PGUID 12 f f t f i 2 16 "19 25" _null_ _null_ _null_	nameiclike - _null_ ));
DESCR("matches LIKE expression, case-insensitive");
DATA(insert OID = 1636 (  nameicnlike		PGNSP PGUID 12 f f t f i 2 16 "19 25" _null_ _null_ _null_	nameicnlike - _null_ ));
DESCR("does not match LIKE expression, case-insensitive");
DATA(insert OID = 1637 (  like_escape		PGNSP PGUID 12 f f t f i 2 25 "25 25" _null_ _null_ _null_ like_escape - _null_ ));
DESCR("convert LIKE pattern to use backslash escapes");

DATA(insert OID = 1656 (  bpcharicregexeq	 PGNSP PGUID 12 f f t f i 2 16 "1042 25" _null_ _null_ _null_ texticregexeq - _null_ ));
DESCR("matches regex., case-insensitive");
DATA(insert OID = 1657 (  bpcharicregexne	 PGNSP PGUID 12 f f t f i 2 16 "1042 25" _null_ _null_ _null_ texticregexne - _null_ ));
DESCR("does not match regex., case-insensitive");
DATA(insert OID = 1658 (  bpcharregexeq    PGNSP PGUID 12 f f t f i 2 16 "1042 25" _null_ _null_ _null_ textregexeq - _null_ ));
DESCR("matches regex., case-sensitive");
DATA(insert OID = 1659 (  bpcharregexne    PGNSP PGUID 12 f f t f i 2 16 "1042 25" _null_ _null_ _null_ textregexne - _null_ ));
DESCR("does not match regex., case-sensitive");
DATA(insert OID = 1660 (  bpchariclike		PGNSP PGUID 12 f f t f i 2 16 "1042 25" _null_ _null_ _null_ texticlike - _null_ ));
DESCR("matches LIKE expression, case-insensitive");
DATA(insert OID = 1661 (  bpcharicnlike		PGNSP PGUID 12 f f t f i 2 16 "1042 25" _null_ _null_ _null_ texticnlike - _null_ ));
DESCR("does not match LIKE expression, case-insensitive");

DATA(insert OID = 1689 (  flatfile_update_trigger  PGNSP PGUID 12 f f t f v 0 2279	"" _null_ _null_ _null_ flatfile_update_trigger - _null_ ));
DESCR("update flat-file copy of a shared catalog");

/* Oracle Compatibility Related Functions - By Edmund Mergl <E.Mergl@bawue.de> */
DATA(insert OID =  868 (  strpos	   PGNSP PGUID 12 f f t f i 2 23 "25 25" _null_ _null_ _null_ textpos - _null_ ));
DESCR("find position of substring");
DATA(insert OID =  870 (  lower		   PGNSP PGUID 12 f f t f i 1 25 "25" _null_ _null_ _null_	lower - _null_ ));
DESCR("lowercase");
DATA(insert OID =  871 (  upper		   PGNSP PGUID 12 f f t f i 1 25 "25" _null_ _null_ _null_	upper - _null_ ));
DESCR("uppercase");
DATA(insert OID =  872 (  initcap	   PGNSP PGUID 12 f f t f i 1 25 "25" _null_ _null_ _null_	initcap - _null_ ));
DESCR("capitalize each word");
DATA(insert OID =  873 (  lpad		   PGNSP PGUID 12 f f t f i 3 25 "25 23 25" _null_ _null_ _null_	lpad - _null_ ));
DESCR("left-pad string to length");
DATA(insert OID =  874 (  rpad		   PGNSP PGUID 12 f f t f i 3 25 "25 23 25" _null_ _null_ _null_	rpad - _null_ ));
DESCR("right-pad string to length");
DATA(insert OID =  875 (  ltrim		   PGNSP PGUID 12 f f t f i 2 25 "25 25" _null_ _null_ _null_ ltrim - _null_ ));
DESCR("trim selected characters from left end of string");
DATA(insert OID =  876 (  rtrim		   PGNSP PGUID 12 f f t f i 2 25 "25 25" _null_ _null_ _null_ rtrim - _null_ ));
DESCR("trim selected characters from right end of string");
DATA(insert OID =  877 (  substr	   PGNSP PGUID 12 f f t f i 3 25 "25 23 23" _null_ _null_ _null_	text_substr - _null_ ));
DESCR("return portion of string");
DATA(insert OID =  878 (  translate    PGNSP PGUID 12 f f t f i 3 25 "25 25 25" _null_ _null_ _null_	translate - _null_ ));
DESCR("map a set of character appearing in string");
DATA(insert OID =  879 (  lpad		   PGNSP PGUID 14 f f t f i 2 25 f "25 23" _null_ _null_ _null_ "select pg_catalog.lpad($1, $2, '' '')" - _null_ c ));
DESCR("left-pad string to length");
DATA(insert OID =  880 (  rpad		   PGNSP PGUID 14 f f t f i 2 25 f "25 23" _null_ _null_ _null_ "select pg_catalog.rpad($1, $2, '' '')" - _null_ c ));
DESCR("right-pad string to length");
DATA(insert OID =  881 (  ltrim		   PGNSP PGUID 12 f f t f i 1 25 "25" _null_ _null_ _null_	ltrim1 - _null_ ));
DESCR("trim spaces from left end of string");
DATA(insert OID =  882 (  rtrim		   PGNSP PGUID 12 f f t f i 1 25 "25" _null_ _null_ _null_	rtrim1 - _null_ ));
DESCR("trim spaces from right end of string");
DATA(insert OID =  883 (  substr	   PGNSP PGUID 12 f f t f i 2 25 "25 23" _null_ _null_ _null_ text_substr_no_len - _null_ ));
DESCR("return portion of string");
DATA(insert OID =  884 (  btrim		   PGNSP PGUID 12 f f t f i 2 25 "25 25" _null_ _null_ _null_ btrim - _null_ ));
DESCR("trim selected characters from both ends of string");
DATA(insert OID =  885 (  btrim		   PGNSP PGUID 12 f f t f i 1 25 "25" _null_ _null_ _null_	btrim1 - _null_ ));
DESCR("trim spaces from both ends of string");

DATA(insert OID =  936 (  substring    PGNSP PGUID 12 f f t f i 3 25 "25 23 23" _null_ _null_ _null_	text_substr - _null_ ));
DESCR("return portion of string");
DATA(insert OID =  937 (  substring    PGNSP PGUID 12 f f t f i 2 25 "25 23" _null_ _null_ _null_ text_substr_no_len - _null_ ));
DESCR("return portion of string");
DATA(insert OID =  2087 ( replace	   PGNSP PGUID 12 f f t f i 3 25 "25 25 25" _null_ _null_ _null_	replace_text - _null_ ));
DESCR("replace all occurrences of old_substr with new_substr in string");
DATA(insert OID =  2284 ( regexp_replace	   PGNSP PGUID 12 f f t f i 3 25 "25 25 25" _null_ _null_ _null_	textregexreplace_noopt - _null_ ));
DESCR("replace text using regexp");
DATA(insert OID =  2285 ( regexp_replace	   PGNSP PGUID 12 f f t f i 4 25 "25 25 25 25" _null_ _null_ _null_ textregexreplace - _null_ ));
DESCR("replace text using regexp");
DATA(insert OID =  2088 ( split_part   PGNSP PGUID 12 f f t f i 3 25 "25 25 23" _null_ _null_ _null_	split_text - _null_ ));
DESCR("split string by field_sep and return field_num");
DATA(insert OID =  2089 ( to_hex	   PGNSP PGUID 12 f f t f i 1 25 "23" _null_ _null_ _null_	to_hex32 - _null_ ));
DESCR("convert int4 number to hex");
DATA(insert OID =  2090 ( to_hex	   PGNSP PGUID 12 f f t f i 1 25 "20" _null_ _null_ _null_	to_hex64 - _null_ ));
DESCR("convert int8 number to hex");

/* for character set encoding support */

/* return database encoding name */
DATA(insert OID = 1039 (  getdatabaseencoding	   PGNSP PGUID 12 f f t f s 0 19 "" _null_ _null_ _null_ getdatabaseencoding - _null_ ));
DESCR("encoding name of current database");

/* return client encoding name i.e. session encoding */
DATA(insert OID = 810 (  pg_client_encoding    PGNSP PGUID 12 f f t f s 0 19 "" _null_ _null_ _null_ pg_client_encoding - _null_ ));
DESCR("encoding name of current database");

DATA(insert OID = 1717 (  convert		   PGNSP PGUID 12 f f t f s 2 25 "25 19" _null_ _null_ _null_ pg_convert - _null_ ));
DESCR("convert string with specified destination encoding name");

DATA(insert OID = 1813 (  convert		   PGNSP PGUID 12 f f t f s 3 25 "25 19 19" _null_ _null_ _null_	pg_convert2 - _null_ ));
DESCR("convert string with specified encoding names");

DATA(insert OID = 1619 (  convert_using    PGNSP PGUID 12 f f t f s 2 25 "25 25" _null_ _null_ _null_  pg_convert_using - _null_ ));
DESCR("convert string with specified conversion name");

DATA(insert OID = 1264 (  pg_char_to_encoding	   PGNSP PGUID 12 f f t f s 1 23 "19" _null_ _null_ _null_	PG_char_to_encoding - _null_ ));
DESCR("convert encoding name to encoding id");

DATA(insert OID = 1597 (  pg_encoding_to_char	   PGNSP PGUID 12 f f t f s 1 19 "23" _null_ _null_ _null_	PG_encoding_to_char - _null_ ));
DESCR("convert encoding id to encoding name");

DATA(insert OID = 1638 (  oidgt				   PGNSP PGUID 12 f f t f i 2 16 "26 26" _null_ _null_ _null_ oidgt - _null_ ));
DESCR("greater-than");
DATA(insert OID = 1639 (  oidge				   PGNSP PGUID 12 f f t f i 2 16 "26 26" _null_ _null_ _null_ oidge - _null_ ));
DESCR("greater-than-or-equal");

/* System-view support functions */
DATA(insert OID = 1573 (  pg_get_ruledef	   PGNSP PGUID 12 f f t f s 1 25 "26" _null_ _null_ _null_	pg_get_ruledef - _null_ ));
DESCR("source text of a rule");
DATA(insert OID = 1640 (  pg_get_viewdef	   PGNSP PGUID 12 f f t f s 1 25 "25" _null_ _null_ _null_	pg_get_viewdef_name - _null_ ));
DESCR("select statement of a view");
DATA(insert OID = 1641 (  pg_get_viewdef	   PGNSP PGUID 12 f f t f s 1 25 "26" _null_ _null_ _null_	pg_get_viewdef - _null_ ));
DESCR("select statement of a view");
DATA(insert OID = 1642 (  pg_get_userbyid	   PGNSP PGUID 12 f f t f s 1 19 "26" _null_ _null_ _null_	pg_get_userbyid - _null_ ));
DESCR("role name by OID (with fallback)");
DATA(insert OID = 1643 (  pg_get_indexdef	   PGNSP PGUID 12 f f t f s 1 25 "26" _null_ _null_ _null_	pg_get_indexdef - _null_ ));
DESCR("index description");
DATA(insert OID = 1662 (  pg_get_triggerdef    PGNSP PGUID 12 f f t f s 1 25 "26" _null_ _null_ _null_	pg_get_triggerdef - _null_ ));
DESCR("trigger description");
DATA(insert OID = 1387 (  pg_get_constraintdef PGNSP PGUID 12 f f t f s 1 25 "26" _null_ _null_ _null_	pg_get_constraintdef - _null_ ));
DESCR("constraint description");
DATA(insert OID = 1716 (  pg_get_expr		   PGNSP PGUID 12 f f t f s 2 25 "25 26" _null_ _null_ _null_ pg_get_expr - _null_ ));
DESCR("deparse an encoded expression");
DATA(insert OID = 1665 (  pg_get_serial_sequence	PGNSP PGUID 12 f f t f s 2 25 "25 25" _null_ _null_ _null_	pg_get_serial_sequence - _null_ ));
DESCR("name of sequence for a serial column");


/* Generic referential integrity constraint triggers */
DATA(insert OID = 1644 (  RI_FKey_check_ins		PGNSP PGUID 12 f f t f v 0 2279 f "" _null_ _null_ _null_ RI_FKey_check_ins - _null_ m ));
DESCR("referential integrity FOREIGN KEY ... REFERENCES");
DATA(insert OID = 1645 (  RI_FKey_check_upd		PGNSP PGUID 12 f f t f v 0 2279 f "" _null_ _null_ _null_ RI_FKey_check_upd - _null_ m ));
DESCR("referential integrity FOREIGN KEY ... REFERENCES");
DATA(insert OID = 1646 (  RI_FKey_cascade_del	PGNSP PGUID 12 f f t f v 0 2279 f "" _null_ _null_ _null_ RI_FKey_cascade_del - _null_ m ));
DESCR("referential integrity ON DELETE CASCADE");
DATA(insert OID = 1647 (  RI_FKey_cascade_upd	PGNSP PGUID 12 f f t f v 0 2279 f "" _null_ _null_ _null_ RI_FKey_cascade_upd - _null_ m ));
DESCR("referential integrity ON UPDATE CASCADE");
DATA(insert OID = 1648 (  RI_FKey_restrict_del	PGNSP PGUID 12 f f t f v 0 2279 f "" _null_ _null_ _null_ RI_FKey_restrict_del - _null_ m ));
DESCR("referential integrity ON DELETE RESTRICT");
DATA(insert OID = 1649 (  RI_FKey_restrict_upd	PGNSP PGUID 12 f f t f v 0 2279 f "" _null_ _null_ _null_ RI_FKey_restrict_upd - _null_ m ));
DESCR("referential integrity ON UPDATE RESTRICT");
DATA(insert OID = 1650 (  RI_FKey_setnull_del	PGNSP PGUID 12 f f t f v 0 2279 f "" _null_ _null_ _null_ RI_FKey_setnull_del - _null_ m ));
DESCR("referential integrity ON DELETE SET NULL");
DATA(insert OID = 1651 (  RI_FKey_setnull_upd	PGNSP PGUID 12 f f t f v 0 2279 f "" _null_ _null_ _null_ RI_FKey_setnull_upd - _null_ m ));
DESCR("referential integrity ON UPDATE SET NULL");
DATA(insert OID = 1652 (  RI_FKey_setdefault_del PGNSP PGUID 12 f f t f v 0 2279 f "" _null_ _null_ _null_ RI_FKey_setdefault_del - _null_ m ));
DESCR("referential integrity ON DELETE SET DEFAULT");
DATA(insert OID = 1653 (  RI_FKey_setdefault_upd PGNSP PGUID 12 f f t f v 0 2279 f "" _null_ _null_ _null_ RI_FKey_setdefault_upd - _null_ m ));
DESCR("referential integrity ON UPDATE SET DEFAULT");
DATA(insert OID = 1654 (  RI_FKey_noaction_del PGNSP PGUID 12 f f t f v 0 2279 f "" _null_ _null_ _null_ RI_FKey_noaction_del - _null_ m ));
DESCR("referential integrity ON DELETE NO ACTION");
DATA(insert OID = 1655 (  RI_FKey_noaction_upd PGNSP PGUID 12 f f t f v 0 2279 f "" _null_ _null_ _null_ RI_FKey_noaction_upd - _null_ m ));
DESCR("referential integrity ON UPDATE NO ACTION");

DATA(insert OID = 1666 (  varbiteq			PGNSP PGUID 12 f f t f i 2 16 "1562 1562" _null_ _null_ _null_	biteq - _null_ ));
DESCR("equal");
DATA(insert OID = 1667 (  varbitne			PGNSP PGUID 12 f f t f i 2 16 "1562 1562" _null_ _null_ _null_	bitne - _null_ ));
DESCR("not equal");
DATA(insert OID = 1668 (  varbitge			PGNSP PGUID 12 f f t f i 2 16 "1562 1562" _null_ _null_ _null_	bitge - _null_ ));
DESCR("greater than or equal");
DATA(insert OID = 1669 (  varbitgt			PGNSP PGUID 12 f f t f i 2 16 "1562 1562" _null_ _null_ _null_	bitgt - _null_ ));
DESCR("greater than");
DATA(insert OID = 1670 (  varbitle			PGNSP PGUID 12 f f t f i 2 16 "1562 1562" _null_ _null_ _null_	bitle - _null_ ));
DESCR("less than or equal");
DATA(insert OID = 1671 (  varbitlt			PGNSP PGUID 12 f f t f i 2 16 "1562 1562" _null_ _null_ _null_	bitlt - _null_ ));
DESCR("less than");
DATA(insert OID = 1672 (  varbitcmp			PGNSP PGUID 12 f f t f i 2 23 "1562 1562" _null_ _null_ _null_	bitcmp - _null_ ));
DESCR("compare");

DATA(insert OID = 1673 (  bitand			PGNSP PGUID 12 f f t f i 2 1560 "1560 1560" _null_ _null_ _null_	bitand - _null_ ));
DESCR("bitwise and");
DATA(insert OID = 1674 (  bitor				PGNSP PGUID 12 f f t f i 2 1560 "1560 1560" _null_ _null_ _null_	bitor - _null_ ));
DESCR("bitwise or");
DATA(insert OID = 1675 (  bitxor			PGNSP PGUID 12 f f t f i 2 1560 "1560 1560" _null_ _null_ _null_	bitxor - _null_ ));
DESCR("bitwise exclusive or");
DATA(insert OID = 1676 (  bitnot			PGNSP PGUID 12 f f t f i 1 1560 "1560" _null_ _null_ _null_ bitnot - _null_ ));
DESCR("bitwise not");
DATA(insert OID = 1677 (  bitshiftleft		PGNSP PGUID 12 f f t f i 2 1560 "1560 23" _null_ _null_ _null_	bitshiftleft - _null_ ));
DESCR("bitwise left shift");
DATA(insert OID = 1678 (  bitshiftright		PGNSP PGUID 12 f f t f i 2 1560 "1560 23" _null_ _null_ _null_	bitshiftright - _null_ ));
DESCR("bitwise right shift");
DATA(insert OID = 1679 (  bitcat			PGNSP PGUID 12 f f t f i 2 1560 "1560 1560" _null_ _null_ _null_	bitcat - _null_ ));
DESCR("bitwise concatenation");
DATA(insert OID = 1680 (  substring			PGNSP PGUID 12 f f t f i 3 1560 "1560 23 23" _null_ _null_ _null_ bitsubstr - _null_ ));
DESCR("return portion of bitstring");
DATA(insert OID = 1681 (  length			PGNSP PGUID 12 f f t f i 1 23 "1560" _null_ _null_ _null_ bitlength - _null_ ));
DESCR("bitstring length");
DATA(insert OID = 1682 (  octet_length		PGNSP PGUID 12 f f t f i 1 23 "1560" _null_ _null_ _null_ bitoctetlength - _null_ ));
DESCR("octet length");
DATA(insert OID = 1683 (  bit				PGNSP PGUID 12 f f t f i 2 1560 "23 23" _null_ _null_ _null_	bitfromint4 - _null_ ));
DESCR("int4 to bitstring");
DATA(insert OID = 1684 (  int4				PGNSP PGUID 12 f f t f i 1 23 "1560" _null_ _null_ _null_ bittoint4 - _null_ ));
DESCR("bitstring to int4");

DATA(insert OID = 1685 (  bit			   PGNSP PGUID 12 f f t f i 3 1560 "1560 23 16" _null_ _null_ _null_ bit - _null_ ));
DESCR("adjust bit() to typmod length");
DATA(insert OID = 1687 (  varbit		   PGNSP PGUID 12 f f t f i 3 1562 "1562 23 16" _null_ _null_ _null_ varbit - _null_ ));
DESCR("adjust varbit() to typmod length");

DATA(insert OID = 1698 (  position		   PGNSP PGUID 12 f f t f i 2 23 "1560 1560" _null_ _null_ _null_ bitposition - _null_ ));
DESCR("return position of sub-bitstring");
DATA(insert OID = 1699 (  substring			PGNSP PGUID 14 f f t f i 2 1560 f "1560 23" _null_ _null_ _null_ "select pg_catalog.substring($1, $2, -1)" - _null_ c ));
DESCR("return portion of bitstring");


/* for mac type support */
DATA(insert OID = 436 (  macaddr_in			PGNSP PGUID 12 f f t f i 1 829 "2275" _null_ _null_ _null_	macaddr_in - _null_ ));
DESCR("I/O");
DATA(insert OID = 437 (  macaddr_out		PGNSP PGUID 12 f f t f i 1 2275 "829" _null_ _null_ _null_	macaddr_out - _null_ ));
DESCR("I/O");

DATA(insert OID = 752 (  text				PGNSP PGUID 12 f f t f i 1 25 "829" _null_ _null_ _null_	macaddr_text - _null_ ));
DESCR("MAC address to text");
DATA(insert OID = 753 (  trunc				PGNSP PGUID 12 f f t f i 1 829 "829" _null_ _null_ _null_ macaddr_trunc - _null_ ));
DESCR("MAC manufacturer fields");
DATA(insert OID = 767 (  macaddr			PGNSP PGUID 12 f f t f i 1 829 "25" _null_ _null_ _null_	text_macaddr - _null_ ));
DESCR("text to MAC address");

DATA(insert OID = 830 (  macaddr_eq			PGNSP PGUID 12 f f t f i 2 16 "829 829" _null_ _null_ _null_	macaddr_eq - _null_ ));
DESCR("equal");
DATA(insert OID = 831 (  macaddr_lt			PGNSP PGUID 12 f f t f i 2 16 "829 829" _null_ _null_ _null_	macaddr_lt - _null_ ));
DESCR("less-than");
DATA(insert OID = 832 (  macaddr_le			PGNSP PGUID 12 f f t f i 2 16 "829 829" _null_ _null_ _null_	macaddr_le - _null_ ));
DESCR("less-than-or-equal");
DATA(insert OID = 833 (  macaddr_gt			PGNSP PGUID 12 f f t f i 2 16 "829 829" _null_ _null_ _null_	macaddr_gt - _null_ ));
DESCR("greater-than");
DATA(insert OID = 834 (  macaddr_ge			PGNSP PGUID 12 f f t f i 2 16 "829 829" _null_ _null_ _null_	macaddr_ge - _null_ ));
DESCR("greater-than-or-equal");
DATA(insert OID = 835 (  macaddr_ne			PGNSP PGUID 12 f f t f i 2 16 "829 829" _null_ _null_ _null_	macaddr_ne - _null_ ));
DESCR("not equal");
DATA(insert OID = 836 (  macaddr_cmp		PGNSP PGUID 12 f f t f i 2 23 "829 829" _null_ _null_ _null_	macaddr_cmp - _null_ ));
DESCR("less-equal-greater");

/* for inet type support */
DATA(insert OID = 910 (  inet_in			PGNSP PGUID 12 f f t f i 1 869 "2275" _null_ _null_ _null_	inet_in - _null_ ));
DESCR("I/O");
DATA(insert OID = 911 (  inet_out			PGNSP PGUID 12 f f t f i 1 2275 "869" _null_ _null_ _null_	inet_out - _null_ ));
DESCR("I/O");

/* for cidr type support */
DATA(insert OID = 1267 (  cidr_in			PGNSP PGUID 12 f f t f i 1 650 "2275" _null_ _null_ _null_	cidr_in - _null_ ));
DESCR("I/O");
DATA(insert OID = 1427 (  cidr_out			PGNSP PGUID 12 f f t f i 1 2275 "650" _null_ _null_ _null_	cidr_out - _null_ ));
DESCR("I/O");

/* these are used for both inet and cidr */
DATA(insert OID = 920 (  network_eq			PGNSP PGUID 12 f f t f i 2 16 "869 869" _null_ _null_ _null_	network_eq - _null_ ));
DESCR("equal");
DATA(insert OID = 921 (  network_lt			PGNSP PGUID 12 f f t f i 2 16 "869 869" _null_ _null_ _null_	network_lt - _null_ ));
DESCR("less-than");
DATA(insert OID = 922 (  network_le			PGNSP PGUID 12 f f t f i 2 16 "869 869" _null_ _null_ _null_	network_le - _null_ ));
DESCR("less-than-or-equal");
DATA(insert OID = 923 (  network_gt			PGNSP PGUID 12 f f t f i 2 16 "869 869" _null_ _null_ _null_	network_gt - _null_ ));
DESCR("greater-than");
DATA(insert OID = 924 (  network_ge			PGNSP PGUID 12 f f t f i 2 16 "869 869" _null_ _null_ _null_	network_ge - _null_ ));
DESCR("greater-than-or-equal");
DATA(insert OID = 925 (  network_ne			PGNSP PGUID 12 f f t f i 2 16 "869 869" _null_ _null_ _null_	network_ne - _null_ ));
DESCR("not equal");
DATA(insert OID = 926 (  network_cmp		PGNSP PGUID 12 f f t f i 2 23 "869 869" _null_ _null_ _null_	network_cmp - _null_ ));
DESCR("less-equal-greater");
DATA(insert OID = 927 (  network_sub		PGNSP PGUID 12 f f t f i 2 16 "869 869" _null_ _null_ _null_	network_sub - _null_ ));
DESCR("is-subnet");
DATA(insert OID = 928 (  network_subeq		PGNSP PGUID 12 f f t f i 2 16 "869 869" _null_ _null_ _null_	network_subeq - _null_ ));
DESCR("is-subnet-or-equal");
DATA(insert OID = 929 (  network_sup		PGNSP PGUID 12 f f t f i 2 16 "869 869" _null_ _null_ _null_	network_sup - _null_ ));
DESCR("is-supernet");
DATA(insert OID = 930 (  network_supeq		PGNSP PGUID 12 f f t f i 2 16 "869 869" _null_ _null_ _null_	network_supeq - _null_ ));
DESCR("is-supernet-or-equal");

/* inet/cidr functions */
DATA(insert OID = 598 (  abbrev				PGNSP PGUID 12 f f t f i 1 25 "869" _null_ _null_ _null_	inet_abbrev - _null_ ));
DESCR("abbreviated display of inet value");
DATA(insert OID = 599 (  abbrev				PGNSP PGUID 12 f f t f i 1 25 "650" _null_ _null_ _null_	cidr_abbrev - _null_ ));
DESCR("abbreviated display of cidr value");
DATA(insert OID = 605 (  set_masklen		PGNSP PGUID 12 f f t f i 2 869 "869 23" _null_ _null_ _null_	inet_set_masklen - _null_ ));
DESCR("change netmask of inet");
DATA(insert OID = 635 (  set_masklen		PGNSP PGUID 12 f f t f i 2 650 "650 23" _null_ _null_ _null_	cidr_set_masklen - _null_ ));
DESCR("change netmask of cidr");
DATA(insert OID = 711 (  family				PGNSP PGUID 12 f f t f i 1 23 "869" _null_ _null_ _null_	network_family - _null_ ));
DESCR("address family (4 for IPv4, 6 for IPv6)");
DATA(insert OID = 683 (  network			PGNSP PGUID 12 f f t f i 1 650 "869" _null_ _null_ _null_ network_network - _null_ ));
DESCR("network part of address");
DATA(insert OID = 696 (  netmask			PGNSP PGUID 12 f f t f i 1 869 "869" _null_ _null_ _null_ network_netmask - _null_ ));
DESCR("netmask of address");
DATA(insert OID = 697 (  masklen			PGNSP PGUID 12 f f t f i 1 23 "869" _null_ _null_ _null_	network_masklen - _null_ ));
DESCR("netmask length");
DATA(insert OID = 698 (  broadcast			PGNSP PGUID 12 f f t f i 1 869 "869" _null_ _null_ _null_ network_broadcast - _null_ ));
DESCR("broadcast address of network");
DATA(insert OID = 699 (  host				PGNSP PGUID 12 f f t f i 1 25 "869" _null_ _null_ _null_	network_host - _null_ ));
DESCR("show address octets only");
DATA(insert OID = 730 (  text				PGNSP PGUID 12 f f t f i 1 25 "869" _null_ _null_ _null_	network_show - _null_ ));
DESCR("show all parts of inet/cidr value");
DATA(insert OID = 1362 (  hostmask			PGNSP PGUID 12 f f t f i 1 869 "869" _null_ _null_ _null_ network_hostmask - _null_ ));
DESCR("hostmask of address");
DATA(insert OID = 1713 (  inet				PGNSP PGUID 12 f f t f i 1 869 "25" _null_ _null_ _null_	text_inet - _null_ ));
DESCR("text to inet");
DATA(insert OID = 1714 (  cidr				PGNSP PGUID 12 f f t f i 1 650 "25" _null_ _null_ _null_	text_cidr - _null_ ));
DESCR("text to cidr");
DATA(insert OID = 1715 (  cidr				PGNSP PGUID 12 f f t f i 1 650 "869" _null_ _null_ _null_	inet_to_cidr - _null_ ));
DESCR("coerce inet to cidr");

DATA(insert OID = 2196 (  inet_client_addr		PGNSP PGUID 12 f f f f s 0 869 "" _null_ _null_ _null_	inet_client_addr - _null_ ));
DESCR("inet address of the client");
DATA(insert OID = 2197 (  inet_client_port		PGNSP PGUID 12 f f f f s 0 23 "" _null_ _null_ _null_  inet_client_port - _null_ ));
DESCR("client's port number for this connection");
DATA(insert OID = 2198 (  inet_server_addr		PGNSP PGUID 12 f f f f s 0 869 "" _null_ _null_ _null_	inet_server_addr - _null_ ));
DESCR("inet address of the server");
DATA(insert OID = 2199 (  inet_server_port		PGNSP PGUID 12 f f f f s 0 23 "" _null_ _null_ _null_  inet_server_port - _null_ ));
DESCR("server's port number for this connection");

DATA(insert OID = 2627 (  inetnot			PGNSP PGUID 12 f f t f i 1 869 "869" _null_ _null_ _null_	inetnot - _null_ ));
DESCR("bitwise not");
DATA(insert OID = 2628 (  inetand			PGNSP PGUID 12 f f t f i 2 869 "869 869" _null_ _null_ _null_	inetand - _null_ ));
DESCR("bitwise and");
DATA(insert OID = 2629 (  inetor			PGNSP PGUID 12 f f t f i 2 869 "869 869" _null_ _null_ _null_	inetor - _null_ ));
DESCR("bitwise or");
DATA(insert OID = 2630 (  inetpl			PGNSP PGUID 12 f f t f i 2 869 "869 20" _null_ _null_ _null_	inetpl - _null_ ));
DESCR("add integer to inet value");
DATA(insert OID = 2631 (  int8pl_inet		PGNSP PGUID 14 f f t f i 2 869 f "20 869" _null_ _null_ _null_	"select $2 + $1" - _null_ c ));
DESCR("add integer to inet value");
DATA(insert OID = 2632 (  inetmi_int8		PGNSP PGUID 12 f f t f i 2 869 "869 20" _null_ _null_ _null_	inetmi_int8 - _null_ ));
DESCR("subtract integer from inet value");
DATA(insert OID = 2633 (  inetmi			PGNSP PGUID 12 f f t f i 2 20 "869 869" _null_ _null_ _null_	inetmi - _null_ ));
DESCR("subtract inet values");

DATA(insert OID = 1686 ( numeric			PGNSP PGUID 12 f f t f i 1 1700 "25" _null_ _null_ _null_ text_numeric - _null_ ));
DESCR("(internal)");
DATA(insert OID = 1688 ( text				PGNSP PGUID 12 f f t f i 1 25 "1700" _null_ _null_ _null_ numeric_text - _null_ ));
DESCR("(internal)");

DATA(insert OID = 1690 ( time_mi_time		PGNSP PGUID 12 f f t f i 2 1186 "1083 1083" _null_ _null_ _null_	time_mi_time - _null_ ));
DESCR("minus");

DATA(insert OID =  1691 (  boolle			PGNSP PGUID 12 f f t f i 2 16 "16 16" _null_ _null_ _null_	boolle - _null_ ));
DESCR("less-than-or-equal");
DATA(insert OID =  1692 (  boolge			PGNSP PGUID 12 f f t f i 2 16 "16 16" _null_ _null_ _null_	boolge - _null_ ));
DESCR("greater-than-or-equal");
DATA(insert OID = 1693 (  btboolcmp			PGNSP PGUID 12 f f t f i 2 23 "16 16" _null_ _null_ _null_	btboolcmp - _null_ ));
DESCR("btree less-equal-greater");

DATA(insert OID = 1696 (  timetz_hash		PGNSP PGUID 12 f f t f i 1 23 "1266" _null_ _null_ _null_ timetz_hash - _null_ ));
DESCR("hash");
DATA(insert OID = 1697 (  interval_hash		PGNSP PGUID 12 f f t f i 1 23 "1186" _null_ _null_ _null_ interval_hash - _null_ ));
DESCR("hash");


/* OID's 1700 - 1799 NUMERIC data type */
DATA(insert OID = 1701 ( numeric_in				PGNSP PGUID 12 f f t f i 3 1700 "2275 26 23" _null_ _null_ _null_  numeric_in - _null_ ));
DESCR("I/O");
DATA(insert OID = 1702 ( numeric_out			PGNSP PGUID 12 f f t f i 1 2275 "1700" _null_ _null_ _null_ numeric_out - _null_ ));
DESCR("I/O");
DATA(insert OID = 2917 (  numerictypmodin   	PGNSP PGUID 12 f f t f i 1 23 "1263" _null_ _null_ _null_	numerictypmodin - _null_ ));
DESCR("I/O typmod");
DATA(insert OID = 2918 (  numerictypmodout  	PGNSP PGUID 12 f f t f i 1 2275 "23" _null_ _null_ _null_	numerictypmodout - _null_ ));
DESCR("I/O typmod");
DATA(insert OID = 1703 ( numeric				PGNSP PGUID 12 f f t f i 2 1700 "1700 23" _null_ _null_ _null_	numeric - _null_ ));
DESCR("adjust numeric to typmod precision/scale");
DATA(insert OID = 1704 ( numeric_abs			PGNSP PGUID 12 f f t f i 1 1700 "1700" _null_ _null_ _null_ numeric_abs - _null_ ));
DESCR("absolute value");
DATA(insert OID = 1705 ( abs					PGNSP PGUID 12 f f t f i 1 1700 "1700" _null_ _null_ _null_ numeric_abs - _null_ ));
DESCR("absolute value");
DATA(insert OID = 1706 ( sign					PGNSP PGUID 12 f f t f i 1 1700 "1700" _null_ _null_ _null_ numeric_sign - _null_ ));
DESCR("sign of value");
DATA(insert OID = 1707 ( round					PGNSP PGUID 12 f f t f i 2 1700 "1700 23" _null_ _null_ _null_	numeric_round - _null_ ));
DESCR("value rounded to 'scale'");
DATA(insert OID = 1708 ( round					PGNSP PGUID 14 f f t f i 1 1700 f "1700" _null_ _null_ _null_ "select pg_catalog.round($1,0)" - _null_ c ));
DESCR("value rounded to 'scale' of zero");
DATA(insert OID = 1709 ( trunc					PGNSP PGUID 12 f f t f i 2 1700 "1700 23" _null_ _null_ _null_	numeric_trunc - _null_ ));
DESCR("value truncated to 'scale'");
DATA(insert OID = 1710 ( trunc					PGNSP PGUID 14 f f t f i 1 1700 f "1700" _null_ _null_ _null_ "select pg_catalog.trunc($1,0)" - _null_ c ));
DESCR("value truncated to 'scale' of zero");
DATA(insert OID = 1711 ( ceil					PGNSP PGUID 12 f f t f i 1 1700 "1700" _null_ _null_ _null_ numeric_ceil - _null_ ));
DESCR("smallest integer >= value");
DATA(insert OID = 2167 ( ceiling				PGNSP PGUID 12 f f t f i 1 1700 "1700" _null_ _null_ _null_ numeric_ceil - _null_ ));
DESCR("smallest integer >= value");
DATA(insert OID = 1712 ( floor					PGNSP PGUID 12 f f t f i 1 1700 "1700" _null_ _null_ _null_ numeric_floor - _null_ ));
DESCR("largest integer <= value");
DATA(insert OID = 1718 ( numeric_eq				PGNSP PGUID 12 f f t f i 2 16 "1700 1700" _null_ _null_ _null_	numeric_eq - _null_ ));
DESCR("equal");
DATA(insert OID = 1719 ( numeric_ne				PGNSP PGUID 12 f f t f i 2 16 "1700 1700" _null_ _null_ _null_	numeric_ne - _null_ ));
DESCR("not equal");
DATA(insert OID = 1720 ( numeric_gt				PGNSP PGUID 12 f f t f i 2 16 "1700 1700" _null_ _null_ _null_	numeric_gt - _null_ ));
DESCR("greater-than");
DATA(insert OID = 1721 ( numeric_ge				PGNSP PGUID 12 f f t f i 2 16 "1700 1700" _null_ _null_ _null_	numeric_ge - _null_ ));
DESCR("greater-than-or-equal");
DATA(insert OID = 1722 ( numeric_lt				PGNSP PGUID 12 f f t f i 2 16 "1700 1700" _null_ _null_ _null_	numeric_lt - _null_ ));
DESCR("less-than");
DATA(insert OID = 1723 ( numeric_le				PGNSP PGUID 12 f f t f i 2 16 "1700 1700" _null_ _null_ _null_	numeric_le - _null_ ));
DESCR("less-than-or-equal");
DATA(insert OID = 1724 ( numeric_add			PGNSP PGUID 12 f f t f i 2 1700 "1700 1700" _null_ _null_ _null_	numeric_add - _null_ ));
DESCR("add");
DATA(insert OID = 1725 ( numeric_sub			PGNSP PGUID 12 f f t f i 2 1700 "1700 1700" _null_ _null_ _null_	numeric_sub - _null_ ));
DESCR("subtract");
DATA(insert OID = 1726 ( numeric_mul			PGNSP PGUID 12 f f t f i 2 1700 "1700 1700" _null_ _null_ _null_	numeric_mul - _null_ ));
DESCR("multiply");
DATA(insert OID = 1727 ( numeric_div			PGNSP PGUID 12 f f t f i 2 1700 "1700 1700" _null_ _null_ _null_	numeric_div - _null_ ));
DESCR("divide");
DATA(insert OID = 1728 ( mod					PGNSP PGUID 12 f f t f i 2 1700 "1700 1700" _null_ _null_ _null_	numeric_mod - _null_ ));
DESCR("modulus");
DATA(insert OID = 1729 ( numeric_mod			PGNSP PGUID 12 f f t f i 2 1700 "1700 1700" _null_ _null_ _null_	numeric_mod - _null_ ));
DESCR("modulus");
DATA(insert OID = 1730 ( sqrt					PGNSP PGUID 12 f f t f i 1 1700 "1700" _null_ _null_ _null_ numeric_sqrt - _null_ ));
DESCR("square root");
DATA(insert OID = 1731 ( numeric_sqrt			PGNSP PGUID 12 f f t f i 1 1700 "1700" _null_ _null_ _null_ numeric_sqrt - _null_ ));
DESCR("square root");
DATA(insert OID = 1732 ( exp					PGNSP PGUID 12 f f t f i 1 1700 "1700" _null_ _null_ _null_ numeric_exp - _null_ ));
DESCR("e raised to the power of n");
DATA(insert OID = 1733 ( numeric_exp			PGNSP PGUID 12 f f t f i 1 1700 "1700" _null_ _null_ _null_ numeric_exp - _null_ ));
DESCR("e raised to the power of n");
DATA(insert OID = 1734 ( ln						PGNSP PGUID 12 f f t f i 1 1700 "1700" _null_ _null_ _null_ numeric_ln - _null_ ));
DESCR("natural logarithm of n");
DATA(insert OID = 1735 ( numeric_ln				PGNSP PGUID 12 f f t f i 1 1700 "1700" _null_ _null_ _null_ numeric_ln - _null_ ));
DESCR("natural logarithm of n");
DATA(insert OID = 1736 ( log					PGNSP PGUID 12 f f t f i 2 1700 "1700 1700" _null_ _null_ _null_	numeric_log - _null_ ));
DESCR("logarithm base m of n");
DATA(insert OID = 1737 ( numeric_log			PGNSP PGUID 12 f f t f i 2 1700 "1700 1700" _null_ _null_ _null_	numeric_log - _null_ ));
DESCR("logarithm base m of n");
DATA(insert OID = 1738 ( pow					PGNSP PGUID 12 f f t f i 2 1700 "1700 1700" _null_ _null_ _null_	numeric_power - _null_ ));
DESCR("m raised to the power of n");
DATA(insert OID = 2169 ( power					PGNSP PGUID 12 f f t f i 2 1700 "1700 1700" _null_ _null_ _null_	numeric_power - _null_ ));
DESCR("m raised to the power of n");
DATA(insert OID = 1739 ( numeric_power			PGNSP PGUID 12 f f t f i 2 1700 "1700 1700" _null_ _null_ _null_	numeric_power - _null_ ));
DESCR("m raised to the power of n");
DATA(insert OID = 1740 ( numeric				PGNSP PGUID 12 f f t f i 1 1700 "23" _null_ _null_ _null_ int4_numeric - _null_ ));
DESCR("(internal)");
DATA(insert OID = 1741 ( log					PGNSP PGUID 14 f f t f i 1 1700 f "1700" _null_ _null_ _null_ "select pg_catalog.log(10, $1)" - _null_ c ));
DESCR("logarithm base 10 of n");
DATA(insert OID = 1742 ( numeric				PGNSP PGUID 12 f f t f i 1 1700 "700" _null_ _null_ _null_	float4_numeric - _null_ ));
DESCR("(internal)");
DATA(insert OID = 1743 ( numeric				PGNSP PGUID 12 f f t f i 1 1700 "701" _null_ _null_ _null_	float8_numeric - _null_ ));
DESCR("(internal)");
DATA(insert OID = 1744 ( int4					PGNSP PGUID 12 f f t f i 1 23 "1700" _null_ _null_ _null_ numeric_int4 - _null_ ));
DESCR("(internal)");
DATA(insert OID = 1745 ( float4					PGNSP PGUID 12 f f t f i 1 700 "1700" _null_ _null_ _null_	numeric_float4 - _null_ ));
DESCR("(internal)");
DATA(insert OID = 1746 ( float8					PGNSP PGUID 12 f f t f i 1 701 "1700" _null_ _null_ _null_	numeric_float8 - _null_ ));
DESCR("(internal)");
DATA(insert OID = 2170 ( width_bucket			PGNSP PGUID 12 f f t f i 4 23 "1700 1700 1700 23" _null_ _null_ _null_	width_bucket_numeric - _null_ ));
DESCR("bucket number of operand in equidepth histogram");

DATA(insert OID = 1747 ( time_pl_interval		PGNSP PGUID 12 f f t f i 2 1083 "1083 1186" _null_ _null_ _null_	time_pl_interval - _null_ ));
DESCR("plus");
DATA(insert OID = 1748 ( time_mi_interval		PGNSP PGUID 12 f f t f i 2 1083 "1083 1186" _null_ _null_ _null_	time_mi_interval - _null_ ));
DESCR("minus");
DATA(insert OID = 1749 ( timetz_pl_interval		PGNSP PGUID 12 f f t f i 2 1266 "1266 1186" _null_ _null_ _null_	timetz_pl_interval - _null_ ));
DESCR("plus");
DATA(insert OID = 1750 ( timetz_mi_interval		PGNSP PGUID 12 f f t f i 2 1266 "1266 1186" _null_ _null_ _null_	timetz_mi_interval - _null_ ));
DESCR("minus");

DATA(insert OID = 1764 ( numeric_inc			PGNSP PGUID 12 f f t f i 1 1700 "1700" _null_ _null_ _null_ numeric_inc - _null_ ));
DESCR("increment by one");
DATA(insert OID = 1766 ( numeric_smaller		PGNSP PGUID 12 f f t f i 2 1700 "1700 1700" _null_ _null_ _null_	numeric_smaller - _null_ ));
DESCR("smaller of two numbers");
DATA(insert OID = 1767 ( numeric_larger			PGNSP PGUID 12 f f t f i 2 1700 "1700 1700" _null_ _null_ _null_	numeric_larger - _null_ ));
DESCR("larger of two numbers");
DATA(insert OID = 1769 ( numeric_cmp			PGNSP PGUID 12 f f t f i 2 23 "1700 1700" _null_ _null_ _null_	numeric_cmp - _null_ ));
DESCR("compare two numbers");
DATA(insert OID = 1771 ( numeric_uminus			PGNSP PGUID 12 f f t f i 1 1700 "1700" _null_ _null_ _null_ numeric_uminus - _null_ ));
DESCR("negate");
DATA(insert OID = 1779 ( int8					PGNSP PGUID 12 f f t f i 1 20 "1700" _null_ _null_ _null_ numeric_int8 - _null_ ));
DESCR("(internal)");
DATA(insert OID = 1781 ( numeric				PGNSP PGUID 12 f f t f i 1 1700 "20" _null_ _null_ _null_ int8_numeric - _null_ ));
DESCR("(internal)");
DATA(insert OID = 1782 ( numeric				PGNSP PGUID 12 f f t f i 1 1700 "21" _null_ _null_ _null_ int2_numeric - _null_ ));
DESCR("(internal)");
DATA(insert OID = 1783 ( int2					PGNSP PGUID 12 f f t f i 1 21 "1700" _null_ _null_ _null_ numeric_int2 - _null_ ));
DESCR("(internal)");

/* formatting */
DATA(insert OID = 1770 ( to_char			PGNSP PGUID 12 f f t f s 2	25 "1184 25" _null_ _null_ _null_  timestamptz_to_char - _null_ ));
DESCR("format timestamp with time zone to text");
DATA(insert OID = 1772 ( to_char			PGNSP PGUID 12 f f t f s 2	25 "1700 25" _null_ _null_ _null_  numeric_to_char - _null_ ));
DESCR("format numeric to text");
DATA(insert OID = 1773 ( to_char			PGNSP PGUID 12 f f t f s 2	25 "23 25" _null_ _null_ _null_ int4_to_char - _null_ ));
DESCR("format int4 to text");
DATA(insert OID = 1774 ( to_char			PGNSP PGUID 12 f f t f s 2	25 "20 25" _null_ _null_ _null_ int8_to_char - _null_ ));
DESCR("format int8 to text");
DATA(insert OID = 1775 ( to_char			PGNSP PGUID 12 f f t f s 2	25 "700 25" _null_ _null_ _null_	float4_to_char - _null_ ));
DESCR("format float4 to text");
DATA(insert OID = 1776 ( to_char			PGNSP PGUID 12 f f t f s 2	25 "701 25" _null_ _null_ _null_	float8_to_char - _null_ ));
DESCR("format float8 to text");
DATA(insert OID = 1777 ( to_number			PGNSP PGUID 12 f f t f s 2	1700 "25 25" _null_ _null_ _null_  numeric_to_number - _null_ ));
DESCR("convert text to numeric");
DATA(insert OID = 1778 ( to_timestamp		PGNSP PGUID 12 f f t f s 2	1184 "25 25" _null_ _null_ _null_  to_timestamp - _null_ ));
DESCR("convert text to timestamp with time zone");
DATA(insert OID = 1780 ( to_date			PGNSP PGUID 12 f f t f s 2	1082 "25 25" _null_ _null_ _null_  to_date - _null_ ));
DESCR("convert text to date");
DATA(insert OID = 1768 ( to_char			PGNSP PGUID 12 f f t f s 2	25 "1186 25" _null_ _null_ _null_  interval_to_char - _null_ ));
DESCR("format interval to text");

DATA(insert OID =  1282 ( quote_ident	   PGNSP PGUID 12 f f t f i 1 25 "25" _null_ _null_ _null_ quote_ident - _null_ ));
DESCR("quote an identifier for usage in a querystring");
DATA(insert OID =  1283 ( quote_literal    PGNSP PGUID 12 f f t f i 1 25 "25" _null_ _null_ _null_ quote_literal - _null_ ));
DESCR("quote a literal for usage in a querystring");

DATA(insert OID = 1798 (  oidin			   PGNSP PGUID 12 f f t f i 1 26 "2275" _null_ _null_ _null_ oidin - _null_ ));
DESCR("I/O");
DATA(insert OID = 1799 (  oidout		   PGNSP PGUID 12 f f t f i 1 2275 "26" _null_ _null_ _null_ oidout - _null_ ));
DESCR("I/O");


DATA(insert OID = 1810 (  bit_length	   PGNSP PGUID 14 f f t f i 1 23 f "17" _null_ _null_ _null_ "select pg_catalog.octet_length($1) * 8" - _null_ c ));
DESCR("length in bits");
DATA(insert OID = 1811 (  bit_length	   PGNSP PGUID 14 f f t f i 1 23 f "25" _null_ _null_ _null_ "select pg_catalog.octet_length($1) * 8" - _null_ c ));
DESCR("length in bits");
DATA(insert OID = 1812 (  bit_length	   PGNSP PGUID 14 f f t f i 1 23 f "1560" _null_ _null_ _null_ "select pg_catalog.length($1)" - _null_ c ));
DESCR("length in bits");

/* Selectivity estimators for LIKE and related operators */
DATA(insert OID = 1814 ( iclikesel			PGNSP PGUID 12 f f t f s 4 701 "2281 26 2281 23" _null_ _null_ _null_  iclikesel - _null_ ));
DESCR("restriction selectivity of ILIKE");
DATA(insert OID = 1815 ( icnlikesel			PGNSP PGUID 12 f f t f s 4 701 "2281 26 2281 23" _null_ _null_ _null_  icnlikesel - _null_ ));
DESCR("restriction selectivity of NOT ILIKE");
DATA(insert OID = 1816 ( iclikejoinsel		PGNSP PGUID 12 f f t f s 4 701 "2281 26 2281 21" _null_ _null_ _null_  iclikejoinsel - _null_ ));
DESCR("join selectivity of ILIKE");
DATA(insert OID = 1817 ( icnlikejoinsel		PGNSP PGUID 12 f f t f s 4 701 "2281 26 2281 21" _null_ _null_ _null_  icnlikejoinsel - _null_ ));
DESCR("join selectivity of NOT ILIKE");
DATA(insert OID = 1818 ( regexeqsel			PGNSP PGUID 12 f f t f s 4 701 "2281 26 2281 23" _null_ _null_ _null_  regexeqsel - _null_ ));
DESCR("restriction selectivity of regex match");
DATA(insert OID = 1819 ( likesel			PGNSP PGUID 12 f f t f s 4 701 "2281 26 2281 23" _null_ _null_ _null_  likesel - _null_ ));
DESCR("restriction selectivity of LIKE");
DATA(insert OID = 1820 ( icregexeqsel		PGNSP PGUID 12 f f t f s 4 701 "2281 26 2281 23" _null_ _null_ _null_  icregexeqsel - _null_ ));
DESCR("restriction selectivity of case-insensitive regex match");
DATA(insert OID = 1821 ( regexnesel			PGNSP PGUID 12 f f t f s 4 701 "2281 26 2281 23" _null_ _null_ _null_  regexnesel - _null_ ));
DESCR("restriction selectivity of regex non-match");
DATA(insert OID = 1822 ( nlikesel			PGNSP PGUID 12 f f t f s 4 701 "2281 26 2281 23" _null_ _null_ _null_  nlikesel - _null_ ));
DESCR("restriction selectivity of NOT LIKE");
DATA(insert OID = 1823 ( icregexnesel		PGNSP PGUID 12 f f t f s 4 701 "2281 26 2281 23" _null_ _null_ _null_  icregexnesel - _null_ ));
DESCR("restriction selectivity of case-insensitive regex non-match");
DATA(insert OID = 1824 ( regexeqjoinsel		PGNSP PGUID 12 f f t f s 4 701 "2281 26 2281 21" _null_ _null_ _null_  regexeqjoinsel - _null_ ));
DESCR("join selectivity of regex match");
DATA(insert OID = 1825 ( likejoinsel		PGNSP PGUID 12 f f t f s 4 701 "2281 26 2281 21" _null_ _null_ _null_  likejoinsel - _null_ ));
DESCR("join selectivity of LIKE");
DATA(insert OID = 1826 ( icregexeqjoinsel	PGNSP PGUID 12 f f t f s 4 701 "2281 26 2281 21" _null_ _null_ _null_  icregexeqjoinsel - _null_ ));
DESCR("join selectivity of case-insensitive regex match");
DATA(insert OID = 1827 ( regexnejoinsel		PGNSP PGUID 12 f f t f s 4 701 "2281 26 2281 21" _null_ _null_ _null_  regexnejoinsel - _null_ ));
DESCR("join selectivity of regex non-match");
DATA(insert OID = 1828 ( nlikejoinsel		PGNSP PGUID 12 f f t f s 4 701 "2281 26 2281 21" _null_ _null_ _null_  nlikejoinsel - _null_ ));
DESCR("join selectivity of NOT LIKE");
DATA(insert OID = 1829 ( icregexnejoinsel	PGNSP PGUID 12 f f t f s 4 701 "2281 26 2281 21" _null_ _null_ _null_  icregexnejoinsel - _null_ ));
DESCR("join selectivity of case-insensitive regex non-match");

/* Aggregate-related functions */
DATA(insert OID = 1830 (  float8_avg	   PGNSP PGUID 12 f f t f i 1 701 "17" _null_ _null_ _null_ float8_avg - _null_ ));
DESCR("AVG aggregate final function");
DATA(insert OID = 2512 (  float8_var_pop   PGNSP PGUID 12 f f t f i 1 701 "1022" _null_ _null_ _null_ float8_var_pop - _null_ ));
DESCR("VAR_POP aggregate final function");
DATA(insert OID = 1831 (  float8_var_samp  PGNSP PGUID 12 f f t f i 1 701 "1022" _null_ _null_ _null_ float8_var_samp - _null_ ));
DESCR("VAR_SAMP aggregate final function");
DATA(insert OID = 2513 (  float8_stddev_pop PGNSP PGUID 12 f f t f i 1 701 "1022" _null_ _null_ _null_ float8_stddev_pop - _null_ ));
DESCR("STDDEV_POP aggregate final function");
DATA(insert OID = 1832 (  float8_stddev_samp	PGNSP PGUID 12 f f t f i 1 701 "1022" _null_ _null_ _null_ float8_stddev_samp - _null_ ));
DESCR("STDDEV_SAMP aggregate final function");
DATA(insert OID = 1833 (  numeric_accum    PGNSP PGUID 12 f f t f i 2 1231 "1231 1700" _null_ _null_ _null_ numeric_accum - _null_ ));
DESCR("aggregate transition function");
DATA(insert OID = 1834 (  int2_accum	   PGNSP PGUID 12 f f t f i 2 1231 "1231 21" _null_ _null_ _null_ int2_accum - _null_ ));
DESCR("aggregate transition function");
DATA(insert OID = 1835 (  int4_accum	   PGNSP PGUID 12 f f t f i 2 1231 "1231 23" _null_ _null_ _null_ int4_accum - _null_ ));
DESCR("aggregate transition function");
DATA(insert OID = 1836 (  int8_accum	   PGNSP PGUID 12 f f t f i 2 1231 "1231 20" _null_ _null_ _null_ int8_accum - _null_ ));
DESCR("aggregate transition function");
DATA(insert OID = 1837 (  numeric_avg	   PGNSP PGUID 12 f f t f i 1 1700 "17" _null_ _null_ _null_  numeric_avg - _null_ ));
DESCR("AVG aggregate final function");
DATA(insert OID = 2514 (  numeric_var_pop  PGNSP PGUID 12 f f t f i 1 1700 "1231" _null_ _null_ _null_	numeric_var_pop - _null_ ));
DESCR("VAR_POP aggregate final function");
DATA(insert OID = 1838 (  numeric_var_samp PGNSP PGUID 12 f f t f i 1 1700 "1231" _null_ _null_ _null_	numeric_var_samp - _null_ ));
DESCR("VAR_SAMP aggregate final function");
DATA(insert OID = 2596 (  numeric_stddev_pop PGNSP PGUID 12 f f t f i 1 1700 "1231" _null_ _null_ _null_	numeric_stddev_pop - _null_ ));
DESCR("STDDEV_POP aggregate final function");
DATA(insert OID = 1839 (  numeric_stddev_samp	PGNSP PGUID 12 f f t f i 1 1700 "1231" _null_ _null_ _null_ numeric_stddev_samp - _null_ ));
DESCR("STDDEV_SAMP aggregate final function");
DATA(insert OID = 1840 (  int2_sum		   PGNSP PGUID 12 f f f f i 2 20 "20 21" _null_ _null_ _null_ int2_sum - _null_ ));
DESCR("SUM(int2) transition function");
DATA(insert OID = 1841 (  int4_sum		   PGNSP PGUID 12 f f f f i 2 20 "20 23" _null_ _null_ _null_ int4_sum - _null_ ));
DESCR("SUM(int4) transition function");
DATA(insert OID = 1842 (  int8_sum		   PGNSP PGUID 12 f f f f i 2 1700 "1700 20" _null_ _null_ _null_ int8_sum - _null_ ));
DESCR("SUM(int8) transition function");
DATA(insert OID = 1843 (  interval_accum   PGNSP PGUID 12 f f t f i 2 1187 "1187 1186" _null_ _null_ _null_ interval_accum - _null_ ));
DESCR("aggregate transition function");
DATA(insert OID = 1844 (  interval_avg	   PGNSP PGUID 12 f f t f i 1 1186 "1187" _null_ _null_ _null_	interval_avg - _null_ ));
DESCR("AVG aggregate final function");
DATA(insert OID = 1962 (  int2_avg_accum   PGNSP PGUID 12 f f t f i 2 17 "17 21" _null_ _null_ _null_ int2_avg_accum - _null_ ));
DESCR("AVG(int2) transition function");
DATA(insert OID = 1963 (  int4_avg_accum   PGNSP PGUID 12 f f t f i 2 17 "17 23" _null_ _null_ _null_ int4_avg_accum - _null_ ));
DESCR("AVG(int4) transition function");
DATA(insert OID = 1964 (  int8_avg		   PGNSP PGUID 12 f f t f i 1 1700 "17" _null_ _null_ _null_ int8_avg - _null_ ));
DESCR("AVG(int) aggregate final function");
DATA(insert OID = 2805 (  int8inc_float8_float8		PGNSP PGUID 12 f f t f i 3 20 "20 701 701" _null_ _null_ _null_ int8inc_float8_float8 - _null_ ));
DESCR("REGR_COUNT(double, double) transition function");
DATA(insert OID = 2806 (  float8_regr_accum			PGNSP PGUID 12 f f t f i 3 1022 "1022 701 701" _null_ _null_ _null_ float8_regr_accum - _null_ ));
DESCR("REGR_...(double, double) transition function");
DATA(insert OID = 2807 (  float8_regr_sxx			PGNSP PGUID 12 f f t f i 1 701 "1022" _null_ _null_ _null_ float8_regr_sxx - _null_ ));
DESCR("REGR_SXX(double, double) aggregate final function");
DATA(insert OID = 2808 (  float8_regr_syy			PGNSP PGUID 12 f f t f i 1 701 "1022" _null_ _null_ _null_ float8_regr_syy - _null_ ));
DESCR("REGR_SYY(double, double) aggregate final function");
DATA(insert OID = 2809 (  float8_regr_sxy			PGNSP PGUID 12 f f t f i 1 701 "1022" _null_ _null_ _null_ float8_regr_sxy - _null_ ));
DESCR("REGR_SXY(double, double) aggregate final function");
DATA(insert OID = 2810 (  float8_regr_avgx			PGNSP PGUID 12 f f t f i 1 701 "1022" _null_ _null_ _null_ float8_regr_avgx - _null_ ));
DESCR("REGR_AVGX(double, double) aggregate final function");
DATA(insert OID = 2811 (  float8_regr_avgy			PGNSP PGUID 12 f f t f i 1 701 "1022" _null_ _null_ _null_ float8_regr_avgy - _null_ ));
DESCR("REGR_AVGY(double, double) aggregate final function");
DATA(insert OID = 2812 (  float8_regr_r2			PGNSP PGUID 12 f f t f i 1 701 "1022" _null_ _null_ _null_ float8_regr_r2 - _null_ ));
DESCR("REGR_R2(double, double) aggregate final function");
DATA(insert OID = 2813 (  float8_regr_slope			PGNSP PGUID 12 f f t f i 1 701 "1022" _null_ _null_ _null_ float8_regr_slope - _null_ ));
DESCR("REGR_SLOPE(double, double) aggregate final function");
DATA(insert OID = 2814 (  float8_regr_intercept		PGNSP PGUID 12 f f t f i 1 701 "1022" _null_ _null_ _null_ float8_regr_intercept - _null_ ));
DESCR("REGR_INTERCEPT(double, double) aggregate final function");
DATA(insert OID = 2815 (  float8_covar_pop			PGNSP PGUID 12 f f t f i 1 701 "1022" _null_ _null_ _null_ float8_covar_pop - _null_ ));
DESCR("COVAR_POP(double, double) aggregate final function");
DATA(insert OID = 2816 (  float8_covar_samp			PGNSP PGUID 12 f f t f i 1 701 "1022" _null_ _null_ _null_ float8_covar_samp - _null_ ));
DESCR("COVAR_SAMP(double, double) aggregate final function");
DATA(insert OID = 2817 (  float8_corr				PGNSP PGUID 12 f f t f i 1 701 "1022" _null_ _null_ _null_ float8_corr - _null_ ));
DESCR("CORR(double, double) aggregate final function");

/* To ASCII conversion */
DATA(insert OID = 1845 ( to_ascii	PGNSP PGUID 12 f f t f i 1	25 "25" _null_ _null_ _null_	to_ascii_default - _null_ ));
DESCR("encode text from DB encoding to ASCII text");
DATA(insert OID = 1846 ( to_ascii	PGNSP PGUID 12 f f t f i 2	25 "25 23" _null_ _null_ _null_ to_ascii_enc - _null_ ));
DESCR("encode text from encoding to ASCII text");
DATA(insert OID = 1847 ( to_ascii	PGNSP PGUID 12 f f t f i 2	25 "25 19" _null_ _null_ _null_ to_ascii_encname - _null_ ));
DESCR("encode text from encoding to ASCII text");

DATA(insert OID = 1848 ( interval_pl_time	PGNSP PGUID 14 f f t f i 2 1083 f "1186 1083" _null_ _null_ _null_	"select $2 + $1" - _null_ c ));
DESCR("plus");

DATA(insert OID = 1850 (  int28eq		   PGNSP PGUID 12 f f t f i 2 16 "21 20" _null_ _null_ _null_ int28eq - _null_ ));
DESCR("equal");
DATA(insert OID = 1851 (  int28ne		   PGNSP PGUID 12 f f t f i 2 16 "21 20" _null_ _null_ _null_ int28ne - _null_ ));
DESCR("not equal");
DATA(insert OID = 1852 (  int28lt		   PGNSP PGUID 12 f f t f i 2 16 "21 20" _null_ _null_ _null_ int28lt - _null_ ));
DESCR("less-than");
DATA(insert OID = 1853 (  int28gt		   PGNSP PGUID 12 f f t f i 2 16 "21 20" _null_ _null_ _null_ int28gt - _null_ ));
DESCR("greater-than");
DATA(insert OID = 1854 (  int28le		   PGNSP PGUID 12 f f t f i 2 16 "21 20" _null_ _null_ _null_ int28le - _null_ ));
DESCR("less-than-or-equal");
DATA(insert OID = 1855 (  int28ge		   PGNSP PGUID 12 f f t f i 2 16 "21 20" _null_ _null_ _null_ int28ge - _null_ ));
DESCR("greater-than-or-equal");

DATA(insert OID = 1856 (  int82eq		   PGNSP PGUID 12 f f t f i 2 16 "20 21" _null_ _null_ _null_ int82eq - _null_ ));
DESCR("equal");
DATA(insert OID = 1857 (  int82ne		   PGNSP PGUID 12 f f t f i 2 16 "20 21" _null_ _null_ _null_ int82ne - _null_ ));
DESCR("not equal");
DATA(insert OID = 1858 (  int82lt		   PGNSP PGUID 12 f f t f i 2 16 "20 21" _null_ _null_ _null_ int82lt - _null_ ));
DESCR("less-than");
DATA(insert OID = 1859 (  int82gt		   PGNSP PGUID 12 f f t f i 2 16 "20 21" _null_ _null_ _null_ int82gt - _null_ ));
DESCR("greater-than");
DATA(insert OID = 1860 (  int82le		   PGNSP PGUID 12 f f t f i 2 16 "20 21" _null_ _null_ _null_ int82le - _null_ ));
DESCR("less-than-or-equal");
DATA(insert OID = 1861 (  int82ge		   PGNSP PGUID 12 f f t f i 2 16 "20 21" _null_ _null_ _null_ int82ge - _null_ ));
DESCR("greater-than-or-equal");

DATA(insert OID = 1892 (  int2and		   PGNSP PGUID 12 f f t f i 2 21 "21 21" _null_ _null_ _null_ int2and - _null_ ));
DESCR("bitwise and");
DATA(insert OID = 1893 (  int2or		   PGNSP PGUID 12 f f t f i 2 21 "21 21" _null_ _null_ _null_ int2or - _null_ ));
DESCR("bitwise or");
DATA(insert OID = 1894 (  int2xor		   PGNSP PGUID 12 f f t f i 2 21 "21 21" _null_ _null_ _null_ int2xor - _null_ ));
DESCR("bitwise xor");
DATA(insert OID = 1895 (  int2not		   PGNSP PGUID 12 f f t f i 1 21 "21" _null_ _null_ _null_	int2not - _null_ ));
DESCR("bitwise not");
DATA(insert OID = 1896 (  int2shl		   PGNSP PGUID 12 f f t f i 2 21 "21 23" _null_ _null_ _null_ int2shl - _null_ ));
DESCR("bitwise shift left");
DATA(insert OID = 1897 (  int2shr		   PGNSP PGUID 12 f f t f i 2 21 "21 23" _null_ _null_ _null_ int2shr - _null_ ));
DESCR("bitwise shift right");

DATA(insert OID = 1898 (  int4and		   PGNSP PGUID 12 f f t f i 2 23 "23 23" _null_ _null_ _null_ int4and - _null_ ));
DESCR("bitwise and");
DATA(insert OID = 1899 (  int4or		   PGNSP PGUID 12 f f t f i 2 23 "23 23" _null_ _null_ _null_ int4or - _null_ ));
DESCR("bitwise or");
DATA(insert OID = 1900 (  int4xor		   PGNSP PGUID 12 f f t f i 2 23 "23 23" _null_ _null_ _null_ int4xor - _null_ ));
DESCR("bitwise xor");
DATA(insert OID = 1901 (  int4not		   PGNSP PGUID 12 f f t f i 1 23 "23" _null_ _null_ _null_	int4not - _null_ ));
DESCR("bitwise not");
DATA(insert OID = 1902 (  int4shl		   PGNSP PGUID 12 f f t f i 2 23 "23 23" _null_ _null_ _null_ int4shl - _null_ ));
DESCR("bitwise shift left");
DATA(insert OID = 1903 (  int4shr		   PGNSP PGUID 12 f f t f i 2 23 "23 23" _null_ _null_ _null_ int4shr - _null_ ));
DESCR("bitwise shift right");

DATA(insert OID = 1904 (  int8and		   PGNSP PGUID 12 f f t f i 2 20 "20 20" _null_ _null_ _null_ int8and - _null_ ));
DESCR("bitwise and");
DATA(insert OID = 1905 (  int8or		   PGNSP PGUID 12 f f t f i 2 20 "20 20" _null_ _null_ _null_ int8or - _null_ ));
DESCR("bitwise or");
DATA(insert OID = 1906 (  int8xor		   PGNSP PGUID 12 f f t f i 2 20 "20 20" _null_ _null_ _null_ int8xor - _null_ ));
DESCR("bitwise xor");
DATA(insert OID = 1907 (  int8not		   PGNSP PGUID 12 f f t f i 1 20 "20" _null_ _null_ _null_	int8not - _null_ ));
DESCR("bitwise not");
DATA(insert OID = 1908 (  int8shl		   PGNSP PGUID 12 f f t f i 2 20 "20 23" _null_ _null_ _null_ int8shl - _null_ ));
DESCR("bitwise shift left");
DATA(insert OID = 1909 (  int8shr		   PGNSP PGUID 12 f f t f i 2 20 "20 23" _null_ _null_ _null_ int8shr - _null_ ));
DESCR("bitwise shift right");

DATA(insert OID = 1910 (  int8up		   PGNSP PGUID 12 f f t f i 1 20	"20" _null_ _null_ _null_ int8up - _null_ ));
DESCR("unary plus");
DATA(insert OID = 1911 (  int2up		   PGNSP PGUID 12 f f t f i 1 21	"21" _null_ _null_ _null_ int2up - _null_ ));
DESCR("unary plus");
DATA(insert OID = 1912 (  int4up		   PGNSP PGUID 12 f f t f i 1 23	"23" _null_ _null_ _null_ int4up - _null_ ));
DESCR("unary plus");
DATA(insert OID = 1913 (  float4up		   PGNSP PGUID 12 f f t f i 1 700 "700" _null_ _null_ _null_		float4up - _null_ ));
DESCR("unary plus");
DATA(insert OID = 1914 (  float8up		   PGNSP PGUID 12 f f t f i 1 701 "701" _null_ _null_ _null_		float8up - _null_ ));
DESCR("unary plus");
DATA(insert OID = 1915 (  numeric_uplus    PGNSP PGUID 12 f f t f i 1 1700 "1700" _null_ _null_ _null_	numeric_uplus - _null_ ));
DESCR("unary plus");

DATA(insert OID = 1922 (  has_table_privilege		   PGNSP PGUID 12 f f t f s 3 16 "19 25 25" _null_ _null_ _null_	has_table_privilege_name_name - _null_ ));
DESCR("user privilege on relation by username, rel name");
DATA(insert OID = 1923 (  has_table_privilege		   PGNSP PGUID 12 f f t f s 3 16 "19 26 25" _null_ _null_ _null_	has_table_privilege_name_id - _null_ ));
DESCR("user privilege on relation by username, rel oid");
DATA(insert OID = 1924 (  has_table_privilege		   PGNSP PGUID 12 f f t f s 3 16 "26 25 25" _null_ _null_ _null_	has_table_privilege_id_name - _null_ ));
DESCR("user privilege on relation by user oid, rel name");
DATA(insert OID = 1925 (  has_table_privilege		   PGNSP PGUID 12 f f t f s 3 16 "26 26 25" _null_ _null_ _null_	has_table_privilege_id_id - _null_ ));
DESCR("user privilege on relation by user oid, rel oid");
DATA(insert OID = 1926 (  has_table_privilege		   PGNSP PGUID 12 f f t f s 2 16 "25 25" _null_ _null_ _null_ has_table_privilege_name - _null_ ));
DESCR("current user privilege on relation by rel name");
DATA(insert OID = 1927 (  has_table_privilege		   PGNSP PGUID 12 f f t f s 2 16 "26 25" _null_ _null_ _null_ has_table_privilege_id - _null_ ));
DESCR("current user privilege on relation by rel oid");


DATA(insert OID = 1928 (  pg_stat_get_numscans			PGNSP PGUID 12 f f t f s 1 20 "26" _null_ _null_ _null_ pg_stat_get_numscans - _null_ ));
DESCR("Statistics: Number of scans done for table/index");
DATA(insert OID = 1929 (  pg_stat_get_tuples_returned	PGNSP PGUID 12 f f t f s 1 20 "26" _null_ _null_ _null_ pg_stat_get_tuples_returned - _null_ ));
DESCR("Statistics: Number of tuples read by seqscan");
DATA(insert OID = 1930 (  pg_stat_get_tuples_fetched	PGNSP PGUID 12 f f t f s 1 20 "26" _null_ _null_ _null_ pg_stat_get_tuples_fetched - _null_ ));
DESCR("Statistics: Number of tuples fetched by idxscan");
DATA(insert OID = 1931 (  pg_stat_get_tuples_inserted	PGNSP PGUID 12 f f t f s 1 20 "26" _null_ _null_ _null_ pg_stat_get_tuples_inserted - _null_ ));
DESCR("Statistics: Number of tuples inserted");
DATA(insert OID = 1932 (  pg_stat_get_tuples_updated	PGNSP PGUID 12 f f t f s 1 20 "26" _null_ _null_ _null_ pg_stat_get_tuples_updated - _null_ ));
DESCR("Statistics: Number of tuples updated");
DATA(insert OID = 1933 (  pg_stat_get_tuples_deleted	PGNSP PGUID 12 f f t f s 1 20 "26" _null_ _null_ _null_ pg_stat_get_tuples_deleted - _null_ ));
DESCR("Statistics: Number of tuples deleted");
DATA(insert OID = 2878 (  pg_stat_get_live_tuples	PGNSP PGUID 12 f f t f s 1 20 "26" _null_ _null_ _null_ pg_stat_get_live_tuples - _null_ ));
DESCR("Statistics: Number of live tuples");
DATA(insert OID = 2879 (  pg_stat_get_dead_tuples	PGNSP PGUID 12 f f t f s 1 20 "26" _null_ _null_ _null_ pg_stat_get_dead_tuples - _null_ ));
DESCR("Statistics: Number of dead tuples");
DATA(insert OID = 1934 (  pg_stat_get_blocks_fetched	PGNSP PGUID 12 f f t f s 1 20 "26" _null_ _null_ _null_ pg_stat_get_blocks_fetched - _null_ ));
DESCR("Statistics: Number of blocks fetched");
DATA(insert OID = 1935 (  pg_stat_get_blocks_hit		PGNSP PGUID 12 f f t f s 1 20 "26" _null_ _null_ _null_ pg_stat_get_blocks_hit - _null_ ));
DESCR("Statistics: Number of blocks found in cache");
DATA(insert OID = 2781 (  pg_stat_get_last_vacuum_time PGNSP PGUID 12 f f t f s 1 1184 "26" _null_ _null_ _null_	pg_stat_get_last_vacuum_time - _null_));
DESCR("Statistics: Last manual vacuum time for a table");
DATA(insert OID = 2782 (  pg_stat_get_last_autovacuum_time PGNSP PGUID 12 f f t f s 1 1184 "26" _null_ _null_ _null_	pg_stat_get_last_autovacuum_time - _null_));
DESCR("Statistics: Last auto vacuum time for a table");
DATA(insert OID = 2783 (  pg_stat_get_last_analyze_time PGNSP PGUID 12 f f t f s 1 1184 "26" _null_ _null_ _null_	pg_stat_get_last_analyze_time - _null_));
DESCR("Statistics: Last manual analyze time for a table");
DATA(insert OID = 2784 (  pg_stat_get_last_autoanalyze_time PGNSP PGUID 12 f f t f s 1 1184 "26" _null_ _null_ _null_	pg_stat_get_last_autoanalyze_time - _null_));
DESCR("Statistics: Last auto analyze time for a table");
DATA(insert OID = 1936 (  pg_stat_get_backend_idset		PGNSP PGUID 12 f f t t s 0 23 "" _null_ _null_ _null_ pg_stat_get_backend_idset - _null_ ));
DESCR("Statistics: Currently active backend IDs");
DATA(insert OID = 2026 (  pg_backend_pid				PGNSP PGUID 12 f f t f s 0 23 "" _null_ _null_ _null_ pg_backend_pid - _null_ ));
DESCR("Statistics: Current backend PID");
DATA(insert OID = 2274 (  pg_stat_reset				PGNSP PGUID 12 f f f f v 0 16  "" _null_ _null_ _null_	pg_stat_reset - _null_ ));
DESCR("Statistics: Reset collected statistics");
DATA(insert OID = 1937 (  pg_stat_get_backend_pid		PGNSP PGUID 12 f f t f s 1 23 "23" _null_ _null_ _null_ pg_stat_get_backend_pid - _null_ ));
DESCR("Statistics: PID of backend");
DATA(insert OID = 1938 (  pg_stat_get_backend_dbid		PGNSP PGUID 12 f f t f s 1 26 "23" _null_ _null_ _null_ pg_stat_get_backend_dbid - _null_ ));
DESCR("Statistics: Database ID of backend");
DATA(insert OID = 1939 (  pg_stat_get_backend_userid	PGNSP PGUID 12 f f t f s 1 26 "23" _null_ _null_ _null_ pg_stat_get_backend_userid - _null_ ));
DESCR("Statistics: User ID of backend");
DATA(insert OID = 1940 (  pg_stat_get_backend_activity	PGNSP PGUID 12 f f t f s 1 25 "23" _null_ _null_ _null_ pg_stat_get_backend_activity - _null_ ));
DESCR("Statistics: Current query of backend");
DATA(insert OID = 2853 (  pg_stat_get_backend_waiting	PGNSP PGUID 12 f f t f s 1 16 "23" _null_ _null_ _null_ pg_stat_get_backend_waiting - _null_ ));
DESCR("Statistics: Is backend currently waiting for a lock");
DATA(insert OID = 2094 (  pg_stat_get_backend_activity_start PGNSP PGUID 12 f f t f s 1 1184 "23" _null_ _null_ _null_	pg_stat_get_backend_activity_start - _null_));
DESCR("Statistics: Start time for current query of backend");
DATA(insert OID = 2857 (  pg_stat_get_backend_txn_start PGNSP PGUID 12 f f t f s 1 1184 "23" _null_ _null_ _null_	pg_stat_get_backend_xact_start - _null_));
DESCR("Statistics: Start time for backend's current transaction");
DATA(insert OID = 1391 ( pg_stat_get_backend_start PGNSP PGUID 12 f f t f s 1 1184 "23" _null_ _null_ _null_ pg_stat_get_backend_start - _null_));
DESCR("Statistics: Start time for current backend session");
DATA(insert OID = 1392 ( pg_stat_get_backend_client_addr PGNSP PGUID 12 f f t f s 1 869 "23" _null_ _null_ _null_ pg_stat_get_backend_client_addr - _null_));
DESCR("Statistics: Address of client connected to backend");
DATA(insert OID = 1393 ( pg_stat_get_backend_client_port PGNSP PGUID 12 f f t f s 1 23 "23" _null_ _null_ _null_ pg_stat_get_backend_client_port - _null_));
DESCR("Statistics: Port number of client connected to backend");
DATA(insert OID = 1941 (  pg_stat_get_db_numbackends	PGNSP PGUID 12 f f t f s 1 23 "26" _null_ _null_ _null_ pg_stat_get_db_numbackends - _null_ ));
DESCR("Statistics: Number of backends in database");
DATA(insert OID = 1942 (  pg_stat_get_db_xact_commit	PGNSP PGUID 12 f f t f s 1 20 "26" _null_ _null_ _null_ pg_stat_get_db_xact_commit - _null_ ));
DESCR("Statistics: Transactions committed");
DATA(insert OID = 1943 (  pg_stat_get_db_xact_rollback	PGNSP PGUID 12 f f t f s 1 20 "26" _null_ _null_ _null_ pg_stat_get_db_xact_rollback - _null_ ));
DESCR("Statistics: Transactions rolled back");
DATA(insert OID = 1944 (  pg_stat_get_db_blocks_fetched PGNSP PGUID 12 f f t f s 1 20 "26" _null_ _null_ _null_ pg_stat_get_db_blocks_fetched - _null_ ));
DESCR("Statistics: Blocks fetched for database");
DATA(insert OID = 1945 (  pg_stat_get_db_blocks_hit		PGNSP PGUID 12 f f t f s 1 20 "26" _null_ _null_ _null_ pg_stat_get_db_blocks_hit - _null_ ));
DESCR("Statistics: Blocks found in cache for database");

DATA(insert OID = 1946 (  encode						PGNSP PGUID 12 f f t f i 2 25 "17 25" _null_ _null_ _null_	binary_encode - _null_ ));
DESCR("Convert bytea value into some ascii-only text string");
DATA(insert OID = 1947 (  decode						PGNSP PGUID 12 f f t f i 2 17 "25 25" _null_ _null_ _null_	binary_decode - _null_ ));
DESCR("Convert ascii-encoded text string into bytea value");

DATA(insert OID = 1948 (  byteaeq		   PGNSP PGUID 12 f f t f i 2 16 "17 17" _null_ _null_ _null_ byteaeq - _null_ ));
DESCR("equal");
DATA(insert OID = 1949 (  bytealt		   PGNSP PGUID 12 f f t f i 2 16 "17 17" _null_ _null_ _null_ bytealt - _null_ ));
DESCR("less-than");
DATA(insert OID = 1950 (  byteale		   PGNSP PGUID 12 f f t f i 2 16 "17 17" _null_ _null_ _null_ byteale - _null_ ));
DESCR("less-than-or-equal");
DATA(insert OID = 1951 (  byteagt		   PGNSP PGUID 12 f f t f i 2 16 "17 17" _null_ _null_ _null_ byteagt - _null_ ));
DESCR("greater-than");
DATA(insert OID = 1952 (  byteage		   PGNSP PGUID 12 f f t f i 2 16 "17 17" _null_ _null_ _null_ byteage - _null_ ));
DESCR("greater-than-or-equal");
DATA(insert OID = 1953 (  byteane		   PGNSP PGUID 12 f f t f i 2 16 "17 17" _null_ _null_ _null_ byteane - _null_ ));
DESCR("not equal");
DATA(insert OID = 1954 (  byteacmp		   PGNSP PGUID 12 f f t f i 2 23 "17 17" _null_ _null_ _null_ byteacmp - _null_ ));
DESCR("less-equal-greater");

DATA(insert OID = 1961 (  timestamp		   PGNSP PGUID 12 f f t f i 2 1114 "1114 23" _null_ _null_ _null_ timestamp_scale - _null_ ));
DESCR("adjust timestamp precision");

DATA(insert OID = 1965 (  oidlarger		   PGNSP PGUID 12 f f t f i 2 26 "26 26" _null_ _null_ _null_ oidlarger - _null_ ));
DESCR("larger of two");
DATA(insert OID = 1966 (  oidsmaller	   PGNSP PGUID 12 f f t f i 2 26 "26 26" _null_ _null_ _null_ oidsmaller - _null_ ));
DESCR("smaller of two");

DATA(insert OID = 1967 (  timestamptz	   PGNSP PGUID 12 f f t f i 2 1184 "1184 23" _null_ _null_ _null_ timestamptz_scale - _null_ ));
DESCR("adjust timestamptz precision");
DATA(insert OID = 1968 (  time			   PGNSP PGUID 12 f f t f i 2 1083 "1083 23" _null_ _null_ _null_ time_scale - _null_ ));
DESCR("adjust time precision");
DATA(insert OID = 1969 (  timetz		   PGNSP PGUID 12 f f t f i 2 1266 "1266 23" _null_ _null_ _null_ timetz_scale - _null_ ));
DESCR("adjust time with time zone precision");

DATA(insert OID = 2005 (  bytealike		   PGNSP PGUID 12 f f t f i 2 16 "17 17" _null_ _null_ _null_ bytealike - _null_ ));
DESCR("matches LIKE expression");
DATA(insert OID = 2006 (  byteanlike	   PGNSP PGUID 12 f f t f i 2 16 "17 17" _null_ _null_ _null_ byteanlike - _null_ ));
DESCR("does not match LIKE expression");
DATA(insert OID = 2007 (  like			   PGNSP PGUID 12 f f t f i 2 16 "17 17" _null_ _null_ _null_ bytealike - _null_ ));
DESCR("matches LIKE expression");
DATA(insert OID = 2008 (  notlike		   PGNSP PGUID 12 f f t f i 2 16 "17 17" _null_ _null_ _null_ byteanlike - _null_ ));
DESCR("does not match LIKE expression");
DATA(insert OID = 2009 (  like_escape	   PGNSP PGUID 12 f f t f i 2 17 "17 17" _null_ _null_ _null_ like_escape_bytea - _null_ ));
DESCR("convert LIKE pattern to use backslash escapes");
DATA(insert OID = 2010 (  length		   PGNSP PGUID 12 f f t f i 1 23 "17" _null_ _null_ _null_	byteaoctetlen - _null_ ));
DESCR("octet length");
DATA(insert OID = 2011 (  byteacat		   PGNSP PGUID 12 f f t f i 2 17 "17 17" _null_ _null_ _null_ byteacat - _null_ ));
DESCR("concatenate");
DATA(insert OID = 2012 (  substring		   PGNSP PGUID 12 f f t f i 3 17 "17 23 23" _null_ _null_ _null_	bytea_substr - _null_ ));
DESCR("return portion of string");
DATA(insert OID = 2013 (  substring		   PGNSP PGUID 12 f f t f i 2 17 "17 23" _null_ _null_ _null_ bytea_substr_no_len - _null_ ));
DESCR("return portion of string");
DATA(insert OID = 2085 (  substr		   PGNSP PGUID 12 f f t f i 3 17 "17 23 23" _null_ _null_ _null_	bytea_substr - _null_ ));
DESCR("return portion of string");
DATA(insert OID = 2086 (  substr		   PGNSP PGUID 12 f f t f i 2 17 "17 23" _null_ _null_ _null_ bytea_substr_no_len - _null_ ));
DESCR("return portion of string");
DATA(insert OID = 2014 (  position		   PGNSP PGUID 12 f f t f i 2 23 "17 17" _null_ _null_ _null_ byteapos - _null_ ));
DESCR("return position of substring");
DATA(insert OID = 2015 (  btrim			   PGNSP PGUID 12 f f t f i 2 17 "17 17" _null_ _null_ _null_ byteatrim - _null_ ));
DESCR("trim both ends of string");

DATA(insert OID = 2019 (  time				PGNSP PGUID 12 f f t f s 1 1083 "1184" _null_ _null_ _null_ timestamptz_time - _null_ ));
DESCR("convert timestamptz to time");
DATA(insert OID = 2020 (  date_trunc		PGNSP PGUID 12 f f t f i 2 1114 "25 1114" _null_ _null_ _null_	timestamp_trunc - _null_ ));
DESCR("truncate timestamp to specified units");
DATA(insert OID = 2021 (  date_part			PGNSP PGUID 12 f f t f i 2	701 "25 1114" _null_ _null_ _null_	timestamp_part - _null_ ));
DESCR("extract field from timestamp");
DATA(insert OID = 2022 (  timestamp			PGNSP PGUID 12 f f t f s 1 1114 "25" _null_ _null_ _null_ text_timestamp - _null_ ));
DESCR("convert text to timestamp");
DATA(insert OID = 2023 (  timestamp			PGNSP PGUID 12 f f t f s 1 1114 "702" _null_ _null_ _null_	abstime_timestamp - _null_ ));
DESCR("convert abstime to timestamp");
DATA(insert OID = 2024 (  timestamp			PGNSP PGUID 12 f f t f i 1 1114 "1082" _null_ _null_ _null_ date_timestamp - _null_ ));
DESCR("convert date to timestamp");
DATA(insert OID = 2025 (  timestamp			PGNSP PGUID 12 f f t f i 2 1114 "1082 1083" _null_ _null_ _null_	datetime_timestamp - _null_ ));
DESCR("convert date and time to timestamp");
DATA(insert OID = 2027 (  timestamp			PGNSP PGUID 12 f f t f s 1 1114 "1184" _null_ _null_ _null_ timestamptz_timestamp - _null_ ));
DESCR("convert timestamp with time zone to timestamp");
DATA(insert OID = 2028 (  timestamptz		PGNSP PGUID 12 f f t f s 1 1184 "1114" _null_ _null_ _null_ timestamp_timestamptz - _null_ ));
DESCR("convert timestamp to timestamp with time zone");
DATA(insert OID = 2029 (  date				PGNSP PGUID 12 f f t f i 1 1082 "1114" _null_ _null_ _null_ timestamp_date - _null_ ));
DESCR("convert timestamp to date");
DATA(insert OID = 2030 (  abstime			PGNSP PGUID 12 f f t f s 1	702 "1114" _null_ _null_ _null_ timestamp_abstime - _null_ ));
DESCR("convert timestamp to abstime");
DATA(insert OID = 2031 (  timestamp_mi		PGNSP PGUID 12 f f t f i 2 1186 "1114 1114" _null_ _null_ _null_	timestamp_mi - _null_ ));
DESCR("subtract");
DATA(insert OID = 2032 (  timestamp_pl_interval PGNSP PGUID 12 f f t f i 2 1114 "1114 1186" _null_ _null_ _null_	timestamp_pl_interval - _null_ ));
DESCR("plus");
DATA(insert OID = 2033 (  timestamp_mi_interval PGNSP PGUID 12 f f t f i 2 1114 "1114 1186" _null_ _null_ _null_	timestamp_mi_interval - _null_ ));
DESCR("minus");
DATA(insert OID = 2034 (  text				PGNSP PGUID 12 f f t f s 1	 25 "1114" _null_ _null_ _null_ timestamp_text - _null_ ));
DESCR("convert timestamp to text");
DATA(insert OID = 2035 (  timestamp_smaller PGNSP PGUID 12 f f t f i 2 1114 "1114 1114" _null_ _null_ _null_	timestamp_smaller - _null_ ));
DESCR("smaller of two");
DATA(insert OID = 2036 (  timestamp_larger	PGNSP PGUID 12 f f t f i 2 1114 "1114 1114" _null_ _null_ _null_	timestamp_larger - _null_ ));
DESCR("larger of two");
DATA(insert OID = 2037 (  timezone			PGNSP PGUID 12 f f t f v 2 1266 "25 1266" _null_ _null_ _null_	timetz_zone - _null_ ));
DESCR("adjust time with time zone to new zone");
DATA(insert OID = 2038 (  timezone			PGNSP PGUID 12 f f t f i 2 1266 "1186 1266" _null_ _null_ _null_	timetz_izone - _null_ ));
DESCR("adjust time with time zone to new zone");
DATA(insert OID = 2041 ( overlaps			PGNSP PGUID 12 f f f f i 4 16 "1114 1114 1114 1114" _null_ _null_ _null_	overlaps_timestamp - _null_ ));
DESCR("SQL92 interval comparison");
DATA(insert OID = 2042 ( overlaps			PGNSP PGUID 14 f f f f i 4 16 f "1114 1186 1114 1186" _null_ _null_ _null_	"select ($1, ($1 + $2)) overlaps ($3, ($3 + $4))" - _null_ c ));
DESCR("SQL92 interval comparison");
DATA(insert OID = 2043 ( overlaps			PGNSP PGUID 14 f f f f i 4 16 f "1114 1114 1114 1186" _null_ _null_ _null_	"select ($1, $2) overlaps ($3, ($3 + $4))" - _null_ c ));
DESCR("SQL92 interval comparison");
DATA(insert OID = 2044 ( overlaps			PGNSP PGUID 14 f f f f i 4 16 f "1114 1186 1114 1114" _null_ _null_ _null_	"select ($1, ($1 + $2)) overlaps ($3, $4)" - _null_ c ));
DESCR("SQL92 interval comparison");
DATA(insert OID = 2045 (  timestamp_cmp		PGNSP PGUID 12 f f t f i 2	23 "1114 1114" _null_ _null_ _null_ timestamp_cmp - _null_ ));
DESCR("less-equal-greater");
DATA(insert OID = 2046 (  time				PGNSP PGUID 12 f f t f i 1 1083 "1266" _null_ _null_ _null_ timetz_time - _null_ ));
DESCR("convert time with time zone to time");
DATA(insert OID = 2047 (  timetz			PGNSP PGUID 12 f f t f s 1 1266 "1083" _null_ _null_ _null_ time_timetz - _null_ ));
DESCR("convert time to timetz");
DATA(insert OID = 2048 (  isfinite			PGNSP PGUID 12 f f t f i 1	 16 "1114" _null_ _null_ _null_ timestamp_finite - _null_ ));
DESCR("finite timestamp?");
DATA(insert OID = 2049 ( to_char			PGNSP PGUID 12 f f t f s 2	25 "1114 25" _null_ _null_ _null_  timestamp_to_char - _null_ ));
DESCR("format timestamp to text");
DATA(insert OID = 2052 (  timestamp_eq		PGNSP PGUID 12 f f t f i 2 16 "1114 1114" _null_ _null_ _null_	timestamp_eq - _null_ ));
DESCR("equal");
DATA(insert OID = 2053 (  timestamp_ne		PGNSP PGUID 12 f f t f i 2 16 "1114 1114" _null_ _null_ _null_	timestamp_ne - _null_ ));
DESCR("not equal");
DATA(insert OID = 2054 (  timestamp_lt		PGNSP PGUID 12 f f t f i 2 16 "1114 1114" _null_ _null_ _null_	timestamp_lt - _null_ ));
DESCR("less-than");
DATA(insert OID = 2055 (  timestamp_le		PGNSP PGUID 12 f f t f i 2 16 "1114 1114" _null_ _null_ _null_	timestamp_le - _null_ ));
DESCR("less-than-or-equal");
DATA(insert OID = 2056 (  timestamp_ge		PGNSP PGUID 12 f f t f i 2 16 "1114 1114" _null_ _null_ _null_	timestamp_ge - _null_ ));
DESCR("greater-than-or-equal");
DATA(insert OID = 2057 (  timestamp_gt		PGNSP PGUID 12 f f t f i 2 16 "1114 1114" _null_ _null_ _null_	timestamp_gt - _null_ ));
DESCR("greater-than");
DATA(insert OID = 2058 (  age				PGNSP PGUID 12 f f t f i 2 1186 "1114 1114" _null_ _null_ _null_	timestamp_age - _null_ ));
DESCR("date difference preserving months and years");
DATA(insert OID = 2059 (  age				PGNSP PGUID 14 f f t f s 1 1186 f "1114" _null_ _null_ _null_ "select pg_catalog.age(cast(current_date as timestamp without time zone), $1)" - _null_ c ));
DESCR("date difference from today preserving months and years");

DATA(insert OID = 2069 (  timezone			PGNSP PGUID 12 f f t f i 2 1184 "25 1114" _null_ _null_ _null_	timestamp_zone - _null_ ));
DESCR("adjust timestamp to new time zone");
DATA(insert OID = 2070 (  timezone			PGNSP PGUID 12 f f t f i 2 1184 "1186 1114" _null_ _null_ _null_	timestamp_izone - _null_ ));
DESCR("adjust timestamp to new time zone");
DATA(insert OID = 2071 (  date_pl_interval	PGNSP PGUID 12 f f t f i 2 1114 "1082 1186" _null_ _null_ _null_	date_pl_interval - _null_ ));
DESCR("add");
DATA(insert OID = 2072 (  date_mi_interval	PGNSP PGUID 12 f f t f i 2 1114 "1082 1186" _null_ _null_ _null_	date_mi_interval - _null_ ));
DESCR("subtract");

DATA(insert OID = 2073 (  substring			PGNSP PGUID 12 f f t f i 2 25 "25 25" _null_ _null_ _null_	textregexsubstr - _null_ ));
DESCR("extracts text matching regular expression");
DATA(insert OID = 2074 (  substring			PGNSP PGUID 14 f f t f i 3 25 f "25 25 25" _null_ _null_ _null_ "select pg_catalog.substring($1, pg_catalog.similar_escape($2, $3))" - _null_ c ));
DESCR("extracts text matching SQL99 regular expression");

DATA(insert OID = 2075 (  bit				PGNSP PGUID 12 f f t f i 2 1560 "20 23" _null_ _null_ _null_	bitfromint8 - _null_ ));
DESCR("int8 to bitstring");
DATA(insert OID = 2076 (  int8				PGNSP PGUID 12 f f t f i 1 20 "1560" _null_ _null_ _null_ bittoint8 - _null_ ));
DESCR("bitstring to int8");

DATA(insert OID = 2077 (  current_setting	PGNSP PGUID 12 f f t f s 1 25 "25" _null_ _null_ _null_ show_config_by_name - _null_ ));
DESCR("SHOW X as a function");
DATA(insert OID = 2078 (  set_config		PGNSP PGUID 12 f f f f v 3 25 "25 25 16" _null_ _null_ _null_ set_config_by_name - _null_ ));
DESCR("SET X as a function");
DATA(insert OID = 2084 (  pg_show_all_settings	PGNSP PGUID 12 f f t t s 0 2249 "" _null_ _null_ _null_ show_all_settings - _null_ ));
DESCR("SHOW ALL as a function");
DATA(insert OID = 1371 (  pg_lock_status   PGNSP PGUID 12 f f t t v 0 2249 f "" _null_ _null_ _null_ pg_lock_status - _null_ r ));
DESCR("view system lock information");
DATA(insert OID = 1065 (  pg_prepared_xact PGNSP PGUID 12 f f t t v 0 2249 "" _null_ _null_ _null_ pg_prepared_xact - _null_ ));
DESCR("view two-phase transactions");

DATA(insert OID = 2079 (  pg_table_is_visible		PGNSP PGUID 12 f f t f s 1 16 "26" _null_ _null_ _null_ pg_table_is_visible - _null_ ));
DESCR("is table visible in search path?");
DATA(insert OID = 2080 (  pg_type_is_visible		PGNSP PGUID 12 f f t f s 1 16 "26" _null_ _null_ _null_ pg_type_is_visible - _null_ ));
DESCR("is type visible in search path?");
DATA(insert OID = 2081 (  pg_function_is_visible	PGNSP PGUID 12 f f t f s 1 16 "26" _null_ _null_ _null_ pg_function_is_visible - _null_ ));
DESCR("is function visible in search path?");
DATA(insert OID = 2082 (  pg_operator_is_visible	PGNSP PGUID 12 f f t f s 1 16 "26" _null_ _null_ _null_ pg_operator_is_visible - _null_ ));
DESCR("is operator visible in search path?");
DATA(insert OID = 2083 (  pg_opclass_is_visible		PGNSP PGUID 12 f f t f s 1 16 "26" _null_ _null_ _null_ pg_opclass_is_visible - _null_ ));
DESCR("is opclass visible in search path?");
DATA(insert OID = 2093 (  pg_conversion_is_visible	PGNSP PGUID 12 f f t f s 1 16 "26" _null_ _null_ _null_ pg_conversion_is_visible - _null_ ));
DESCR("is conversion visible in search path?");
DATA(insert OID = 2854 (  pg_my_temp_schema			PGNSP PGUID 12 f f t f s 0 26 "" _null_ _null_ _null_ pg_my_temp_schema - _null_ ));
DESCR("get OID of current session's temp schema, if any");
DATA(insert OID = 2855 (  pg_is_other_temp_schema	PGNSP PGUID 12 f f t f s 1 16 "26" _null_ _null_ _null_ pg_is_other_temp_schema - _null_ ));
DESCR("is schema another session's temp schema?");

DATA(insert OID = 2171 ( pg_cancel_backend		PGNSP PGUID 12 f f t f v 1 16 "23" _null_ _null_ _null_ pg_cancel_backend - _null_ ));
DESCR("Cancel a server process' current query");
DATA(insert OID = 2172 ( pg_start_backup		PGNSP PGUID 12 f f t f v 1 25 "25" _null_ _null_ _null_ pg_start_backup - _null_ ));
DESCR("Prepare for taking an online backup");
DATA(insert OID = 2173 ( pg_stop_backup			PGNSP PGUID 12 f f t f v 0 25 "" _null_ _null_ _null_ pg_stop_backup - _null_ ));
DESCR("Finish taking an online backup");
DATA(insert OID = 2848 ( pg_switch_xlog			PGNSP PGUID 12 f f t f v 0 25 "" _null_ _null_ _null_ pg_switch_xlog - _null_ ));
DESCR("Switch to new xlog file");
DATA(insert OID = 2849 ( pg_current_xlog_location	PGNSP PGUID 12 f f t f v 0 25 "" _null_ _null_ _null_ pg_current_xlog_location - _null_ ));
DESCR("current xlog write location");
DATA(insert OID = 2852 ( pg_current_xlog_insert_location	PGNSP PGUID 12 f f t f v 0 25 "" _null_ _null_ _null_ pg_current_xlog_insert_location - _null_ ));
DESCR("current xlog insert location");
DATA(insert OID = 2850 ( pg_xlogfile_name_offset	PGNSP PGUID 12 f f t f i 1 2249 "25" "{25,25,23}" "{i,o,o}" "{wal_location,file_name,file_offset}" pg_xlogfile_name_offset - _null_ ));
DESCR("xlog filename and byte offset, given an xlog location");
DATA(insert OID = 2851 ( pg_xlogfile_name			PGNSP PGUID 12 f f t f i 1 25 "25" _null_ _null_ _null_ pg_xlogfile_name - _null_ ));
DESCR("xlog filename, given an xlog location");

DATA(insert OID = 2621 ( pg_reload_conf			PGNSP PGUID 12 f f t f v 0 16 "" _null_ _null_ _null_ pg_reload_conf - _null_ ));
DESCR("Reload configuration files");
DATA(insert OID = 2622 ( pg_rotate_logfile		PGNSP PGUID 12 f f t f v 0 16 "" _null_ _null_ _null_ pg_rotate_logfile - _null_ ));
DESCR("Rotate log file");

DATA(insert OID = 2623 ( pg_stat_file		PGNSP PGUID 12 f f t f v 1 2249 "25" "{25,20,1184,1184,1184,1184,16}" "{i,o,o,o,o,o,o}" "{filename,size,access,modification,change,creation,isdir}" pg_stat_file - _null_ ));
DESCR("Return file information");
DATA(insert OID = 2624 ( pg_read_file		PGNSP PGUID 12 f f t f v 3 25 "25 20 20" _null_ _null_ _null_ pg_read_file - _null_ ));
DESCR("Read text from a file");
DATA(insert OID = 2625 ( pg_ls_dir			PGNSP PGUID 12 f f t t v 1 25 "25" _null_ _null_ _null_ pg_ls_dir - _null_ ));
DESCR("List all files in a directory");
DATA(insert OID = 2626 ( pg_sleep			PGNSP PGUID 12 f f t f v 1 2278 "701" _null_ _null_ _null_ pg_sleep - _null_ ));
DESCR("Sleep for the specified time in seconds");


/* Aggregates (moved here from pg_aggregate for 7.3) */

DATA(insert OID = 2100 (  avg				PGNSP PGUID 12 t f f f i 1 1700 "20" _null_ _null_ _null_  aggregate_dummy - _null_ ));
DATA(insert OID = 2101 (  avg				PGNSP PGUID 12 t f f f i 1 1700 "23" _null_ _null_ _null_  aggregate_dummy - _null_ ));
DATA(insert OID = 2102 (  avg				PGNSP PGUID 12 t f f f i 1 1700 "21" _null_ _null_ _null_  aggregate_dummy - _null_ ));
DATA(insert OID = 2103 (  avg				PGNSP PGUID 12 t f f f i 1 1700 "1700" _null_ _null_ _null_ aggregate_dummy - _null_ ));
DATA(insert OID = 2104 (  avg				PGNSP PGUID 12 t f f f i 1 701 "700" _null_ _null_ _null_  aggregate_dummy - _null_ ));
DATA(insert OID = 2105 (  avg				PGNSP PGUID 12 t f f f i 1 701 "701" _null_ _null_ _null_  aggregate_dummy - _null_ ));
DATA(insert OID = 2106 (  avg				PGNSP PGUID 12 t f f f i 1 1186 "1186" _null_ _null_ _null_ aggregate_dummy - _null_ ));

#define SUM_OID_MIN 2107
DATA(insert OID = 2107 (  sum				PGNSP PGUID 12 t f f f i 1 1700 "20" _null_ _null_ _null_  aggregate_dummy - _null_ ));
DATA(insert OID = 2108 (  sum				PGNSP PGUID 12 t f f f i 1 20 "23" _null_ _null_ _null_ aggregate_dummy - _null_ ));
DATA(insert OID = 2109 (  sum				PGNSP PGUID 12 t f f f i 1 20 "21" _null_ _null_ _null_ aggregate_dummy - _null_ ));
DATA(insert OID = 2110 (  sum				PGNSP PGUID 12 t f f f i 1 700 "700" _null_ _null_ _null_  aggregate_dummy - _null_ ));
DATA(insert OID = 2111 (  sum				PGNSP PGUID 12 t f f f i 1 701 "701" _null_ _null_ _null_  aggregate_dummy - _null_ ));
DATA(insert OID = 2112 (  sum				PGNSP PGUID 12 t f f f i 1 790 "790" _null_ _null_ _null_  aggregate_dummy - _null_ ));
DATA(insert OID = 2113 (  sum				PGNSP PGUID 12 t f f f i 1 1186 "1186" _null_ _null_ _null_ aggregate_dummy - _null_ ));
DATA(insert OID = 2114 (  sum				PGNSP PGUID 12 t f f f i 1 1700 "1700" _null_ _null_ _null_ aggregate_dummy - _null_ ));
#define SUM_OID_MAX 2114

DATA(insert OID = 2115 (  max				PGNSP PGUID 12 t f f f i 1 20 "20" _null_ _null_ _null_ aggregate_dummy - _null_ ));
DATA(insert OID = 2116 (  max				PGNSP PGUID 12 t f f f i 1 23 "23" _null_ _null_ _null_ aggregate_dummy - _null_ ));
DATA(insert OID = 2117 (  max				PGNSP PGUID 12 t f f f i 1 21 "21" _null_ _null_ _null_ aggregate_dummy - _null_ ));
DATA(insert OID = 2118 (  max				PGNSP PGUID 12 t f f f i 1 26 "26" _null_ _null_ _null_ aggregate_dummy - _null_ ));
DATA(insert OID = 2119 (  max				PGNSP PGUID 12 t f f f i 1 700 "700" _null_ _null_ _null_  aggregate_dummy - _null_ ));
DATA(insert OID = 2120 (  max				PGNSP PGUID 12 t f f f i 1 701 "701" _null_ _null_ _null_  aggregate_dummy - _null_ ));
DATA(insert OID = 2121 (  max				PGNSP PGUID 12 t f f f i 1 702 "702" _null_ _null_ _null_  aggregate_dummy - _null_ ));
DATA(insert OID = 2122 (  max				PGNSP PGUID 12 t f f f i 1 1082 "1082" _null_ _null_ _null_ aggregate_dummy - _null_ ));
DATA(insert OID = 2123 (  max				PGNSP PGUID 12 t f f f i 1 1083 "1083" _null_ _null_ _null_ aggregate_dummy - _null_ ));
DATA(insert OID = 2124 (  max				PGNSP PGUID 12 t f f f i 1 1266 "1266" _null_ _null_ _null_ aggregate_dummy - _null_ ));
DATA(insert OID = 2125 (  max				PGNSP PGUID 12 t f f f i 1 790 "790" _null_ _null_ _null_  aggregate_dummy - _null_ ));
DATA(insert OID = 2126 (  max				PGNSP PGUID 12 t f f f i 1 1114 "1114" _null_ _null_ _null_ aggregate_dummy - _null_ ));
DATA(insert OID = 2127 (  max				PGNSP PGUID 12 t f f f i 1 1184 "1184" _null_ _null_ _null_ aggregate_dummy - _null_ ));
DATA(insert OID = 2128 (  max				PGNSP PGUID 12 t f f f i 1 1186 "1186" _null_ _null_ _null_ aggregate_dummy - _null_ ));
DATA(insert OID = 2129 (  max				PGNSP PGUID 12 t f f f i 1 25 "25" _null_ _null_ _null_ aggregate_dummy - _null_ ));
DATA(insert OID = 2130 (  max				PGNSP PGUID 12 t f f f i 1 1700 "1700" _null_ _null_ _null_ aggregate_dummy - _null_ ));
DATA(insert OID = 2050 (  max				PGNSP PGUID 12 t f f f i 1 2277 "2277" _null_ _null_ _null_ aggregate_dummy - _null_ ));
DATA(insert OID = 2244 (  max				PGNSP PGUID 12 t f f f i 1 1042 "1042" _null_ _null_ _null_ aggregate_dummy - _null_ ));
DATA(insert OID = 2797 (  max				PGNSP PGUID 12 t f f f i 1 27 "27" _null_ _null_ _null_ aggregate_dummy - _null_ ));

DATA(insert OID = 2131 (  min				PGNSP PGUID 12 t f f f i 1 20 "20" _null_ _null_ _null_ aggregate_dummy - _null_ ));
DATA(insert OID = 2132 (  min				PGNSP PGUID 12 t f f f i 1 23 "23" _null_ _null_ _null_ aggregate_dummy - _null_ ));
DATA(insert OID = 2133 (  min				PGNSP PGUID 12 t f f f i 1 21 "21" _null_ _null_ _null_ aggregate_dummy - _null_ ));
DATA(insert OID = 2134 (  min				PGNSP PGUID 12 t f f f i 1 26 "26" _null_ _null_ _null_ aggregate_dummy - _null_ ));
DATA(insert OID = 2135 (  min				PGNSP PGUID 12 t f f f i 1 700 "700" _null_ _null_ _null_  aggregate_dummy - _null_ ));
DATA(insert OID = 2136 (  min				PGNSP PGUID 12 t f f f i 1 701 "701" _null_ _null_ _null_  aggregate_dummy - _null_ ));
DATA(insert OID = 2137 (  min				PGNSP PGUID 12 t f f f i 1 702 "702" _null_ _null_ _null_  aggregate_dummy - _null_ ));
DATA(insert OID = 2138 (  min				PGNSP PGUID 12 t f f f i 1 1082 "1082" _null_ _null_ _null_ aggregate_dummy - _null_ ));
DATA(insert OID = 2139 (  min				PGNSP PGUID 12 t f f f i 1 1083 "1083" _null_ _null_ _null_ aggregate_dummy - _null_ ));
DATA(insert OID = 2140 (  min				PGNSP PGUID 12 t f f f i 1 1266 "1266" _null_ _null_ _null_ aggregate_dummy - _null_ ));
DATA(insert OID = 2141 (  min				PGNSP PGUID 12 t f f f i 1 790 "790" _null_ _null_ _null_  aggregate_dummy - _null_ ));
DATA(insert OID = 2142 (  min				PGNSP PGUID 12 t f f f i 1 1114 "1114" _null_ _null_ _null_ aggregate_dummy - _null_ ));
DATA(insert OID = 2143 (  min				PGNSP PGUID 12 t f f f i 1 1184 "1184" _null_ _null_ _null_ aggregate_dummy - _null_ ));
DATA(insert OID = 2144 (  min				PGNSP PGUID 12 t f f f i 1 1186 "1186" _null_ _null_ _null_ aggregate_dummy - _null_ ));
DATA(insert OID = 2145 (  min				PGNSP PGUID 12 t f f f i 1 25 "25" _null_ _null_ _null_ aggregate_dummy - _null_ ));
DATA(insert OID = 2146 (  min				PGNSP PGUID 12 t f f f i 1 1700 "1700" _null_ _null_ _null_ aggregate_dummy - _null_ ));
DATA(insert OID = 2051 (  min				PGNSP PGUID 12 t f f f i 1 2277 "2277" _null_ _null_ _null_ aggregate_dummy - _null_ ));
DATA(insert OID = 2245 (  min				PGNSP PGUID 12 t f f f i 1 1042 "1042" _null_ _null_ _null_ aggregate_dummy - _null_ ));
DATA(insert OID = 2798 (  min				PGNSP PGUID 12 t f f f i 1 27 "27" _null_ _null_ _null_ aggregate_dummy - _null_ ));

/* count has two forms: count(any) and count(*) */
DATA(insert OID = 2147 (  count				PGNSP PGUID 12 t f f f i 1 20 "2276" _null_ _null_ _null_  aggregate_dummy - _null_ ));
#define COUNT_ANY_OID 2147
DATA(insert OID = 2803 (  count				PGNSP PGUID 12 t f f f i 0 20 "" _null_ _null_ _null_  aggregate_dummy - _null_ ));
#define COUNT_STAR_OID  2803

DATA(insert OID = 2718 (  var_pop			PGNSP PGUID 12 t f f f i 1 1700 "20" _null_ _null_ _null_  aggregate_dummy - _null_ ));
DATA(insert OID = 2719 (  var_pop			PGNSP PGUID 12 t f f f i 1 1700 "23" _null_ _null_ _null_  aggregate_dummy - _null_ ));
DATA(insert OID = 2720 (  var_pop			PGNSP PGUID 12 t f f f i 1 1700 "21" _null_ _null_ _null_  aggregate_dummy - _null_ ));
DATA(insert OID = 2721 (  var_pop			PGNSP PGUID 12 t f f f i 1 701 "700" _null_ _null_ _null_  aggregate_dummy - _null_ ));
DATA(insert OID = 2722 (  var_pop			PGNSP PGUID 12 t f f f i 1 701 "701" _null_ _null_ _null_  aggregate_dummy - _null_ ));
DATA(insert OID = 2723 (  var_pop			PGNSP PGUID 12 t f f f i 1 1700 "1700" _null_ _null_ _null_ aggregate_dummy - _null_ ));

DATA(insert OID = 2641 (  var_samp			PGNSP PGUID 12 t f f f i 1 1700 "20" _null_ _null_ _null_  aggregate_dummy - _null_ ));
DATA(insert OID = 2642 (  var_samp			PGNSP PGUID 12 t f f f i 1 1700 "23" _null_ _null_ _null_  aggregate_dummy - _null_ ));
DATA(insert OID = 2643 (  var_samp			PGNSP PGUID 12 t f f f i 1 1700 "21" _null_ _null_ _null_  aggregate_dummy - _null_ ));
DATA(insert OID = 2644 (  var_samp			PGNSP PGUID 12 t f f f i 1 701 "700" _null_ _null_ _null_  aggregate_dummy - _null_ ));
DATA(insert OID = 2645 (  var_samp			PGNSP PGUID 12 t f f f i 1 701 "701" _null_ _null_ _null_  aggregate_dummy - _null_ ));
DATA(insert OID = 2646 (  var_samp			PGNSP PGUID 12 t f f f i 1 1700 "1700" _null_ _null_ _null_ aggregate_dummy - _null_ ));

DATA(insert OID = 2148 (  variance			PGNSP PGUID 12 t f f f i 1 1700 "20" _null_ _null_ _null_  aggregate_dummy - _null_ ));
DATA(insert OID = 2149 (  variance			PGNSP PGUID 12 t f f f i 1 1700 "23" _null_ _null_ _null_  aggregate_dummy - _null_ ));
DATA(insert OID = 2150 (  variance			PGNSP PGUID 12 t f f f i 1 1700 "21" _null_ _null_ _null_  aggregate_dummy - _null_ ));
DATA(insert OID = 2151 (  variance			PGNSP PGUID 12 t f f f i 1 701 "700" _null_ _null_ _null_  aggregate_dummy - _null_ ));
DATA(insert OID = 2152 (  variance			PGNSP PGUID 12 t f f f i 1 701 "701" _null_ _null_ _null_  aggregate_dummy - _null_ ));
DATA(insert OID = 2153 (  variance			PGNSP PGUID 12 t f f f i 1 1700 "1700" _null_ _null_ _null_ aggregate_dummy - _null_ ));

DATA(insert OID = 2724 (  stddev_pop		PGNSP PGUID 12 t f f f i 1 1700 "20" _null_ _null_ _null_  aggregate_dummy - _null_ ));
DATA(insert OID = 2725 (  stddev_pop		PGNSP PGUID 12 t f f f i 1 1700 "23" _null_ _null_ _null_  aggregate_dummy - _null_ ));
DATA(insert OID = 2726 (  stddev_pop		PGNSP PGUID 12 t f f f i 1 1700 "21" _null_ _null_ _null_  aggregate_dummy - _null_ ));
DATA(insert OID = 2727 (  stddev_pop		PGNSP PGUID 12 t f f f i 1 701 "700" _null_ _null_ _null_  aggregate_dummy - _null_ ));
DATA(insert OID = 2728 (  stddev_pop		PGNSP PGUID 12 t f f f i 1 701 "701" _null_ _null_ _null_  aggregate_dummy - _null_ ));
DATA(insert OID = 2729 (  stddev_pop		PGNSP PGUID 12 t f f f i 1 1700 "1700" _null_ _null_ _null_ aggregate_dummy - _null_ ));

DATA(insert OID = 2712 (  stddev_samp		PGNSP PGUID 12 t f f f i 1 1700 "20" _null_ _null_ _null_  aggregate_dummy - _null_ ));
DATA(insert OID = 2713 (  stddev_samp		PGNSP PGUID 12 t f f f i 1 1700 "23" _null_ _null_ _null_  aggregate_dummy - _null_ ));
DATA(insert OID = 2714 (  stddev_samp		PGNSP PGUID 12 t f f f i 1 1700 "21" _null_ _null_ _null_  aggregate_dummy - _null_ ));
DATA(insert OID = 2715 (  stddev_samp		PGNSP PGUID 12 t f f f i 1 701 "700" _null_ _null_ _null_  aggregate_dummy - _null_ ));
DATA(insert OID = 2716 (  stddev_samp		PGNSP PGUID 12 t f f f i 1 701 "701" _null_ _null_ _null_  aggregate_dummy - _null_ ));
DATA(insert OID = 2717 (  stddev_samp		PGNSP PGUID 12 t f f f i 1 1700 "1700" _null_ _null_ _null_ aggregate_dummy - _null_ ));

DATA(insert OID = 2154 (  stddev			PGNSP PGUID 12 t f f f i 1 1700 "20" _null_ _null_ _null_  aggregate_dummy - _null_ ));
DATA(insert OID = 2155 (  stddev			PGNSP PGUID 12 t f f f i 1 1700 "23" _null_ _null_ _null_  aggregate_dummy - _null_ ));
DATA(insert OID = 2156 (  stddev			PGNSP PGUID 12 t f f f i 1 1700 "21" _null_ _null_ _null_  aggregate_dummy - _null_ ));
DATA(insert OID = 2157 (  stddev			PGNSP PGUID 12 t f f f i 1 701 "700" _null_ _null_ _null_  aggregate_dummy - _null_ ));
DATA(insert OID = 2158 (  stddev			PGNSP PGUID 12 t f f f i 1 701 "701" _null_ _null_ _null_  aggregate_dummy - _null_ ));
DATA(insert OID = 2159 (  stddev			PGNSP PGUID 12 t f f f i 1 1700 "1700" _null_ _null_ _null_ aggregate_dummy - _null_ ));

DATA(insert OID = 2818 (  regr_count		PGNSP PGUID 12 t f f f i 2 20 "701 701" _null_ _null_ _null_  aggregate_dummy - _null_ ));
DATA(insert OID = 2819 (  regr_sxx			PGNSP PGUID 12 t f f f i 2 701 "701 701" _null_ _null_ _null_  aggregate_dummy - _null_ ));
DATA(insert OID = 2820 (  regr_syy			PGNSP PGUID 12 t f f f i 2 701 "701 701" _null_ _null_ _null_  aggregate_dummy - _null_ ));
DATA(insert OID = 2821 (  regr_sxy			PGNSP PGUID 12 t f f f i 2 701 "701 701" _null_ _null_ _null_  aggregate_dummy - _null_ ));
DATA(insert OID = 2822 (  regr_avgx			PGNSP PGUID 12 t f f f i 2 701 "701 701" _null_ _null_ _null_  aggregate_dummy - _null_ ));
DATA(insert OID = 2823 (  regr_avgy			PGNSP PGUID 12 t f f f i 2 701 "701 701" _null_ _null_ _null_  aggregate_dummy - _null_ ));
DATA(insert OID = 2824 (  regr_r2			PGNSP PGUID 12 t f f f i 2 701 "701 701" _null_ _null_ _null_  aggregate_dummy - _null_ ));
DATA(insert OID = 2825 (  regr_slope		PGNSP PGUID 12 t f f f i 2 701 "701 701" _null_ _null_ _null_  aggregate_dummy - _null_ ));
DATA(insert OID = 2826 (  regr_intercept	PGNSP PGUID 12 t f f f i 2 701 "701 701" _null_ _null_ _null_  aggregate_dummy - _null_ ));

DATA(insert OID = 2827 (  covar_pop			PGNSP PGUID 12 t f f f i 2 701 "701 701" _null_ _null_ _null_  aggregate_dummy - _null_ ));
DATA(insert OID = 2828 (  covar_samp		PGNSP PGUID 12 t f f f i 2 701 "701 701" _null_ _null_ _null_  aggregate_dummy - _null_ ));
DATA(insert OID = 2829 (  corr				PGNSP PGUID 12 t f f f i 2 701 "701 701" _null_ _null_ _null_  aggregate_dummy - _null_ ));

DATA(insert OID = 2160 ( text_pattern_lt	 PGNSP PGUID 12 f f t f i 2 16 "25 25" _null_ _null_ _null_ text_pattern_lt - _null_ ));
DATA(insert OID = 2161 ( text_pattern_le	 PGNSP PGUID 12 f f t f i 2 16 "25 25" _null_ _null_ _null_ text_pattern_le - _null_ ));
DATA(insert OID = 2162 ( text_pattern_eq	 PGNSP PGUID 12 f f t f i 2 16 "25 25" _null_ _null_ _null_ texteq - _null_ ));
DATA(insert OID = 2163 ( text_pattern_ge	 PGNSP PGUID 12 f f t f i 2 16 "25 25" _null_ _null_ _null_ text_pattern_ge - _null_ ));
DATA(insert OID = 2164 ( text_pattern_gt	 PGNSP PGUID 12 f f t f i 2 16 "25 25" _null_ _null_ _null_ text_pattern_gt - _null_ ));
DATA(insert OID = 2165 ( text_pattern_ne	 PGNSP PGUID 12 f f t f i 2 16 "25 25" _null_ _null_ _null_ textne - _null_ ));
DATA(insert OID = 2166 ( bttext_pattern_cmp  PGNSP PGUID 12 f f t f i 2 23 "25 25" _null_ _null_ _null_ bttext_pattern_cmp - _null_ ));

/* We use the same procedures here as above since the types are binary compatible. */
DATA(insert OID = 2174 ( bpchar_pattern_lt	  PGNSP PGUID 12 f f t f i 2 16 "1042 1042" _null_ _null_ _null_ text_pattern_lt - _null_ ));
DATA(insert OID = 2175 ( bpchar_pattern_le	  PGNSP PGUID 12 f f t f i 2 16 "1042 1042" _null_ _null_ _null_ text_pattern_le - _null_ ));
DATA(insert OID = 2176 ( bpchar_pattern_eq	  PGNSP PGUID 12 f f t f i 2 16 "1042 1042" _null_ _null_ _null_ texteq - _null_ ));
DATA(insert OID = 2177 ( bpchar_pattern_ge	  PGNSP PGUID 12 f f t f i 2 16 "1042 1042" _null_ _null_ _null_ text_pattern_ge - _null_ ));
DATA(insert OID = 2178 ( bpchar_pattern_gt	  PGNSP PGUID 12 f f t f i 2 16 "1042 1042" _null_ _null_ _null_ text_pattern_gt - _null_ ));
DATA(insert OID = 2179 ( bpchar_pattern_ne	  PGNSP PGUID 12 f f t f i 2 16 "1042 1042" _null_ _null_ _null_ textne - _null_ ));
DATA(insert OID = 2180 ( btbpchar_pattern_cmp PGNSP PGUID 12 f f t f i 2 23 "1042 1042" _null_ _null_ _null_ bttext_pattern_cmp - _null_ ));

DATA(insert OID = 2181 ( name_pattern_lt	PGNSP PGUID 12 f f t f i 2 16 "19 19" _null_ _null_ _null_ name_pattern_lt - _null_ ));
DATA(insert OID = 2182 ( name_pattern_le	PGNSP PGUID 12 f f t f i 2 16 "19 19" _null_ _null_ _null_ name_pattern_le - _null_ ));
DATA(insert OID = 2183 ( name_pattern_eq	PGNSP PGUID 12 f f t f i 2 16 "19 19" _null_ _null_ _null_ name_pattern_eq - _null_ ));
DATA(insert OID = 2184 ( name_pattern_ge	PGNSP PGUID 12 f f t f i 2 16 "19 19" _null_ _null_ _null_ name_pattern_ge - _null_ ));
DATA(insert OID = 2185 ( name_pattern_gt	PGNSP PGUID 12 f f t f i 2 16 "19 19" _null_ _null_ _null_ name_pattern_gt - _null_ ));
DATA(insert OID = 2186 ( name_pattern_ne	PGNSP PGUID 12 f f t f i 2 16 "19 19" _null_ _null_ _null_ name_pattern_ne - _null_ ));
DATA(insert OID = 2187 ( btname_pattern_cmp PGNSP PGUID 12 f f t f i 2 23 "19 19" _null_ _null_ _null_ btname_pattern_cmp - _null_ ));

DATA(insert OID = 2188 ( btint48cmp			PGNSP PGUID 12 f f t f i 2 23 "23 20" _null_ _null_ _null_ btint48cmp - _null_ ));
DATA(insert OID = 2189 ( btint84cmp			PGNSP PGUID 12 f f t f i 2 23 "20 23" _null_ _null_ _null_ btint84cmp - _null_ ));
DATA(insert OID = 2190 ( btint24cmp			PGNSP PGUID 12 f f t f i 2 23 "21 23" _null_ _null_ _null_ btint24cmp - _null_ ));
DATA(insert OID = 2191 ( btint42cmp			PGNSP PGUID 12 f f t f i 2 23 "23 21" _null_ _null_ _null_ btint42cmp - _null_ ));
DATA(insert OID = 2192 ( btint28cmp			PGNSP PGUID 12 f f t f i 2 23 "21 20" _null_ _null_ _null_ btint28cmp - _null_ ));
DATA(insert OID = 2193 ( btint82cmp			PGNSP PGUID 12 f f t f i 2 23 "20 21" _null_ _null_ _null_ btint82cmp - _null_ ));
DATA(insert OID = 2194 ( btfloat48cmp		PGNSP PGUID 12 f f t f i 2 23 "700 701" _null_ _null_ _null_ btfloat48cmp - _null_ ));
DATA(insert OID = 2195 ( btfloat84cmp		PGNSP PGUID 12 f f t f i 2 23 "701 700" _null_ _null_ _null_ btfloat84cmp - _null_ ));


DATA(insert OID = 2212 (  regprocedurein	PGNSP PGUID 12 f f t f s 1 2202 "2275" _null_ _null_ _null_ regprocedurein - _null_ ));
DESCR("I/O");
DATA(insert OID = 2213 (  regprocedureout	PGNSP PGUID 12 f f t f s 1 2275 "2202" _null_ _null_ _null_ regprocedureout - _null_ ));
DESCR("I/O");
DATA(insert OID = 2214 (  regoperin			PGNSP PGUID 12 f f t f s 1 2203 "2275" _null_ _null_ _null_ regoperin - _null_ ));
DESCR("I/O");
DATA(insert OID = 2215 (  regoperout		PGNSP PGUID 12 f f t f s 1 2275 "2203" _null_ _null_ _null_ regoperout - _null_ ));
DESCR("I/O");
DATA(insert OID = 2216 (  regoperatorin		PGNSP PGUID 12 f f t f s 1 2204 "2275" _null_ _null_ _null_ regoperatorin - _null_ ));
DESCR("I/O");
DATA(insert OID = 2217 (  regoperatorout	PGNSP PGUID 12 f f t f s 1 2275 "2204" _null_ _null_ _null_ regoperatorout - _null_ ));
DESCR("I/O");
DATA(insert OID = 2218 (  regclassin		PGNSP PGUID 12 f f t f s 1 2205 "2275" _null_ _null_ _null_ regclassin - _null_ ));
DESCR("I/O");
DATA(insert OID = 2219 (  regclassout		PGNSP PGUID 12 f f t f s 1 2275 "2205" _null_ _null_ _null_ regclassout - _null_ ));
DESCR("I/O");
DATA(insert OID = 2220 (  regtypein			PGNSP PGUID 12 f f t f s 1 2206 "2275" _null_ _null_ _null_ regtypein - _null_ ));
DESCR("I/O");
DATA(insert OID = 2221 (  regtypeout		PGNSP PGUID 12 f f t f s 1 2275 "2206" _null_ _null_ _null_ regtypeout - _null_ ));
DESCR("I/O");
DATA(insert OID = 1079 (  regclass			PGNSP PGUID 12 f f t f s 1 2205 "25" _null_ _null_ _null_	text_regclass - _null_ ));
DESCR("convert text to regclass");

DATA(insert OID = 2246 ( fmgr_internal_validator PGNSP PGUID 12 f f t f s 1 2278 "26" _null_ _null_ _null_ fmgr_internal_validator - _null_ ));
DESCR("(internal)");
DATA(insert OID = 2247 ( fmgr_c_validator	PGNSP PGUID 12 f f t f s 1	 2278 "26" _null_ _null_ _null_ fmgr_c_validator - _null_ ));
DESCR("(internal)");
DATA(insert OID = 2248 ( fmgr_sql_validator PGNSP PGUID 12 f f t f s 1	 2278 "26" _null_ _null_ _null_ fmgr_sql_validator - _null_ ));
DESCR("(internal)");

DATA(insert OID = 2250 (  has_database_privilege		   PGNSP PGUID 12 f f t f s 3 16 "19 25 25" _null_ _null_ _null_	has_database_privilege_name_name - _null_ ));
DESCR("user privilege on database by username, database name");
DATA(insert OID = 2251 (  has_database_privilege		   PGNSP PGUID 12 f f t f s 3 16 "19 26 25" _null_ _null_ _null_	has_database_privilege_name_id - _null_ ));
DESCR("user privilege on database by username, database oid");
DATA(insert OID = 2252 (  has_database_privilege		   PGNSP PGUID 12 f f t f s 3 16 "26 25 25" _null_ _null_ _null_	has_database_privilege_id_name - _null_ ));
DESCR("user privilege on database by user oid, database name");
DATA(insert OID = 2253 (  has_database_privilege		   PGNSP PGUID 12 f f t f s 3 16 "26 26 25" _null_ _null_ _null_	has_database_privilege_id_id - _null_ ));
DESCR("user privilege on database by user oid, database oid");
DATA(insert OID = 2254 (  has_database_privilege		   PGNSP PGUID 12 f f t f s 2 16 "25 25" _null_ _null_ _null_ has_database_privilege_name - _null_ ));
DESCR("current user privilege on database by database name");
DATA(insert OID = 2255 (  has_database_privilege		   PGNSP PGUID 12 f f t f s 2 16 "26 25" _null_ _null_ _null_ has_database_privilege_id - _null_ ));
DESCR("current user privilege on database by database oid");

DATA(insert OID = 2256 (  has_function_privilege		   PGNSP PGUID 12 f f t f s 3 16 "19 25 25" _null_ _null_ _null_	has_function_privilege_name_name - _null_ ));
DESCR("user privilege on function by username, function name");
DATA(insert OID = 2257 (  has_function_privilege		   PGNSP PGUID 12 f f t f s 3 16 "19 26 25" _null_ _null_ _null_	has_function_privilege_name_id - _null_ ));
DESCR("user privilege on function by username, function oid");
DATA(insert OID = 2258 (  has_function_privilege		   PGNSP PGUID 12 f f t f s 3 16 "26 25 25" _null_ _null_ _null_	has_function_privilege_id_name - _null_ ));
DESCR("user privilege on function by user oid, function name");
DATA(insert OID = 2259 (  has_function_privilege		   PGNSP PGUID 12 f f t f s 3 16 "26 26 25" _null_ _null_ _null_	has_function_privilege_id_id - _null_ ));
DESCR("user privilege on function by user oid, function oid");
DATA(insert OID = 2260 (  has_function_privilege		   PGNSP PGUID 12 f f t f s 2 16 "25 25" _null_ _null_ _null_ has_function_privilege_name - _null_ ));
DESCR("current user privilege on function by function name");
DATA(insert OID = 2261 (  has_function_privilege		   PGNSP PGUID 12 f f t f s 2 16 "26 25" _null_ _null_ _null_ has_function_privilege_id - _null_ ));
DESCR("current user privilege on function by function oid");

DATA(insert OID = 2262 (  has_language_privilege		   PGNSP PGUID 12 f f t f s 3 16 "19 25 25" _null_ _null_ _null_	has_language_privilege_name_name - _null_ ));
DESCR("user privilege on language by username, language name");
DATA(insert OID = 2263 (  has_language_privilege		   PGNSP PGUID 12 f f t f s 3 16 "19 26 25" _null_ _null_ _null_	has_language_privilege_name_id - _null_ ));
DESCR("user privilege on language by username, language oid");
DATA(insert OID = 2264 (  has_language_privilege		   PGNSP PGUID 12 f f t f s 3 16 "26 25 25" _null_ _null_ _null_	has_language_privilege_id_name - _null_ ));
DESCR("user privilege on language by user oid, language name");
DATA(insert OID = 2265 (  has_language_privilege		   PGNSP PGUID 12 f f t f s 3 16 "26 26 25" _null_ _null_ _null_	has_language_privilege_id_id - _null_ ));
DESCR("user privilege on language by user oid, language oid");
DATA(insert OID = 2266 (  has_language_privilege		   PGNSP PGUID 12 f f t f s 2 16 "25 25" _null_ _null_ _null_ has_language_privilege_name - _null_ ));
DESCR("current user privilege on language by language name");
DATA(insert OID = 2267 (  has_language_privilege		   PGNSP PGUID 12 f f t f s 2 16 "26 25" _null_ _null_ _null_ has_language_privilege_id - _null_ ));
DESCR("current user privilege on language by language oid");

DATA(insert OID = 2268 (  has_schema_privilege		   PGNSP PGUID 12 f f t f s 3 16 "19 25 25" _null_ _null_ _null_	has_schema_privilege_name_name - _null_ ));
DESCR("user privilege on schema by username, schema name");
DATA(insert OID = 2269 (  has_schema_privilege		   PGNSP PGUID 12 f f t f s 3 16 "19 26 25" _null_ _null_ _null_	has_schema_privilege_name_id - _null_ ));
DESCR("user privilege on schema by username, schema oid");
DATA(insert OID = 2270 (  has_schema_privilege		   PGNSP PGUID 12 f f t f s 3 16 "26 25 25" _null_ _null_ _null_	has_schema_privilege_id_name - _null_ ));
DESCR("user privilege on schema by user oid, schema name");
DATA(insert OID = 2271 (  has_schema_privilege		   PGNSP PGUID 12 f f t f s 3 16 "26 26 25" _null_ _null_ _null_	has_schema_privilege_id_id - _null_ ));
DESCR("user privilege on schema by user oid, schema oid");
DATA(insert OID = 2272 (  has_schema_privilege		   PGNSP PGUID 12 f f t f s 2 16 "25 25" _null_ _null_ _null_ has_schema_privilege_name - _null_ ));
DESCR("current user privilege on schema by schema name");
DATA(insert OID = 2273 (  has_schema_privilege		   PGNSP PGUID 12 f f t f s 2 16 "26 25" _null_ _null_ _null_ has_schema_privilege_id - _null_ ));
DESCR("current user privilege on schema by schema oid");

DATA(insert OID = 2390 (  has_tablespace_privilege		   PGNSP PGUID 12 f f t f s 3 16 "19 25 25" _null_ _null_ _null_	has_tablespace_privilege_name_name - _null_ ));
DESCR("user privilege on tablespace by username, tablespace name");
DATA(insert OID = 2391 (  has_tablespace_privilege		   PGNSP PGUID 12 f f t f s 3 16 "19 26 25" _null_ _null_ _null_	has_tablespace_privilege_name_id - _null_ ));
DESCR("user privilege on tablespace by username, tablespace oid");
DATA(insert OID = 2392 (  has_tablespace_privilege		   PGNSP PGUID 12 f f t f s 3 16 "26 25 25" _null_ _null_ _null_	has_tablespace_privilege_id_name - _null_ ));
DESCR("user privilege on tablespace by user oid, tablespace name");
DATA(insert OID = 2393 (  has_tablespace_privilege		   PGNSP PGUID 12 f f t f s 3 16 "26 26 25" _null_ _null_ _null_	has_tablespace_privilege_id_id - _null_ ));
DESCR("user privilege on tablespace by user oid, tablespace oid");
DATA(insert OID = 2394 (  has_tablespace_privilege		   PGNSP PGUID 12 f f t f s 2 16 "25 25" _null_ _null_ _null_ has_tablespace_privilege_name - _null_ ));
DESCR("current user privilege on tablespace by tablespace name");
DATA(insert OID = 2395 (  has_tablespace_privilege		   PGNSP PGUID 12 f f t f s 2 16 "26 25" _null_ _null_ _null_ has_tablespace_privilege_id - _null_ ));
DESCR("current user privilege on tablespace by tablespace oid");

DATA(insert OID = 2705 (  pg_has_role		PGNSP PGUID 12 f f t f s 3 16 "19 19 25" _null_ _null_ _null_	pg_has_role_name_name - _null_ ));
DESCR("user privilege on role by username, role name");
DATA(insert OID = 2706 (  pg_has_role		PGNSP PGUID 12 f f t f s 3 16 "19 26 25" _null_ _null_ _null_	pg_has_role_name_id - _null_ ));
DESCR("user privilege on role by username, role oid");
DATA(insert OID = 2707 (  pg_has_role		PGNSP PGUID 12 f f t f s 3 16 "26 19 25" _null_ _null_ _null_	pg_has_role_id_name - _null_ ));
DESCR("user privilege on role by user oid, role name");
DATA(insert OID = 2708 (  pg_has_role		PGNSP PGUID 12 f f t f s 3 16 "26 26 25" _null_ _null_ _null_	pg_has_role_id_id - _null_ ));
DESCR("user privilege on role by user oid, role oid");
DATA(insert OID = 2709 (  pg_has_role		PGNSP PGUID 12 f f t f s 2 16 "19 25" _null_ _null_ _null_ pg_has_role_name - _null_ ));
DESCR("current user privilege on role by role name");
DATA(insert OID = 2710 (  pg_has_role		PGNSP PGUID 12 f f t f s 2 16 "26 25" _null_ _null_ _null_ pg_has_role_id - _null_ ));
DESCR("current user privilege on role by role oid");

DATA(insert OID = 1269 (  pg_column_size		PGNSP PGUID 12 f f t f s 1 23 "2276" _null_ _null_ _null_  pg_column_size - _null_ ));
DESCR("bytes required to store the value, perhaps with compression");
DATA(insert OID = 2322 ( pg_tablespace_size			PGNSP PGUID 12 f f t f v 1 20 f "26" _null_ _null_ _null_ pg_tablespace_size_oid - _null_ r ));
DESCR("Calculate total disk space usage for the specified tablespace");
DATA(insert OID = 2323 ( pg_tablespace_size			PGNSP PGUID 12 f f t f v 1 20 f "19" _null_ _null_ _null_ pg_tablespace_size_name - _null_ r ));
DESCR("Calculate total disk space usage for the specified tablespace");
DATA(insert OID = 2324 ( pg_database_size			PGNSP PGUID 12 f f t f v 1 20 f "26" _null_ _null_ _null_ pg_database_size_oid - _null_ r ));
DESCR("Calculate total disk space usage for the specified database");
DATA(insert OID = 2168 ( pg_database_size			PGNSP PGUID 12 f f t f v 1 20 f "19" _null_ _null_ _null_ pg_database_size_name - _null_ r ));
DESCR("Calculate total disk space usage for the specified database");
DATA(insert OID = 2325 ( pg_relation_size			PGNSP PGUID 12 f f t f v 1 20 f "26" _null_ _null_ _null_ pg_relation_size_oid - _null_ r ));
DESCR("Calculate disk space usage for the specified table or index");
DATA(insert OID = 2289 ( pg_relation_size			PGNSP PGUID 12 f f t f v 1 20 f "25" _null_ _null_ _null_ pg_relation_size_name - _null_ r ));
DESCR("Calculate disk space usage for the specified table or index");
DATA(insert OID = 2286 ( pg_total_relation_size			PGNSP PGUID 12 f f t f v 1 20 f "26" _null_ _null_ _null_ pg_total_relation_size_oid - _null_ r ));
DESCR("Calculate total disk space usage for the specified table and associated indexes and toast tables");
DATA(insert OID = 2287 ( pg_total_relation_size			PGNSP PGUID 12 f f t f v 1 20 f "25" _null_ _null_ _null_ pg_total_relation_size_name - _null_ r ));
DESCR("Calculate total disk space usage for the specified table and associated indexes and toast tables");
DATA(insert OID = 2288 ( pg_size_pretty			PGNSP PGUID 12 f f t f v 1 25 f "20" _null_ _null_ _null_ pg_size_pretty - _null_ r ));
DESCR("Convert a long int to a human readable text using size units");

DATA(insert OID = 2290 (  record_in			PGNSP PGUID 12 f f t f v 3 2249 "2275 26 23" _null_ _null_ _null_	record_in - _null_ ));
DESCR("I/O");
DATA(insert OID = 2291 (  record_out		PGNSP PGUID 12 f f t f v 1 2275 "2249" _null_ _null_ _null_ record_out - _null_ ));
DESCR("I/O");
DATA(insert OID = 2292 (  cstring_in		PGNSP PGUID 12 f f t f i 1 2275 "2275" _null_ _null_ _null_ cstring_in - _null_ ));
DESCR("I/O");
DATA(insert OID = 2293 (  cstring_out		PGNSP PGUID 12 f f t f i 1 2275 "2275" _null_ _null_ _null_ cstring_out - _null_ ));
DESCR("I/O");
DATA(insert OID = 2294 (  any_in			PGNSP PGUID 12 f f t f i 1 2276 "2275" _null_ _null_ _null_ any_in - _null_ ));
DESCR("I/O");
DATA(insert OID = 2295 (  any_out			PGNSP PGUID 12 f f t f i 1 2275 "2276" _null_ _null_ _null_ any_out - _null_ ));
DESCR("I/O");
DATA(insert OID = 2296 (  anyarray_in		PGNSP PGUID 12 f f t f i 1 2277 "2275" _null_ _null_ _null_ anyarray_in - _null_ ));
DESCR("I/O");
DATA(insert OID = 2297 (  anyarray_out		PGNSP PGUID 12 f f t f s 1 2275 "2277" _null_ _null_ _null_ anyarray_out - _null_ ));
DESCR("I/O");
DATA(insert OID = 2298 (  void_in			PGNSP PGUID 12 f f t f i 1 2278 "2275" _null_ _null_ _null_ void_in - _null_ ));
DESCR("I/O");
DATA(insert OID = 2299 (  void_out			PGNSP PGUID 12 f f t f i 1 2275 "2278" _null_ _null_ _null_ void_out - _null_ ));
DESCR("I/O");
DATA(insert OID = 2300 (  trigger_in		PGNSP PGUID 12 f f t f i 1 2279 "2275" _null_ _null_ _null_ trigger_in - _null_ ));
DESCR("I/O");
DATA(insert OID = 2301 (  trigger_out		PGNSP PGUID 12 f f t f i 1 2275 "2279" _null_ _null_ _null_ trigger_out - _null_ ));
DESCR("I/O");
DATA(insert OID = 2302 (  language_handler_in	PGNSP PGUID 12 f f t f i 1 2280 "2275" _null_ _null_ _null_ language_handler_in - _null_ ));
DESCR("I/O");
DATA(insert OID = 2303 (  language_handler_out	PGNSP PGUID 12 f f t f i 1 2275 "2280" _null_ _null_ _null_ language_handler_out - _null_ ));
DESCR("I/O");
DATA(insert OID = 2304 (  internal_in		PGNSP PGUID 12 f f t f i 1 2281 "2275" _null_ _null_ _null_ internal_in - _null_ ));
DESCR("I/O");
DATA(insert OID = 2305 (  internal_out		PGNSP PGUID 12 f f t f i 1 2275 "2281" _null_ _null_ _null_ internal_out - _null_ ));
DESCR("I/O");
DATA(insert OID = 2306 (  opaque_in			PGNSP PGUID 12 f f t f i 1 2282 "2275" _null_ _null_ _null_ opaque_in - _null_ ));
DESCR("I/O");
DATA(insert OID = 2307 (  opaque_out		PGNSP PGUID 12 f f t f i 1 2275 "2282" _null_ _null_ _null_ opaque_out - _null_ ));
DESCR("I/O");
DATA(insert OID = 2312 (  anyelement_in		PGNSP PGUID 12 f f t f i 1 2283 "2275" _null_ _null_ _null_ anyelement_in - _null_ ));
DESCR("I/O");
DATA(insert OID = 2313 (  anyelement_out	PGNSP PGUID 12 f f t f i 1 2275 "2283" _null_ _null_ _null_ anyelement_out - _null_ ));
DESCR("I/O");
DATA(insert OID = 2398 (  shell_in			PGNSP PGUID 12 f f t f i 1 2282 "2275" _null_ _null_ _null_ shell_in - _null_ ));
DESCR("I/O");
DATA(insert OID = 2399 (  shell_out			PGNSP PGUID 12 f f t f i 1 2275 "2282" _null_ _null_ _null_ shell_out - _null_ ));
DESCR("I/O");
DATA(insert OID = 2597 (  domain_in			PGNSP PGUID 12 f f f f v 3 2276 "2275 26 23" _null_ _null_ _null_ domain_in - _null_ ));
DESCR("I/O");
DATA(insert OID = 2598 (  domain_recv		PGNSP PGUID 12 f f f f v 3 2276 "2281 26 23" _null_ _null_ _null_ domain_recv - _null_ ));
DESCR("I/O");

/* cryptographic */
DATA(insert OID =  2311 (  md5	   PGNSP PGUID 12 f f t f i 1 25 "25" _null_ _null_ _null_	md5_text - _null_ ));
DESCR("calculates md5 hash");
DATA(insert OID =  2321 (  md5	   PGNSP PGUID 12 f f t f i 1 25 "17" _null_ _null_ _null_	md5_bytea - _null_ ));
DESCR("calculates md5 hash");

/* crosstype operations for date vs. timestamp and timestamptz */
DATA(insert OID = 2338 (  date_lt_timestamp		   PGNSP PGUID 12 f f t f i 2 16 "1082 1114" _null_ _null_ _null_ date_lt_timestamp - _null_ ));
DESCR("less-than");
DATA(insert OID = 2339 (  date_le_timestamp		   PGNSP PGUID 12 f f t f i 2 16 "1082 1114" _null_ _null_ _null_ date_le_timestamp - _null_ ));
DESCR("less-than-or-equal");
DATA(insert OID = 2340 (  date_eq_timestamp		   PGNSP PGUID 12 f f t f i 2 16 "1082 1114" _null_ _null_ _null_ date_eq_timestamp - _null_ ));
DESCR("equal");
DATA(insert OID = 2341 (  date_gt_timestamp		   PGNSP PGUID 12 f f t f i 2 16 "1082 1114" _null_ _null_ _null_ date_gt_timestamp - _null_ ));
DESCR("greater-than");
DATA(insert OID = 2342 (  date_ge_timestamp		   PGNSP PGUID 12 f f t f i 2 16 "1082 1114" _null_ _null_ _null_ date_ge_timestamp - _null_ ));
DESCR("greater-than-or-equal");
DATA(insert OID = 2343 (  date_ne_timestamp		   PGNSP PGUID 12 f f t f i 2 16 "1082 1114" _null_ _null_ _null_ date_ne_timestamp - _null_ ));
DESCR("not equal");
DATA(insert OID = 2344 (  date_cmp_timestamp	   PGNSP PGUID 12 f f t f i 2 23 "1082 1114" _null_ _null_ _null_ date_cmp_timestamp - _null_ ));
DESCR("less-equal-greater");

DATA(insert OID = 2351 (  date_lt_timestamptz	   PGNSP PGUID 12 f f t f s 2 16 "1082 1184" _null_ _null_ _null_ date_lt_timestamptz - _null_ ));
DESCR("less-than");
DATA(insert OID = 2352 (  date_le_timestamptz	   PGNSP PGUID 12 f f t f s 2 16 "1082 1184" _null_ _null_ _null_ date_le_timestamptz - _null_ ));
DESCR("less-than-or-equal");
DATA(insert OID = 2353 (  date_eq_timestamptz	   PGNSP PGUID 12 f f t f s 2 16 "1082 1184" _null_ _null_ _null_ date_eq_timestamptz - _null_ ));
DESCR("equal");
DATA(insert OID = 2354 (  date_gt_timestamptz	   PGNSP PGUID 12 f f t f s 2 16 "1082 1184" _null_ _null_ _null_ date_gt_timestamptz - _null_ ));
DESCR("greater-than");
DATA(insert OID = 2355 (  date_ge_timestamptz	   PGNSP PGUID 12 f f t f s 2 16 "1082 1184" _null_ _null_ _null_ date_ge_timestamptz - _null_ ));
DESCR("greater-than-or-equal");
DATA(insert OID = 2356 (  date_ne_timestamptz	   PGNSP PGUID 12 f f t f s 2 16 "1082 1184" _null_ _null_ _null_ date_ne_timestamptz - _null_ ));
DESCR("not equal");
DATA(insert OID = 2357 (  date_cmp_timestamptz	   PGNSP PGUID 12 f f t f s 2 23 "1082 1184" _null_ _null_ _null_ date_cmp_timestamptz - _null_ ));
DESCR("less-equal-greater");

DATA(insert OID = 2364 (  timestamp_lt_date		   PGNSP PGUID 12 f f t f i 2 16 "1114 1082" _null_ _null_ _null_ timestamp_lt_date - _null_ ));
DESCR("less-than");
DATA(insert OID = 2365 (  timestamp_le_date		   PGNSP PGUID 12 f f t f i 2 16 "1114 1082" _null_ _null_ _null_ timestamp_le_date - _null_ ));
DESCR("less-than-or-equal");
DATA(insert OID = 2366 (  timestamp_eq_date		   PGNSP PGUID 12 f f t f i 2 16 "1114 1082" _null_ _null_ _null_ timestamp_eq_date - _null_ ));
DESCR("equal");
DATA(insert OID = 2367 (  timestamp_gt_date		   PGNSP PGUID 12 f f t f i 2 16 "1114 1082" _null_ _null_ _null_ timestamp_gt_date - _null_ ));
DESCR("greater-than");
DATA(insert OID = 2368 (  timestamp_ge_date		   PGNSP PGUID 12 f f t f i 2 16 "1114 1082" _null_ _null_ _null_ timestamp_ge_date - _null_ ));
DESCR("greater-than-or-equal");
DATA(insert OID = 2369 (  timestamp_ne_date		   PGNSP PGUID 12 f f t f i 2 16 "1114 1082" _null_ _null_ _null_ timestamp_ne_date - _null_ ));
DESCR("not equal");
DATA(insert OID = 2370 (  timestamp_cmp_date	   PGNSP PGUID 12 f f t f i 2 23 "1114 1082" _null_ _null_ _null_ timestamp_cmp_date - _null_ ));
DESCR("less-equal-greater");

DATA(insert OID = 2377 (  timestamptz_lt_date	   PGNSP PGUID 12 f f t f s 2 16 "1184 1082" _null_ _null_ _null_ timestamptz_lt_date - _null_ ));
DESCR("less-than");
DATA(insert OID = 2378 (  timestamptz_le_date	   PGNSP PGUID 12 f f t f s 2 16 "1184 1082" _null_ _null_ _null_ timestamptz_le_date - _null_ ));
DESCR("less-than-or-equal");
DATA(insert OID = 2379 (  timestamptz_eq_date	   PGNSP PGUID 12 f f t f s 2 16 "1184 1082" _null_ _null_ _null_ timestamptz_eq_date - _null_ ));
DESCR("equal");
DATA(insert OID = 2380 (  timestamptz_gt_date	   PGNSP PGUID 12 f f t f s 2 16 "1184 1082" _null_ _null_ _null_ timestamptz_gt_date - _null_ ));
DESCR("greater-than");
DATA(insert OID = 2381 (  timestamptz_ge_date	   PGNSP PGUID 12 f f t f s 2 16 "1184 1082" _null_ _null_ _null_ timestamptz_ge_date - _null_ ));
DESCR("greater-than-or-equal");
DATA(insert OID = 2382 (  timestamptz_ne_date	   PGNSP PGUID 12 f f t f s 2 16 "1184 1082" _null_ _null_ _null_ timestamptz_ne_date - _null_ ));
DESCR("not equal");
DATA(insert OID = 2383 (  timestamptz_cmp_date	   PGNSP PGUID 12 f f t f s 2 23 "1184 1082" _null_ _null_ _null_ timestamptz_cmp_date - _null_ ));
DESCR("less-equal-greater");

/* crosstype operations for timestamp vs. timestamptz */
DATA(insert OID = 2520 (  timestamp_lt_timestamptz	PGNSP PGUID 12 f f t f s 2 16 "1114 1184" _null_ _null_ _null_	timestamp_lt_timestamptz - _null_ ));
DESCR("less-than");
DATA(insert OID = 2521 (  timestamp_le_timestamptz	PGNSP PGUID 12 f f t f s 2 16 "1114 1184" _null_ _null_ _null_	timestamp_le_timestamptz - _null_ ));
DESCR("less-than-or-equal");
DATA(insert OID = 2522 (  timestamp_eq_timestamptz	PGNSP PGUID 12 f f t f s 2 16 "1114 1184" _null_ _null_ _null_	timestamp_eq_timestamptz - _null_ ));
DESCR("equal");
DATA(insert OID = 2523 (  timestamp_gt_timestamptz	PGNSP PGUID 12 f f t f s 2 16 "1114 1184" _null_ _null_ _null_	timestamp_gt_timestamptz - _null_ ));
DESCR("greater-than");
DATA(insert OID = 2524 (  timestamp_ge_timestamptz	PGNSP PGUID 12 f f t f s 2 16 "1114 1184" _null_ _null_ _null_	timestamp_ge_timestamptz - _null_ ));
DESCR("greater-than-or-equal");
DATA(insert OID = 2525 (  timestamp_ne_timestamptz	PGNSP PGUID 12 f f t f s 2 16 "1114 1184" _null_ _null_ _null_	timestamp_ne_timestamptz - _null_ ));
DESCR("not equal");
DATA(insert OID = 2526 (  timestamp_cmp_timestamptz PGNSP PGUID 12 f f t f s 2 23 "1114 1184" _null_ _null_ _null_	timestamp_cmp_timestamptz - _null_ ));
DESCR("less-equal-greater");

DATA(insert OID = 2527 (  timestamptz_lt_timestamp	PGNSP PGUID 12 f f t f s 2 16 "1184 1114" _null_ _null_ _null_	timestamptz_lt_timestamp - _null_ ));
DESCR("less-than");
DATA(insert OID = 2528 (  timestamptz_le_timestamp	PGNSP PGUID 12 f f t f s 2 16 "1184 1114" _null_ _null_ _null_	timestamptz_le_timestamp - _null_ ));
DESCR("less-than-or-equal");
DATA(insert OID = 2529 (  timestamptz_eq_timestamp	PGNSP PGUID 12 f f t f s 2 16 "1184 1114" _null_ _null_ _null_	timestamptz_eq_timestamp - _null_ ));
DESCR("equal");
DATA(insert OID = 2530 (  timestamptz_gt_timestamp	PGNSP PGUID 12 f f t f s 2 16 "1184 1114" _null_ _null_ _null_	timestamptz_gt_timestamp - _null_ ));
DESCR("greater-than");
DATA(insert OID = 2531 (  timestamptz_ge_timestamp	PGNSP PGUID 12 f f t f s 2 16 "1184 1114" _null_ _null_ _null_	timestamptz_ge_timestamp - _null_ ));
DESCR("greater-than-or-equal");
DATA(insert OID = 2532 (  timestamptz_ne_timestamp	PGNSP PGUID 12 f f t f s 2 16 "1184 1114" _null_ _null_ _null_	timestamptz_ne_timestamp - _null_ ));
DESCR("not equal");
DATA(insert OID = 2533 (  timestamptz_cmp_timestamp PGNSP PGUID 12 f f t f s 2 23 "1184 1114" _null_ _null_ _null_	timestamptz_cmp_timestamp - _null_ ));
DESCR("less-equal-greater");


/* send/receive functions */
DATA(insert OID = 2400 (  array_recv		   PGNSP PGUID 12 f f t f s 3 2277 "2281 26 23" _null_ _null_ _null_  array_recv - _null_ ));
DESCR("I/O");
DATA(insert OID = 2401 (  array_send		   PGNSP PGUID 12 f f t f s 1 17 "2277" _null_ _null_ _null_	array_send - _null_ ));
DESCR("I/O");
DATA(insert OID = 2402 (  record_recv		   PGNSP PGUID 12 f f t f v 3 2249 "2281 26 23" _null_ _null_ _null_  record_recv - _null_ ));
DESCR("I/O");
DATA(insert OID = 2403 (  record_send		   PGNSP PGUID 12 f f t f v 1 17 "2249" _null_ _null_ _null_  record_send - _null_ ));
DESCR("I/O");
DATA(insert OID = 2404 (  int2recv			   PGNSP PGUID 12 f f t f i 1 21 "2281" _null_ _null_ _null_	int2recv - _null_ ));
DESCR("I/O");
DATA(insert OID = 2405 (  int2send			   PGNSP PGUID 12 f f t f i 1 17 "21" _null_ _null_ _null_	int2send - _null_ ));
DESCR("I/O");
DATA(insert OID = 2406 (  int4recv			   PGNSP PGUID 12 f f t f i 1 23 "2281" _null_ _null_ _null_	int4recv - _null_ ));
DESCR("I/O");
DATA(insert OID = 2407 (  int4send			   PGNSP PGUID 12 f f t f i 1 17 "23" _null_ _null_ _null_	int4send - _null_ ));
DESCR("I/O");
DATA(insert OID = 2408 (  int8recv			   PGNSP PGUID 12 f f t f i 1 20 "2281" _null_ _null_ _null_	int8recv - _null_ ));
DESCR("I/O");
DATA(insert OID = 2409 (  int8send			   PGNSP PGUID 12 f f t f i 1 17 "20" _null_ _null_ _null_	int8send - _null_ ));
DESCR("I/O");
DATA(insert OID = 2410 (  int2vectorrecv	   PGNSP PGUID 12 f f t f i 1 22 "2281" _null_ _null_ _null_	int2vectorrecv - _null_ ));
DESCR("I/O");
DATA(insert OID = 2411 (  int2vectorsend	   PGNSP PGUID 12 f f t f i 1 17 "22" _null_ _null_ _null_	int2vectorsend - _null_ ));
DESCR("I/O");
DATA(insert OID = 2412 (  bytearecv			   PGNSP PGUID 12 f f t f i 1 17 "2281" _null_ _null_ _null_	bytearecv - _null_ ));
DESCR("I/O");
DATA(insert OID = 2413 (  byteasend			   PGNSP PGUID 12 f f t f i 1 17 "17" _null_ _null_ _null_	byteasend - _null_ ));
DESCR("I/O");
DATA(insert OID = 2414 (  textrecv			   PGNSP PGUID 12 f f t f s 1 25 "2281" _null_ _null_ _null_	textrecv - _null_ ));
DESCR("I/O");
DATA(insert OID = 2415 (  textsend			   PGNSP PGUID 12 f f t f s 1 17 "25" _null_ _null_ _null_	textsend - _null_ ));
DESCR("I/O");
DATA(insert OID = 2416 (  unknownrecv		   PGNSP PGUID 12 f f t f i 1 705 "2281" _null_ _null_ _null_  unknownrecv - _null_ ));
DESCR("I/O");
DATA(insert OID = 2417 (  unknownsend		   PGNSP PGUID 12 f f t f i 1 17 "705" _null_ _null_ _null_ unknownsend - _null_ ));
DESCR("I/O");
DATA(insert OID = 2418 (  oidrecv			   PGNSP PGUID 12 f f t f i 1 26 "2281" _null_ _null_ _null_	oidrecv - _null_ ));
DESCR("I/O");
DATA(insert OID = 2419 (  oidsend			   PGNSP PGUID 12 f f t f i 1 17 "26" _null_ _null_ _null_	oidsend - _null_ ));
DESCR("I/O");
DATA(insert OID = 2420 (  oidvectorrecv		   PGNSP PGUID 12 f f t f i 1 30 "2281" _null_ _null_ _null_	oidvectorrecv - _null_ ));
DESCR("I/O");
DATA(insert OID = 2421 (  oidvectorsend		   PGNSP PGUID 12 f f t f i 1 17 "30" _null_ _null_ _null_	oidvectorsend - _null_ ));
DESCR("I/O");
DATA(insert OID = 2422 (  namerecv			   PGNSP PGUID 12 f f t f s 1 19 "2281" _null_ _null_ _null_	namerecv - _null_ ));
DESCR("I/O");
DATA(insert OID = 2423 (  namesend			   PGNSP PGUID 12 f f t f s 1 17 "19" _null_ _null_ _null_	namesend - _null_ ));
DESCR("I/O");
DATA(insert OID = 2424 (  float4recv		   PGNSP PGUID 12 f f t f i 1 700 "2281" _null_ _null_ _null_  float4recv - _null_ ));
DESCR("I/O");
DATA(insert OID = 2425 (  float4send		   PGNSP PGUID 12 f f t f i 1 17 "700" _null_ _null_ _null_ float4send - _null_ ));
DESCR("I/O");
DATA(insert OID = 2426 (  float8recv		   PGNSP PGUID 12 f f t f i 1 701 "2281" _null_ _null_ _null_  float8recv - _null_ ));
DESCR("I/O");
DATA(insert OID = 2427 (  float8send		   PGNSP PGUID 12 f f t f i 1 17 "701" _null_ _null_ _null_ float8send - _null_ ));
DESCR("I/O");
DATA(insert OID = 2428 (  point_recv		   PGNSP PGUID 12 f f t f i 1 600 "2281" _null_ _null_ _null_  point_recv - _null_ ));
DESCR("I/O");
DATA(insert OID = 2429 (  point_send		   PGNSP PGUID 12 f f t f i 1 17 "600" _null_ _null_ _null_ point_send - _null_ ));
DESCR("I/O");
DATA(insert OID = 2430 (  bpcharrecv		   PGNSP PGUID 12 f f t f s 3 1042 "2281 26 23" _null_ _null_ _null_  bpcharrecv - _null_ ));
DESCR("I/O");
DATA(insert OID = 2431 (  bpcharsend		   PGNSP PGUID 12 f f t f s 1 17 "1042" _null_ _null_ _null_	bpcharsend - _null_ ));
DESCR("I/O");
DATA(insert OID = 2432 (  varcharrecv		   PGNSP PGUID 12 f f t f s 3 1043 "2281 26 23" _null_ _null_ _null_  varcharrecv - _null_ ));
DESCR("I/O");
DATA(insert OID = 2433 (  varcharsend		   PGNSP PGUID 12 f f t f s 1 17 "1043" _null_ _null_ _null_	varcharsend - _null_ ));
DESCR("I/O");
DATA(insert OID = 2434 (  charrecv			   PGNSP PGUID 12 f f t f i 1 18 "2281" _null_ _null_ _null_	charrecv - _null_ ));
DESCR("I/O");
DATA(insert OID = 2435 (  charsend			   PGNSP PGUID 12 f f t f i 1 17 "18" _null_ _null_ _null_	charsend - _null_ ));
DESCR("I/O");
DATA(insert OID = 2436 (  boolrecv			   PGNSP PGUID 12 f f t f i 1 16 "2281" _null_ _null_ _null_	boolrecv - _null_ ));
DESCR("I/O");
DATA(insert OID = 2437 (  boolsend			   PGNSP PGUID 12 f f t f i 1 17 "16" _null_ _null_ _null_	boolsend - _null_ ));
DESCR("I/O");
DATA(insert OID = 2438 (  tidrecv			   PGNSP PGUID 12 f f t f i 1 27 "2281" _null_ _null_ _null_	tidrecv - _null_ ));
DESCR("I/O");
DATA(insert OID = 2439 (  tidsend			   PGNSP PGUID 12 f f t f i 1 17 "27" _null_ _null_ _null_	tidsend - _null_ ));
DESCR("I/O");
DATA(insert OID = 2440 (  xidrecv			   PGNSP PGUID 12 f f t f i 1 28 "2281" _null_ _null_ _null_	xidrecv - _null_ ));
DESCR("I/O");
DATA(insert OID = 2441 (  xidsend			   PGNSP PGUID 12 f f t f i 1 17 "28" _null_ _null_ _null_	xidsend - _null_ ));
DESCR("I/O");
DATA(insert OID = 2442 (  cidrecv			   PGNSP PGUID 12 f f t f i 1 29 "2281" _null_ _null_ _null_	cidrecv - _null_ ));
DESCR("I/O");
DATA(insert OID = 2443 (  cidsend			   PGNSP PGUID 12 f f t f i 1 17 "29" _null_ _null_ _null_	cidsend - _null_ ));
DESCR("I/O");
DATA(insert OID = 2444 (  regprocrecv		   PGNSP PGUID 12 f f t f i 1 24 "2281" _null_ _null_ _null_	regprocrecv - _null_ ));
DESCR("I/O");
DATA(insert OID = 2445 (  regprocsend		   PGNSP PGUID 12 f f t f i 1 17 "24" _null_ _null_ _null_	regprocsend - _null_ ));
DESCR("I/O");
DATA(insert OID = 2446 (  regprocedurerecv	   PGNSP PGUID 12 f f t f i 1 2202 "2281" _null_ _null_ _null_	regprocedurerecv - _null_ ));
DESCR("I/O");
DATA(insert OID = 2447 (  regproceduresend	   PGNSP PGUID 12 f f t f i 1 17 "2202" _null_ _null_ _null_	regproceduresend - _null_ ));
DESCR("I/O");
DATA(insert OID = 2448 (  regoperrecv		   PGNSP PGUID 12 f f t f i 1 2203 "2281" _null_ _null_ _null_	regoperrecv - _null_ ));
DESCR("I/O");
DATA(insert OID = 2449 (  regopersend		   PGNSP PGUID 12 f f t f i 1 17 "2203" _null_ _null_ _null_	regopersend - _null_ ));
DESCR("I/O");
DATA(insert OID = 2450 (  regoperatorrecv	   PGNSP PGUID 12 f f t f i 1 2204 "2281" _null_ _null_ _null_	regoperatorrecv - _null_ ));
DESCR("I/O");
DATA(insert OID = 2451 (  regoperatorsend	   PGNSP PGUID 12 f f t f i 1 17 "2204" _null_ _null_ _null_	regoperatorsend - _null_ ));
DESCR("I/O");
DATA(insert OID = 2452 (  regclassrecv		   PGNSP PGUID 12 f f t f i 1 2205 "2281" _null_ _null_ _null_	regclassrecv - _null_ ));
DESCR("I/O");
DATA(insert OID = 2453 (  regclasssend		   PGNSP PGUID 12 f f t f i 1 17 "2205" _null_ _null_ _null_	regclasssend - _null_ ));
DESCR("I/O");
DATA(insert OID = 2454 (  regtyperecv		   PGNSP PGUID 12 f f t f i 1 2206 "2281" _null_ _null_ _null_	regtyperecv - _null_ ));
DESCR("I/O");
DATA(insert OID = 2455 (  regtypesend		   PGNSP PGUID 12 f f t f i 1 17 "2206" _null_ _null_ _null_	regtypesend - _null_ ));
DESCR("I/O");
DATA(insert OID = 2456 (  bit_recv			   PGNSP PGUID 12 f f t f i 3 1560 "2281 26 23" _null_ _null_ _null_  bit_recv - _null_ ));
DESCR("I/O");
DATA(insert OID = 2457 (  bit_send			   PGNSP PGUID 12 f f t f i 1 17 "1560" _null_ _null_ _null_	bit_send - _null_ ));
DESCR("I/O");
DATA(insert OID = 2458 (  varbit_recv		   PGNSP PGUID 12 f f t f i 3 1562 "2281 26 23" _null_ _null_ _null_  varbit_recv - _null_ ));
DESCR("I/O");
DATA(insert OID = 2459 (  varbit_send		   PGNSP PGUID 12 f f t f i 1 17 "1562" _null_ _null_ _null_	varbit_send - _null_ ));
DESCR("I/O");
DATA(insert OID = 2460 (  numeric_recv		   PGNSP PGUID 12 f f t f i 3 1700 "2281 26 23" _null_ _null_ _null_  numeric_recv - _null_ ));
DESCR("I/O");
DATA(insert OID = 2461 (  numeric_send		   PGNSP PGUID 12 f f t f i 1 17 "1700" _null_ _null_ _null_	numeric_send - _null_ ));
DESCR("I/O");
DATA(insert OID = 2462 (  abstimerecv		   PGNSP PGUID 12 f f t f i 1 702 "2281" _null_ _null_ _null_  abstimerecv - _null_ ));
DESCR("I/O");
DATA(insert OID = 2463 (  abstimesend		   PGNSP PGUID 12 f f t f i 1 17 "702" _null_ _null_ _null_ abstimesend - _null_ ));
DESCR("I/O");
DATA(insert OID = 2464 (  reltimerecv		   PGNSP PGUID 12 f f t f i 1 703 "2281" _null_ _null_ _null_  reltimerecv - _null_ ));
DESCR("I/O");
DATA(insert OID = 2465 (  reltimesend		   PGNSP PGUID 12 f f t f i 1 17 "703" _null_ _null_ _null_ reltimesend - _null_ ));
DESCR("I/O");
DATA(insert OID = 2466 (  tintervalrecv		   PGNSP PGUID 12 f f t f i 1 704 "2281" _null_ _null_ _null_  tintervalrecv - _null_ ));
DESCR("I/O");
DATA(insert OID = 2467 (  tintervalsend		   PGNSP PGUID 12 f f t f i 1 17 "704" _null_ _null_ _null_ tintervalsend - _null_ ));
DESCR("I/O");
DATA(insert OID = 2468 (  date_recv			   PGNSP PGUID 12 f f t f i 1 1082 "2281" _null_ _null_ _null_	date_recv - _null_ ));
DESCR("I/O");
DATA(insert OID = 2469 (  date_send			   PGNSP PGUID 12 f f t f i 1 17 "1082" _null_ _null_ _null_	date_send - _null_ ));
DESCR("I/O");
DATA(insert OID = 2470 (  time_recv			   PGNSP PGUID 12 f f t f i 3 1083 "2281 26 23" _null_ _null_ _null_  time_recv - _null_ ));
DESCR("I/O");
DATA(insert OID = 2471 (  time_send			   PGNSP PGUID 12 f f t f i 1 17 "1083" _null_ _null_ _null_	time_send - _null_ ));
DESCR("I/O");
DATA(insert OID = 2472 (  timetz_recv		   PGNSP PGUID 12 f f t f i 3 1266 "2281 26 23" _null_ _null_ _null_  timetz_recv - _null_ ));
DESCR("I/O");
DATA(insert OID = 2473 (  timetz_send		   PGNSP PGUID 12 f f t f i 1 17 "1266" _null_ _null_ _null_	timetz_send - _null_ ));
DESCR("I/O");
DATA(insert OID = 2474 (  timestamp_recv	   PGNSP PGUID 12 f f t f i 3 1114 "2281 26 23" _null_ _null_ _null_  timestamp_recv - _null_ ));
DESCR("I/O");
DATA(insert OID = 2475 (  timestamp_send	   PGNSP PGUID 12 f f t f i 1 17 "1114" _null_ _null_ _null_	timestamp_send - _null_ ));
DESCR("I/O");
DATA(insert OID = 2476 (  timestamptz_recv	   PGNSP PGUID 12 f f t f i 3 1184 "2281 26 23" _null_ _null_ _null_  timestamptz_recv - _null_ ));
DESCR("I/O");
DATA(insert OID = 2477 (  timestamptz_send	   PGNSP PGUID 12 f f t f i 1 17 "1184" _null_ _null_ _null_	timestamptz_send - _null_ ));
DESCR("I/O");
DATA(insert OID = 2478 (  interval_recv		   PGNSP PGUID 12 f f t f i 3 1186 "2281 26 23" _null_ _null_ _null_  interval_recv - _null_ ));
DESCR("I/O");
DATA(insert OID = 2479 (  interval_send		   PGNSP PGUID 12 f f t f i 1 17 "1186" _null_ _null_ _null_	interval_send - _null_ ));
DESCR("I/O");
DATA(insert OID = 2480 (  lseg_recv			   PGNSP PGUID 12 f f t f i 1 601 "2281" _null_ _null_ _null_  lseg_recv - _null_ ));
DESCR("I/O");
DATA(insert OID = 2481 (  lseg_send			   PGNSP PGUID 12 f f t f i 1 17 "601" _null_ _null_ _null_ lseg_send - _null_ ));
DESCR("I/O");
DATA(insert OID = 2482 (  path_recv			   PGNSP PGUID 12 f f t f i 1 602 "2281" _null_ _null_ _null_  path_recv - _null_ ));
DESCR("I/O");
DATA(insert OID = 2483 (  path_send			   PGNSP PGUID 12 f f t f i 1 17 "602" _null_ _null_ _null_ path_send - _null_ ));
DESCR("I/O");
DATA(insert OID = 2484 (  box_recv			   PGNSP PGUID 12 f f t f i 1 603 "2281" _null_ _null_ _null_  box_recv - _null_ ));
DESCR("I/O");
DATA(insert OID = 2485 (  box_send			   PGNSP PGUID 12 f f t f i 1 17 "603" _null_ _null_ _null_ box_send - _null_ ));
DESCR("I/O");
DATA(insert OID = 2486 (  poly_recv			   PGNSP PGUID 12 f f t f i 1 604 "2281" _null_ _null_ _null_  poly_recv - _null_ ));
DESCR("I/O");
DATA(insert OID = 2487 (  poly_send			   PGNSP PGUID 12 f f t f i 1 17 "604" _null_ _null_ _null_ poly_send - _null_ ));
DESCR("I/O");
DATA(insert OID = 2488 (  line_recv			   PGNSP PGUID 12 f f t f i 1 628 "2281" _null_ _null_ _null_  line_recv - _null_ ));
DESCR("I/O");
DATA(insert OID = 2489 (  line_send			   PGNSP PGUID 12 f f t f i 1 17 "628" _null_ _null_ _null_ line_send - _null_ ));
DESCR("I/O");
DATA(insert OID = 2490 (  circle_recv		   PGNSP PGUID 12 f f t f i 1 718 "2281" _null_ _null_ _null_  circle_recv - _null_ ));
DESCR("I/O");
DATA(insert OID = 2491 (  circle_send		   PGNSP PGUID 12 f f t f i 1 17 "718" _null_ _null_ _null_ circle_send - _null_ ));
DESCR("I/O");
DATA(insert OID = 2492 (  cash_recv			   PGNSP PGUID 12 f f t f i 1 790 "2281" _null_ _null_ _null_  cash_recv - _null_ ));
DESCR("I/O");
DATA(insert OID = 2493 (  cash_send			   PGNSP PGUID 12 f f t f i 1 17 "790" _null_ _null_ _null_ cash_send - _null_ ));
DESCR("I/O");
DATA(insert OID = 2494 (  macaddr_recv		   PGNSP PGUID 12 f f t f i 1 829 "2281" _null_ _null_ _null_  macaddr_recv - _null_ ));
DESCR("I/O");
DATA(insert OID = 2495 (  macaddr_send		   PGNSP PGUID 12 f f t f i 1 17 "829" _null_ _null_ _null_ macaddr_send - _null_ ));
DESCR("I/O");
DATA(insert OID = 2496 (  inet_recv			   PGNSP PGUID 12 f f t f i 1 869 "2281" _null_ _null_ _null_  inet_recv - _null_ ));
DESCR("I/O");
DATA(insert OID = 2497 (  inet_send			   PGNSP PGUID 12 f f t f i 1 17 "869" _null_ _null_ _null_ inet_send - _null_ ));
DESCR("I/O");
DATA(insert OID = 2498 (  cidr_recv			   PGNSP PGUID 12 f f t f i 1 650 "2281" _null_ _null_ _null_  cidr_recv - _null_ ));
DESCR("I/O");
DATA(insert OID = 2499 (  cidr_send			   PGNSP PGUID 12 f f t f i 1 17 "650" _null_ _null_ _null_ cidr_send - _null_ ));
DESCR("I/O");
DATA(insert OID = 2500 (  cstring_recv		   PGNSP PGUID 12 f f t f s 1 2275 "2281" _null_ _null_ _null_	cstring_recv - _null_ ));
DESCR("I/O");
DATA(insert OID = 2501 (  cstring_send		   PGNSP PGUID 12 f f t f s 1 17 "2275" _null_ _null_ _null_	cstring_send - _null_ ));
DESCR("I/O");
DATA(insert OID = 2502 (  anyarray_recv		   PGNSP PGUID 12 f f t f s 1 2277 "2281" _null_ _null_ _null_	anyarray_recv - _null_ ));
DESCR("I/O");
DATA(insert OID = 2503 (  anyarray_send		   PGNSP PGUID 12 f f t f s 1 17 "2277" _null_ _null_ _null_	anyarray_send - _null_ ));
DESCR("I/O");

/* System-view support functions with pretty-print option */
DATA(insert OID = 2504 (  pg_get_ruledef	   PGNSP PGUID 12 f f t f s 2 25 "26 16" _null_ _null_ _null_  pg_get_ruledef_ext - _null_ ));
DESCR("source text of a rule with pretty-print option");
DATA(insert OID = 2505 (  pg_get_viewdef	   PGNSP PGUID 12 f f t f s 2 25 "25 16" _null_ _null_ _null_  pg_get_viewdef_name_ext - _null_ ));
DESCR("select statement of a view with pretty-print option");
DATA(insert OID = 2506 (  pg_get_viewdef	   PGNSP PGUID 12 f f t f s 2 25 "26 16" _null_ _null_ _null_  pg_get_viewdef_ext - _null_ ));
DESCR("select statement of a view with pretty-print option");
DATA(insert OID = 2507 (  pg_get_indexdef	   PGNSP PGUID 12 f f t f s 3 25 "26 23 16" _null_ _null_ _null_	pg_get_indexdef_ext - _null_ ));
DESCR("index description (full create statement or single expression) with pretty-print option");
DATA(insert OID = 2508 (  pg_get_constraintdef PGNSP PGUID 12 f f t f s 2 25 "26 16" _null_ _null_ _null_  pg_get_constraintdef_ext - _null_ ));
DESCR("constraint description with pretty-print option");
DATA(insert OID = 2509 (  pg_get_expr		   PGNSP PGUID 12 f f t f s 3 25 "25 26 16" _null_ _null_ _null_ pg_get_expr_ext - _null_ ));
DESCR("deparse an encoded expression with pretty-print option");
DATA(insert OID = 2510 (  pg_prepared_statement PGNSP PGUID 12 f f t t s 0 2249 "" _null_ _null_ _null_ pg_prepared_statement - _null_ ));
DESCR("get the prepared statements for this session");
DATA(insert OID = 2511 (  pg_cursor PGNSP PGUID 12 f f t t s 0 2249 "" _null_ _null_ _null_ pg_cursor - _null_ ));
DESCR("get the open cursors for this session");
DATA(insert OID = 2599 (  pg_timezone_abbrevs	PGNSP PGUID 12 f f t t s 0 2249 "" "{25,1186,16}" "{o,o,o}" "{abbrev,utc_offset,is_dst}" pg_timezone_abbrevs - _null_ ));
DESCR("get the available time zone abbreviations");
DATA(insert OID = 2856 (  pg_timezone_names		PGNSP PGUID 12 f f t t s 0 2249 "" "{25,25,1186,16}" "{o,o,o,o}" "{name,abbrev,utc_offset,is_dst}" pg_timezone_names - _null_ ));
DESCR("get the available time zone names");

/* non-persistent series generator */
DATA(insert OID = 1066 (  generate_series PGNSP PGUID 12 f f t t v 3 23 "23 23 23" _null_ _null_ _null_ generate_series_step_int4 - _null_ ));
DESCR("non-persistent series generator");
DATA(insert OID = 1067 (  generate_series PGNSP PGUID 12 f f t t v 2 23 "23 23" _null_ _null_ _null_ generate_series_int4 - _null_ ));
DESCR("non-persistent series generator");
DATA(insert OID = 1068 (  generate_series PGNSP PGUID 12 f f t t v 3 20 "20 20 20" _null_ _null_ _null_ generate_series_step_int8 - _null_ ));
DESCR("non-persistent series generator");
DATA(insert OID = 1069 (  generate_series PGNSP PGUID 12 f f t t v 2 20 "20 20" _null_ _null_ _null_ generate_series_int8 - _null_ ));
DESCR("non-persistent series generator");

/* boolean aggregates */
DATA(insert OID = 2515 ( booland_statefunc			   PGNSP PGUID 12 f f t f i 2 16 "16 16" _null_ _null_ _null_ booland_statefunc - _null_ ));
DESCR("boolean-and aggregate transition function");
DATA(insert OID = 2516 ( boolor_statefunc			   PGNSP PGUID 12 f f t f i 2 16 "16 16" _null_ _null_ _null_ boolor_statefunc - _null_ ));
DESCR("boolean-or aggregate transition function");
DATA(insert OID = 2517 ( bool_and					   PGNSP PGUID 12 t f f f i 1 16 "16" _null_ _null_ _null_ aggregate_dummy - _null_ ));
DESCR("boolean-and aggregate");
/* ANY, SOME? These names conflict with subquery operators. See doc. */
DATA(insert OID = 2518 ( bool_or					   PGNSP PGUID 12 t f f f i 1 16 "16" _null_ _null_ _null_ aggregate_dummy - _null_ ));
DESCR("boolean-or aggregate");
DATA(insert OID = 2519 ( every						   PGNSP PGUID 12 t f f f i 1 16 "16" _null_ _null_ _null_ aggregate_dummy - _null_ ));
DESCR("boolean-and aggregate");

/* bitwise integer aggregates */
DATA(insert OID = 2236 ( bit_and					   PGNSP PGUID 12 t f f f i 1 21 "21" _null_ _null_ _null_ aggregate_dummy - _null_));
DESCR("bitwise-and smallint aggregate");
DATA(insert OID = 2237 ( bit_or						   PGNSP PGUID 12 t f f f i 1 21 "21" _null_ _null_ _null_ aggregate_dummy - _null_));
DESCR("bitwise-or smallint aggregate");
DATA(insert OID = 2238 ( bit_and					   PGNSP PGUID 12 t f f f i 1 23 "23" _null_ _null_ _null_ aggregate_dummy - _null_));
DESCR("bitwise-and integer aggregate");
DATA(insert OID = 2239 ( bit_or						   PGNSP PGUID 12 t f f f i 1 23 "23" _null_ _null_ _null_ aggregate_dummy - _null_));
DESCR("bitwise-or integer aggregate");
DATA(insert OID = 2240 ( bit_and					   PGNSP PGUID 12 t f f f i 1 20 "20" _null_ _null_ _null_ aggregate_dummy - _null_));
DESCR("bitwise-and bigint aggregate");
DATA(insert OID = 2241 ( bit_or						   PGNSP PGUID 12 t f f f i 1 20 "20" _null_ _null_ _null_ aggregate_dummy - _null_));
DESCR("bitwise-or bigint aggregate");
DATA(insert OID = 2242 ( bit_and					   PGNSP PGUID 12 t f f f i 1 1560 "1560" _null_ _null_ _null_ aggregate_dummy - _null_));
DESCR("bitwise-and bit aggregate");
DATA(insert OID = 2243 ( bit_or						   PGNSP PGUID 12 t f f f i 1 1560 "1560" _null_ _null_ _null_ aggregate_dummy - _null_));
DESCR("bitwise-or bit aggregate");

/* formerly-missing interval + datetime operators */
DATA(insert OID = 2546 ( interval_pl_date			PGNSP PGUID 14 f f t f i 2 1114 f "1186 1082" _null_ _null_ _null_ "select $2 + $1" - _null_ c ));
DATA(insert OID = 2547 ( interval_pl_timetz			PGNSP PGUID 14 f f t f i 2 1266 f "1186 1266" _null_ _null_ _null_ "select $2 + $1" - _null_ c ));
DATA(insert OID = 2548 ( interval_pl_timestamp			PGNSP PGUID 14 f f t f i 2 1114 f "1186 1114" _null_ _null_ _null_ "select $2 + $1" - _null_ c ));
DATA(insert OID = 2549 ( interval_pl_timestamptz			PGNSP PGUID 14 f f t f s 2 1184 f "1186 1184" _null_ _null_ _null_ "select $2 + $1" - _null_ c ));
DATA(insert OID = 2550 ( integer_pl_date			PGNSP PGUID 14 f f t f i 2 1082 f "23 1082" _null_ _null_ _null_ "select $2 + $1" - _null_ c ));

DATA(insert OID = 2556 ( pg_tablespace_databases	PGNSP PGUID 12 f f t t s 1 26 "26" _null_ _null_ _null_ pg_tablespace_databases - _null_));
DESCR("returns database oids in a tablespace");

DATA(insert OID = 2557 ( bool				   PGNSP PGUID 12 f f t f i 1  16 "23" _null_ _null_ _null_ int4_bool - _null_ ));
DESCR("convert int4 to boolean");
DATA(insert OID = 2558 ( int4				   PGNSP PGUID 12 f f t f i 1  23 "16" _null_ _null_ _null_ bool_int4 - _null_ ));
DESCR("convert boolean to int4");
DATA(insert OID = 2559 ( lastval			   PGNSP PGUID 12 f f t f v 0 20 "" _null_ _null_ _null_	lastval - _null_ ));
DESCR("current value from last used sequence");

/* start time function */
DATA(insert OID = 2560 (  pg_postmaster_start_time PGNSP PGUID 12 f f t f s 0 1184 "" _null_ _null_ _null_ pgsql_postmaster_start_time - _null_ ));
DESCR("postmaster start time");

/* new functions for Y-direction rtree opclasses */
DATA(insert OID = 2562 (  box_below		   PGNSP PGUID 12 f f t f i 2 16 "603 603" _null_ _null_ _null_ box_below - _null_ ));
DESCR("is below");
DATA(insert OID = 2563 (  box_overbelow    PGNSP PGUID 12 f f t f i 2 16 "603 603" _null_ _null_ _null_ box_overbelow - _null_ ));
DESCR("overlaps or is below");
DATA(insert OID = 2564 (  box_overabove    PGNSP PGUID 12 f f t f i 2 16 "603 603" _null_ _null_ _null_ box_overabove - _null_ ));
DESCR("overlaps or is above");
DATA(insert OID = 2565 (  box_above		   PGNSP PGUID 12 f f t f i 2 16 "603 603" _null_ _null_ _null_ box_above - _null_ ));
DESCR("is above");
DATA(insert OID = 2566 (  poly_below	   PGNSP PGUID 12 f f t f i 2 16 "604 604" _null_ _null_ _null_ poly_below - _null_ ));
DESCR("is below");
DATA(insert OID = 2567 (  poly_overbelow   PGNSP PGUID 12 f f t f i 2 16 "604 604" _null_ _null_ _null_ poly_overbelow - _null_ ));
DESCR("overlaps or is below");
DATA(insert OID = 2568 (  poly_overabove   PGNSP PGUID 12 f f t f i 2 16 "604 604" _null_ _null_ _null_ poly_overabove - _null_ ));
DESCR("overlaps or is above");
DATA(insert OID = 2569 (  poly_above	   PGNSP PGUID 12 f f t f i 2 16 "604 604" _null_ _null_ _null_ poly_above - _null_ ));
DESCR("is above");
DATA(insert OID = 2587 (  circle_overbelow		PGNSP PGUID 12 f f t f i 2	16 "718 718" _null_ _null_ _null_  circle_overbelow - _null_ ));
DESCR("overlaps or is below");
DATA(insert OID = 2588 (  circle_overabove		PGNSP PGUID 12 f f t f i 2	16 "718 718" _null_ _null_ _null_  circle_overabove - _null_ ));
DESCR("overlaps or is above");

/* support functions for GiST r-tree emulation */
DATA(insert OID = 2578 (  gist_box_consistent	PGNSP PGUID 12 f f t f i 3 16 "2281 603 23" _null_ _null_ _null_	gist_box_consistent - _null_ ));
DESCR("GiST support");
DATA(insert OID = 2579 (  gist_box_compress		PGNSP PGUID 12 f f t f i 1 2281 "2281" _null_ _null_ _null_ gist_box_compress - _null_ ));
DESCR("GiST support");
DATA(insert OID = 2580 (  gist_box_decompress	PGNSP PGUID 12 f f t f i 1 2281 "2281" _null_ _null_ _null_ gist_box_decompress - _null_ ));
DESCR("GiST support");
DATA(insert OID = 2581 (  gist_box_penalty		PGNSP PGUID 12 f f t f i 3 2281 "2281 2281 2281" _null_ _null_ _null_	gist_box_penalty - _null_ ));
DESCR("GiST support");
DATA(insert OID = 2582 (  gist_box_picksplit	PGNSP PGUID 12 f f t f i 2 2281 "2281 2281" _null_ _null_ _null_	gist_box_picksplit - _null_ ));
DESCR("GiST support");
DATA(insert OID = 2583 (  gist_box_union		PGNSP PGUID 12 f f t f i 2 603 "2281 2281" _null_ _null_ _null_ gist_box_union - _null_ ));
DESCR("GiST support");
DATA(insert OID = 2584 (  gist_box_same			PGNSP PGUID 12 f f t f i 3 2281 "603 603 2281" _null_ _null_ _null_ gist_box_same - _null_ ));
DESCR("GiST support");
DATA(insert OID = 2585 (  gist_poly_consistent	PGNSP PGUID 12 f f t f i 3 16 "2281 604 23" _null_ _null_ _null_	gist_poly_consistent - _null_ ));
DESCR("GiST support");
DATA(insert OID = 2586 (  gist_poly_compress	PGNSP PGUID 12 f f t f i 1 2281 "2281" _null_ _null_ _null_ gist_poly_compress - _null_ ));
DESCR("GiST support");
DATA(insert OID = 2591 (  gist_circle_consistent PGNSP PGUID 12 f f t f i 3 16 "2281 718 23" _null_ _null_ _null_	gist_circle_consistent - _null_ ));
DESCR("GiST support");
DATA(insert OID = 2592 (  gist_circle_compress	PGNSP PGUID 12 f f t f i 1 2281 "2281" _null_ _null_ _null_ gist_circle_compress - _null_ ));
DESCR("GiST support");

/* GIN */
DATA(insert OID = 2730 (  gingettuple	   PGNSP PGUID 12 f f t f v 2 16 "2281 2281" _null_ _null_ _null_  gingettuple - _null_ ));
DESCR("gin(internal)");
DATA(insert OID = 2731 ( gingetmulti		PGNSP PGUID 12 f f t f v 2 2281 "2281 2281" _null_ _null_ _null_	gingetmulti - _null_ ));
DESCR("gin(internal)");
DATA(insert OID = 2732 (  gininsert		   PGNSP PGUID 12 f f t f v 6 16 "2281 2281 2281 2281 2281 2281" _null_ _null_ _null_	gininsert - _null_ ));
DESCR("gin(internal)");
DATA(insert OID = 2733 (  ginbeginscan	   PGNSP PGUID 12 f f t f v 3 2281 "2281 2281 2281" _null_ _null_ _null_	ginbeginscan - _null_ ));
DESCR("gin(internal)");
DATA(insert OID = 2734 (  ginrescan		   PGNSP PGUID 12 f f t f v 2 2278 "2281 2281" _null_ _null_ _null_ ginrescan - _null_ ));
DESCR("gin(internal)");
DATA(insert OID = 2735 (  ginendscan	   PGNSP PGUID 12 f f t f v 1 2278 "2281" _null_ _null_ _null_	ginendscan - _null_ ));
DESCR("gin(internal)");
DATA(insert OID = 2736 (  ginmarkpos	   PGNSP PGUID 12 f f t f v 1 2278 "2281" _null_ _null_ _null_	ginmarkpos - _null_ ));
DESCR("gin(internal)");
DATA(insert OID = 2737 (  ginrestrpos	   PGNSP PGUID 12 f f t f v 1 2278 "2281" _null_ _null_ _null_	ginrestrpos - _null_ ));
DESCR("gin(internal)");
DATA(insert OID = 2738 (  ginbuild		   PGNSP PGUID 12 f f t f v 3 2281 "2281 2281 2281" _null_ _null_ _null_ ginbuild - _null_ ));
DESCR("gin(internal)");
DATA(insert OID = 2739 (  ginbulkdelete    PGNSP PGUID 12 f f t f v 4 2281 "2281 2281 2281 2281" _null_ _null_ _null_ ginbulkdelete - _null_ ));
DESCR("gin(internal)");
DATA(insert OID = 2740 (  ginvacuumcleanup PGNSP PGUID 12 f f t f v 2 2281 "2281 2281" _null_ _null_ _null_ ginvacuumcleanup - _null_ ));
DESCR("gin(internal)");
DATA(insert OID = 2741 (  gincostestimate  PGNSP PGUID 12 f f t f v 8 2278 "2281 2281 2281 2281 2281 2281 2281 2281" _null_ _null_ _null_  gincostestimate - _null_ ));
DESCR("gin(internal)");
DATA(insert OID = 2788 (  ginoptions	   PGNSP PGUID 12 f f t f s 2 17 "1009 16" _null_ _null_ _null_  ginoptions - _null_ ));
DESCR("gin(internal)");

/* GIN array support */
DATA(insert OID = 2743 (  ginarrayextract	 PGNSP PGUID 12 f f t f i 2 2281 "2277 2281" _null_ _null_ _null_	ginarrayextract - _null_ ));
DESCR("GIN array support");
DATA(insert OID = 2744 (  ginarrayconsistent PGNSP PGUID 12 f f t f i 3 16 "2281 21 2281" _null_ _null_ _null_	ginarrayconsistent - _null_ ));
DESCR("GIN array support");

/* overlap/contains/contained */
DATA(insert OID = 2747 (  arrayoverlap		   PGNSP PGUID 12 f f t f i 2 16 "2277 2277" _null_ _null_ _null_ arrayoverlap - _null_ ));
DESCR("overlaps");
DATA(insert OID = 2748 (  arraycontains		   PGNSP PGUID 12 f f t f i 2 16 "2277 2277" _null_ _null_ _null_ arraycontains - _null_ ));
DESCR("contains");
DATA(insert OID = 2749 (  arraycontained	   PGNSP PGUID 12 f f t f i 2 16 "2277 2277" _null_ _null_ _null_ arraycontained - _null_ ));
DESCR("is contained by");

/* userlock replacements */
DATA(insert OID = 2880 (  pg_advisory_lock				PGNSP PGUID 12 f f t f v 1 2278 "20" _null_ _null_ _null_ pg_advisory_lock_int8 - _null_ ));
DESCR("obtain exclusive advisory lock");
DATA(insert OID = 2881 (  pg_advisory_lock_shared		PGNSP PGUID 12 f f t f v 1 2278 "20" _null_ _null_ _null_ pg_advisory_lock_shared_int8 - _null_ ));
DESCR("obtain shared advisory lock");
DATA(insert OID = 2882 (  pg_try_advisory_lock			PGNSP PGUID 12 f f t f v 1 16 "20" _null_ _null_ _null_ pg_try_advisory_lock_int8 - _null_ ));
DESCR("obtain exclusive advisory lock if available");
DATA(insert OID = 2883 (  pg_try_advisory_lock_shared	PGNSP PGUID 12 f f t f v 1 16 "20" _null_ _null_ _null_ pg_try_advisory_lock_shared_int8 - _null_ ));
DESCR("obtain shared advisory lock if available");
DATA(insert OID = 2884 (  pg_advisory_unlock			PGNSP PGUID 12 f f t f v 1 16 "20" _null_ _null_ _null_ pg_advisory_unlock_int8 - _null_ ));
DESCR("release exclusive advisory lock");
DATA(insert OID = 2885 (  pg_advisory_unlock_shared		PGNSP PGUID 12 f f t f v 1 16 "20" _null_ _null_ _null_ pg_advisory_unlock_shared_int8 - _null_ ));
DESCR("release shared advisory lock");
DATA(insert OID = 2886 (  pg_advisory_lock				PGNSP PGUID 12 f f t f v 2 2278 "23 23" _null_ _null_ _null_ pg_advisory_lock_int4 - _null_ ));
DESCR("obtain exclusive advisory lock");
DATA(insert OID = 2887 (  pg_advisory_lock_shared		PGNSP PGUID 12 f f t f v 2 2278 "23 23" _null_ _null_ _null_ pg_advisory_lock_shared_int4 - _null_ ));
DESCR("obtain shared advisory lock");
DATA(insert OID = 2888 (  pg_try_advisory_lock			PGNSP PGUID 12 f f t f v 2 16 "23 23" _null_ _null_ _null_ pg_try_advisory_lock_int4 - _null_ ));
DESCR("obtain exclusive advisory lock if available");
DATA(insert OID = 2889 (  pg_try_advisory_lock_shared	PGNSP PGUID 12 f f t f v 2 16 "23 23" _null_ _null_ _null_ pg_try_advisory_lock_shared_int4 - _null_ ));
DESCR("obtain shared advisory lock if available");
DATA(insert OID = 2890 (  pg_advisory_unlock			PGNSP PGUID 12 f f t f v 2 16 "23 23" _null_ _null_ _null_ pg_advisory_unlock_int4 - _null_ ));
DESCR("release exclusive advisory lock");
DATA(insert OID = 2891 (  pg_advisory_unlock_shared		PGNSP PGUID 12 f f t f v 2 16 "23 23" _null_ _null_ _null_ pg_advisory_unlock_shared_int4 - _null_ ));
DESCR("release shared advisory lock");
DATA(insert OID = 2892 (  pg_advisory_unlock_all		PGNSP PGUID 12 f f t f v 0 2278 "" _null_ _null_ _null_ pg_advisory_unlock_all - _null_ ));
DESCR("release all advisory locks");

/* XML support */
DATA(insert OID = 2893 (  xml_in		   PGNSP PGUID 12 f f t f i 1 142 "2275" _null_ _null_ _null_ xml_in - _null_ ));
DESCR("I/O");
DATA(insert OID = 2894 (  xml_out		   PGNSP PGUID 12 f f t f i 1 2275 "142" _null_ _null_ _null_ xml_out - _null_ ));
DESCR("I/O");
DATA(insert OID = 2896 (  xml                PGNSP PGUID 12 f f t f i 1 142 "25" _null_ _null_ _null_ texttoxml - _null_ ));
DESCR("perform a non-validating parse of a character string to produce an XML value");
DATA(insert OID = 2895 (  xmlcomment	   PGNSP PGUID 12 f f t f i 1 142 "25" _null_ _null_ _null_ xmlcomment - _null_ ));
DESCR("generate an XML comment");
DATA(insert OID = 2901 (  xmlvalidate 	   PGNSP PGUID 12 f f t f i 2 16 "142 25" _null_ _null_ _null_ xmlvalidate - _null_ ));
DESCR("validate an XML value");
DATA(insert OID = 2898 (  xml_recv		   PGNSP PGUID 12 f f t f s 1 142 "2281" _null_ _null_ _null_	xml_recv - _null_ ));
DESCR("I/O");
DATA(insert OID = 2899 (  xml_send		   PGNSP PGUID 12 f f t f s 1 17 "142" _null_ _null_ _null_	xml_send - _null_ ));
DESCR("I/O");


/*
 * Include more definitions from pg_proc_gp.h, for GPDB-added functions. They
 * are kept in a separate file to make diffing and merging with upstream
 * easier.
 */
#include "catalog/pg_proc_gp.h"

/*
 *  These are dummy at this point until the next catalog update, but need to be here
 *  for fmgr generator script as well as unused_oids.

DATA(insert OID = 3000 (gp_read_error_log PGNSP PGUID 12 f f t t v 1 2249 f "25" _null_ _null_ _null_ gp_read_error_log - _null_ r ));
DATA(insert OID = 3069 (gp_truncate_error_log PGNSP PGUID 12 f f t t v 1 16 f "25" _null_ _null_ _null_ gp_truncate_error_log - _null_ r ));

*/

/*
 * Symbolic values for provolatile column: these indicate whether the result
 * of a function is dependent *only* on the values of its explicit arguments,
 * or can change due to outside factors (such as parameter variables or
 * table contents).  NOTE: functions having side-effects, such as setval(),
 * must be labeled volatile to ensure they will not get optimized away,
 * even if the actual return value is not changeable.
 */
#define PROVOLATILE_IMMUTABLE	'i'		/* never changes for given input */
#define PROVOLATILE_STABLE		's'		/* does not change within a scan */
#define PROVOLATILE_VOLATILE	'v'		/* can change even within a scan */

/*
 * Symbolic values for proargmodes column.	Note that these must agree with
 * the FunctionParameterMode enum in parsenodes.h; we declare them here to
 * be accessible from either header.
 */
#define PROARGMODE_IN		'i'
#define PROARGMODE_OUT		'o'
#define PROARGMODE_INOUT	'b'
#define PROARGMODE_VARIADIC 'v'
#define PROARGMODE_TABLE	't'

/*
 * Symbolic values for prodataaccess column: these provide a hint regarding
 * what kind of statements are included in the function.
 */
#define PRODATAACCESS_NONE		'n'
#define PRODATAACCESS_CONTAINS	'c'
#define PRODATAACCESS_READS		'r'
#define PRODATAACCESS_MODIFIES	'm'
/* This is an internal-only data access property. */
#define PRODATAACCESS_SEGMENT	's'

/*
 * prototypes for functions in pg_proc.c
 */
extern Oid ProcedureCreate(const char *procedureName,
				Oid procNamespace,
				bool replace,
				bool returnsSet,
				Oid returnType,
				Oid languageObjectId,
				Oid languageValidator,
				Oid describeFuncOid,
				const char *prosrc,
				const char *probin,
				bool isAgg,
				bool isWin,
				bool security_definer,
				bool isStrict,
				char volatility,
				const oidvector *parameterTypes,
				Datum allParameterTypes,
				Datum parameterModes,
				Datum parameterNames,
				char prodataaccess,
				Oid procOid);

extern bool function_parse_error_transpose(const char *prosrc);

/*
 * API to access prodataaccess colum
 */
typedef enum SQLDataAccess
{
   SDA_NO_SQL = 0,		/* procedure does not possibly contain SQL */
   SDA_CONTAINS_SQL,		/* possibly contains SQL */
   SDA_READS_SQL,		/* possibly reads SQL */
   SDA_MODIFIES_SQL		/* possibly modifies SQL */
}  SQLDataAccess;

extern SQLDataAccess GetFuncSQLDataAccess(Oid);

#endif   /* PG_PROC_H */<|MERGE_RESOLUTION|>--- conflicted
+++ resolved
@@ -4,12 +4,8 @@
  *	  definition of the system "procedure" relation (pg_proc)
  *	  along with the relation's initial contents.
  *
-<<<<<<< HEAD
  * Portions Copyright (c) 2006-2010, Greenplum inc
  * Portions Copyright (c) 1996-2010, PostgreSQL Global Development Group
-=======
- * Portions Copyright (c) 1996-2007, PostgreSQL Global Development Group
->>>>>>> 29dccf5f
  * Portions Copyright (c) 1994, Regents of the University of California
  *
  * $PostgreSQL: pgsql/src/include/catalog/pg_proc.h,v 1.436 2007/01/05 22:19:53 momjian Exp $
