--- conflicted
+++ resolved
@@ -147,11 +147,8 @@
 	OCLASS_USER_MAPPING,		/* pg_user_mapping */
 	OCLASS_DEFACL,				/* pg_default_acl */
 	OCLASS_EXTENSION,			/* pg_extension */
-<<<<<<< HEAD
 	OCLASS_EXTPROTOCOL,			/* pg_extprotocol */
 	OCLASS_COMPRESSION,			/* pg_compression */
-=======
->>>>>>> a4bebdd9
 	MAX_OCLASS					/* MUST BE LAST */
 } ObjectClass;
 
@@ -206,21 +203,14 @@
 						   int nreferenced,
 						   DependencyType behavior);
 
-<<<<<<< HEAD
-extern long deleteDependencyRecordsFor(Oid classId, Oid objectId,
-									   bool skipExtensionDeps);
-
-extern long deleteDependencyRecordsForClass(Oid classId, Oid objectId,
-                                Oid refclassId, char deptype);
-=======
-extern void recordDependencyOnCurrentExtension(const ObjectAddress *object);
+extern void recordDependencyOnCurrentExtension(const ObjectAddress *object,
+								   bool isReplace);
 
 extern long deleteDependencyRecordsFor(Oid classId, Oid objectId,
 						   bool skipExtensionDeps);
 
 extern long deleteDependencyRecordsForClass(Oid classId, Oid objectId,
 								Oid refclassId, char deptype);
->>>>>>> a4bebdd9
 
 extern long changeDependencyFor(Oid classId, Oid objectId,
 					Oid refClassId, Oid oldRefObjectId,
@@ -243,11 +233,6 @@
 extern void recordSharedDependencyOn(ObjectAddress *depender,
 						 ObjectAddress *referenced,
 						 SharedDependencyType deptype);
-
-extern Oid	getExtensionOfObject(Oid classId, Oid objectId);
-
-extern void recordDependencyOnCurrentExtension(const ObjectAddress *object,
-								   bool isReplace);
 
 extern void deleteSharedDependencyRecordsFor(Oid classId, Oid objectId,
 								 int32 objectSubId);
