--- conflicted
+++ resolved
@@ -5,13 +5,9 @@
  *	  along with the relation's initial contents.
  *
  *
-<<<<<<< HEAD
  * Portions Copyright (c) 2006-2010, Greenplum inc.
  * Portions Copyright (c) 2012-Present Pivotal Software, Inc.
- * Portions Copyright (c) 1996-2011, PostgreSQL Global Development Group
-=======
  * Portions Copyright (c) 1996-2012, PostgreSQL Global Development Group
->>>>>>> 80edfd76
  * Portions Copyright (c) 1994, Regents of the University of California
  *
  * src/include/catalog/pg_statistic.h
@@ -123,8 +119,7 @@
 #endif
 } FormData_pg_statistic;
 
-<<<<<<< HEAD
-#define STATISTIC_NUM_SLOTS  4
+#define STATISTIC_NUM_SLOTS  5
 
 /* GPDB added foreign key definitions for gpcheckcat. */
 FOREIGN_KEY(starelid REFERENCES pg_attribute(attrelid));
@@ -132,11 +127,6 @@
 FOREIGN_KEY(staop2 REFERENCES pg_operator(oid));
 FOREIGN_KEY(staop3 REFERENCES pg_operator(oid));
 FOREIGN_KEY(staop4 REFERENCES pg_operator(oid));
-
-#undef anyarray
-=======
-#define STATISTIC_NUM_SLOTS  5
->>>>>>> 80edfd76
 
 
 /* ----------------
@@ -275,21 +265,6 @@
 #define STATISTIC_KIND_MCELEM  4
 
 /*
-<<<<<<< HEAD
- * A "hyperloglog" slot stores the hyperloglog_counter created for sampled data.
- * This hyperloglog_counter data structure is converted into a bytea and stored
- * in "stavalues4" slot of pg_statistic catalog table
- */
-#define STATISTIC_KIND_HLL  99
-
-/*
- * A "full hyperloglog" slot is similar to "hyperloglog" slot, except it stores
- * the "hyperloglog_counter" created for full table scan.
- * This hyperloglog_counter data structure is converted into a bytea and stored
- * in "stavalues4" slot of pg_statistic catalog table
- */
-#define STATISTIC_KIND_FULLHLL  98
-=======
  * A "distinct elements count histogram" slot describes the distribution of
  * the number of distinct element values present in each row of an array-type
  * column.	Only non-null rows are considered, and only non-null elements.
@@ -301,6 +276,20 @@
  * The first of these is the minimum observed count, and the last the maximum.
  */
 #define STATISTIC_KIND_DECHIST	5
->>>>>>> 80edfd76
+
+/*
+ * A "hyperloglog" slot stores the hyperloglog_counter created for sampled data.
+ * This hyperloglog_counter data structure is converted into a bytea and stored
+ * in "stavalues4" slot of pg_statistic catalog table
+ */
+#define STATISTIC_KIND_HLL  99
+
+/*
+ * A "full hyperloglog" slot is similar to "hyperloglog" slot, except it stores
+ * the "hyperloglog_counter" created for full table scan.
+ * This hyperloglog_counter data structure is converted into a bytea and stored
+ * in "stavalues4" slot of pg_statistic catalog table
+ */
+#define STATISTIC_KIND_FULLHLL  98
 
 #endif   /* PG_STATISTIC_H */