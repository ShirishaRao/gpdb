/*-------------------------------------------------------------------------
 *
 * pg_am.h
 *	  definition of the system "access method" relation (pg_am)
 *	  along with the relation's initial contents.
 *
 *
<<<<<<< HEAD
 * Portions Copyright (c) 1996-2009, PostgreSQL Global Development Group
=======
 * Portions Copyright (c) 1996-2008, PostgreSQL Global Development Group
>>>>>>> d13f41d2
 * Portions Copyright (c) 1994, Regents of the University of California
 *
 * $PostgreSQL: pgsql/src/include/catalog/pg_am.h,v 1.53 2008/01/01 19:45:56 momjian Exp $
 *
 * NOTES
 *		the genbki.sh script reads this file and generates .bki
 *		information from the DATA() statements.
 *
 *		XXX do NOT break up DATA() statements into multiple lines!
 *			the scripts are not as smart as you might think...
 *
 *-------------------------------------------------------------------------
 */
#ifndef PG_AM_H
#define PG_AM_H

#include "catalog/genbki.h"

/* TIDYCAT_BEGINFAKEDEF

   CREATE TABLE pg_am
   with (camelcase=AccessMethod,  relid=2601)
   (
   amname           name, 
   amstrategies     smallint, 
   amsupport        smallint, 
   amcanorder       boolean, 
   amcanunique      boolean, 
   amcanmulticol    boolean, 
   amoptionalkey    boolean, 
   amindexnulls     boolean, 
   amstorage        boolean, 
   amclusterable    boolean, 
   amcanshrink      boolean, 
   aminsert         regproc, 
   ambeginscan      regproc, 
   amgettuple       regproc, 
   amgetmulti       regproc, 
   amrescan         regproc, 
   amendscan        regproc, 
   ammarkpos        regproc, 
   amrestrpos       regproc, 
   ambuild          regproc, 
   ambulkdelete     regproc, 
   amvacuumcleanup  regproc, 
   amcostestimate   regproc, 
   amoptions        regproc
    );

	create unique index on pg_am(amname) with (indexid=2651, CamelCase=AmName, syscacheid=AMNAME, syscache_nbuckets=4);
	create unique index on pg_am(oid) with (indexid=2652, CamelCase=AmOid, syscacheid=AMOID, syscache_nbuckets=4);

   alter table pg_am add fk aminsert on pg_proc(oid);
   alter table pg_am add fk ambeginscan on pg_proc(oid);
   alter table pg_am add fk amgettuple on pg_proc(oid);
   alter table pg_am add fk amgetmulti on pg_proc(oid);
   alter table pg_am add fk amrescan on pg_proc(oid);
   alter table pg_am add fk amendscan on pg_proc(oid);
   alter table pg_am add fk ammarkpos on pg_proc(oid);
   alter table pg_am add fk amrestrpos on pg_proc(oid);
   alter table pg_am add fk ambuild on pg_proc(oid);
   alter table pg_am add fk ambulkdelete on pg_proc(oid);
   alter table pg_am add fk amvacuumcleanup on pg_proc(oid);
   alter table pg_am add fk amcostestimate on pg_proc(oid);  
   alter table pg_am add fk amoptions on pg_proc(oid);

   TIDYCAT_ENDFAKEDEF
*/



/* ----------------
 *		pg_am definition.  cpp turns this into
 *		typedef struct FormData_pg_am
 * ----------------
 */
#define AccessMethodRelationId	2601

CATALOG(pg_am,2601)
{
	NameData	amname;			/* access method name */
	int2		amstrategies;	/* total number of strategies (operators) by
								 * which we can traverse/search this AM. Zero
								 * if AM does not have a fixed set of strategy
								 * assignments. */
	int2		amsupport;		/* total number of support functions that this
								 * AM uses */
	bool		amcanorder;		/* does AM support ordered scan results? */
	bool		amcanunique;	/* does AM support UNIQUE indexes? */
	bool		amcanmulticol;	/* does AM support multi-column indexes? */
	bool		amoptionalkey;	/* can query omit key for the first column? */
	bool		amindexnulls;	/* does AM support NULL index entries? */
	bool		amsearchnulls;	/* can AM search for NULL index entries? */
	bool		amstorage;		/* can storage type differ from column type? */
	bool		amclusterable;	/* does AM support cluster command? */
	bool		amcanshrink;	/* does AM do anything other than REINDEX in
								 * VACUUM? */
	regproc		aminsert;		/* "insert this tuple" function */
	regproc		ambeginscan;	/* "start new scan" function */
	regproc		amgettuple;		/* "next valid tuple" function */
	regproc		amgetmulti; 	/* "fetch next bitmap" function */ 
	regproc		amrescan;		/* "restart this scan" function */
	regproc		amendscan;		/* "end this scan" function */
	regproc		ammarkpos;		/* "mark current scan position" function */
	regproc		amrestrpos;		/* "restore marked scan position" function */
	regproc		ambuild;		/* "build new index" function */
	regproc		ambulkdelete;	/* bulk-delete function */
	regproc		amvacuumcleanup;	/* post-VACUUM cleanup function */
	regproc		amcostestimate; /* estimate cost of an indexscan */
	regproc		amoptions;		/* parse AM-specific parameters */
} FormData_pg_am;

/* ----------------
 *		Form_pg_am corresponds to a pointer to a tuple with
 *		the format of pg_am relation.
 * ----------------
 */
typedef FormData_pg_am *Form_pg_am;

/* ----------------
 *		compiler constants for pg_am
 * ----------------
 */
#define Natts_pg_am						24
#define Anum_pg_am_amname				1
#define Anum_pg_am_amstrategies			2
#define Anum_pg_am_amsupport			3
#define Anum_pg_am_amcanorder			4
#define Anum_pg_am_amcanunique			5
#define Anum_pg_am_amcanmulticol		6
#define Anum_pg_am_amoptionalkey		7
#define Anum_pg_am_amindexnulls			8
<<<<<<< HEAD
#define Anum_pg_am_amstorage			9
#define Anum_pg_am_amclusterable		10
#define Anum_pg_am_amcanshrink			11
=======
#define Anum_pg_am_amsearchnulls		9
#define Anum_pg_am_amstorage			10
#define Anum_pg_am_amclusterable		11
>>>>>>> d13f41d2
#define Anum_pg_am_aminsert				12
#define Anum_pg_am_ambeginscan			13
#define Anum_pg_am_amgettuple			14
#define Anum_pg_am_amgetmulti			15
#define Anum_pg_am_amrescan				16
#define Anum_pg_am_amendscan			17
#define Anum_pg_am_ammarkpos			18
#define Anum_pg_am_amrestrpos			19
#define Anum_pg_am_ambuild				20
#define Anum_pg_am_ambulkdelete			21
#define Anum_pg_am_amvacuumcleanup		22
#define Anum_pg_am_amcostestimate		23
#define Anum_pg_am_amoptions			24

/* ----------------
 *		initial contents of pg_am
 * ----------------
 */

<<<<<<< HEAD
DATA(insert OID = 403 (  btree	5 1 t t t t t f t t btinsert btbeginscan btgettuple btgetmulti btrescan btendscan btmarkpos btrestrpos btbuild btbulkdelete btvacuumcleanup btcostestimate btoptions ));
DESCR("b-tree index access method");
#define BTREE_AM_OID 403
DATA(insert OID = 405 (  hash	1 1 f f f f f f f t hashinsert hashbeginscan hashgettuple hashgetmulti hashrescan hashendscan hashmarkpos hashrestrpos hashbuild hashbulkdelete hashvacuumcleanup hashcostestimate hashoptions ));
=======
DATA(insert OID = 403 (  btree	5 1 t t t t t t f t btinsert btbeginscan btgettuple btgetmulti btrescan btendscan btmarkpos btrestrpos btbuild btbulkdelete btvacuumcleanup btcostestimate btoptions ));
DESCR("b-tree index access method");
#define BTREE_AM_OID 403
DATA(insert OID = 405 (  hash	1 1 f f f f f f f f hashinsert hashbeginscan hashgettuple hashgetmulti hashrescan hashendscan hashmarkpos hashrestrpos hashbuild hashbulkdelete hashvacuumcleanup hashcostestimate hashoptions ));
>>>>>>> d13f41d2
DESCR("hash index access method");
#define HASH_AM_OID 405
DATA(insert OID = 783 (  gist	0 7 f f t t t t t t gistinsert gistbeginscan gistgettuple gistgetmulti gistrescan gistendscan gistmarkpos gistrestrpos gistbuild gistbulkdelete gistvacuumcleanup gistcostestimate gistoptions ));
DESCR("GiST index access method");
#define GIST_AM_OID 783
<<<<<<< HEAD
DATA(insert OID = 2742 (  gin	0 4 f f f f f t f t gininsert ginbeginscan gingettuple gingetmulti ginrescan ginendscan ginmarkpos ginrestrpos ginbuild ginbulkdelete ginvacuumcleanup gincostestimate ginoptions ));
=======
DATA(insert OID = 2742 (  gin	0 4 f f f f f f t f gininsert ginbeginscan gingettuple gingetmulti ginrescan ginendscan ginmarkpos ginrestrpos ginbuild ginbulkdelete ginvacuumcleanup gincostestimate ginoptions ));
>>>>>>> d13f41d2
DESCR("GIN index access method");
#define GIN_AM_OID 2742
DATA(insert OID = 3013 (  bitmap	5 1 f f t t t f f f bminsert bmbeginscan bmgettuple bmgetmulti bmrescan bmendscan bmmarkpos bmrestrpos bmbuild bmbulkdelete bmvacuumcleanup bmcostestimate bmoptions ));
DESCR("bitmap index access method");
#define BITMAP_AM_OID 3013

/*
 * Am_btree AM values for FormData_pg_am.
 */
#define Am_btree \
	{"btree"}, 5, 1, true, true, true, true, true, false, true, true, BTINSERT_OID, BTBEGINSCAN_OID, BTGETTUPLE_OID, BTGETMULTI_OID, BTRESCAN_OID, BTENDSCAN_OID, BTMARKPOS_OID, BTRESTRPOS_OID, BTBUILD_OID, BTBULKDELETE_OID, BTVACUUMCLEANUP_OID, BTCOSTESTIMATE_OID, BTOPTIONS_OID


#endif   /* PG_AM_H */<|MERGE_RESOLUTION|>--- conflicted
+++ resolved
@@ -5,11 +5,7 @@
  *	  along with the relation's initial contents.
  *
  *
-<<<<<<< HEAD
  * Portions Copyright (c) 1996-2009, PostgreSQL Global Development Group
-=======
- * Portions Copyright (c) 1996-2008, PostgreSQL Global Development Group
->>>>>>> d13f41d2
  * Portions Copyright (c) 1994, Regents of the University of California
  *
  * $PostgreSQL: pgsql/src/include/catalog/pg_am.h,v 1.53 2008/01/01 19:45:56 momjian Exp $
@@ -41,6 +37,7 @@
    amcanmulticol    boolean, 
    amoptionalkey    boolean, 
    amindexnulls     boolean, 
+   amsearchnulls    boolean, 
    amstorage        boolean, 
    amclusterable    boolean, 
    amcanshrink      boolean, 
@@ -142,58 +139,42 @@
 #define Anum_pg_am_amcanmulticol		6
 #define Anum_pg_am_amoptionalkey		7
 #define Anum_pg_am_amindexnulls			8
-<<<<<<< HEAD
-#define Anum_pg_am_amstorage			9
-#define Anum_pg_am_amclusterable		10
-#define Anum_pg_am_amcanshrink			11
-=======
 #define Anum_pg_am_amsearchnulls		9
 #define Anum_pg_am_amstorage			10
 #define Anum_pg_am_amclusterable		11
->>>>>>> d13f41d2
-#define Anum_pg_am_aminsert				12
-#define Anum_pg_am_ambeginscan			13
-#define Anum_pg_am_amgettuple			14
-#define Anum_pg_am_amgetmulti			15
-#define Anum_pg_am_amrescan				16
-#define Anum_pg_am_amendscan			17
-#define Anum_pg_am_ammarkpos			18
-#define Anum_pg_am_amrestrpos			19
-#define Anum_pg_am_ambuild				20
-#define Anum_pg_am_ambulkdelete			21
-#define Anum_pg_am_amvacuumcleanup		22
-#define Anum_pg_am_amcostestimate		23
-#define Anum_pg_am_amoptions			24
+#define Anum_pg_am_amcanshrink			12
+#define Anum_pg_am_aminsert				13
+#define Anum_pg_am_ambeginscan			14
+#define Anum_pg_am_amgettuple			15
+#define Anum_pg_am_amgetmulti			16
+#define Anum_pg_am_amrescan				17
+#define Anum_pg_am_amendscan			18
+#define Anum_pg_am_ammarkpos			19
+#define Anum_pg_am_amrestrpos			20
+#define Anum_pg_am_ambuild				21
+#define Anum_pg_am_ambulkdelete			22
+#define Anum_pg_am_amvacuumcleanup		23
+#define Anum_pg_am_amcostestimate		24
+#define Anum_pg_am_amoptions			25
 
 /* ----------------
  *		initial contents of pg_am
  * ----------------
  */
 
-<<<<<<< HEAD
-DATA(insert OID = 403 (  btree	5 1 t t t t t f t t btinsert btbeginscan btgettuple btgetmulti btrescan btendscan btmarkpos btrestrpos btbuild btbulkdelete btvacuumcleanup btcostestimate btoptions ));
+DATA(insert OID = 403 (  btree	5 1 t t t t t t f t t btinsert btbeginscan btgettuple btgetmulti btrescan btendscan btmarkpos btrestrpos btbuild btbulkdelete btvacuumcleanup btcostestimate btoptions ));
 DESCR("b-tree index access method");
 #define BTREE_AM_OID 403
-DATA(insert OID = 405 (  hash	1 1 f f f f f f f t hashinsert hashbeginscan hashgettuple hashgetmulti hashrescan hashendscan hashmarkpos hashrestrpos hashbuild hashbulkdelete hashvacuumcleanup hashcostestimate hashoptions ));
-=======
-DATA(insert OID = 403 (  btree	5 1 t t t t t t f t btinsert btbeginscan btgettuple btgetmulti btrescan btendscan btmarkpos btrestrpos btbuild btbulkdelete btvacuumcleanup btcostestimate btoptions ));
-DESCR("b-tree index access method");
-#define BTREE_AM_OID 403
-DATA(insert OID = 405 (  hash	1 1 f f f f f f f f hashinsert hashbeginscan hashgettuple hashgetmulti hashrescan hashendscan hashmarkpos hashrestrpos hashbuild hashbulkdelete hashvacuumcleanup hashcostestimate hashoptions ));
->>>>>>> d13f41d2
+DATA(insert OID = 405 (  hash	1 1 f f f f f f f f t hashinsert hashbeginscan hashgettuple hashgetmulti hashrescan hashendscan hashmarkpos hashrestrpos hashbuild hashbulkdelete hashvacuumcleanup hashcostestimate hashoptions ));
 DESCR("hash index access method");
 #define HASH_AM_OID 405
-DATA(insert OID = 783 (  gist	0 7 f f t t t t t t gistinsert gistbeginscan gistgettuple gistgetmulti gistrescan gistendscan gistmarkpos gistrestrpos gistbuild gistbulkdelete gistvacuumcleanup gistcostestimate gistoptions ));
+DATA(insert OID = 783 (  gist	0 7 f f t t t t t t t gistinsert gistbeginscan gistgettuple gistgetmulti gistrescan gistendscan gistmarkpos gistrestrpos gistbuild gistbulkdelete gistvacuumcleanup gistcostestimate gistoptions ));
 DESCR("GiST index access method");
 #define GIST_AM_OID 783
-<<<<<<< HEAD
-DATA(insert OID = 2742 (  gin	0 4 f f f f f t f t gininsert ginbeginscan gingettuple gingetmulti ginrescan ginendscan ginmarkpos ginrestrpos ginbuild ginbulkdelete ginvacuumcleanup gincostestimate ginoptions ));
-=======
-DATA(insert OID = 2742 (  gin	0 4 f f f f f f t f gininsert ginbeginscan gingettuple gingetmulti ginrescan ginendscan ginmarkpos ginrestrpos ginbuild ginbulkdelete ginvacuumcleanup gincostestimate ginoptions ));
->>>>>>> d13f41d2
+DATA(insert OID = 2742 (  gin	0 4 f f f f f f t f t gininsert ginbeginscan gingettuple gingetmulti ginrescan ginendscan ginmarkpos ginrestrpos ginbuild ginbulkdelete ginvacuumcleanup gincostestimate ginoptions ));
 DESCR("GIN index access method");
 #define GIN_AM_OID 2742
-DATA(insert OID = 3013 (  bitmap	5 1 f f t t t f f f bminsert bmbeginscan bmgettuple bmgetmulti bmrescan bmendscan bmmarkpos bmrestrpos bmbuild bmbulkdelete bmvacuumcleanup bmcostestimate bmoptions ));
+DATA(insert OID = 3013 (  bitmap	5 1 f f t t t f f f f bminsert bmbeginscan bmgettuple bmgetmulti bmrescan bmendscan bmmarkpos bmrestrpos bmbuild bmbulkdelete bmvacuumcleanup bmcostestimate bmoptions ));
 DESCR("bitmap index access method");
 #define BITMAP_AM_OID 3013
 
@@ -201,7 +182,7 @@
  * Am_btree AM values for FormData_pg_am.
  */
 #define Am_btree \
-	{"btree"}, 5, 1, true, true, true, true, true, false, true, true, BTINSERT_OID, BTBEGINSCAN_OID, BTGETTUPLE_OID, BTGETMULTI_OID, BTRESCAN_OID, BTENDSCAN_OID, BTMARKPOS_OID, BTRESTRPOS_OID, BTBUILD_OID, BTBULKDELETE_OID, BTVACUUMCLEANUP_OID, BTCOSTESTIMATE_OID, BTOPTIONS_OID
+	{"btree"}, 5, 1, true, true, true, true, true, true, false, true, true, BTINSERT_OID, BTBEGINSCAN_OID, BTGETTUPLE_OID, BTGETMULTI_OID, BTRESCAN_OID, BTENDSCAN_OID, BTMARKPOS_OID, BTRESTRPOS_OID, BTBUILD_OID, BTBULKDELETE_OID, BTVACUUMCLEANUP_OID, BTCOSTESTIMATE_OID, BTOPTIONS_OID
 
 
 #endif   /* PG_AM_H */