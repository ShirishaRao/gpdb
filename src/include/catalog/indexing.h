--- conflicted
+++ resolved
@@ -5,10 +5,7 @@
  *	  on system catalogs
  *
  *
-<<<<<<< HEAD
- * Copyright (c) 2007-2010, Greenplum inc
-=======
->>>>>>> d13f41d2
+ * Portions Copyright (c) 2007-2010, Greenplum inc
  * Portions Copyright (c) 1996-2008, PostgreSQL Global Development Group
  * Portions Copyright (c) 1994, Regents of the University of California
  *
@@ -20,7 +17,7 @@
 #define INDEXING_H
 
 #include "access/htup.h"
-#include "utils/rel.h"
+#include "utils/relcache.h"
 
 /*
  * The state object used by CatalogOpenIndexes and friends is actually the
@@ -196,8 +193,8 @@
 
 DECLARE_UNIQUE_INDEX(pg_filespace_oid_index, 2858, on pg_filespace using btree(oid oid_ops));
 #define FilespaceOidIndexId  2858
-DECLARE_UNIQUE_INDEX(pg_filespace_fsname_index, 2859, on pg_filespace using btree(fsname name_ops));
-#define FilespaceNameIndexId  2859
+DECLARE_UNIQUE_INDEX(pg_filespace_fsname_index, 6998, on pg_filespace using btree(fsname name_ops));
+#define FilespaceNameIndexId  6998
 
 DECLARE_UNIQUE_INDEX(pg_tablespace_oid_index, 2697, on pg_tablespace using btree(oid oid_ops));
 #define TablespaceOidIndexId  2697
