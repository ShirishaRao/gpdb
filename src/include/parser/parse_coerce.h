/*-------------------------------------------------------------------------
 *
 * parse_coerce.h
 *	Routines for type coercion.
 *
 *
<<<<<<< HEAD
 * Portions Copyright (c) 1996-2009, PostgreSQL Global Development Group
=======
 * Portions Copyright (c) 1996-2008, PostgreSQL Global Development Group
>>>>>>> d13f41d2
 * Portions Copyright (c) 1994, Regents of the University of California
 *
 * $PostgreSQL: pgsql/src/include/parser/parse_coerce.h,v 1.75 2008/01/11 18:39:41 tgl Exp $
 *
 *-------------------------------------------------------------------------
 */
#ifndef PARSE_COERCE_H
#define PARSE_COERCE_H

#include "parser/parse_node.h"


/* Type categories (kluge ... ought to be extensible) */
typedef enum CATEGORY
{
	INVALID_TYPE,
	UNKNOWN_TYPE,
	GENERIC_TYPE,
	BOOLEAN_TYPE,
	STRING_TYPE,
	BITSTRING_TYPE,
	NUMERIC_TYPE,
	DATETIME_TYPE,
	TIMESPAN_TYPE,
	GEOMETRIC_TYPE,
	NETWORK_TYPE,
	USER_TYPE
} CATEGORY;

/* Result codes for find_coercion_pathway */
typedef enum CoercionPathType
{
	COERCION_PATH_NONE,			/* failed to find any coercion pathway */
	COERCION_PATH_FUNC,			/* apply the specified coercion function */
	COERCION_PATH_RELABELTYPE,	/* binary-compatible cast, no function */
	COERCION_PATH_ARRAYCOERCE,	/* need an ArrayCoerceExpr node */
	COERCION_PATH_COERCEVIAIO	/* need a CoerceViaIO node */
} CoercionPathType;
<<<<<<< HEAD
=======

>>>>>>> d13f41d2

extern bool IsBinaryCoercible(Oid srctype, Oid targettype);
extern bool IsPreferredType(CATEGORY category, Oid type);
extern CATEGORY TypeCategory(Oid type);

extern Node* coerce_to_specific_type(ParseState *pstate,
									 Node *node,
									 Oid targetTypeId,
									 const char *constructName);
extern Node *coerce_to_target_type(ParseState *pstate,
					  Node *expr, Oid exprtype,
					  Oid targettype, int32 targettypmod,
					  CoercionContext ccontext,
					  CoercionForm cformat,
					  int location);
extern bool can_coerce_type(int nargs, Oid *input_typeids, Oid *target_typeids,
				CoercionContext ccontext);
extern Node *coerce_type(ParseState *pstate, Node *node,
			Oid inputTypeId, Oid targetTypeId, int32 targetTypeMod,
			CoercionContext ccontext, CoercionForm cformat, int location);
extern Node *coerce_to_domain(Node *arg, Oid baseTypeId, int32 baseTypeMod,
				 Oid typeId,
				 CoercionForm cformat, int location,
				 bool hideInputCoercion,
				 bool lengthCoercionDone);

extern Node *coerce_to_boolean(ParseState *pstate, Node *node,
				  const char *constructName);
extern Node *coerce_to_specific_type(ParseState *pstate, Node *node,
						Oid targetTypeId,
						const char *constructName);

extern Oid	select_common_type(List *typeids, const char *context);
extern Node *coerce_to_common_type(ParseState *pstate, Node *node,
					  Oid targetTypeId,
					  const char *context);

extern void fixup_unknown_vars_in_exprlist(ParseState *pstate, List *exprlist);
extern void fixup_unknown_vars_in_targetlist(ParseState *pstate, 
											 List *targetlist);
extern void fixup_unknown_vars_in_setop(ParseState *pstate, SetOperationStmt *stmt);

extern bool check_generic_type_consistency(Oid *actual_arg_types,
							   Oid *declared_arg_types,
							   int nargs);
extern Oid enforce_generic_type_consistency(Oid *actual_arg_types,
								 Oid *declared_arg_types,
								 int nargs,
								 Oid rettype,
								 bool allow_poly);
extern Oid resolve_generic_type(Oid declared_type,
					 Oid context_actual_type,
					 Oid context_declared_type);

extern CoercionPathType find_coercion_pathway(Oid targetTypeId,
					  Oid sourceTypeId,
					  CoercionContext ccontext,
					  Oid *funcid);
extern CoercionPathType find_typmod_coercion_function(Oid typeId,
							  Oid *funcid);

#endif   /* PARSE_COERCE_H */<|MERGE_RESOLUTION|>--- conflicted
+++ resolved
@@ -4,11 +4,7 @@
  *	Routines for type coercion.
  *
  *
-<<<<<<< HEAD
  * Portions Copyright (c) 1996-2009, PostgreSQL Global Development Group
-=======
- * Portions Copyright (c) 1996-2008, PostgreSQL Global Development Group
->>>>>>> d13f41d2
  * Portions Copyright (c) 1994, Regents of the University of California
  *
  * $PostgreSQL: pgsql/src/include/parser/parse_coerce.h,v 1.75 2008/01/11 18:39:41 tgl Exp $
@@ -47,10 +43,7 @@
 	COERCION_PATH_ARRAYCOERCE,	/* need an ArrayCoerceExpr node */
 	COERCION_PATH_COERCEVIAIO	/* need a CoerceViaIO node */
 } CoercionPathType;
-<<<<<<< HEAD
-=======
 
->>>>>>> d13f41d2
 
 extern bool IsBinaryCoercible(Oid srctype, Oid targettype);
 extern bool IsPreferredType(CATEGORY category, Oid type);
