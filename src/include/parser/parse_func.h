/*-------------------------------------------------------------------------
 *
 * parse_func.h
 *
 *
 *
 * Portions Copyright (c) 1996-2009, PostgreSQL Global Development Group
 * Portions Copyright (c) 1994, Regents of the University of California
 *
 * $PostgreSQL: pgsql/src/include/parser/parse_func.h,v 1.62 2008/12/18 18:20:35 tgl Exp $
 *
 *-------------------------------------------------------------------------
 */
#ifndef PARSER_FUNC_H
#define PARSER_FUNC_H

#include "catalog/namespace.h"
#include "parser/parse_node.h"


/*
 *	This structure is used to explore the inheritance hierarchy above
 *	nodes in the type tree in order to disambiguate among polymorphic
 *	functions.
 */
typedef struct _InhPaths
{
	int			nsupers;		/* number of superclasses */
	Oid			self;			/* this class */
	Oid		   *supervec;		/* vector of superclasses */
} InhPaths;

/* Result codes for func_get_detail */
typedef enum
{
	FUNCDETAIL_NOTFOUND,		/* no matching function */
	FUNCDETAIL_MULTIPLE,		/* too many matching functions */
	FUNCDETAIL_NORMAL,			/* found a matching regular function */
	FUNCDETAIL_AGGREGATE,		/* found a matching aggregate function */
	FUNCDETAIL_WINDOWFUNC,		/* found a matching window function */
	FUNCDETAIL_COERCION			/* it's a type coercion request */
} FuncDetailCode;


extern Node *ParseFuncOrColumn(ParseState *pstate, List *funcname, List *fargs,
				  List *agg_order, Expr *agg_filter,
				  bool agg_star, bool agg_distinct, bool func_variadic,
				  bool is_column,
				  WindowDef *over, int location);

extern FuncDetailCode func_get_detail(List *funcname, List *fargs,
				int nargs, Oid *argtypes,
				bool expand_variadic, bool expand_defaults,
				Oid *funcid, Oid *rettype,
<<<<<<< HEAD
				bool *retset,
				int *nvargs,
				Oid **true_typeids,
=======
				bool *retset, int *nvargs, Oid **true_typeids,
>>>>>>> 38e93482
				List **argdefaults);

extern int func_match_argtypes(int nargs,
					Oid *input_typeids,
					FuncCandidateList raw_candidates,
					FuncCandidateList *candidates);

extern FuncCandidateList func_select_candidate(int nargs,
					  Oid *input_typeids,
					  FuncCandidateList candidates);

extern bool typeInheritsFrom(Oid subclassTypeId, Oid superclassTypeId);

extern void make_fn_arguments(ParseState *pstate,
				  List *fargs,
				  Oid *actual_arg_types,
				  Oid *declared_arg_types);

extern const char *funcname_signature_string(const char *funcname,
						  int nargs, const Oid *argtypes);
extern const char *func_signature_string(List *funcname,
					  int nargs, const Oid *argtypes);

extern Oid LookupFuncName(List *funcname, int nargs, const Oid *argtypes,
			   bool noError);
extern Oid LookupFuncNameTypeNames(List *funcname, List *argtypes,
						bool noError);
extern Oid LookupAggNameTypeNames(List *aggname, List *argtypes,
					   bool noError);

extern void check_pg_get_expr_args(ParseState *pstate, Oid fnoid, List *args);

extern void parseCheckTableFunctions(ParseState *pstate, Query *qry);

#endif   /* PARSE_FUNC_H */<|MERGE_RESOLUTION|>--- conflicted
+++ resolved
@@ -52,13 +52,7 @@
 				int nargs, Oid *argtypes,
 				bool expand_variadic, bool expand_defaults,
 				Oid *funcid, Oid *rettype,
-<<<<<<< HEAD
-				bool *retset,
-				int *nvargs,
-				Oid **true_typeids,
-=======
 				bool *retset, int *nvargs, Oid **true_typeids,
->>>>>>> 38e93482
 				List **argdefaults);
 
 extern int func_match_argtypes(int nargs,
