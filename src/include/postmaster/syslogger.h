--- conflicted
+++ resolved
@@ -3,15 +3,9 @@
  * syslogger.h
  *	  Exports from postmaster/syslogger.c.
  *
-<<<<<<< HEAD
  * Copyright (c) 2004-2009, PostgreSQL Global Development Group
  *
- * $PostgreSQL: pgsql/src/include/postmaster/syslogger.h,v 1.7.2.1 2007/06/14 01:49:39 adunstan Exp $
-=======
- * Copyright (c) 2004-2008, PostgreSQL Global Development Group
- *
  * $PostgreSQL: pgsql/src/include/postmaster/syslogger.h,v 1.14 2008/01/01 19:45:58 momjian Exp $
->>>>>>> d13f41d2
  *
  *-------------------------------------------------------------------------
  */
@@ -20,7 +14,6 @@
 
 #include <limits.h>				/* for PIPE_BUF */
 
-<<<<<<< HEAD
 /*
  * We really want line-buffered mode for logfile output, but Windows does
  * not have it, and interprets _IOLBF as _IOFBF (bozos).  So use _IONBF
@@ -34,32 +27,18 @@
 #define LOG_EOL         "\n"
 #endif
 
-/* 
-=======
-
 /*
->>>>>>> d13f41d2
  * Primitive protocol structure for writing to syslogger pipe(s).  The idea
  * here is to divide long messages into chunks that are not more than
  * PIPE_BUF bytes long, which according to POSIX spec must be written into
  * the pipe atomically.  The pipe reader then uses the protocol headers to
-<<<<<<< HEAD
  * reassemble the parts of a message into a single string.  The reader can
- * also cope with non-protocol data coming down the pipe, though we cannot
- * guarantee long strings won't get split apart.
- *
- * We use 't' or 'f' instead of a bool for is_last to make the protocol a tiny
- * bit more robust against finding a false double nul byte prologue.  But we
- * still might find it in the len and/or pid bytes unless we're careful.
-=======
- * reassemble the parts of a message into a single string.	The reader can
  * also cope with non-protocol data coming down the pipe, though we cannot
  * guarantee long strings won't get split apart.
  *
  * We use non-nul bytes in is_last to make the protocol a tiny bit
  * more robust against finding a false double nul byte prologue. But
  * we still might find it in the len and/or pid bytes unless we're careful.
->>>>>>> d13f41d2
  */
 
 #ifdef PIPE_BUF
@@ -69,16 +48,11 @@
 #else
 #define PIPE_CHUNK_SIZE  ((int) PIPE_BUF)
 #endif
-<<<<<<< HEAD
-#else  /* not defined */
-=======
 #else							/* not defined */
->>>>>>> d13f41d2
 /* POSIX says the value of PIPE_BUF must be at least 512, so use that */
 #define PIPE_CHUNK_SIZE  512
 #endif
 
-<<<<<<< HEAD
 /*
  * This is used to fake the thread id to be used inside the SEGV/BUS/ILL
  * handler.
@@ -119,7 +93,7 @@
     const char *p;
 } CSVChunkStr;
 
-extern void write_syslogger_file_binary(const char *buffer, int count);
+extern void write_syslogger_file_binary(const char *buffer, int count, int dest);
 extern void syslogger_log_chunk_list(PipeProtoChunk *chunk);
 
 typedef struct
@@ -189,27 +163,6 @@
 	/* The depth of stack frame addresses that are stored after this structure */
 	int32 frame_depth;
 } GpSegvErrorData;
-=======
-typedef struct
-{
-	char		nuls[2];		/* always \0\0 */
-	uint16		len;			/* size of this chunk (counts data only) */
-	int32		pid;			/* writer's pid */
-	char		is_last;		/* last chunk of message? 't' or 'f' ('T' or
-								 * 'F' for CSV case) */
-	char		data[1];		/* data payload starts here */
-} PipeProtoHeader;
-
-typedef union
-{
-	PipeProtoHeader proto;
-	char		filler[PIPE_CHUNK_SIZE];
-} PipeProtoChunk;
-
-#define PIPE_HEADER_SIZE  offsetof(PipeProtoHeader, data)
-#define PIPE_MAX_PAYLOAD  ((int) (PIPE_CHUNK_SIZE - PIPE_HEADER_SIZE))
-
->>>>>>> d13f41d2
 
 /* GUC options */
 extern bool Logging_collector;
