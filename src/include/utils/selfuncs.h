--- conflicted
+++ resolved
@@ -8,11 +8,7 @@
  * Portions Copyright (c) 1996-2008, PostgreSQL Global Development Group
  * Portions Copyright (c) 1994, Regents of the University of California
  *
-<<<<<<< HEAD
- * $PostgreSQL: pgsql/src/include/utils/selfuncs.h,v 1.45 2008/08/14 18:48:00 tgl Exp $
-=======
  * $PostgreSQL: pgsql/src/include/utils/selfuncs.h,v 1.47 2008/09/28 19:51:40 tgl Exp $
->>>>>>> 38e93482
  *
  *-------------------------------------------------------------------------
  */
@@ -74,11 +70,8 @@
 	RelOptInfo *rel;			/* Relation, or NULL if not identifiable */
 	HeapTuple	statsTuple;		/* pg_statistic tuple, or NULL if none */
 	/* NB: if statsTuple!=NULL, it must be freed when caller is done */
-<<<<<<< HEAD
 	double		numdistinctFromPrimaryKey; /* this is the numdistinct as estimated from the primary key relation. If this is < 0, then it is ignored. */
-=======
 	void		(*freefunc) (HeapTuple tuple);	/* how to free statsTuple */
->>>>>>> 38e93482
 	Oid			vartype;		/* exposed type of expression */
 	Oid			atttype;		/* type to pass to get_attstatsslot */
 	int32		atttypmod;		/* typmod to pass to get_attstatsslot */
