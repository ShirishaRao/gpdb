/*--------------------------------------------------------------------
 * guc.h
 *
 * External declarations pertaining to backend/utils/misc/guc.c and
 * backend/utils/misc/guc-file.l
 *
<<<<<<< HEAD
 * Portions Copyright (c) 2007-2010, Greenplum inc
 * Copyright (c) 2000-2008, PostgreSQL Global Development Group
 * Written by Peter Eisentraut <peter_e@gmx.net>.
 *
 * $PostgreSQL: pgsql/src/include/utils/guc.h,v 1.78 2007/01/09 21:31:17 momjian Exp $
=======
 * Copyright (c) 2000-2008, PostgreSQL Global Development Group
 * Written by Peter Eisentraut <peter_e@gmx.net>.
 *
 * $PostgreSQL: pgsql/src/include/utils/guc.h,v 1.90.2.1 2010/03/25 14:45:06 alvherre Exp $
>>>>>>> d13f41d2
 *--------------------------------------------------------------------
 */
#ifndef GUC_H
#define GUC_H

#include "nodes/parsenodes.h"
#include "tcop/dest.h"
#include "utils/array.h"

#define MAX_MAX_BACKENDS (INT_MAX / BLCKSZ)

struct StringInfoData;                  /* #include "lib/stringinfo.h" */


/*
 * Certain options can only be set at certain times. The rules are
 * like this:
 *
 * INTERNAL options cannot be set by the user at all, but only through
 * internal processes ("server_version" is an example).  These are GUC
 * variables only so they can be shown by SHOW, etc.
 *
 * POSTMASTER options can only be set when the postmaster starts,
 * either from the configuration file or the command line.
 *
 * SIGHUP options can only be set at postmaster startup or by changing
 * the configuration file and sending the HUP signal to the postmaster
 * or a backend process. (Notice that the signal receipt will not be
 * evaluated immediately. The postmaster and the backend check it at a
 * certain point in their main loop. It's safer to wait than to read a
 * file asynchronously.)
 *
 * BACKEND options can only be set at postmaster startup, from the
 * configuration file, or by client request in the connection startup
 * packet (e.g., from libpq's PGOPTIONS variable).  Furthermore, an
 * already-started backend will ignore changes to such an option in the
 * configuration file.	The idea is that these options are fixed for a
 * given backend once it's started, but they can vary across backends.
 *
 * SUSET options can be set at postmaster startup, with the SIGHUP
 * mechanism, or from SQL if you're a superuser.
 *
 * USERSET options can be set by anyone any time.
 */
typedef enum
{
	PGC_INTERNAL,
	PGC_POSTMASTER,
	PGC_SIGHUP,
	PGC_BACKEND,
	PGC_SUSET,
	PGC_USERSET
} GucContext;

/*
 * The following type records the source of the current setting.  A
 * new setting can only take effect if the previous setting had the
 * same or lower level.  (E.g, changing the config file doesn't
 * override the postmaster command line.)  Tracking the source allows us
 * to process sources in any convenient order without affecting results.
 * Sources <= PGC_S_OVERRIDE will set the default used by RESET, as well
 * as the current value.  Note that source == PGC_S_OVERRIDE should be
 * used when setting a PGC_INTERNAL option.
 *
 * PGC_S_INTERACTIVE isn't actually a source value, but is the
 * dividing line between "interactive" and "non-interactive" sources for
 * error reporting purposes.
 *
 * PGC_S_TEST is used when testing values to be stored as per-database or
 * per-user defaults ("doit" will always be false, so this never gets stored
 * as the actual source of any value).	This is an interactive case, but
 * it needs its own source value because some assign hooks need to make
 * different validity checks in this case.
 *
 * NB: see GucSource_Names in guc.c if you change this.
 */
typedef enum
{
	PGC_S_DEFAULT,				/* wired-in default */
	PGC_S_ENV_VAR,				/* postmaster environment variable */
	PGC_S_FILE,					/* postgresql.conf */
	PGC_S_ARGV,					/* postmaster command line */
	PGC_S_DATABASE,				/* per-database setting */
	PGC_S_USER,					/* per-user setting */
	PGC_S_CLIENT,				/* from client connection request */
	PGC_S_OVERRIDE,				/* special case to forcibly set default */
	PGC_S_INTERACTIVE,			/* dividing line for error reporting */
	PGC_S_TEST,					/* test per-database or per-user setting */
	PGC_S_SESSION				/* SET command */
} GucSource;

typedef const char *(*GucStringAssignHook) (const char *newval, bool doit, GucSource source);
typedef bool (*GucBoolAssignHook) (bool newval, bool doit, GucSource source);
typedef bool (*GucIntAssignHook) (int newval, bool doit, GucSource source);
typedef bool (*GucRealAssignHook) (double newval, bool doit, GucSource source);

typedef const char *(*GucShowHook) (void);

typedef enum
{
	/* Types of set_config_option actions */
	GUC_ACTION_SET,				/* regular SET command */
	GUC_ACTION_LOCAL,			/* SET LOCAL command */
	GUC_ACTION_SAVE				/* function SET option */
} GucAction;

#define GUC_QUALIFIER_SEPARATOR '.'

/* GUC lists for gp_guc_list_show().  (List of struct config_generic) */
extern List    *gp_guc_list_for_explain;
extern List    *gp_guc_list_for_no_plan;

/* GUC vars that are actually declared in guc.c, rather than elsewhere */
extern bool log_duration;
extern bool Debug_print_plan;
extern bool Debug_print_parse;
extern bool Debug_print_rewritten;
extern bool Debug_pretty_print;
extern bool Explain_pretty_print;
extern bool	Debug_print_full_dtm;
extern bool	Debug_print_snapshot_dtm;
extern bool	Debug_print_qd_mirroring;
extern bool Debug_permit_same_host_standby;
extern bool Debug_print_semaphore_detail;
extern bool Debug_disable_distributed_snapshot;
extern bool Debug_abort_after_distributed_prepared;
extern bool Debug_abort_after_segment_prepared;
extern bool Debug_appendonly_print_insert;
extern bool Debug_appendonly_print_insert_tuple;
extern bool Debug_appendonly_print_scan;
extern bool Debug_appendonly_print_scan_tuple;
extern bool Debug_appendonly_print_delete;
extern bool Debug_appendonly_print_update;
extern bool Debug_appendonly_print_update_tuple;
extern bool Debug_appendonly_print_storage_headers;
extern bool Debug_appendonly_print_verify_write_block;
extern bool Debug_appendonly_use_no_toast;
extern bool Debug_appendonly_print_blockdirectory;
extern bool Debug_appendonly_print_read_block;
extern bool Debug_appendonly_print_append_block;
extern bool Debug_appendonly_print_segfile_choice;
extern int  Debug_appendonly_bad_header_print_level;
extern bool Debug_appendonly_print_datumstream;
extern bool Debug_appendonly_print_visimap;
extern bool Debug_appendonly_print_compaction;
extern bool Debug_gp_relation_node_fetch_wait_for_debugging;
extern bool gp_crash_recovery_abort_suppress_fatal;
extern bool gp_persistent_statechange_suppress_error;
extern bool Debug_bitmap_print_insert;
extern bool Test_appendonly_override;
extern bool gp_test_orientation_override;
extern bool	gp_permit_persistent_metadata_update;
extern bool gp_permit_relation_node_change;
extern bool enable_checksum_on_tables;
extern int  Test_compresslevel_override;
extern int	Test_blocksize_override;
extern int  Test_safefswritesize_override;
extern bool Master_mirroring_administrator_disable;
extern int  gp_max_local_distributed_cache;
extern bool gp_local_distributed_cache_stats;
extern bool gp_appendonly_verify_block_checksums;
extern bool gp_appendonly_verify_write_block;
extern bool gp_appendonly_verify_eof;
extern bool gp_appendonly_compaction;

/*
 * Threshold of the ratio of dirty data in a segment file
 * over which the segment file will be compacted during
 * lazy vacuum.
 * 0 indicates compact whenever there is hidden data.
 * 10 indicates that a segment should be compacted when more than
 * 10% of the tuples are hidden.
 */ 
extern int  gp_appendonly_compaction_threshold;
extern bool gp_heap_require_relhasoids_match;
extern bool	Debug_appendonly_rezero_quicklz_compress_scratch;
extern bool	Debug_appendonly_rezero_quicklz_decompress_scratch;
extern bool	Debug_appendonly_guard_end_quicklz_scratch;
extern bool	Debug_xlog_insert_print;
extern bool	debug_xlog_record_read;
extern bool	Debug_persistent_print;
extern int	Debug_persistent_print_level;
extern bool	Debug_persistent_recovery_print;
extern int	Debug_persistent_recovery_print_level;
extern bool Disable_persistent_recovery_logging;
extern bool	Debug_persistent_store_print;
extern bool Debug_persistent_bootstrap_print;
extern bool persistent_integrity_checks;
extern bool validate_previous_free_tid;
extern bool disable_persistent_diagnostic_dump;
extern bool debug_persistent_ptcat_verification;
extern bool debug_print_persistent_checks;
extern bool Debug_bulk_load_bypass_wal;
extern bool Debug_persistent_appendonly_commit_count_print;
extern bool Debug_cancel_print;
extern bool Debug_datumstream_write_print_small_varlena_info;
extern bool Debug_datumstream_write_print_large_varlena_info;
extern bool Debug_datumstream_read_check_large_varlena_integrity;
extern bool Debug_datumstream_block_read_check_integrity;
extern bool Debug_datumstream_block_write_check_integrity;
extern bool Debug_datumstream_read_print_varlena_info;
extern bool Debug_datumstream_write_use_small_initial_buffers;
extern int	Debug_persistent_store_print_level;
extern bool	Debug_database_command_print;
extern int	Debug_database_command_print_level;
extern int	gp_max_databases;
extern int	gp_max_tablespaces;
extern int	gp_max_filespaces;
extern bool gp_initdb_mirrored;
extern bool gp_before_persistence_work;
extern bool gp_before_filespace_setup;
extern bool gp_startup_integrity_checks;
extern bool gp_change_tracking;
extern bool	gp_persistent_skip_free_list;
extern bool	gp_persistent_repair_global_sequence;
extern bool Debug_print_xlog_relation_change_info;
extern bool Debug_print_xlog_relation_change_info_skip_issues_only;
extern bool Debug_print_xlog_relation_change_info_backtrace_skip_issues;
extern bool Debug_filerep_crc_on;
extern bool Debug_filerep_print;
extern bool Debug_filerep_gcov;
extern bool Debug_filerep_config_print;
extern bool Debug_filerep_verify_performance_print;
extern bool Debug_filerep_memory_log_flush;
extern bool filerep_inject_listener_fault;
extern bool filerep_inject_db_startup_fault;
extern bool filerep_inject_change_tracking_recovery_fault;
extern bool filerep_mirrorvalidation_during_resync;
extern bool log_filerep_to_syslogger;
extern bool gp_crash_recovery_suppress_ao_eof;
extern bool gp_create_table_random_default_distribution;
extern bool gp_allow_non_uniform_partitioning_ddl;
extern bool gp_enable_exchange_default_partition;

/* WAL replication debug gucs */
extern bool debug_walrepl_snd;
extern bool debug_walrepl_syncrep;
extern bool debug_walrepl_rcv;
extern bool debug_basebackup;

/* Latch mechanism debug GUCs */
extern bool debug_latch;

extern bool gp_upgrade_mode;
extern bool gp_maintenance_mode;
extern bool gp_maintenance_conn;
extern bool allow_segment_DML;

extern bool gp_ignore_window_exclude;

extern int verify_checkpoint_interval;

extern bool Debug_rle_type_compression;
extern bool rle_type_compression_stats;

extern bool Debug_print_tablespace;
extern bool	Debug_print_server_processes;
extern bool Debug_print_control_checkpoints;
extern bool	Debug_dtm_action_primary;

extern bool gp_log_optimization_time;
extern bool log_parser_stats;
extern bool log_planner_stats;
extern bool log_executor_stats;
extern bool log_statement_stats;
extern bool log_dispatch_stats;
extern bool log_btree_build_stats;

extern PGDLLIMPORT bool check_function_bodies;
extern bool default_with_oids;
extern bool SQL_inheritance;

extern int	log_min_error_statement;
extern int	log_min_messages;
extern int	client_min_messages;
extern int	log_min_duration_statement;
extern int	log_temp_files;

extern int	num_temp_buffers;

extern int ddboost_buf_size;

extern bool gp_cancel_query_print_log;
extern int gp_cancel_query_delay_time;

extern bool gp_partitioning_dynamic_selection_log;
extern int gp_max_partition_level;

extern bool gp_temporary_files_filespace_repair;
extern bool gp_perfmon_print_packet_info;
extern bool gp_plpgsql_clear_cache_always;
extern bool fts_diskio_check;

/* Debug DTM Action */
typedef enum
{
	DEBUG_DTM_ACTION_NONE = 0,
	DEBUG_DTM_ACTION_DELAY = 1,
	DEBUG_DTM_ACTION_FAIL_BEGIN_COMMAND = 2,
	DEBUG_DTM_ACTION_FAIL_END_COMMAND = 3,
	DEBUG_DTM_ACTION_PANIC_BEGIN_COMMAND = 4,

	DEBUG_DTM_ACTION_LAST = 4
}	DebugDtmAction;

/* Debug DTM Action */
typedef enum
{
	DEBUG_DTM_ACTION_TARGET_NONE = 0,
	DEBUG_DTM_ACTION_TARGET_PROTOCOL = 1,
	DEBUG_DTM_ACTION_TARGET_SQL = 2,

	DEBUG_DTM_ACTION_TARGET_LAST = 2
}	DebugDtmActionTarget;

extern int Debug_dtm_action;
extern int Debug_dtm_action_target;
extern int Debug_dtm_action_protocol;
extern int Debug_dtm_action_delay_ms;
extern int Debug_dtm_action_segment;
extern int Debug_dtm_action_nestinglevel;

extern char *ConfigFileName;
extern char *HbaFileName;
extern char *IdentFileName;
extern char *external_pid_file;

extern char *application_name;

extern char *Debug_dtm_action_sql_command_tag;
extern char *Debug_dtm_action_str;
extern char *Debug_dtm_action_target_str;
extern char *Debug_dtm_action_protocol_str;

/* Enable check for compatibility of encoding and locale in createdb */
extern bool gp_encoding_check_locale_compatibility;

extern int	tcp_keepalives_idle;
extern int	tcp_keepalives_interval;
extern int	tcp_keepalives_count;

extern int	gp_connection_send_timeout;

extern int	gp_filerep_tcp_keepalives_idle;
extern int	gp_filerep_tcp_keepalives_interval;
extern int	gp_filerep_tcp_keepalives_count;

extern int  WalSendClientTimeout;

extern char  *data_directory;

/* ORCA related definitions */
#define OPTIMIZER_XFORMS_COUNT 400 /* number of transformation rules */

/* types of optimizer failures */
#define OPTIMIZER_ALL_FAIL 			0  /* all failures */
#define OPTIMIZER_UNEXPECTED_FAIL 	1  /* unexpected failures */
#define OPTIMIZER_EXPECTED_FAIL 	2 /* expected failures */

/* optimizer minidump mode */
#define OPTIMIZER_MINIDUMP_FAIL  	0  /* create optimizer minidump on failure */
#define OPTIMIZER_MINIDUMP_ALWAYS 	1  /* always create optimizer minidump */

/* optimizer cost model */
#define OPTIMIZER_GPDB_LEGACY           0       /* GPDB's legacy cost model */
#define OPTIMIZER_GPDB_CALIBRATED       1       /* GPDB's calibrated cost model */

// ORCA-related gucs
extern bool	optimizer;
extern bool	optimizer_log;
extern bool optimizer_minidump;
extern int  optimizer_cost_model;
extern bool optimizer_print_query;
extern bool optimizer_print_plan;
extern bool optimizer_print_xform;
extern bool optimizer_metadata_caching;
extern int optimizer_mdcache_size;
extern bool optimizer_disable_xform_result_printing;
extern bool	optimizer_print_memo_after_exploration;
extern bool	optimizer_print_memo_after_implementation;
extern bool	optimizer_print_memo_after_optimization;
extern bool	optimizer_print_job_scheduler;
extern bool	optimizer_print_expression_properties;
extern bool	optimizer_print_group_properties;
extern bool	optimizer_print_optimization_context;
extern bool optimizer_print_optimization_stats;
extern bool	optimizer_local;
extern int  optimizer_retries;
extern bool  optimizer_xforms[OPTIMIZER_XFORMS_COUNT];
extern char *optimizer_search_strategy_path;
extern bool optimizer_extract_dxl_stats;
extern bool optimizer_extract_dxl_stats_all_nodes;
extern bool optimizer_disable_missing_stats_collection;
extern bool optimizer_dpe_stats;
extern bool optimizer_enable_indexjoin;
extern bool optimizer_enable_motions_masteronly_queries;
extern bool optimizer_enable_motions;
extern bool optimizer_enable_motion_broadcast;
extern bool optimizer_enable_motion_gather;
extern bool optimizer_enable_motion_redistribute;
extern bool optimizer_enable_sort;
extern bool optimizer_enable_materialize;
extern bool optimizer_enable_partition_propagation;
extern bool optimizer_enable_partition_selection;
extern bool optimizer_enable_outerjoin_rewrite;
extern bool optimizer_enable_space_pruning;
extern bool optimizer_prefer_multistage_agg;
extern bool optimizer_enable_multiple_distinct_aggs;
extern bool optimizer_prefer_expanded_distinct_aggs;
extern bool optimizer_nary_union_union_all;
extern bool optimizer_prune_computed_columns;
extern bool optimizer_push_requirements_from_consumer_to_producer;
extern bool optimizer_enable_hashjoin_redistribute_broadcast_children;
extern bool optimizer_enable_broadcast_nestloop_outer_child;
extern bool optimizer_enforce_subplans;
extern bool optimizer_enable_assert_maxonerow;
extern bool optimizer_enumerate_plans;
extern bool optimizer_sample_plans;
extern int	optimizer_plan_id;
extern int	optimizer_samples_number;
extern int optimizer_log_failure;
extern double optimizer_cost_threshold;
extern double optimizer_nestloop_factor;
extern bool optimizer_cte_inlining;
extern int optimizer_cte_inlining_bound;
extern double optimizer_damping_factor_filter;
extern double optimizer_damping_factor_join;
extern double optimizer_damping_factor_groupby;
extern int optimizer_segments;
extern int optimizer_join_arity_for_associativity_commutativity;
extern int optimizer_array_expansion_threshold;
extern bool optimizer_analyze_root_partition;
extern bool optimizer_analyze_midlevel_partition;
extern bool optimizer_enable_constant_expression_evaluation;
extern bool optimizer_use_external_constant_expression_evaluation_for_ints;
extern bool optimizer_enable_bitmapscan;
extern bool optimizer_enable_outerjoin_to_unionall_rewrite;
extern bool optimizer_apply_left_outer_to_union_all_disregarding_stats;
extern bool optimizer_enable_ctas;
extern bool optimizer_remove_order_below_dml;
extern bool optimizer_static_partition_selection;
extern bool optimizer_enable_partial_index;
extern bool optimizer_dml_triggers;
extern bool	optimizer_dml_constraints;
extern bool optimizer_direct_dispatch;
extern bool optimizer_control;	/* controls whether the user can change the setting of the "optimizer" guc */
extern bool optimizer_enable_master_only_queries;
extern bool optimizer_multilevel_partitioning;
extern bool optimizer_enable_derive_stats_all_groups;
extern bool optimizer_explain_show_status;
extern bool optimizer_prefer_scalar_dqa_multistage_agg;

/**
 * GUCs related to code generation.
 **/
extern bool init_codegen;
extern bool codegen;

/**
 * Enable logging of DPE match in optimizer.
 */
extern bool	optimizer_partition_selection_log;

/*
 * During insertion in a table with parquet partitions,
 * require tuples to be sorted by partition key.
 *
 * This reduces the amount of memory required during execution by
 * keeping only one partition open at a time.
 */
extern bool gp_parquet_insert_sort;

extern char  *gp_email_smtp_server;
extern char  *gp_email_smtp_userid;
extern char  *gp_email_smtp_password;
extern char  *gp_email_from;
extern char  *gp_email_to;
extern int   gp_email_connect_timeout;
extern int   gp_email_connect_failures;
extern int   gp_email_connect_avoid_duration; 

#if USE_SNMP
extern char   *gp_snmp_community;
extern char   *gp_snmp_monitor_address;
extern char   *gp_snmp_use_inform_or_trap;
extern char   *gp_snmp_debug_log;
#endif

/* Hadoop Integration GUCs */
extern char  *gp_hadoop_connector_jardir;  /* relative dir on $GPHOME of the Hadoop connector jar is located */
extern char  *gp_hadoop_connector_version; /* connector version (internal use only) */
extern char  *gp_hadoop_target_version; /* the target hadoop distro/version */
extern char  *gp_hadoop_home;    /* $HADOOP_HOME on all segments */

/* Time based authentication GUC */
extern char  *gp_auth_time_override_str;

extern char  *gp_default_storage_options;

/*
 * This is the batch size used when we want to display the number of files that
 * have been shipped to the mirror during crash recovery.
 * For e.g if this value is set to 1000, after shipping 1000 files during
 * a message gets printed out which indicates the total number of files shipped to
 * the mirror for a particular directory.
 */
extern int log_count_recovered_files_batch;

extern int writable_external_table_bufsize;

typedef enum
{
	INDEX_CHECK_NONE,
	INDEX_CHECK_SYSTEM,
	INDEX_CHECK_ALL
} IndexCheckType;

extern IndexCheckType gp_indexcheck_insert;
extern IndexCheckType gp_indexcheck_vacuum;

/* Storage option names */
#define SOPT_FILLFACTOR    "fillfactor"
#define SOPT_APPENDONLY    "appendonly"
#define SOPT_BLOCKSIZE     "blocksize"
#define SOPT_COMPTYPE      "compresstype"
#define SOPT_COMPLEVEL     "compresslevel"
#define SOPT_CHECKSUM      "checksum"
#define SOPT_ORIENTATION   "orientation"
/* Max number of chars needed to hold value of a storage option. */
#define MAX_SOPT_VALUE_LEN 15

extern void SetConfigOption(const char *name, const char *value,
				GucContext context, GucSource source);

extern void DefineCustomBoolVariable(
						 const char *name,
						 const char *short_desc,
						 const char *long_desc,
						 bool *valueAddr,
						 GucContext context,
						 GucBoolAssignHook assign_hook,
						 GucShowHook show_hook);

extern void DefineCustomIntVariable(
						const char *name,
						const char *short_desc,
						const char *long_desc,
						int *valueAddr,
						int minValue,
						int maxValue,
						GucContext context,
						GucIntAssignHook assign_hook,
						GucShowHook show_hook);

extern void DefineCustomRealVariable(
						 const char *name,
						 const char *short_desc,
						 const char *long_desc,
						 double *valueAddr,
						 double minValue,
						 double maxValue,
						 GucContext context,
						 GucRealAssignHook assign_hook,
						 GucShowHook show_hook);

extern void DefineCustomStringVariable(
						   const char *name,
						   const char *short_desc,
						   const char *long_desc,
						   char **valueAddr,
						   GucContext context,
						   GucStringAssignHook assign_hook,
						   GucShowHook show_hook);

extern void EmitWarningsOnPlaceholders(const char *className);

extern const char *GetConfigOption(const char *name);
extern const char *GetConfigOptionResetString(const char *name);
extern bool IsSuperuserConfigOption(const char *name);
extern void ProcessConfigFile(GucContext context);
extern void InitializeGUCOptions(void);
extern bool SelectConfigFiles(const char *userDoption, const char *progname);
extern void ResetAllOptions(void);
extern void AtStart_GUC(void);
extern int	NewGUCNestLevel(void);
extern void AtEOXact_GUC(bool isCommit, int nestLevel);
extern void BeginReportingGUCOptions(void);
extern void ParseLongOption(const char *string, char **name, char **value);
extern bool set_config_option(const char *name, const char *value,
				  GucContext context, GucSource source,
				  GucAction action, bool changeVal);
extern char *GetConfigOptionByName(const char *name, const char **varname);
extern void GetConfigOptionByNum(int varnum, const char **values, bool *noshow);
extern int	GetNumConfigOptions(void);

extern void SetPGVariable(const char *name, List *args, bool is_local, bool gp_dispatch);
extern void GetPGVariable(const char *name, DestReceiver *dest);
extern TupleDesc GetPGVariableResultDesc(const char *name);

extern void ExecSetVariableStmt(VariableSetStmt *stmt);
extern char *ExtractSetVariableArgs(VariableSetStmt *stmt);

extern void ProcessGUCArray(ArrayType *array,
				GucContext context, GucSource source, GucAction action);
extern ArrayType *GUCArrayAdd(ArrayType *array, const char *name, const char *value);
extern ArrayType *GUCArrayDelete(ArrayType *array, const char *name);
extern ArrayType *GUCArrayReset(ArrayType *array);
<<<<<<< HEAD
=======

extern int	GUC_complaint_elevel(GucSource source);
>>>>>>> d13f41d2

extern void pg_timezone_abbrev_initialize(void);

extern int  gp_guc_list_show(struct StringInfoData    *buf,
                              const char               *pfx,
                              const char               *fmt,
                              GucSource                 excluding,
                              List                     *guclist)
                /* This extension allows gcc to check the format string */
                __attribute__((__format__(__printf__, 3, 0)));

#ifdef EXEC_BACKEND
extern void write_nondefault_variables(GucContext context);
extern void read_nondefault_variables(void);
#endif

/*
 * The following functions are not in guc.c, but are declared here to avoid
 * having to include guc.h in some widely used headers that it really doesn't
 * belong in.
 */

/* in commands/tablespace.c */
extern const char *assign_default_tablespace(const char *newval,
						  bool doit, GucSource source);
extern const char *assign_temp_tablespaces(const char *newval,
						bool doit, GucSource source);

/* in utils/adt/regexp.c */
extern const char *assign_regex_flavor(const char *value,
					bool doit, GucSource source);

/* in catalog/namespace.c */
extern const char *assign_search_path(const char *newval,
				   bool doit, GucSource source);

/* in access/transam/xlog.c */
extern const char *assign_xlog_sync_method(const char *method,
						bool doit, GucSource source);

<<<<<<< HEAD
extern StdRdOptions *defaultStdRdOptions(char relkind);

=======
>>>>>>> d13f41d2
#endif   /* GUC_H */<|MERGE_RESOLUTION|>--- conflicted
+++ resolved
@@ -4,18 +4,11 @@
  * External declarations pertaining to backend/utils/misc/guc.c and
  * backend/utils/misc/guc-file.l
  *
-<<<<<<< HEAD
  * Portions Copyright (c) 2007-2010, Greenplum inc
  * Copyright (c) 2000-2008, PostgreSQL Global Development Group
  * Written by Peter Eisentraut <peter_e@gmx.net>.
  *
- * $PostgreSQL: pgsql/src/include/utils/guc.h,v 1.78 2007/01/09 21:31:17 momjian Exp $
-=======
- * Copyright (c) 2000-2008, PostgreSQL Global Development Group
- * Written by Peter Eisentraut <peter_e@gmx.net>.
- *
  * $PostgreSQL: pgsql/src/include/utils/guc.h,v 1.90.2.1 2010/03/25 14:45:06 alvherre Exp $
->>>>>>> d13f41d2
  *--------------------------------------------------------------------
  */
 #ifndef GUC_H
@@ -306,7 +299,6 @@
 
 extern bool gp_temporary_files_filespace_repair;
 extern bool gp_perfmon_print_packet_info;
-extern bool gp_plpgsql_clear_cache_always;
 extern bool fts_diskio_check;
 
 /* Debug DTM Action */
@@ -611,7 +603,8 @@
 extern void GetConfigOptionByNum(int varnum, const char **values, bool *noshow);
 extern int	GetNumConfigOptions(void);
 
-extern void SetPGVariable(const char *name, List *args, bool is_local, bool gp_dispatch);
+extern void SetPGVariable(const char *name, List *args, bool is_local);
+extern void SetPGVariableOptDispatch(const char *name, List *args, bool is_local, bool gp_dispatch);
 extern void GetPGVariable(const char *name, DestReceiver *dest);
 extern TupleDesc GetPGVariableResultDesc(const char *name);
 
@@ -623,11 +616,8 @@
 extern ArrayType *GUCArrayAdd(ArrayType *array, const char *name, const char *value);
 extern ArrayType *GUCArrayDelete(ArrayType *array, const char *name);
 extern ArrayType *GUCArrayReset(ArrayType *array);
-<<<<<<< HEAD
-=======
 
 extern int	GUC_complaint_elevel(GucSource source);
->>>>>>> d13f41d2
 
 extern void pg_timezone_abbrev_initialize(void);
 
@@ -668,9 +658,6 @@
 extern const char *assign_xlog_sync_method(const char *method,
 						bool doit, GucSource source);
 
-<<<<<<< HEAD
 extern StdRdOptions *defaultStdRdOptions(char relkind);
 
-=======
->>>>>>> d13f41d2
 #endif   /* GUC_H */