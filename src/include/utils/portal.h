/*-------------------------------------------------------------------------
 *
 * portal.h
 *	  POSTGRES portal definitions.
 *
 * A portal is an abstraction which represents the execution state of
 * a running or runnable query.  Portals support both SQL-level CURSORs
 * and protocol-level portals.
 *
 * Scrolling (nonsequential access) and suspension of execution are allowed
 * only for portals that contain a single SELECT-type query.  We do not want
 * to let the client suspend an update-type query partway through!	Because
 * the query rewriter does not allow arbitrary ON SELECT rewrite rules,
 * only queries that were originally update-type could produce multiple
 * plan trees; so the restriction to a single query is not a problem
 * in practice.
 *
 * For SQL cursors, we support three kinds of scroll behavior:
 *
 * (1) Neither NO SCROLL nor SCROLL was specified: to remain backward
 *	   compatible, we allow backward fetches here, unless it would
 *	   impose additional runtime overhead to do so.
 *
 * (2) NO SCROLL was specified: don't allow any backward fetches.
 *
 * (3) SCROLL was specified: allow all kinds of backward fetches, even
 *	   if we need to take a performance hit to do so.  (The planner sticks
 *	   a Materialize node atop the query plan if needed.)
 *
 * Case #1 is converted to #2 or #3 by looking at the query itself and
 * determining if scrollability can be supported without additional
 * overhead.
 *
 * Protocol-level portals have no nonsequential-fetch API and so the
 * distinction doesn't matter for them.  They are always initialized
 * to look like NO SCROLL cursors.
 *
 *
 * Portions Copyright (c) 1996-2019, PostgreSQL Global Development Group
 * Portions Copyright (c) 1994, Regents of the University of California
 *
 * src/include/utils/portal.h
 *
 *-------------------------------------------------------------------------
 */
#ifndef PORTAL_H
#define PORTAL_H

#include "datatype/timestamp.h"
#include "executor/execdesc.h"
#include "utils/plancache.h"
#include "utils/resowner.h"

/*
 * We have several execution strategies for Portals, depending on what
 * query or queries are to be executed.  (Note: in all cases, a Portal
 * executes just a single source-SQL query, and thus produces just a
 * single result from the user's viewpoint.  However, the rule rewriter
 * may expand the single source query to zero or many actual queries.)
 *
 * PORTAL_ONE_SELECT: the portal contains one single SELECT query.  We run
 * the Executor incrementally as results are demanded.  This strategy also
 * supports holdable cursors (the Executor results can be dumped into a
 * tuplestore for access after transaction completion).
 *
 * PORTAL_ONE_RETURNING: the portal contains a single INSERT/UPDATE/DELETE
 * query with a RETURNING clause (plus possibly auxiliary queries added by
 * rule rewriting).  On first execution, we run the portal to completion
 * and dump the primary query's results into the portal tuplestore; the
 * results are then returned to the client as demanded.  (We can't support
 * suspension of the query partway through, because the AFTER TRIGGER code
 * can't cope, and also because we don't want to risk failing to execute
 * all the auxiliary queries.)
 *
 * PORTAL_ONE_MOD_WITH: the portal contains one single SELECT query, but
 * it has data-modifying CTEs.  This is currently treated the same as the
 * PORTAL_ONE_RETURNING case because of the possibility of needing to fire
 * triggers.  It may act more like PORTAL_ONE_SELECT in future.
 *
 * PORTAL_UTIL_SELECT: the portal contains a utility statement that returns
 * a SELECT-like result (for example, EXPLAIN or SHOW).  On first execution,
 * we run the statement and dump its results into the portal tuplestore;
 * the results are then returned to the client as demanded.
 *
 * PORTAL_MULTI_QUERY: all other cases.  Here, we do not support partial
 * execution: the portal's queries will be run to completion on first call.
 */
typedef enum PortalStrategy
{
	PORTAL_ONE_SELECT,
	PORTAL_ONE_RETURNING,
	PORTAL_ONE_MOD_WITH,
	PORTAL_UTIL_SELECT,
	PORTAL_MULTI_QUERY
} PortalStrategy;

/*
 * A portal is always in one of these states.  It is possible to transit
 * from ACTIVE back to READY if the query is not run to completion;
 * otherwise we never back up in status.
 */
typedef enum PortalStatus
{
	PORTAL_NEW = 0,				/* freshly created */
	PORTAL_DEFINED,				/* PortalDefineQuery done */
	PORTAL_READY,				/* PortalStart complete, can run it */
	PORTAL_QUEUE, 				/* portal is queued (cannot delete it) */
	PORTAL_ACTIVE,				/* portal is running (can't delete it) */
	PORTAL_DONE,				/* portal is finished (don't re-run it) */
	PORTAL_FAILED				/* portal got error (can't re-run it) */
} PortalStatus;

typedef struct PortalData *Portal;

typedef struct PortalData
{
	/* Bookkeeping data */
	const char *name;			/* portal's name */
	const char *prepStmtName;	/* source prepared statement (NULL if none) */
	MemoryContext portalContext;	/* subsidiary memory for portal */
	ResourceOwner resowner;		/* resources owned by portal */
	void		(*cleanup) (Portal portal); /* cleanup hook */

	/*
	 * State data for remembering which subtransaction(s) the portal was
	 * created or used in.  If the portal is held over from a previous
	 * transaction, both subxids are InvalidSubTransactionId.  Otherwise,
	 * createSubid is the creating subxact and activeSubid is the last subxact
	 * in which we ran the portal.
	 */
	SubTransactionId createSubid;	/* the creating subxact */
	SubTransactionId activeSubid;	/* the last subxact with activity */

	/*
	 * if Resource Scheduling is enabled, we need to save the original
	 * statement type, keep a unique id for name portals (i.e CURSORS) and
	 * remember which queue wanted a lock on this portal.
	 */
	uint32		portalId;		/* id of this portal 0 for unnamed */
	NodeTag	    sourceTag;		/* nodetag for the original query */
	Oid			queueId;		/* Oid of queue locking this portal */

	/* The query or queries the portal will execute */
	const char *sourceText;		/* text of query (as of 8.4, never NULL) */
	const char *commandTag;		/* command tag for original query */
	List	   *stmts;			/* list of PlannedStmts */
	CachedPlan *cplan;			/* CachedPlan, if stmts are from one */

	ParamListInfo portalParams; /* params to pass to query */
	QueryEnvironment *queryEnv; /* environment for query */

	/* Features/options */
	PortalStrategy strategy;	/* see above */
	int			cursorOptions;	/* DECLARE CURSOR option bits */
	bool		run_once;		/* portal will only be run once */

	/* Status data */
	PortalStatus status;		/* see above */
	bool		portalPinned;	/* a pinned portal can't be dropped */
	bool		autoHeld;		/* was automatically converted from pinned to
								 * held (see HoldPinnedPortals()) */
	bool		hasResQueueLock;	/* true => resscheduler lock must be released */

	/* If not NULL, Executor is active; call ExecutorEnd eventually: */
	QueryDesc  *queryDesc;		/* info needed for executor invocation */

	QueryDispatchDesc *ddesc;	/* extra info dispatched from QD to QEs */

	/* If portal returns tuples, this is their tupdesc: */
	TupleDesc	tupDesc;		/* descriptor for result tuples */
	/* and these are the format codes to use for the columns: */
	int16	   *formats;		/* a format code for each column */

	/*
	 * Where we store tuples for a held cursor or a PORTAL_ONE_RETURNING or
	 * PORTAL_UTIL_SELECT query.  (A cursor held past the end of its
	 * transaction no longer has any active executor state.)
	 */
	Tuplestorestate *holdStore; /* store for holdable cursors */
	MemoryContext holdContext;	/* memory containing holdStore */

	/*
	 * Snapshot under which tuples in the holdStore were read.  We must keep a
	 * reference to this snapshot if there is any possibility that the tuples
	 * contain TOAST references, because releasing the snapshot could allow
	 * recently-dead rows to be vacuumed away, along with any toast data
	 * belonging to them.  In the case of a held cursor, we avoid needing to
	 * keep such a snapshot by forcibly detoasting the data.
	 */
	Snapshot	holdSnapshot;	/* registered snapshot, or NULL if none */

	/*
	 * atStart, atEnd and portalPos indicate the current cursor position.
	 * portalPos is zero before the first row, N after fetching N'th row of
	 * query.  After we run off the end, portalPos = # of rows in query, and
	 * atEnd is true.  Note that atStart implies portalPos == 0, but not the
	 * reverse: we might have backed up only as far as the first row, not to
	 * the start.  Also note that various code inspects atStart and atEnd, but
	 * only the portal movement routines should touch portalPos.
	 */
	bool		atStart;
	bool		atEnd;
	uint64		portalPos;

	/* Presentation data, primarily used by the pg_cursors system view */
	TimestampTz creation_time;	/* time at which this portal was defined */
	bool		visible;		/* include this portal in pg_cursors? */

<<<<<<< HEAD
	/* MPP: is this portal a CURSOR, or protocol level portal? */
	bool		is_extended_query; /* simple or extended query protocol? */
=======
	/* Stuff added at the end to avoid ABI break in stable branches: */

	/*
	 * Outermost ActiveSnapshot for execution of the portal's queries.  For
	 * all but a few utility commands, we require such a snapshot to exist.
	 * This ensures that TOAST references in query results can be detoasted,
	 * and helps to reduce thrashing of the process's exposed xmin.
	 */
	Snapshot	portalSnapshot; /* active snapshot, or NULL if none */
	int			createLevel;	/* creating subxact's nesting level */
>>>>>>> 7cd0d523
}			PortalData;

/*
 * PortalIsValid
 *		True iff portal is valid.
 */
#define PortalIsValid(p) PointerIsValid(p)

/*
 * Is Portal a parallel retrieve cursor.
 */
#define PortalIsParallelRetrieveCursor(portal) ((portal)->cursorOptions & CURSOR_OPT_PARALLEL_RETRIEVE)

/* Prototypes for functions in utils/mmgr/portalmem.c */
extern void EnablePortalManager(void);
extern bool PreCommit_Portals(bool isPrepare);
extern void AtAbort_Portals(void);
extern void AtCleanup_Portals(void);
extern void PortalErrorCleanup(void);
extern void AtSubCommit_Portals(SubTransactionId mySubid,
								SubTransactionId parentSubid,
								int parentLevel,
								ResourceOwner parentXactOwner);
extern void AtSubAbort_Portals(SubTransactionId mySubid,
							   SubTransactionId parentSubid,
							   ResourceOwner myXactOwner,
							   ResourceOwner parentXactOwner);
extern void AtSubCleanup_Portals(SubTransactionId mySubid);
extern Portal CreatePortal(const char *name, bool allowDup, bool dupSilent);
extern Portal CreateNewPortal(void);
extern void PinPortal(Portal portal);
extern void UnpinPortal(Portal portal);
extern void MarkPortalActive(Portal portal);
extern void MarkPortalDone(Portal portal);
extern void MarkPortalFailed(Portal portal);
extern void PortalDrop(Portal portal, bool isTopCommit);
extern Portal GetPortalByName(const char *name);
extern void PortalDefineQuery(Portal portal,
							  const char *prepStmtName,
							  const char *sourceText,
							  NodeTag	  sourceTag, /* GPDB */
							  const char *commandTag,
							  List *stmts,
							  CachedPlan *cplan);
extern PlannedStmt *PortalGetPrimaryStmt(Portal portal);
extern void PortalCreateHoldStore(Portal portal);
extern void PortalHashTableDeleteAll(void);
extern bool ThereAreNoReadyPortals(void);
extern void HoldPinnedPortals(void);
extern void ForgetPortalSnapshots(void);

extern void AtExitCleanup_ResPortals(void);
extern void TotalResPortalIncrements(int pid, Oid queueid,
									 Cost *totalIncrements, int *num);

#endif							/* PORTAL_H */<|MERGE_RESOLUTION|>--- conflicted
+++ resolved
@@ -206,10 +206,9 @@
 	TimestampTz creation_time;	/* time at which this portal was defined */
 	bool		visible;		/* include this portal in pg_cursors? */
 
-<<<<<<< HEAD
 	/* MPP: is this portal a CURSOR, or protocol level portal? */
 	bool		is_extended_query; /* simple or extended query protocol? */
-=======
+
 	/* Stuff added at the end to avoid ABI break in stable branches: */
 
 	/*
@@ -220,7 +219,6 @@
 	 */
 	Snapshot	portalSnapshot; /* active snapshot, or NULL if none */
 	int			createLevel;	/* creating subxact's nesting level */
->>>>>>> 7cd0d523
 }			PortalData;
 
 /*
