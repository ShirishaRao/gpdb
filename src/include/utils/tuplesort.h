--- conflicted
+++ resolved
@@ -10,7 +10,6 @@
  * amounts are sorted using temporary files and a standard external sort
  * algorithm.
  *
-<<<<<<< HEAD
  * GPDB has two implemntations of sorting. One is inherited from PostgreSQL,
  * and lives in tuplesort.c. The other one lives in tuplesort_mk.c. Both
  * provide the same API, and have the same set of functions, just with a
@@ -31,10 +30,7 @@
  *
  * Portions Copyright (c) 2007-2008, Greenplum inc
  * Portions Copyright (c) 2012-Present Pivotal Software, Inc.
- * Portions Copyright (c) 1996-2009, PostgreSQL Global Development Group
-=======
  * Portions Copyright (c) 1996-2010, PostgreSQL Global Development Group
->>>>>>> 1084f317
  * Portions Copyright (c) 1994, Regents of the University of California
  *
  * $PostgreSQL: pgsql/src/include/utils/tuplesort.h,v 1.36 2010/02/26 02:01:29 momjian Exp $
@@ -155,14 +151,7 @@
 extern bool tuplesort_skiptuples(Tuplesortstate *state, int64 ntuples,
 					 bool forward);
 
-<<<<<<< HEAD
 extern void tuplesort_end(Tuplesortstate *state);
-=======
-extern void tuplesort_get_stats(Tuplesortstate *state,
-					const char **sortMethod,
-					const char **spaceType,
-					long *spaceUsed);
->>>>>>> 1084f317
 
 extern int	tuplesort_merge_order(long allowedMem);
 
