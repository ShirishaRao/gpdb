--- conflicted
+++ resolved
@@ -59,7 +59,6 @@
 #define NUM_USER_DEFINED_LWLOCKS	4
 
 /*
-<<<<<<< HEAD
  * When we have neither spinlocks nor atomic operations support we're
  * implementing atomic operations on top of spinlock on top of semaphores. To
  * be safe against atomic operations while holding a spinlock separate
@@ -68,14 +67,6 @@
 #define NUM_ATOMICS_SEMAPHORES      64
 
 /*
- * Define this if you want psql to _always_ ask for a username and a
- * password for password authentication.
- */
-/* #define PSQL_ALWAYS_GET_PASSWORDS */
-
-/*
-=======
->>>>>>> 4d53a2f9
  * Define this if you want to allow the lo_import and lo_export SQL
  * functions to be executed by ordinary users.	By default these
  * functions are only available to the Postgres superuser.	CAUTION:
