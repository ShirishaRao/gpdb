--- conflicted
+++ resolved
@@ -3,16 +3,12 @@
  * subselect.c
  *	  Planning routines for subselects.
  *
-<<<<<<< HEAD
+ * This module deals with SubLinks and CTEs, but not subquery RTEs (i.e.,
+ * not sub-SELECT-in-FROM cases).
+ *
  * Portions Copyright (c) 2005-2008, Greenplum inc
  * Portions Copyright (c) 2012-Present Pivotal Software, Inc.
- * Portions Copyright (c) 1996-2016, PostgreSQL Global Development Group
-=======
- * This module deals with SubLinks and CTEs, but not subquery RTEs (i.e.,
- * not sub-SELECT-in-FROM cases).
- *
  * Portions Copyright (c) 1996-2019, PostgreSQL Global Development Group
->>>>>>> 9e1c9f95
  * Portions Copyright (c) 1994, Regents of the University of California
  *
  * IDENTIFICATION
@@ -31,7 +27,6 @@
 #include "miscadmin.h"
 #include "nodes/makefuncs.h"
 #include "nodes/nodeFuncs.h"
-#include "nodes/relation.h"
 #include "optimizer/clauses.h"
 #include "optimizer/cost.h"
 #include "optimizer/optimizer.h"
@@ -88,30 +83,25 @@
 						   Node *testexpr, bool adjust_testexpr,
 						   bool unknownEqFalse);
 static List *generate_subquery_params(PlannerInfo *root, List *tlist,
-<<<<<<< HEAD
-						 List **paramIds);
-static Node *convert_testexpr_mutator(Node *node,
-						 convert_testexpr_context *context);
-static bool subplan_is_hashable(PlannerInfo *root, Plan *plan);
-=======
 									  List **paramIds);
-static List *generate_subquery_vars(PlannerInfo *root, List *tlist,
-									Index varno);
-static Node *convert_testexpr(PlannerInfo *root,
-							  Node *testexpr,
-							  List *subst_nodes);
 static Node *convert_testexpr_mutator(Node *node,
 									  convert_testexpr_context *context);
-static bool subplan_is_hashable(Plan *plan);
->>>>>>> 9e1c9f95
+static bool subplan_is_hashable(PlannerInfo *root, Plan *plan);
 static bool testexpr_is_hashable(Node *testexpr);
 static bool hash_ok_operator(OpExpr *expr);
+#if 0
+/*
+ * The following several functions are used by SS_process_ctes.
+ * But SS_process_ctes is commentted of because gpdb does not
+ * use it.
+ */
 static bool contain_dml(Node *node);
 static bool contain_dml_walker(Node *node, void *context);
 static bool contain_outer_selfref(Node *node);
 static bool contain_outer_selfref_walker(Node *node, Index *depth);
 static void inline_cte(PlannerInfo *root, CommonTableExpr *cte);
 static bool inline_cte_walker(Node *node, inline_cte_walker_context *context);
+#endif
 static bool simplify_EXISTS_query(PlannerInfo *root, Query *query);
 static Query *convert_EXISTS_to_ANY(PlannerInfo *root, Query *subselect,
 									Node **testexpr, List **paramIds);
@@ -125,393 +115,10 @@
 								Bitmapset *scan_params);
 static bool finalize_primnode(Node *node, finalize_primnode_context *context);
 static bool finalize_agg_primnode(Node *node, finalize_primnode_context *context);
-<<<<<<< HEAD
-static Node *remove_useless_EXISTS_sublink(PlannerInfo *root,
-						Query *subselect, bool under_not);
-=======
->>>>>>> 9e1c9f95
 
 extern	double global_work_mem(PlannerInfo *root);
 
 /*
-<<<<<<< HEAD
- * Select a PARAM_EXEC number to identify the given Var as a parameter for
- * the current subquery, or for a nestloop's inner scan.
- * If the Var already has a param in the current context, return that one.
- */
-static int
-assign_param_for_var(PlannerInfo *root, Var *var)
-{
-	ListCell   *ppl;
-	PlannerParamItem *pitem;
-	Index		levelsup;
-
-	/* Find the query level the Var belongs to */
-	for (levelsup = var->varlevelsup; levelsup > 0; levelsup--)
-		root = root->parent_root;
-
-	/* If there's already a matching PlannerParamItem there, just use it */
-	foreach(ppl, root->plan_params)
-	{
-		pitem = (PlannerParamItem *) lfirst(ppl);
-		if (IsA(pitem->item, Var))
-		{
-			Var		   *pvar = (Var *) pitem->item;
-
-			/*
-			 * This comparison must match _equalVar(), except for ignoring
-			 * varlevelsup.  Note that _equalVar() ignores the location.
-			 */
-			if (pvar->varno == var->varno &&
-				pvar->varattno == var->varattno &&
-				pvar->vartype == var->vartype &&
-				pvar->vartypmod == var->vartypmod &&
-				pvar->varcollid == var->varcollid &&
-				pvar->varnoold == var->varnoold &&
-				pvar->varoattno == var->varoattno)
-				return pitem->paramId;
-		}
-	}
-
-	/* Nope, so make a new one */
-	var = (Var *) copyObject(var);
-	var->varlevelsup = 0;
-
-	pitem = makeNode(PlannerParamItem);
-	pitem->item = (Node *) var;
-	pitem->paramId = root->glob->nParamExec++;
-
-	root->plan_params = lappend(root->plan_params, pitem);
-
-	return pitem->paramId;
-}
-
-/*
- * Generate a Param node to replace the given Var,
- * which is expected to have varlevelsup > 0 (ie, it is not local).
- */
-static Param *
-replace_outer_var(PlannerInfo *root, Var *var)
-{
-	Param	   *retval;
-	int			i;
-
-	Assert(var->varlevelsup > 0 && var->varlevelsup < root->query_level);
-
-	/* Find the Var in the appropriate plan_params, or add it if not present */
-	i = assign_param_for_var(root, var);
-
-	retval = makeNode(Param);
-	retval->paramkind = PARAM_EXEC;
-	retval->paramid = i;
-	retval->paramtype = var->vartype;
-	retval->paramtypmod = var->vartypmod;
-	retval->paramcollid = var->varcollid;
-	retval->location = var->location;
-
-	return retval;
-}
-
-/*
- * Generate a Param node to replace the given Var, which will be supplied
- * from an upper NestLoop join node.
- *
- * This is effectively the same as replace_outer_var, except that we expect
- * the Var to be local to the current query level.
- */
-Param *
-assign_nestloop_param_var(PlannerInfo *root, Var *var)
-{
-	Param	   *retval;
-	int			i;
-
-	Assert(var->varlevelsup == 0);
-
-	i = assign_param_for_var(root, var);
-
-	retval = makeNode(Param);
-	retval->paramkind = PARAM_EXEC;
-	retval->paramid = i;
-	retval->paramtype = var->vartype;
-	retval->paramtypmod = var->vartypmod;
-	retval->paramcollid = var->varcollid;
-	retval->location = var->location;
-
-	return retval;
-}
-
-/*
- * Select a PARAM_EXEC number to identify the given PlaceHolderVar as a
- * parameter for the current subquery, or for a nestloop's inner scan.
- * If the PHV already has a param in the current context, return that one.
- *
- * This is just like assign_param_for_var, except for PlaceHolderVars.
- */
-static int
-assign_param_for_placeholdervar(PlannerInfo *root, PlaceHolderVar *phv)
-{
-	ListCell   *ppl;
-	PlannerParamItem *pitem;
-	Index		levelsup;
-
-	/* Find the query level the PHV belongs to */
-	for (levelsup = phv->phlevelsup; levelsup > 0; levelsup--)
-		root = root->parent_root;
-
-	/* If there's already a matching PlannerParamItem there, just use it */
-	foreach(ppl, root->plan_params)
-	{
-		pitem = (PlannerParamItem *) lfirst(ppl);
-		if (IsA(pitem->item, PlaceHolderVar))
-		{
-			PlaceHolderVar *pphv = (PlaceHolderVar *) pitem->item;
-
-			/* We assume comparing the PHIDs is sufficient */
-			if (pphv->phid == phv->phid)
-				return pitem->paramId;
-		}
-	}
-
-	/* Nope, so make a new one */
-	phv = (PlaceHolderVar *) copyObject(phv);
-	if (phv->phlevelsup != 0)
-	{
-		IncrementVarSublevelsUp((Node *) phv, -((int) phv->phlevelsup), 0);
-		Assert(phv->phlevelsup == 0);
-	}
-
-	pitem = makeNode(PlannerParamItem);
-	pitem->item = (Node *) phv;
-	pitem->paramId = root->glob->nParamExec++;
-
-	root->plan_params = lappend(root->plan_params, pitem);
-
-	return pitem->paramId;
-}
-
-/*
- * Generate a Param node to replace the given PlaceHolderVar,
- * which is expected to have phlevelsup > 0 (ie, it is not local).
- *
- * This is just like replace_outer_var, except for PlaceHolderVars.
- */
-static Param *
-replace_outer_placeholdervar(PlannerInfo *root, PlaceHolderVar *phv)
-{
-	Param	   *retval;
-	int			i;
-
-	Assert(phv->phlevelsup > 0 && phv->phlevelsup < root->query_level);
-
-	/* Find the PHV in the appropriate plan_params, or add it if not present */
-	i = assign_param_for_placeholdervar(root, phv);
-
-	retval = makeNode(Param);
-	retval->paramkind = PARAM_EXEC;
-	retval->paramid = i;
-	retval->paramtype = exprType((Node *) phv->phexpr);
-	retval->paramtypmod = exprTypmod((Node *) phv->phexpr);
-	retval->paramcollid = exprCollation((Node *) phv->phexpr);
-	retval->location = -1;
-
-	return retval;
-}
-
-/*
- * Generate a Param node to replace the given PlaceHolderVar, which will be
- * supplied from an upper NestLoop join node.
- *
- * This is just like assign_nestloop_param_var, except for PlaceHolderVars.
- */
-Param *
-assign_nestloop_param_placeholdervar(PlannerInfo *root, PlaceHolderVar *phv)
-{
-	Param	   *retval;
-	int			i;
-
-	Assert(phv->phlevelsup == 0);
-
-	i = assign_param_for_placeholdervar(root, phv);
-
-	retval = makeNode(Param);
-	retval->paramkind = PARAM_EXEC;
-	retval->paramid = i;
-	retval->paramtype = exprType((Node *) phv->phexpr);
-	retval->paramtypmod = exprTypmod((Node *) phv->phexpr);
-	retval->paramcollid = exprCollation((Node *) phv->phexpr);
-	retval->location = -1;
-
-	return retval;
-}
-
-/*
- * Generate a Param node to replace the given Aggref
- * which is expected to have agglevelsup > 0 (ie, it is not local).
- */
-static Param *
-replace_outer_agg(PlannerInfo *root, Aggref *agg)
-{
-	Param	   *retval;
-	PlannerParamItem *pitem;
-	Index		levelsup;
-
-	Assert(agg->agglevelsup > 0 && agg->agglevelsup < root->query_level);
-
-	/* Find the query level the Aggref belongs to */
-	for (levelsup = agg->agglevelsup; levelsup > 0; levelsup--)
-		root = root->parent_root;
-
-	/*
-	 * It does not seem worthwhile to try to match duplicate outer aggs. Just
-	 * make a new slot every time.
-	 */
-	agg = (Aggref *) copyObject(agg);
-	IncrementVarSublevelsUp((Node *) agg, -((int) agg->agglevelsup), 0);
-	Assert(agg->agglevelsup == 0);
-
-	pitem = makeNode(PlannerParamItem);
-	pitem->item = (Node *) agg;
-	pitem->paramId = root->glob->nParamExec++;
-
-	root->plan_params = lappend(root->plan_params, pitem);
-
-	retval = makeNode(Param);
-	retval->paramkind = PARAM_EXEC;
-	retval->paramid = pitem->paramId;
-	retval->paramtype = agg->aggtype;
-	retval->paramtypmod = -1;
-	retval->paramcollid = agg->aggcollid;
-	retval->location = agg->location;
-
-	return retval;
-}
-
-/*
- * Generate a Param node to replace the given GroupingFunc expression which is
- * expected to have agglevelsup > 0 (ie, it is not local).
- */
-static Param *
-replace_outer_grouping(PlannerInfo *root, GroupingFunc *grp)
-{
-	Param	   *retval;
-	PlannerParamItem *pitem;
-	Index		levelsup;
-
-	Assert(grp->agglevelsup > 0 && grp->agglevelsup < root->query_level);
-
-	/* Find the query level the GroupingFunc belongs to */
-	for (levelsup = grp->agglevelsup; levelsup > 0; levelsup--)
-		root = root->parent_root;
-
-	/*
-	 * It does not seem worthwhile to try to match duplicate outer aggs. Just
-	 * make a new slot every time.
-	 */
-	grp = (GroupingFunc *) copyObject(grp);
-	IncrementVarSublevelsUp((Node *) grp, -((int) grp->agglevelsup), 0);
-	Assert(grp->agglevelsup == 0);
-
-	pitem = makeNode(PlannerParamItem);
-	pitem->item = (Node *) grp;
-	pitem->paramId = root->glob->nParamExec++;
-
-	root->plan_params = lappend(root->plan_params, pitem);
-
-	retval = makeNode(Param);
-	retval->paramkind = PARAM_EXEC;
-	retval->paramid = pitem->paramId;
-	retval->paramtype = exprType((Node *) grp);
-	retval->paramtypmod = -1;
-	retval->paramcollid = InvalidOid;
-	retval->location = grp->location;
-
-	return retval;
-}
-
-/*
- * Generate a Param node to replace the given GroupId expression which is
- * expected to have agglevelsup > 0 (ie, it is not local).
- */
-static Param *
-replace_outer_group_id(PlannerInfo *root, GroupId *grp)
-{
-	Param	   *retval;
-	PlannerParamItem *pitem;
-	Index		levelsup;
-
-	Assert(grp->agglevelsup > 0 && grp->agglevelsup < root->query_level);
-
-	/* Find the query level the GroupingFunc belongs to */
-	for (levelsup = grp->agglevelsup; levelsup > 0; levelsup--)
-		root = root->parent_root;
-
-	/*
-	 * It does not seem worthwhile to try to match duplicate outer aggs. Just
-	 * make a new slot every time.
-	 */
-	grp = (GroupId *) copyObject(grp);
-	IncrementVarSublevelsUp((Node *) grp, -((int) grp->agglevelsup), 0);
-	Assert(grp->agglevelsup == 0);
-
-	pitem = makeNode(PlannerParamItem);
-	pitem->item = (Node *) grp;
-	pitem->paramId = root->glob->nParamExec++;
-
-	root->plan_params = lappend(root->plan_params, pitem);
-
-	retval = makeNode(Param);
-	retval->paramkind = PARAM_EXEC;
-	retval->paramid = pitem->paramId;
-	retval->paramtype = exprType((Node *) grp);
-	retval->paramtypmod = -1;
-	retval->paramcollid = InvalidOid;
-	retval->location = grp->location;
-
-	return retval;
-}
-
-/*
- * Generate a new Param node that will not conflict with any other.
- *
- * This is used to create Params representing subplan outputs.
- * We don't need to build a PlannerParamItem for such a Param, but we do
- * need to record the PARAM_EXEC slot number as being allocated.
- */
-static Param *
-generate_new_param(PlannerInfo *root, Oid paramtype, int32 paramtypmod,
-				   Oid paramcollation)
-{
-	Param	   *retval;
-
-	retval = makeNode(Param);
-	retval->paramkind = PARAM_EXEC;
-	retval->paramid = root->glob->nParamExec++;
-	retval->paramtype = paramtype;
-	retval->paramtypmod = paramtypmod;
-	retval->paramcollid = paramcollation;
-	retval->location = -1;
-
-	return retval;
-}
-
-
-/*
- * Assign a (nonnegative) PARAM_EXEC ID for a special parameter (one that
- * is not actually used to carry a value at runtime).  Such parameters are
- * used for special runtime signaling purposes, such as connecting a
- * recursive union node to its worktable scan node or forcing plan
- * re-evaluation within the EvalPlanQual mechanism.  No actual Param node
- * exists with this ID, however.
- */
-int
-SS_assign_special_param(PlannerInfo *root)
-{
-	return root->glob->nParamExec++;
-}
-
-/*
-=======
->>>>>>> 9e1c9f95
  * Get the datatype/typmod/collation of the first column of the plan's output.
  *
  * This information is stored for ARRAY_SUBLINK execution and for
@@ -899,12 +506,9 @@
 					   &splan->firstColCollation);
 	splan->useHashTable = false;
 	splan->unknownEqFalse = unknownEqFalse;
-<<<<<<< HEAD
+	splan->parallel_safe = plan->parallel_safe;
 	splan->is_initplan = false;
 	splan->is_multirow = false;
-=======
-	splan->parallel_safe = plan->parallel_safe;
->>>>>>> 9e1c9f95
 	splan->setParam = NIL;
 	splan->parParam = NIL;
 	splan->args = NIL;
@@ -1593,7 +1197,6 @@
 		cost_subplan(root, splan, plan);
 	}
 }
-#endif
 
 /*
  * contain_dml: is any subquery not a plain SELECT?
@@ -1769,7 +1372,7 @@
 
 	return expression_tree_walker(node, inline_cte_walker, context);
 }
-
+#endif
 
 /*
  * convert_ANY_sublink_to_join: try to convert an ANY SubLink to a join
@@ -1853,7 +1456,7 @@
 		/*
 		 * Under certain conditions, we cannot pull up the subquery as a join.
 		 */
-		if (!is_simple_subquery(root, subselect, NULL, NULL, false))
+		if (!is_simple_subquery(root, subselect, NULL, NULL))
 			return NULL;
 
 		/*
@@ -1948,7 +1551,7 @@
  * except that we also support the case where the caller has found NOT EXISTS,
  * so we need an additional input parameter "under_not".
  */
-Node *
+JoinExpr *
 convert_EXISTS_sublink_to_join(PlannerInfo *root, SubLink *sublink,
 							   bool under_not, Relids available_rels)
 {
@@ -1960,7 +1563,6 @@
 	int			varno;
 	Relids		clause_varnos;
 	Relids		upper_varnos;
-	Node	   *boolConst;
 
 	Assert(sublink->subLinkType == EXISTS_SUBLINK);
 
@@ -1980,13 +1582,6 @@
 	 * make_subplan).
 	 */
 	subselect = copyObject(subselect);
-
-	/*
-	 * Check if the EXISTS sublink doesn't actually need to be executed at all,
-	 * and return TRUE/FALSE directly for it in that case.
-	 */
-	if ((boolConst = remove_useless_EXISTS_sublink(root, subselect, under_not)))
-		return boolConst;
 
 	/*
 	 * See if the subquery can be simplified based on the knowledge that it's
@@ -2100,7 +1695,7 @@
 	result->alias = NULL;
 	result->rtindex = 0;		/* we don't need an RTE for it */
 
-	return (Node *) result;
+	return result;
 }
 
 /*
@@ -2145,13 +1740,9 @@
 		query->groupingSets ||
 #if 0
 		query->hasWindowFuncs ||
-<<<<<<< HEAD
-=======
-		query->hasTargetSRFs ||
-		query->hasModifyingCTE ||
->>>>>>> 9e1c9f95
 		query->havingQual ||
 #endif
+		query->hasTargetSRFs ||
 		query->hasModifyingCTE ||
 		query->limitOffset ||
 		query->rowMarks)
@@ -2190,14 +1781,6 @@
 		/* Whether or not the targetlist is safe, we can drop the LIMIT. */
 		query->limitCount = NULL;
 	}
-
-	/*
-<<<<<<< HEAD
-	 * Mustn't throw away the targetlist if it contains set-returning
-	 * functions; those could affect whether zero rows are returned!
-	 */
-	if (expression_returns_set((Node *) query->targetList))
-		return false;
 
 	if (query->havingQual)
 	{
@@ -2221,8 +1804,6 @@
 	}
 
 	/*
-=======
->>>>>>> 9e1c9f95
 	 * Otherwise, we can throw away the targetlist, as well as any GROUP,
 	 * WINDOW, DISTINCT, and ORDER BY clauses; none of those clauses will
 	 * change a nonzero-rows result to zero rows or vice versa.  (Furthermore,
@@ -2257,9 +1838,26 @@
  * 		and return TRUE/FALSE directly for it in that case. Otherwise return
  * 		NULL.
  */
-static Node *
+Node *
 remove_useless_EXISTS_sublink(PlannerInfo *root, Query *subselect, bool under_not)
 {
+    /*
+     * Can't flatten if it contains WITH.  (We could arrange to pull up the
+     * WITH into the parent query's cteList, but that risks changing the
+     * semantics, since a WITH ought to be executed once per associated query
+     * call.)  Note that convert_ANY_sublink_to_join doesn't have to reject
+     * this case, since it just produces a subquery RTE that doesn't have to
+     * get flattened into the parent query.
+     */
+    if (subselect->cteList)
+        return NULL;
+
+    /*
+     * Copy the subquery so we can modify it safely (see comments in
+     * make_subplan).
+     */
+    subselect = copyObject(subselect);
+
 	/*
 	 * 'LIMIT n' makes EXISTS false when n <= 0, and doesn't affect the
 	 * outcome when n > 0.
@@ -2401,11 +1999,7 @@
 	 * subroot.
 	 */
 	whereClause = eval_const_expressions(root, whereClause);
-<<<<<<< HEAD
-	whereClause = (Node *) canonicalize_qual_ext((Expr *) whereClause, false);
-=======
 	whereClause = (Node *) canonicalize_qual((Expr *) whereClause, false);
->>>>>>> 9e1c9f95
 	whereClause = (Node *) make_ands_implicit((Expr *) whereClause);
 
 	/*
@@ -3419,20 +3013,9 @@
 			break;
 
 		case T_PartitionSelector:
-			finalize_primnode((Node *) ((PartitionSelector *) plan)->levelEqExpressions,
-							  &context);
-			finalize_primnode((Node *) ((PartitionSelector *) plan)->levelExpressions,
-							  &context);
-			finalize_primnode(((PartitionSelector *) plan)->residualPredicate,
-							  &context);
-			finalize_primnode(((PartitionSelector *) plan)->propagationExpression,
-							  &context);
-			finalize_primnode(((PartitionSelector *) plan)->printablePredicate,
-							  &context);
-			finalize_primnode((Node *) ((PartitionSelector *) plan)->partTabTargetlist,
-							  &context);
-			break;
-
+			/* GPDB_12_MERGE_FIXME: need to do something with the paramid here? */
+			break;
+			
 		case T_RecursiveUnion:
 			/* child nodes are allowed to reference wtParam */
 			locally_added_param = ((RecursiveUnion *) plan)->wtParam;
@@ -3527,13 +3110,9 @@
 		case T_ShareInputScan:
 		case T_Unique:
 		case T_SetOp:
-<<<<<<< HEAD
 		case T_SplitUpdate:
 		case T_TupleSplit:
-=======
-		case T_Group:
 			/* no node-type-specific fields need fixing */
->>>>>>> 9e1c9f95
 			break;
 
 		default:
@@ -3542,7 +3121,6 @@
 	}
 
 	/* Process left and right child plans, if any */
-<<<<<<< HEAD
 	/*
 	 * In a TableFunctionScan, the 'lefttree' is more like a SubQueryScan's
 	 * subplan, and contains a plan that's already been finalized by the
@@ -3552,18 +3130,11 @@
 	{
 		child_params = finalize_plan(root,
 									 plan->lefttree,
+									 gather_param,
 									 valid_params,
 									 scan_params);
 		context.paramids = bms_add_members(context.paramids, child_params);
 	}
-=======
-	child_params = finalize_plan(root,
-								 plan->lefttree,
-								 gather_param,
-								 valid_params,
-								 scan_params);
-	context.paramids = bms_add_members(context.paramids, child_params);
->>>>>>> 9e1c9f95
 
 	if (nestloop_params)
 	{
