--- conflicted
+++ resolved
@@ -89,20 +89,13 @@
 						  List *scan_clauses);
 static ValuesScan *create_valuesscan_plan(PlannerInfo *root, Path *best_path,
 					   List *tlist, List *scan_clauses);
-<<<<<<< HEAD
-static SubqueryScan * create_ctescan_plan(PlannerInfo *root, Path *best_path,
-										  List *tlist, List *scan_clauses);
+static SubqueryScan *create_ctescan_plan(PlannerInfo *root, Path *best_path,
+					List *tlist, List *scan_clauses);
 static WorkTableScan *create_worktablescan_plan(PlannerInfo *root, Path *best_path,
-												List *tlist, List *scan_clauses);
+						  List *tlist, List *scan_clauses);
 static BitmapAppendOnlyScan *create_bitmap_appendonly_scan_plan(PlannerInfo *root,
 								   BitmapAppendOnlyPath *best_path,
 								   List *tlist, List *scan_clauses);
-=======
-static CteScan *create_ctescan_plan(PlannerInfo *root, Path *best_path,
-					List *tlist, List *scan_clauses);
-static WorkTableScan *create_worktablescan_plan(PlannerInfo *root, Path *best_path,
-						  List *tlist, List *scan_clauses);
->>>>>>> 4d53a2f9
 static NestLoop *create_nestloop_plan(PlannerInfo *root, NestPath *best_path,
 					 Plan *outer_plan, Plan *inner_plan);
 static MergeJoin *create_mergejoin_plan(PlannerInfo *root, MergePath *best_path,
@@ -164,36 +157,7 @@
 				   Index scanrelid, int wtParam);
 static BitmapAnd *make_bitmap_and(List *bitmapplans);
 static BitmapOr *make_bitmap_or(List *bitmapplans);
-<<<<<<< HEAD
 static List *flatten_grouping_list(List *groupcls);
-=======
-static NestLoop *make_nestloop(List *tlist,
-			  List *joinclauses, List *otherclauses,
-			  Plan *lefttree, Plan *righttree,
-			  JoinType jointype);
-static HashJoin *make_hashjoin(List *tlist,
-			  List *joinclauses, List *otherclauses,
-			  List *hashclauses,
-			  Plan *lefttree, Plan *righttree,
-			  JoinType jointype);
-static Hash *make_hash(Plan *lefttree,
-		  Oid skewTable,
-		  AttrNumber skewColumn,
-		  Oid skewColType,
-		  int32 skewColTypmod);
-static MergeJoin *make_mergejoin(List *tlist,
-			   List *joinclauses, List *otherclauses,
-			   List *mergeclauses,
-			   Oid *mergefamilies,
-			   int *mergestrategies,
-			   bool *mergenullsfirst,
-			   Plan *lefttree, Plan *righttree,
-			   JoinType jointype);
-static Sort *make_sort(PlannerInfo *root, Plan *lefttree, int numCols,
-		  AttrNumber *sortColIdx, Oid *sortOperators, bool *nullsFirst,
-		  double limit_tuples);
-static Material *make_material(Plan *lefttree);
->>>>>>> 4d53a2f9
 
 
 /*
@@ -2162,10 +2126,10 @@
 	qpqual = order_qual_clauses(root, qpqual);
 
 	/*
-	 * When dealing with special operators, we will at this point
-	 * have duplicate clauses in qpqual and bitmapqualorig.  We may as well
-	 * drop 'em from bitmapqualorig, since there's no point in making the
-	 * tests twice.
+	 * When dealing with special operators, we will at this point have
+	 * duplicate clauses in qpqual and bitmapqualorig.	We may as well drop
+	 * 'em from bitmapqualorig, since there's no point in making the tests
+	 * twice.
 	 */
 	bitmapqualorig = list_difference_ptr(bitmapqualorig, qpqual);
 
@@ -2273,17 +2237,10 @@
 	qpqual = order_qual_clauses(root, qpqual);
 
 	/*
-<<<<<<< HEAD
 	 * When dealing with special or lossy operators, we will at this point
 	 * have duplicate clauses in qpqual and bitmapqualorig.  We may as well
 	 * drop 'em from bitmapqualorig, since there's no point in making the
 	 * tests twice.
-=======
-	 * When dealing with special operators, we will at this point have
-	 * duplicate clauses in qpqual and bitmapqualorig.	We may as well drop
-	 * 'em from bitmapqualorig, since there's no point in making the tests
-	 * twice.
->>>>>>> 4d53a2f9
 	 */
 	bitmapqualorig = list_difference_ptr(bitmapqualorig, qpqual);
 
@@ -2674,60 +2631,12 @@
 create_ctescan_plan(PlannerInfo *root, Path *best_path,
 					List *tlist, List *scan_clauses)
 {
-<<<<<<< HEAD
 	Index		scan_relid = best_path->parent->relid;
 	SubqueryScan *scan_plan;
-=======
-	CteScan    *scan_plan;
-	Index		scan_relid = best_path->parent->relid;
-	RangeTblEntry *rte;
-	SubPlan    *ctesplan = NULL;
-	int			plan_id;
-	int			cte_param_id;
-	PlannerInfo *cteroot;
-	Index		levelsup;
-	int			ndx;
-	ListCell   *lc;
+
+	Assert(best_path->parent->rtekind == RTE_CTE);
 
 	Assert(scan_relid > 0);
-	rte = planner_rt_fetch(scan_relid, root);
-	Assert(rte->rtekind == RTE_CTE);
-	Assert(!rte->self_reference);
-
-	/*
-	 * Find the referenced CTE, and locate the SubPlan previously made for it.
-	 */
-	levelsup = rte->ctelevelsup;
-	cteroot = root;
-	while (levelsup-- > 0)
-	{
-		cteroot = cteroot->parent_root;
-		if (!cteroot)			/* shouldn't happen */
-			elog(ERROR, "bad levelsup for CTE \"%s\"", rte->ctename);
-	}
-
-	/*
-	 * Note: cte_plan_ids can be shorter than cteList, if we are still working
-	 * on planning the CTEs (ie, this is a side-reference from another CTE).
-	 * So we mustn't use forboth here.
-	 */
-	ndx = 0;
-	foreach(lc, cteroot->parse->cteList)
-	{
-		CommonTableExpr *cte = (CommonTableExpr *) lfirst(lc);
->>>>>>> 4d53a2f9
-
-	Assert(best_path->parent->rtekind == RTE_CTE);
-
-<<<<<<< HEAD
-	Assert(scan_relid > 0);
-=======
-	/*
-	 * We need the CTE param ID, which is the sole member of the SubPlan's
-	 * setParam list.
-	 */
-	cte_param_id = linitial_int(ctesplan->setParam);
->>>>>>> 4d53a2f9
 
 	/* Sort clauses into best execution order */
 	scan_clauses = order_qual_clauses(root, scan_clauses);
@@ -2870,7 +2779,6 @@
 	List	   *otherclauses;
 	NestLoop   *join_plan;
 
-<<<<<<< HEAD
 	bool		prefetch = false;
 
 	/*
@@ -2927,81 +2835,6 @@
 		mat->cdb_strict = true;
 	}
 
-	if (IsA(best_path->innerjoinpath, IndexPath))
-	{
-		/*
-		 * An index is being used to reduce the number of tuples scanned in
-		 * the inner relation.	If there are join clauses being used with the
-		 * index, we may remove those join clauses from the list of clauses
-		 * that have to be checked as qpquals at the join node.
-		 *
-		 * We can also remove any join clauses that are redundant with those
-		 * being used in the index scan; this check is needed because
-		 * find_eclass_clauses_for_index_join() may emit different clauses
-		 * than generate_join_implied_equalities() did.
-		 *
-		 * We can skip this if the index path is an ordinary indexpath and not
-		 * a special innerjoin path, since it then wouldn't be using any join
-		 * clauses.
-		 */
-		IndexPath  *innerpath = (IndexPath *) best_path->innerjoinpath;
-
-		if (innerpath->isjoininner)
-			joinrestrictclauses =
-				select_nonredundant_join_clauses(root,
-												 joinrestrictclauses,
-												 innerpath->indexclauses);
-	}
-	else if (IsA(best_path->innerjoinpath, BitmapHeapPath) ||
-			 IsA(best_path->innerjoinpath, BitmapAppendOnlyPath))
-	{
-		/*
-		 * Same deal for bitmapped index scans.
-		 *
-		 * Note: both here and above, we ignore any implicit index
-		 * restrictions associated with the use of partial indexes.  This is
-		 * OK because we're only trying to prove we can dispense with some
-		 * join quals; failing to prove that doesn't result in an incorrect
-		 * plan.  It is the right way to proceed because adding more quals to
-		 * the stuff we got from the original query would just make it harder
-		 * to detect duplication.  (Also, to change this we'd have to be wary
-		 * of UPDATE/DELETE/SELECT FOR UPDATE target relations; see notes
-		 * above about EvalPlanQual.)
-		 */
-		bool		isjoininner = false;
-		Path	   *bitmapqual = NULL;
-
-		if (IsA(best_path->innerjoinpath, BitmapHeapPath))
-		{
-			BitmapHeapPath *innerpath = (BitmapHeapPath *) best_path->innerjoinpath;
-
-			isjoininner = innerpath->isjoininner;
-			bitmapqual = innerpath->bitmapqual;
-		}
-		else
-		{
-			BitmapAppendOnlyPath *innerpath = (BitmapAppendOnlyPath *) best_path->innerjoinpath;
-
-			Assert(IsA(best_path->innerjoinpath, BitmapAppendOnlyPath));
-			isjoininner = innerpath->isjoininner;
-			bitmapqual = innerpath->bitmapqual;
-		}
-
-		if (isjoininner)
-		{
-			List	   *bitmapclauses;
-
-			bitmapclauses =
-				make_restrictinfo_from_bitmapqual(bitmapqual,
-												  true,
-												  false);
-			joinrestrictclauses =
-				select_nonredundant_join_clauses(root,
-												 joinrestrictclauses,
-												 bitmapclauses);
-		}
-	}
-=======
 	/*
 	 * If the inner path is a nestloop inner indexscan, it might be using some
 	 * of the join quals as index quals, in which case we don't have to check
@@ -3011,7 +2844,6 @@
 		select_nonredundant_join_clauses(root,
 										 joinrestrictclauses,
 										 best_path->innerjoinpath);
->>>>>>> 4d53a2f9
 
 	/* Sort join qual clauses into best execution order */
 	joinrestrictclauses = order_qual_clauses(root, joinrestrictclauses);
@@ -4444,17 +4276,12 @@
 	return node;
 }
 
-<<<<<<< HEAD
 Hash *
-make_hash(Plan *lefttree)
-=======
-static Hash *
 make_hash(Plan *lefttree,
 		  Oid skewTable,
 		  AttrNumber skewColumn,
 		  Oid skewColType,
 		  int32 skewColTypmod)
->>>>>>> 4d53a2f9
 {
 	Hash	   *node = makeNode(Hash);
 	Plan	   *plan = &node->plan;
@@ -4471,14 +4298,12 @@
 	plan->lefttree = lefttree;
 	plan->righttree = NULL;
 
-<<<<<<< HEAD
-	node->rescannable = false;	/* CDB (unused for now) */
-=======
 	node->skewTable = skewTable;
 	node->skewColumn = skewColumn;
 	node->skewColType = skewColType;
 	node->skewColTypmod = skewColTypmod;
->>>>>>> 4d53a2f9
+
+	node->rescannable = false;	/* CDB (unused for now) */
 
 	return node;
 }
@@ -4763,10 +4588,7 @@
 						continue;
 					sortexpr = em->em_expr;
 					exprvars = pull_var_clause((Node *) sortexpr,
-<<<<<<< HEAD
 											   PVC_RECURSE_AGGREGATES,
-=======
->>>>>>> 4d53a2f9
 											   PVC_INCLUDE_PLACEHOLDERS);
 					foreach(k, exprvars)
 					{
