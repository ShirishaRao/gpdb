--- conflicted
+++ resolved
@@ -12,7 +12,6 @@
  *		reduce_outer_joins
  *
  *
-<<<<<<< HEAD
  * In PostgreSQL, there is code here to do with pulling up "simple UNION ALLs".
  * In GPDB, there is no such thing as a simple UNION ALL as locus of the relations
  * may be different, so all that has been removed.
@@ -20,10 +19,7 @@
  *
  * Portions Copyright (c) 2006-2008, Greenplum inc
  * Portions Copyright (c) 2012-Present Pivotal Software, Inc.
- * Portions Copyright (c) 1996-2013, PostgreSQL Global Development Group
-=======
  * Portions Copyright (c) 1996-2014, PostgreSQL Global Development Group
->>>>>>> ab76208e
  * Portions Copyright (c) 1994, Regents of the University of California
  *
  *
@@ -1575,11 +1571,7 @@
 	/*
 	 * If the subquery is LATERAL, check for pullup restrictions from that.
 	 */
-<<<<<<< HEAD
-	if (rte && rte->lateral && lowest_outer_join != NULL)
-=======
-	if (rte->lateral)
->>>>>>> ab76208e
+	if (rte && rte->lateral)
 	{
 		bool		restricted;
 		Relids		safe_upper_varnos;
@@ -1897,14 +1889,9 @@
 														 context);
 						break;
 					case RTE_FUNCTION:
-<<<<<<< HEAD
 					case RTE_TABLEFUNCTION:
-						rte->funcexpr =
-							pullup_replace_vars(rte->funcexpr,
-=======
 						rte->functions = (List *)
 							pullup_replace_vars((Node *) rte->functions,
->>>>>>> ab76208e
 												context);
 						break;
 					case RTE_VALUES:
