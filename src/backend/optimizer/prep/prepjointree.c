--- conflicted
+++ resolved
@@ -11,7 +11,6 @@
  *		reduce_outer_joins
  *
  *
-<<<<<<< HEAD
  * In PostgreSQL, there is code here to do with pulling up "simple UNION ALLs".
  * In GPDB, there is no such thing as a simple UNION ALL as locus of the relations
  * may be different, so all that has been removed.
@@ -19,19 +18,12 @@
  *
  * Portions Copyright (c) 2006-2008, Greenplum inc
  * Portions Copyright (c) 2012-Present Pivotal Software, Inc.
- * Portions Copyright (c) 1996-2008, PostgreSQL Global Development Group
-=======
  * Portions Copyright (c) 1996-2009, PostgreSQL Global Development Group
->>>>>>> b0a6ad70
  * Portions Copyright (c) 1994, Regents of the University of California
  *
  *
  * IDENTIFICATION
-<<<<<<< HEAD
- *	  $PostgreSQL: pgsql/src/backend/optimizer/prep/prepjointree.c,v 1.60 2008/11/11 19:05:21 tgl Exp $
-=======
  *	  $PostgreSQL: pgsql/src/backend/optimizer/prep/prepjointree.c,v 1.62 2009/01/01 17:23:44 momjian Exp $
->>>>>>> b0a6ad70
  *
  *-------------------------------------------------------------------------
  */
