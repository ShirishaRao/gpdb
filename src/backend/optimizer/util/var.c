--- conflicted
+++ resolved
@@ -53,12 +53,8 @@
 typedef struct
 {
 	List	   *varlist;
-<<<<<<< HEAD
 	PVCAggregateBehavior aggbehavior;
 	PVCPlaceHolderBehavior phbehavior;
-=======
-	PVCPlaceHolderBehavior behavior;
->>>>>>> 4d53a2f9
 } pull_var_clause_context;
 
 typedef struct
@@ -75,13 +71,7 @@
 static bool locate_var_of_level_walker(Node *node,
 						   locate_var_of_level_context *context);
 static bool locate_var_of_relation_walker(Node *node,
-<<<<<<< HEAD
-									locate_var_of_relation_context *context);
-=======
 							  locate_var_of_relation_context *context);
-static bool find_minimum_var_level_walker(Node *node,
-							  find_minimum_var_level_context *context);
->>>>>>> 4d53a2f9
 static bool pull_var_clause_walker(Node *node,
 					   pull_var_clause_context *context);
 static Node *flatten_join_alias_vars_mutator(Node *node,
@@ -630,7 +620,6 @@
  * pull_var_clause
  *	  Recursively pulls all Var nodes from an expression clause.
  *
-<<<<<<< HEAD
  *	  Aggrefs are handled according to 'aggbehavior':
  *		PVC_REJECT_AGGREGATES		throw error if Aggref found
  *		PVC_INCLUDE_AGGREGATES		include Aggrefs in output list
@@ -641,12 +630,6 @@
  *		PVC_REJECT_PLACEHOLDERS		throw error if PlaceHolderVar found
  *		PVC_INCLUDE_PLACEHOLDERS	include PlaceHolderVars in output list
  *		PVC_RECURSE_PLACEHOLDERS	recurse into PlaceHolderVar arguments
-=======
- *	  PlaceHolderVars are handled according to 'behavior':
- *		PVC_REJECT_PLACEHOLDERS		throw error if PlaceHolderVar found
- *		PVC_INCLUDE_PLACEHOLDERS	include PlaceHolderVars in output list
- *		PVC_RECURSE_PLACEHOLDERS	recurse into PlaceHolderVar argument
->>>>>>> 4d53a2f9
  *	  Vars within a PHV's expression are included only in the last case.
  *
  *	  CurrentOfExpr nodes are ignored in all cases.
@@ -661,22 +644,14 @@
  * of sublinks to subplans!
  */
 List *
-<<<<<<< HEAD
 pull_var_clause(Node *node, PVCAggregateBehavior aggbehavior,
 				PVCPlaceHolderBehavior phbehavior)
-=======
-pull_var_clause(Node *node, PVCPlaceHolderBehavior behavior)
->>>>>>> 4d53a2f9
 {
 	pull_var_clause_context context;
 
 	context.varlist = NIL;
-<<<<<<< HEAD
 	context.aggbehavior = aggbehavior;
 	context.phbehavior = phbehavior;
-=======
-	context.behavior = behavior;
->>>>>>> 4d53a2f9
 
 	pull_var_clause_walker(node, &context);
 	return context.varlist;
@@ -696,7 +671,6 @@
 	}
 	else if (IsA(node, Aggref))
 	{
-<<<<<<< HEAD
 		if (((Aggref *) node)->agglevelsup != 0)
 			elog(ERROR, "Upper-level Aggref found where not expected");
 		switch (context->aggbehavior)
@@ -718,20 +692,12 @@
 		if (((PlaceHolderVar *) node)->phlevelsup != 0)
 			elog(ERROR, "Upper-level PlaceHolderVar found where not expected");
 		switch (context->phbehavior)
-=======
-		switch (context->behavior)
->>>>>>> 4d53a2f9
 		{
 			case PVC_REJECT_PLACEHOLDERS:
 				elog(ERROR, "PlaceHolderVar found where not expected");
 				break;
 			case PVC_INCLUDE_PLACEHOLDERS:
-<<<<<<< HEAD
 				context->varlist = lappend(context->varlist, node);
-=======
-				if (((PlaceHolderVar *) node)->phlevelsup == 0)
-					context->varlist = lappend(context->varlist, node);
->>>>>>> 4d53a2f9
 				/* we do NOT descend into the contained expression */
 				return false;
 			case PVC_RECURSE_PLACEHOLDERS:
@@ -856,7 +822,6 @@
 		}
 
 		/* Recurse in case join input is itself a join */
-<<<<<<< HEAD
 		newvar = flatten_join_alias_vars_mutator(newvar, context);
 
 		/* Detect if we are adding a sublink to query */
@@ -864,9 +829,6 @@
 			context->inserted_sublink = checkExprHasSubLink(newvar);
 
 		return newvar;
-=======
-		return flatten_join_alias_vars_mutator(newvar, context);
->>>>>>> 4d53a2f9
 	}
 	if (IsA(node, PlaceHolderVar))
 	{
