--- conflicted
+++ resolved
@@ -2826,14 +2826,10 @@
 
 #define ALL_EVENTS ((1 << CMD_INSERT) | (1 << CMD_UPDATE) | (1 << CMD_DELETE))
 
-<<<<<<< HEAD
-	rel = try_relation_open(reloid, AccessShareLock, false);
-=======
 	/* Since this function recurses, it could be driven to stack overflow */
 	check_stack_depth();
 
-	rel = try_relation_open(reloid, AccessShareLock);
->>>>>>> 7cd0d523
+	rel = try_relation_open(reloid, AccessShareLock, false);
 
 	/*
 	 * If the relation doesn't exist, return zero rather than throwing an
