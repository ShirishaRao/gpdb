/*-------------------------------------------------------------------------
 *
 * rewriteHandler.c
 *		Primary module of query rewriter.
 *
<<<<<<< HEAD
 * Portions Copyright (c) 2006-2008, Greenplum inc
 * Portions Copyright (c) 2012-Present Pivotal Software, Inc.
 * Portions Copyright (c) 1996-2015, PostgreSQL Global Development Group
=======
 * Portions Copyright (c) 1996-2016, PostgreSQL Global Development Group
>>>>>>> b5bce6c1
 * Portions Copyright (c) 1994, Regents of the University of California
 *
 * IDENTIFICATION
 *	  src/backend/rewrite/rewriteHandler.c
 *
 * NOTES
 *	  Some of the terms used in this file are of historic nature: "retrieve"
 *	  was the PostQUEL keyword for what today is SELECT. "RIR" stands for
 *	  "Retrieve-Instead-Retrieve", that is an ON SELECT DO INSTEAD SELECT rule
 *	  (which has to be unconditional and where only one rule can exist on each
 *	  relation).
 *
 *-------------------------------------------------------------------------
 */
#include "postgres.h"

#include "access/sysattr.h"
#include "catalog/pg_type.h"
#include "commands/trigger.h"
#include "foreign/fdwapi.h"
#include "nodes/makefuncs.h"
#include "nodes/nodeFuncs.h"
#include "parser/analyze.h"
#include "parser/parse_coerce.h"
#include "parser/parsetree.h"
#include "rewrite/rewriteDefine.h"
#include "rewrite/rewriteHandler.h"
#include "rewrite/rewriteManip.h"
#include "rewrite/rowsecurity.h"
#include "utils/builtins.h"
#include "utils/lsyscache.h"
#include "utils/rel.h"

#include "catalog/pg_exttable.h"


/* We use a list of these to detect recursion in RewriteQuery */
typedef struct rewrite_event
{
	Oid			relation;		/* OID of relation having rules */
	CmdType		event;			/* type of rule being fired */
} rewrite_event;

typedef struct acquireLocksOnSubLinks_context
{
	bool		for_execute;	/* AcquireRewriteLocks' forExecute param */
} acquireLocksOnSubLinks_context;

static bool acquireLocksOnSubLinks(Node *node,
					   acquireLocksOnSubLinks_context *context);
static Query *rewriteRuleAction(Query *parsetree,
				  Query *rule_action,
				  Node *rule_qual,
				  int rt_index,
				  CmdType event,
				  bool *returning_flag);
static List *adjustJoinTreeList(Query *parsetree, bool removert, int rt_index);
static List *rewriteTargetListIU(List *targetList,
					CmdType commandType,
					Relation target_relation,
					int result_rti,
					List **attrno_list);
static TargetEntry *process_matched_tle(TargetEntry *src_tle,
					TargetEntry *prior_tle,
					const char *attrName);
static Node *get_assignment_input(Node *node);
static void rewriteValuesRTE(RangeTblEntry *rte, Relation target_relation,
				 List *attrnos);
static void rewriteTargetListUD(Query *parsetree, RangeTblEntry *target_rte,
					Relation target_relation);
static void markQueryForLocking(Query *qry, Node *jtnode,
					LockClauseStrength strength, LockWaitPolicy waitPolicy,
					bool pushedDown);
static List *matchLocks(CmdType event, RuleLock *rulelocks,
		   int varno, Query *parsetree, bool *hasUpdate);
static Query *fireRIRrules(Query *parsetree, List *activeRIRs,
			 bool forUpdatePushedDown);
static bool view_has_instead_trigger(Relation view, CmdType event);
static Bitmapset *adjust_view_column_set(Bitmapset *cols, List *targetlist);


/*
 * AcquireRewriteLocks -
 *	  Acquire suitable locks on all the relations mentioned in the Query.
 *	  These locks will ensure that the relation schemas don't change under us
 *	  while we are rewriting and planning the query.
 *
 * forExecute indicates that the query is about to be executed.
 * If so, we'll acquire RowExclusiveLock on the query's resultRelation,
 * RowShareLock on any relation accessed FOR [KEY] UPDATE/SHARE, and
 * AccessShareLock on all other relations mentioned.
 *
 * If forExecute is false, AccessShareLock is acquired on all relations.
 * This case is suitable for ruleutils.c, for example, where we only need
 * schema stability and we don't intend to actually modify any relations.
 *
 * forUpdatePushedDown indicates that a pushed-down FOR [KEY] UPDATE/SHARE
 * applies to the current subquery, requiring all rels to be opened with at
 * least RowShareLock.  This should always be false at the top of the
 * recursion.  This flag is ignored if forExecute is false.
 *
 * A secondary purpose of this routine is to fix up JOIN RTE references to
 * dropped columns (see details below).  Because the RTEs are modified in
 * place, it is generally appropriate for the caller of this routine to have
 * first done a copyObject() to make a writable copy of the querytree in the
 * current memory context.
 *
 * This processing can, and for efficiency's sake should, be skipped when the
 * querytree has just been built by the parser: parse analysis already got
 * all the same locks we'd get here, and the parser will have omitted dropped
 * columns from JOINs to begin with.  But we must do this whenever we are
 * dealing with a querytree produced earlier than the current command.
 *
 * About JOINs and dropped columns: although the parser never includes an
 * already-dropped column in a JOIN RTE's alias var list, it is possible for
 * such a list in a stored rule to include references to dropped columns.
 * (If the column is not explicitly referenced anywhere else in the query,
 * the dependency mechanism won't consider it used by the rule and so won't
 * prevent the column drop.)  To support get_rte_attribute_is_dropped(), we
 * replace join alias vars that reference dropped columns with null pointers.
 *
 * (In PostgreSQL 8.0, we did not do this processing but instead had
 * get_rte_attribute_is_dropped() recurse to detect dropped columns in joins.
 * That approach had horrible performance unfortunately; in particular
 * construction of a nested join was O(N^2) in the nesting depth.)
 */
void
AcquireRewriteLocks(Query *parsetree,
					bool forExecute,
					bool forUpdatePushedDown)
{
	ListCell      *l;
	int			   rt_index;
	acquireLocksOnSubLinks_context context;

	context.for_execute = forExecute;

	/*
	 * First, process RTEs of the current query level.
	 */
	rt_index = 0;
	foreach(l, parsetree->rtable)
	{
		RangeTblEntry *rte = (RangeTblEntry *) lfirst(l);
		Relation	rel;
		LOCKMODE	lockmode;
		bool        needLockUpgrade;
		List	   *newaliasvars;
		Index		curinputvarno;
		RangeTblEntry *curinputrte;
		ListCell   *ll;

		++rt_index;
		switch (rte->rtekind)
		{
			case RTE_RELATION:

				/*
				 * Grab the appropriate lock type for the relation, and do not
				 * release it until end of transaction. This protects the
				 * rewriter and planner against schema changes mid-query.
				 *
				 * Assuming forExecute is true, this logic must match what the
				 * executor will do, else we risk lock-upgrade deadlocks.
				 *
				 * CDB: The proper lock mode depends on whether the relation is
				 * local or distributed, which is discovered by heap_open().
				 * To handle this we make use of CdbOpenRelation().
				 * 
				 * For update should hold ExclusiveLock, see the discussion on
				 * https://groups.google.com/a/greenplum.org/d/msg/gpdb-dev/p-6_dNjnRMQ/OzTnb586AwAJ
				 *
				 * Update|DELETE may have to upgrade the locks to avoid global
				 * deadlock and CdbOpenRelation will do more check for AO table
				 * and GDD's status.
				 */
				needLockUpgrade = false;
				if (!forExecute)
					lockmode = AccessShareLock;
				else if (rt_index == parsetree->resultRelation)
				{
					lockmode = RowExclusiveLock;
					needLockUpgrade = (parsetree->commandType == CMD_UPDATE ||
									   parsetree->commandType == CMD_DELETE);
				}
				else if (forUpdatePushedDown ||
						 get_parse_rowmark(parsetree, rt_index) != NULL)
				{
					/*
					 * Greenplum specific behavior:
					 * The implementation of select statement with locking clause
					 * (for update | no key update | share | key share) in postgres
					 * is to hold RowShareLock on tables during parsing stage, and
					 * generate a LockRows plan node for executor to lock the tuples.
					 * It is not easy to lock tuples in Greenplum database, since
					 * tuples may be fetched through motion nodes.
					 *
					 * But when Global Deadlock Detector is enabled, and the select
					 * statement with locking clause contains only one table, we are
					 * sure that there are no motions. For such simple cases, we could
					 * make the behavior just the same as Postgres.
					 */
					lockmode = parsetree->canOptSelectLockingClause ? RowShareLock : ExclusiveLock;
				}
				else
					lockmode = AccessShareLock;

				/* Take a lock either using CDB lock promotion or not */
				if (needLockUpgrade)
				{
					rel = CdbOpenRelation(rte->relid, lockmode, false, NULL);
				}
				else
				{
					rel = heap_open(rte->relid, lockmode);
				}

				/*
				 * While we have the relation open, update the RTE's relkind,
				 * just in case it changed since this rule was made.
				 */
				rte->relkind = rel->rd_rel->relkind;

				/* Close the relcache entry without releasing the lock. */
				heap_close(rel, NoLock);
				break;

			case RTE_JOIN:

				/*
				 * Scan the join's alias var list to see if any columns have
				 * been dropped, and if so replace those Vars with null
				 * pointers.
				 *
				 * Since a join has only two inputs, we can expect to see
				 * multiple references to the same input RTE; optimize away
				 * multiple fetches.
				 */
				newaliasvars = NIL;
				curinputvarno = 0;
				curinputrte = NULL;
				foreach(ll, rte->joinaliasvars)
				{
					Var		   *aliasitem = (Var *) lfirst(ll);
					Var		   *aliasvar = aliasitem;

					/* Look through any implicit coercion */
					aliasvar = (Var *) strip_implicit_coercions((Node *) aliasvar);

					/*
					 * If the list item isn't a simple Var, then it must
					 * represent a merged column, ie a USING column, and so it
					 * couldn't possibly be dropped, since it's referenced in
					 * the join clause.  (Conceivably it could also be a null
					 * pointer already?  But that's OK too.)
					 */
					if (aliasvar && IsA(aliasvar, Var))
					{
						/*
						 * The elements of an alias list have to refer to
						 * earlier RTEs of the same rtable, because that's the
						 * order the planner builds things in.  So we already
						 * processed the referenced RTE, and so it's safe to
						 * use get_rte_attribute_is_dropped on it. (This might
						 * not hold after rewriting or planning, but it's OK
						 * to assume here.)
						 */
						Assert(aliasvar->varlevelsup == 0);
						if (aliasvar->varno != curinputvarno)
						{
							curinputvarno = aliasvar->varno;
							if (curinputvarno >= rt_index)
								elog(ERROR, "unexpected varno %d in JOIN RTE %d",
									 curinputvarno, rt_index);
							curinputrte = rt_fetch(curinputvarno,
												   parsetree->rtable);
						}
						if (get_rte_attribute_is_dropped(curinputrte,
														 aliasvar->varattno))
						{
							/* Replace the join alias item with a NULL */
							aliasitem = NULL;
						}
					}
					newaliasvars = lappend(newaliasvars, aliasitem);
				}
				rte->joinaliasvars = newaliasvars;
				break;

			case RTE_SUBQUERY:

				/*
				 * The subquery RTE itself is all right, but we have to
				 * recurse to process the represented subquery.
				 */
				AcquireRewriteLocks(rte->subquery,
									forExecute,
									(forUpdatePushedDown ||
							get_parse_rowmark(parsetree, rt_index) != NULL));
				break;

			default:
				/* ignore other types of RTEs */
				break;
		}
	}

	/* Recurse into subqueries in WITH */
	foreach(l, parsetree->cteList)
	{
		CommonTableExpr *cte = (CommonTableExpr *) lfirst(l);

		AcquireRewriteLocks((Query *) cte->ctequery, forExecute, false);
	}

	/*
	 * Recurse into sublink subqueries, too.  But we already did the ones in
	 * the rtable and cteList.
	 */
	if (parsetree->hasSubLinks)
		query_tree_walker(parsetree, acquireLocksOnSubLinks, &context,
						  QTW_IGNORE_RC_SUBQUERIES);
}

/*
 * Walker to find sublink subqueries for AcquireRewriteLocks
 */
static bool
acquireLocksOnSubLinks(Node *node, acquireLocksOnSubLinks_context *context)
{
	if (node == NULL)
		return false;
	if (IsA(node, SubLink))
	{
		SubLink    *sub = (SubLink *) node;

		/* Do what we came for */
		AcquireRewriteLocks((Query *) sub->subselect,
							context->for_execute,
							false);
		/* Fall through to process lefthand args of SubLink */
	}

	/*
	 * Do NOT recurse into Query nodes, because AcquireRewriteLocks already
	 * processed subselects of subselects for us.
	 */
	return expression_tree_walker(node, acquireLocksOnSubLinks, context);
}


/*
 * rewriteRuleAction -
 *	  Rewrite the rule action with appropriate qualifiers (taken from
 *	  the triggering query).
 *
 * Input arguments:
 *	parsetree - original query
 *	rule_action - one action (query) of a rule
 *	rule_qual - WHERE condition of rule, or NULL if unconditional
 *	rt_index - RT index of result relation in original query
 *	event - type of rule event
 * Output arguments:
 *	*returning_flag - set TRUE if we rewrite RETURNING clause in rule_action
 *					(must be initialized to FALSE)
 * Return value:
 *	rewritten form of rule_action
 */
static Query *
rewriteRuleAction(Query *parsetree,
				  Query *rule_action,
				  Node *rule_qual,
				  int rt_index,
				  CmdType event,
				  bool *returning_flag)
{
	int			current_varno,
				new_varno;
	int			rt_length;
	Query	   *sub_action;
	Query	  **sub_action_ptr;
	acquireLocksOnSubLinks_context context;

	context.for_execute = true;

	/*
	 * Make modifiable copies of rule action and qual (what we're passed are
	 * the stored versions in the relcache; don't touch 'em!).
	 */
	rule_action = (Query *) copyObject(rule_action);
	rule_qual = (Node *) copyObject(rule_qual);

	/*
	 * Acquire necessary locks and fix any deleted JOIN RTE entries.
	 */
	AcquireRewriteLocks(rule_action, true, false);
	(void) acquireLocksOnSubLinks(rule_qual, &context);

	current_varno = rt_index;
	rt_length = list_length(parsetree->rtable);
	new_varno = PRS2_NEW_VARNO + rt_length;

	/*
	 * Adjust rule action and qual to offset its varnos, so that we can merge
	 * its rtable with the main parsetree's rtable.
	 *
	 * If the rule action is an INSERT...SELECT, the OLD/NEW rtable entries
	 * will be in the SELECT part, and we have to modify that rather than the
	 * top-level INSERT (kluge!).
	 */
	sub_action = getInsertSelectQuery(rule_action, &sub_action_ptr);

	OffsetVarNodes((Node *) sub_action, rt_length, 0);
	OffsetVarNodes(rule_qual, rt_length, 0);
	/* but references to OLD should point at original rt_index */
	ChangeVarNodes((Node *) sub_action,
				   PRS2_OLD_VARNO + rt_length, rt_index, 0);
	ChangeVarNodes(rule_qual,
				   PRS2_OLD_VARNO + rt_length, rt_index, 0);

	/*
	 * Generate expanded rtable consisting of main parsetree's rtable plus
	 * rule action's rtable; this becomes the complete rtable for the rule
	 * action.  Some of the entries may be unused after we finish rewriting,
	 * but we leave them all in place for two reasons:
	 *
	 * We'd have a much harder job to adjust the query's varnos if we
	 * selectively removed RT entries.
	 *
	 * If the rule is INSTEAD, then the original query won't be executed at
	 * all, and so its rtable must be preserved so that the executor will do
	 * the correct permissions checks on it.
	 *
	 * RT entries that are not referenced in the completed jointree will be
	 * ignored by the planner, so they do not affect query semantics.  But any
	 * permissions checks specified in them will be applied during executor
	 * startup (see ExecCheckRTEPerms()).  This allows us to check that the
	 * caller has, say, insert-permission on a view, when the view is not
	 * semantically referenced at all in the resulting query.
	 *
	 * When a rule is not INSTEAD, the permissions checks done on its copied
	 * RT entries will be redundant with those done during execution of the
	 * original query, but we don't bother to treat that case differently.
	 *
	 * NOTE: because planner will destructively alter rtable, we must ensure
	 * that rule action's rtable is separate and shares no substructure with
	 * the main rtable.  Hence do a deep copy here.
	 */
	sub_action->rtable = list_concat((List *) copyObject(parsetree->rtable),
									 sub_action->rtable);

	/*
	 * There could have been some SubLinks in parsetree's rtable, in which
	 * case we'd better mark the sub_action correctly.
	 */
	if (parsetree->hasSubLinks && !sub_action->hasSubLinks)
	{
		ListCell   *lc;

		foreach(lc, parsetree->rtable)
		{
			RangeTblEntry *rte = (RangeTblEntry *) lfirst(lc);

			switch (rte->rtekind)
			{
<<<<<<< HEAD
				case RTE_TABLEFUNCTION:
					sub_action->hasSubLinks =
						checkExprHasSubLink((Node *) rte->functions);
=======
				case RTE_RELATION:
					sub_action->hasSubLinks =
						checkExprHasSubLink((Node *) rte->tablesample);
>>>>>>> b5bce6c1
					break;
				case RTE_FUNCTION:
					sub_action->hasSubLinks =
						checkExprHasSubLink((Node *) rte->functions);
					break;
				case RTE_VALUES:
					sub_action->hasSubLinks =
						checkExprHasSubLink((Node *) rte->values_lists);
					break;
				default:
					/* other RTE types don't contain bare expressions */
					break;
			}
			if (sub_action->hasSubLinks)
				break;			/* no need to keep scanning rtable */
		}
	}

	/*
	 * Each rule action's jointree should be the main parsetree's jointree
	 * plus that rule's jointree, but usually *without* the original rtindex
	 * that we're replacing (if present, which it won't be for INSERT). Note
	 * that if the rule action refers to OLD, its jointree will add a
	 * reference to rt_index.  If the rule action doesn't refer to OLD, but
	 * either the rule_qual or the user query quals do, then we need to keep
	 * the original rtindex in the jointree to provide data for the quals.  We
	 * don't want the original rtindex to be joined twice, however, so avoid
	 * keeping it if the rule action mentions it.
	 *
	 * As above, the action's jointree must not share substructure with the
	 * main parsetree's.
	 */
	if (sub_action->commandType != CMD_UTILITY)
	{
		bool		keeporig;
		List	   *newjointree;

		Assert(sub_action->jointree != NULL);
		keeporig = (!rangeTableEntry_used((Node *) sub_action->jointree,
										  rt_index, 0)) &&
			(rangeTableEntry_used(rule_qual, rt_index, 0) ||
			 rangeTableEntry_used(parsetree->jointree->quals, rt_index, 0));
		newjointree = adjustJoinTreeList(parsetree, !keeporig, rt_index);
		if (newjointree != NIL)
		{
			/*
			 * If sub_action is a setop, manipulating its jointree will do no
			 * good at all, because the jointree is dummy.  (Perhaps someday
			 * we could push the joining and quals down to the member
			 * statements of the setop?)
			 */
			if (sub_action->setOperations != NULL)
				ereport(ERROR,
						(errcode(ERRCODE_FEATURE_NOT_SUPPORTED),
						 errmsg("conditional UNION/INTERSECT/EXCEPT statements are not implemented")));

			sub_action->jointree->fromlist =
				list_concat(newjointree, sub_action->jointree->fromlist);

			/*
			 * There could have been some SubLinks in newjointree, in which
			 * case we'd better mark the sub_action correctly.
			 */
			if (parsetree->hasSubLinks && !sub_action->hasSubLinks)
				sub_action->hasSubLinks =
					checkExprHasSubLink((Node *) newjointree);
		}
	}

	/*
	 * If the original query has any CTEs, copy them into the rule action. But
	 * we don't need them for a utility action.
	 */
	if (parsetree->cteList != NIL && sub_action->commandType != CMD_UTILITY)
	{
		ListCell   *lc;

		/*
		 * Annoying implementation restriction: because CTEs are identified by
		 * name within a cteList, we can't merge a CTE from the original query
		 * if it has the same name as any CTE in the rule action.
		 *
		 * This could possibly be fixed by using some sort of internally
		 * generated ID, instead of names, to link CTE RTEs to their CTEs.
		 */
		foreach(lc, parsetree->cteList)
		{
			CommonTableExpr *cte = (CommonTableExpr *) lfirst(lc);
			ListCell   *lc2;

			foreach(lc2, sub_action->cteList)
			{
				CommonTableExpr *cte2 = (CommonTableExpr *) lfirst(lc2);

				if (strcmp(cte->ctename, cte2->ctename) == 0)
					ereport(ERROR,
							(errcode(ERRCODE_FEATURE_NOT_SUPPORTED),
							 errmsg("WITH query name \"%s\" appears in both a rule action and the query being rewritten",
									cte->ctename)));
			}
		}

		/* OK, it's safe to combine the CTE lists */
		sub_action->cteList = list_concat(sub_action->cteList,
										  copyObject(parsetree->cteList));
	}

	/*
	 * Event Qualification forces copying of parsetree and splitting into two
	 * queries one w/rule_qual, one w/NOT rule_qual. Also add user query qual
	 * onto rule action
	 */
	AddQual(sub_action, rule_qual);

	AddQual(sub_action, parsetree->jointree->quals);

	/*
	 * Rewrite new.attribute with right hand side of target-list entry for
	 * appropriate field name in insert/update.
	 *
	 * KLUGE ALERT: since ReplaceVarsFromTargetList returns a mutated copy, we
	 * can't just apply it to sub_action; we have to remember to update the
	 * sublink inside rule_action, too.
	 */
	if ((event == CMD_INSERT || event == CMD_UPDATE) &&
		sub_action->commandType != CMD_UTILITY)
	{
		sub_action = (Query *)
			ReplaceVarsFromTargetList((Node *) sub_action,
									  new_varno,
									  0,
									  rt_fetch(new_varno, sub_action->rtable),
									  parsetree->targetList,
									  (event == CMD_UPDATE) ?
									  REPLACEVARS_CHANGE_VARNO :
									  REPLACEVARS_SUBSTITUTE_NULL,
									  current_varno,
									  NULL);
		if (sub_action_ptr)
			*sub_action_ptr = sub_action;
		else
			rule_action = sub_action;
	}

	/*
	 * If rule_action has a RETURNING clause, then either throw it away if the
	 * triggering query has no RETURNING clause, or rewrite it to emit what
	 * the triggering query's RETURNING clause asks for.  Throw an error if
	 * more than one rule has a RETURNING clause.
	 */
	if (!parsetree->returningList)
		rule_action->returningList = NIL;
	else if (rule_action->returningList)
	{
		if (*returning_flag)
			ereport(ERROR,
					(errcode(ERRCODE_FEATURE_NOT_SUPPORTED),
				   errmsg("cannot have RETURNING lists in multiple rules")));
		*returning_flag = true;
		rule_action->returningList = (List *)
			ReplaceVarsFromTargetList((Node *) parsetree->returningList,
									  parsetree->resultRelation,
									  0,
									  rt_fetch(parsetree->resultRelation,
											   parsetree->rtable),
									  rule_action->returningList,
									  REPLACEVARS_REPORT_ERROR,
									  0,
									  &rule_action->hasSubLinks);

		/*
		 * There could have been some SubLinks in parsetree's returningList,
		 * in which case we'd better mark the rule_action correctly.
		 */
		if (parsetree->hasSubLinks && !rule_action->hasSubLinks)
			rule_action->hasSubLinks =
				checkExprHasSubLink((Node *) rule_action->returningList);
	}

	return rule_action;
}

/*
 * Copy the query's jointree list, and optionally attempt to remove any
 * occurrence of the given rt_index as a top-level join item (we do not look
 * for it within join items; this is OK because we are only expecting to find
 * it as an UPDATE or DELETE target relation, which will be at the top level
 * of the join).  Returns modified jointree list --- this is a separate copy
 * sharing no nodes with the original.
 */
static List *
adjustJoinTreeList(Query *parsetree, bool removert, int rt_index)
{
	List	   *newjointree = copyObject(parsetree->jointree->fromlist);
	ListCell   *l;

	if (removert)
	{
		foreach(l, newjointree)
		{
			RangeTblRef *rtr = lfirst(l);

			if (IsA(rtr, RangeTblRef) &&
				rtr->rtindex == rt_index)
			{
				newjointree = list_delete_ptr(newjointree, rtr);

				/*
				 * foreach is safe because we exit loop after list_delete...
				 */
				break;
			}
		}
	}
	return newjointree;
}


/*
 * rewriteTargetListIU - rewrite INSERT/UPDATE targetlist into standard form
 *
 * This has the following responsibilities:
 *
 * 1. For an INSERT, add tlist entries to compute default values for any
 * attributes that have defaults and are not assigned to in the given tlist.
 * (We do not insert anything for default-less attributes, however.  The
 * planner will later insert NULLs for them, but there's no reason to slow
 * down rewriter processing with extra tlist nodes.)  Also, for both INSERT
 * and UPDATE, replace explicit DEFAULT specifications with column default
 * expressions.
 *
 * 2. For an UPDATE on a trigger-updatable view, add tlist entries for any
 * unassigned-to attributes, assigning them their old values.  These will
 * later get expanded to the output values of the view.  (This is equivalent
 * to what the planner's expand_targetlist() will do for UPDATE on a regular
 * table, but it's more convenient to do it here while we still have easy
 * access to the view's original RT index.)  This is only necessary for
 * trigger-updatable views, for which the view remains the result relation of
 * the query.  For auto-updatable views we must not do this, since it might
 * add assignments to non-updatable view columns.  For rule-updatable views it
 * is unnecessary extra work, since the query will be rewritten with a
 * different result relation which will be processed when we recurse via
 * RewriteQuery.
 *
 * 3. Merge multiple entries for the same target attribute, or declare error
 * if we can't.  Multiple entries are only allowed for INSERT/UPDATE of
 * portions of an array or record field, for example
 *			UPDATE table SET foo[2] = 42, foo[4] = 43;
 * We can merge such operations into a single assignment op.  Essentially,
 * the expression we want to produce in this case is like
 *		foo = array_set_element(array_set_element(foo, 2, 42), 4, 43)
 *
 * 4. Sort the tlist into standard order: non-junk fields in order by resno,
 * then junk fields (these in no particular order).
 *
 * We must do items 1,2,3 before firing rewrite rules, else rewritten
 * references to NEW.foo will produce wrong or incomplete results.  Item 4
 * is not needed for rewriting, but will be needed by the planner, and we
 * can do it essentially for free while handling the other items.
 *
 * If attrno_list isn't NULL, we return an additional output besides the
 * rewritten targetlist: an integer list of the assigned-to attnums, in
 * order of the original tlist's non-junk entries.  This is needed for
 * processing VALUES RTEs.
 */
static List *
rewriteTargetListIU(List *targetList,
					CmdType commandType,
					Relation target_relation,
					int result_rti,
					List **attrno_list)
{
	TargetEntry **new_tles;
	List	   *new_tlist = NIL;
	List	   *junk_tlist = NIL;
	Form_pg_attribute att_tup;
	int			attrno,
				next_junk_attrno,
				numattrs;
	ListCell   *temp;

	if (attrno_list)			/* initialize optional result list */
		*attrno_list = NIL;

	/*
	 * We process the normal (non-junk) attributes by scanning the input tlist
	 * once and transferring TLEs into an array, then scanning the array to
	 * build an output tlist.  This avoids O(N^2) behavior for large numbers
	 * of attributes.
	 *
	 * Junk attributes are tossed into a separate list during the same tlist
	 * scan, then appended to the reconstructed tlist.
	 */
	numattrs = RelationGetNumberOfAttributes(target_relation);
	new_tles = (TargetEntry **) palloc0(numattrs * sizeof(TargetEntry *));
	next_junk_attrno = numattrs + 1;

	foreach(temp, targetList)
	{
		TargetEntry *old_tle = (TargetEntry *) lfirst(temp);

		if (!old_tle->resjunk)
		{
			/* Normal attr: stash it into new_tles[] */
			attrno = old_tle->resno;
			if (attrno < 1 || attrno > numattrs)
				elog(ERROR, "bogus resno %d in targetlist", attrno);
			att_tup = target_relation->rd_att->attrs[attrno - 1];

			/* put attrno into attrno_list even if it's dropped */
			if (attrno_list)
				*attrno_list = lappend_int(*attrno_list, attrno);

			/* We can (and must) ignore deleted attributes */
			if (att_tup->attisdropped)
				continue;

			/* Merge with any prior assignment to same attribute */
			new_tles[attrno - 1] =
				process_matched_tle(old_tle,
									new_tles[attrno - 1],
									NameStr(att_tup->attname));
		}
		else
		{
			/*
			 * Copy all resjunk tlist entries to junk_tlist, and assign them
			 * resnos above the last real resno.
			 *
			 * Typical junk entries include ORDER BY or GROUP BY expressions
			 * (are these actually possible in an INSERT or UPDATE?), system
			 * attribute references, etc.
			 */

			/* Get the resno right, but don't copy unnecessarily */
			if (old_tle->resno != next_junk_attrno)
			{
				old_tle = flatCopyTargetEntry(old_tle);
				old_tle->resno = next_junk_attrno;
			}
			junk_tlist = lappend(junk_tlist, old_tle);
			next_junk_attrno++;
		}
	}

	for (attrno = 1; attrno <= numattrs; attrno++)
	{
		TargetEntry *new_tle = new_tles[attrno - 1];

		att_tup = target_relation->rd_att->attrs[attrno - 1];

		/* We can (and must) ignore deleted attributes */
		if (att_tup->attisdropped)
			continue;

		/*
		 * Handle the two cases where we need to insert a default expression:
		 * it's an INSERT and there's no tlist entry for the column, or the
		 * tlist entry is a DEFAULT placeholder node.
		 */
		if ((new_tle == NULL && commandType == CMD_INSERT) ||
			(new_tle && new_tle->expr && IsA(new_tle->expr, SetToDefault)))
		{
			Node	   *new_expr;

			new_expr = build_column_default(target_relation, attrno);

			/*
			 * If there is no default (ie, default is effectively NULL), we
			 * can omit the tlist entry in the INSERT case, since the planner
			 * can insert a NULL for itself, and there's no point in spending
			 * any more rewriter cycles on the entry.  But in the UPDATE case
			 * we've got to explicitly set the column to NULL.
			 */
			if (!new_expr)
			{
				if (commandType == CMD_INSERT)
					new_tle = NULL;
				else
				{
					new_expr = (Node *) makeConst(att_tup->atttypid,
												  -1,
												  att_tup->attcollation,
												  att_tup->attlen,
												  (Datum) 0,
												  true, /* isnull */
												  att_tup->attbyval);
					/* this is to catch a NOT NULL domain constraint */
					new_expr = coerce_to_domain(new_expr,
												InvalidOid, -1,
												att_tup->atttypid,
												COERCE_IMPLICIT_CAST,
												-1,
												false,
												false);
				}
			}

			if (new_expr)
				new_tle = makeTargetEntry((Expr *) new_expr,
										  attrno,
										  pstrdup(NameStr(att_tup->attname)),
										  false);
		}

		/*
		 * For an UPDATE on a trigger-updatable view, provide a dummy entry
		 * whenever there is no explicit assignment.
		 */
		if (new_tle == NULL && commandType == CMD_UPDATE &&
			target_relation->rd_rel->relkind == RELKIND_VIEW &&
			view_has_instead_trigger(target_relation, CMD_UPDATE))
		{
			Node	   *new_expr;

			new_expr = (Node *) makeVar(result_rti,
										attrno,
										att_tup->atttypid,
										att_tup->atttypmod,
										att_tup->attcollation,
										0);

			new_tle = makeTargetEntry((Expr *) new_expr,
									  attrno,
									  pstrdup(NameStr(att_tup->attname)),
									  false);
		}

		if (new_tle)
			new_tlist = lappend(new_tlist, new_tle);
	}

	pfree(new_tles);

	return list_concat(new_tlist, junk_tlist);
}


/*
 * Convert a matched TLE from the original tlist into a correct new TLE.
 *
 * This routine detects and handles multiple assignments to the same target
 * attribute.  (The attribute name is needed only for error messages.)
 */
static TargetEntry *
process_matched_tle(TargetEntry *src_tle,
					TargetEntry *prior_tle,
					const char *attrName)
{
	TargetEntry *result;
	CoerceToDomain *coerce_expr = NULL;
	Node	   *src_expr;
	Node	   *prior_expr;
	Node	   *src_input;
	Node	   *prior_input;
	Node	   *priorbottom;
	Node	   *newexpr;

	if (prior_tle == NULL)
	{
		/*
		 * Normal case where this is the first assignment to the attribute.
		 */
		return src_tle;
	}

	/*----------
	 * Multiple assignments to same attribute.  Allow only if all are
	 * FieldStore or ArrayRef assignment operations.  This is a bit
	 * tricky because what we may actually be looking at is a nest of
	 * such nodes; consider
	 *		UPDATE tab SET col.fld1.subfld1 = x, col.fld2.subfld2 = y
	 * The two expressions produced by the parser will look like
	 *		FieldStore(col, fld1, FieldStore(placeholder, subfld1, x))
	 *		FieldStore(col, fld2, FieldStore(placeholder, subfld2, y))
	 * However, we can ignore the substructure and just consider the top
	 * FieldStore or ArrayRef from each assignment, because it works to
	 * combine these as
	 *		FieldStore(FieldStore(col, fld1,
	 *							  FieldStore(placeholder, subfld1, x)),
	 *				   fld2, FieldStore(placeholder, subfld2, y))
	 * Note the leftmost expression goes on the inside so that the
	 * assignments appear to occur left-to-right.
	 *
	 * For FieldStore, instead of nesting we can generate a single
	 * FieldStore with multiple target fields.  We must nest when
	 * ArrayRefs are involved though.
	 *
	 * As a further complication, the destination column might be a domain,
	 * resulting in each assignment containing a CoerceToDomain node over a
	 * FieldStore or ArrayRef.  These should have matching target domains,
	 * so we strip them and reconstitute a single CoerceToDomain over the
	 * combined FieldStore/ArrayRef nodes.  (Notice that this has the result
	 * that the domain's checks are applied only after we do all the field or
	 * element updates, not after each one.  This is arguably desirable.)
	 *----------
	 */
	src_expr = (Node *) src_tle->expr;
	prior_expr = (Node *) prior_tle->expr;

	if (src_expr && IsA(src_expr, CoerceToDomain) &&
		prior_expr && IsA(prior_expr, CoerceToDomain) &&
		((CoerceToDomain *) src_expr)->resulttype ==
		((CoerceToDomain *) prior_expr)->resulttype)
	{
		/* we assume without checking that resulttypmod/resultcollid match */
		coerce_expr = (CoerceToDomain *) src_expr;
		src_expr = (Node *) ((CoerceToDomain *) src_expr)->arg;
		prior_expr = (Node *) ((CoerceToDomain *) prior_expr)->arg;
	}

	src_input = get_assignment_input(src_expr);
	prior_input = get_assignment_input(prior_expr);
	if (src_input == NULL ||
		prior_input == NULL ||
		exprType(src_expr) != exprType(prior_expr))
		ereport(ERROR,
				(errcode(ERRCODE_SYNTAX_ERROR),
				 errmsg("multiple assignments to same column \"%s\"",
						attrName)));

	/*
	 * Prior TLE could be a nest of assignments if we do this more than once.
	 */
	priorbottom = prior_input;
	for (;;)
	{
		Node	   *newbottom = get_assignment_input(priorbottom);

		if (newbottom == NULL)
			break;				/* found the original Var reference */
		priorbottom = newbottom;
	}
	if (!equal(priorbottom, src_input))
		ereport(ERROR,
				(errcode(ERRCODE_SYNTAX_ERROR),
				 errmsg("multiple assignments to same column \"%s\"",
						attrName)));

	/*
	 * Looks OK to nest 'em.
	 */
	if (IsA(src_expr, FieldStore))
	{
		FieldStore *fstore = makeNode(FieldStore);

		if (IsA(prior_expr, FieldStore))
		{
			/* combine the two */
			memcpy(fstore, prior_expr, sizeof(FieldStore));
			fstore->newvals =
				list_concat(list_copy(((FieldStore *) prior_expr)->newvals),
							list_copy(((FieldStore *) src_expr)->newvals));
			fstore->fieldnums =
				list_concat(list_copy(((FieldStore *) prior_expr)->fieldnums),
							list_copy(((FieldStore *) src_expr)->fieldnums));
		}
		else
		{
			/* general case, just nest 'em */
			memcpy(fstore, src_expr, sizeof(FieldStore));
			fstore->arg = (Expr *) prior_expr;
		}
		newexpr = (Node *) fstore;
	}
	else if (IsA(src_expr, ArrayRef))
	{
		ArrayRef   *aref = makeNode(ArrayRef);

		memcpy(aref, src_expr, sizeof(ArrayRef));
		aref->refexpr = (Expr *) prior_expr;
		newexpr = (Node *) aref;
	}
	else
	{
		elog(ERROR, "cannot happen");
		newexpr = NULL;
	}

	if (coerce_expr)
	{
		/* put back the CoerceToDomain */
		CoerceToDomain *newcoerce = makeNode(CoerceToDomain);

		memcpy(newcoerce, coerce_expr, sizeof(CoerceToDomain));
		newcoerce->arg = (Expr *) newexpr;
		newexpr = (Node *) newcoerce;
	}

	result = flatCopyTargetEntry(src_tle);
	result->expr = (Expr *) newexpr;
	return result;
}

/*
 * If node is an assignment node, return its input; else return NULL
 */
static Node *
get_assignment_input(Node *node)
{
	if (node == NULL)
		return NULL;
	if (IsA(node, FieldStore))
	{
		FieldStore *fstore = (FieldStore *) node;

		return (Node *) fstore->arg;
	}
	else if (IsA(node, ArrayRef))
	{
		ArrayRef   *aref = (ArrayRef *) node;

		if (aref->refassgnexpr == NULL)
			return NULL;
		return (Node *) aref->refexpr;
	}
	return NULL;
}

/*
 * Make an expression tree for the default value for a column.
 *
 * If there is no default, return a NULL instead.
 */
Node *
build_column_default(Relation rel, int attrno)
{
	TupleDesc	rd_att = rel->rd_att;
	Form_pg_attribute att_tup = rd_att->attrs[attrno - 1];
	Oid			atttype = att_tup->atttypid;
	int32		atttypmod = att_tup->atttypmod;
	Node	   *expr = NULL;
	Oid			exprtype;

	/*
	 * Scan to see if relation has a default for this column.
	 */
	if (rd_att->constr && rd_att->constr->num_defval > 0)
	{
		AttrDefault *defval = rd_att->constr->defval;
		int			ndef = rd_att->constr->num_defval;

		while (--ndef >= 0)
		{
			if (attrno == defval[ndef].adnum)
			{
				/*
				 * Found it, convert string representation to node tree.
				 */
				expr = stringToNode(defval[ndef].adbin);
				break;
			}
		}
	}

	if (expr == NULL)
	{
		/*
		 * No per-column default, so look for a default for the type itself.
		 */
		expr = get_typdefault(atttype);
	}

	if (expr == NULL)
		return NULL;			/* No default anywhere */

	/*
	 * Make sure the value is coerced to the target column type; this will
	 * generally be true already, but there seem to be some corner cases
	 * involving domain defaults where it might not be true. This should match
	 * the parser's processing of non-defaulted expressions --- see
	 * transformAssignedExpr().
	 */
	exprtype = exprType(expr);

	expr = coerce_to_target_type(NULL,	/* no UNKNOWN params here */
								 expr, exprtype,
								 atttype, atttypmod,
								 COERCION_ASSIGNMENT,
								 COERCE_IMPLICIT_CAST,
								 -1);
	if (expr == NULL)
		ereport(ERROR,
				(errcode(ERRCODE_DATATYPE_MISMATCH),
				 errmsg("column \"%s\" is of type %s"
						" but default expression is of type %s",
						NameStr(att_tup->attname),
						format_type_be(atttype),
						format_type_be(exprtype)),
			   errhint("You will need to rewrite or cast the expression.")));

	return expr;
}


/* Does VALUES RTE contain any SetToDefault items? */
static bool
searchForDefault(RangeTblEntry *rte)
{
	ListCell   *lc;

	foreach(lc, rte->values_lists)
	{
		List	   *sublist = (List *) lfirst(lc);
		ListCell   *lc2;

		foreach(lc2, sublist)
		{
			Node	   *col = (Node *) lfirst(lc2);

			if (IsA(col, SetToDefault))
				return true;
		}
	}
	return false;
}

/*
 * When processing INSERT ... VALUES with a VALUES RTE (ie, multiple VALUES
 * lists), we have to replace any DEFAULT items in the VALUES lists with
 * the appropriate default expressions.  The other aspects of targetlist
 * rewriting need be applied only to the query's targetlist proper.
 *
 * Note that we currently can't support subscripted or field assignment
 * in the multi-VALUES case.  The targetlist will contain simple Vars
 * referencing the VALUES RTE, and therefore process_matched_tle() will
 * reject any such attempt with "multiple assignments to same column".
 */
static void
rewriteValuesRTE(RangeTblEntry *rte, Relation target_relation, List *attrnos)
{
	List	   *newValues;
	ListCell   *lc;

	/*
	 * Rebuilding all the lists is a pretty expensive proposition in a big
	 * VALUES list, and it's a waste of time if there aren't any DEFAULT
	 * placeholders.  So first scan to see if there are any.
	 */
	if (!searchForDefault(rte))
		return;					/* nothing to do */

	/* Check list lengths (we can assume all the VALUES sublists are alike) */
	Assert(list_length(attrnos) == list_length(linitial(rte->values_lists)));

	newValues = NIL;
	foreach(lc, rte->values_lists)
	{
		List	   *sublist = (List *) lfirst(lc);
		List	   *newList = NIL;
		ListCell   *lc2;
		ListCell   *lc3;

		forboth(lc2, sublist, lc3, attrnos)
		{
			Node	   *col = (Node *) lfirst(lc2);
			int			attrno = lfirst_int(lc3);

			if (IsA(col, SetToDefault))
			{
				Form_pg_attribute att_tup;
				Node	   *new_expr;

				att_tup = target_relation->rd_att->attrs[attrno - 1];

				if (!att_tup->attisdropped)
					new_expr = build_column_default(target_relation, attrno);
				else
					new_expr = NULL;	/* force a NULL if dropped */

				/*
				 * If there is no default (ie, default is effectively NULL),
				 * we've got to explicitly set the column to NULL.
				 */
				if (!new_expr)
				{
					new_expr = (Node *) makeConst(att_tup->atttypid,
												  -1,
												  att_tup->attcollation,
												  att_tup->attlen,
												  (Datum) 0,
												  true, /* isnull */
												  att_tup->attbyval);
					/* this is to catch a NOT NULL domain constraint */
					new_expr = coerce_to_domain(new_expr,
												InvalidOid, -1,
												att_tup->atttypid,
												COERCE_IMPLICIT_CAST,
												-1,
												false,
												false);
				}
				newList = lappend(newList, new_expr);
			}
			else
				newList = lappend(newList, col);
		}
		newValues = lappend(newValues, newList);
	}
	rte->values_lists = newValues;
}


/*
 * rewriteTargetListUD - rewrite UPDATE/DELETE targetlist as needed
 *
 * This function adds a "junk" TLE that is needed to allow the executor to
 * find the original row for the update or delete.  When the target relation
 * is a regular table, the junk TLE emits the ctid attribute of the original
 * row.  When the target relation is a view, there is no ctid, so we instead
 * emit a whole-row Var that will contain the "old" values of the view row.
 * If it's a foreign table, we let the FDW decide what to add.
 *
 * For UPDATE queries, this is applied after rewriteTargetListIU.  The
 * ordering isn't actually critical at the moment.
 */
static void
rewriteTargetListUD(Query *parsetree, RangeTblEntry *target_rte,
					Relation target_relation)
{
	Var		   *var = NULL;
	const char *attrname;
	TargetEntry *tle;
	Var 		*varSegid = NULL;

	if (target_relation->rd_rel->relkind == RELKIND_RELATION ||
		target_relation->rd_rel->relkind == RELKIND_MATVIEW)
	{
		/*
		 * Emit CTID so that executor can find the row to update or delete.
		 */
		var = makeVar(parsetree->resultRelation,
					  SelfItemPointerAttributeNumber,
					  TIDOID,
					  -1,
					  InvalidOid,
					  0);

		attrname = "ctid";

		/*
		 * GPDB also needs gp_segment_id. ctid is only unique in the same
		 * segment.
		 */
		Oid			reloid;
		Oid			vartypeid;
		int32		type_mod;
		Oid			type_coll;

		reloid = RelationGetRelid(target_relation);
		get_atttypetypmodcoll(reloid, GpSegmentIdAttributeNumber, &vartypeid, &type_mod, &type_coll);
		varSegid = makeVar(parsetree->resultRelation,
						   GpSegmentIdAttributeNumber,
						   vartypeid,
						   type_mod,
						   type_coll,
						   0);
	}
	else if (target_relation->rd_rel->relkind == RELKIND_FOREIGN_TABLE)
	{
		/*
		 * Let the foreign table's FDW add whatever junk TLEs it wants.
		 */
		FdwRoutine *fdwroutine;

		fdwroutine = GetFdwRoutineForRelation(target_relation, false);

		if (fdwroutine->AddForeignUpdateTargets != NULL)
			fdwroutine->AddForeignUpdateTargets(parsetree, target_rte,
												target_relation);

		/*
		 * If we have a row-level trigger corresponding to the operation, emit
		 * a whole-row Var so that executor will have the "old" row to pass to
		 * the trigger.  Alas, this misses system columns.
		 */
		if (target_relation->trigdesc &&
			((parsetree->commandType == CMD_UPDATE &&
			  (target_relation->trigdesc->trig_update_after_row ||
			   target_relation->trigdesc->trig_update_before_row)) ||
			 (parsetree->commandType == CMD_DELETE &&
			  (target_relation->trigdesc->trig_delete_after_row ||
			   target_relation->trigdesc->trig_delete_before_row))))
		{
			var = makeWholeRowVar(target_rte,
								  parsetree->resultRelation,
								  0,
								  false);

			attrname = "wholerow";
		}
	}
	else
	{
		/*
		 * Emit whole-row Var so that executor will have the "old" view row to
		 * pass to the INSTEAD OF trigger.
		 */
		var = makeWholeRowVar(target_rte,
							  parsetree->resultRelation,
							  0,
							  false);

		attrname = "wholerow";
	}

	if (var != NULL)
	{
		tle = makeTargetEntry((Expr *) var,
							  list_length(parsetree->targetList) + 1,
							  pstrdup(attrname),
							  true);

		parsetree->targetList = lappend(parsetree->targetList, tle);
	}

	if (varSegid)
	{
		tle = makeTargetEntry((Expr *) varSegid,
							  list_length(parsetree->targetList) + 1,	/* resno */
							  pstrdup("gp_segment_id"),	/* resname */
							  true);					/* resjunk */

		parsetree->targetList = lappend(parsetree->targetList, tle);
	}
}


/*
 * matchLocks -
 *	  match the list of locks and returns the matching rules
 */
static List *
matchLocks(CmdType event,
		   RuleLock *rulelocks,
		   int varno,
		   Query *parsetree,
		   bool *hasUpdate)
{
	List	   *matching_locks = NIL;
	int			nlocks;
	int			i;

	if (rulelocks == NULL)
		return NIL;

	if (parsetree->commandType != CMD_SELECT)
	{
		if (parsetree->resultRelation != varno)
			return NIL;
	}

	nlocks = rulelocks->numLocks;

	for (i = 0; i < nlocks; i++)
	{
		RewriteRule *oneLock = rulelocks->rules[i];

		if (oneLock->event == CMD_UPDATE)
			*hasUpdate = true;

		/*
		 * Suppress ON INSERT/UPDATE/DELETE rules that are disabled or
		 * configured to not fire during the current sessions replication
		 * role. ON SELECT rules will always be applied in order to keep views
		 * working even in LOCAL or REPLICA role.
		 */
		if (oneLock->event != CMD_SELECT)
		{
			if (SessionReplicationRole == SESSION_REPLICATION_ROLE_REPLICA)
			{
				if (oneLock->enabled == RULE_FIRES_ON_ORIGIN ||
					oneLock->enabled == RULE_DISABLED)
					continue;
			}
			else	/* ORIGIN or LOCAL ROLE */
			{
				if (oneLock->enabled == RULE_FIRES_ON_REPLICA ||
					oneLock->enabled == RULE_DISABLED)
					continue;
			}
		}

		if (oneLock->event == event)
		{
			if (parsetree->commandType != CMD_SELECT ||
				rangeTableEntry_used((Node *) parsetree, varno, 0))
				matching_locks = lappend(matching_locks, oneLock);
		}
	}

	return matching_locks;
}


/*
 * ApplyRetrieveRule - expand an ON SELECT rule
 */
static Query *
ApplyRetrieveRule(Query *parsetree,
				  RewriteRule *rule,
				  int rt_index,
				  Relation relation,
				  List *activeRIRs,
				  bool forUpdatePushedDown)
{
	Query	   *rule_action;
	RangeTblEntry *rte,
			   *subrte;
	RowMarkClause *rc;

	if (list_length(rule->actions) != 1)
		elog(ERROR, "expected just one rule action");
	if (rule->qual != NULL)
		elog(ERROR, "cannot handle qualified ON SELECT rule");

	if (rt_index == parsetree->resultRelation)
	{
		/*
		 * We have a view as the result relation of the query, and it wasn't
		 * rewritten by any rule.  This case is supported if there is an
		 * INSTEAD OF trigger that will trap attempts to insert/update/delete
		 * view rows.  The executor will check that; for the moment just plow
		 * ahead.  We have two cases:
		 *
		 * For INSERT, we needn't do anything.  The unmodified RTE will serve
		 * fine as the result relation.
		 *
		 * For UPDATE/DELETE, we need to expand the view so as to have source
		 * data for the operation.  But we also need an unmodified RTE to
		 * serve as the target.  So, copy the RTE and add the copy to the
		 * rangetable.  Note that the copy does not get added to the jointree.
		 * Also note that there's a hack in fireRIRrules to avoid calling this
		 * function again when it arrives at the copied RTE.
		 */
		if (parsetree->commandType == CMD_INSERT)
			return parsetree;
		else if (parsetree->commandType == CMD_UPDATE ||
				 parsetree->commandType == CMD_DELETE)
		{
			RangeTblEntry *newrte;

			rte = rt_fetch(rt_index, parsetree->rtable);
			newrte = copyObject(rte);
			parsetree->rtable = lappend(parsetree->rtable, newrte);
			parsetree->resultRelation = list_length(parsetree->rtable);

			/*
			 * There's no need to do permissions checks twice, so wipe out the
			 * permissions info for the original RTE (we prefer to keep the
			 * bits set on the result RTE).
			 */
			rte->requiredPerms = 0;
			rte->checkAsUser = InvalidOid;
			rte->selectedCols = NULL;
			rte->insertedCols = NULL;
			rte->updatedCols = NULL;

			/*
			 * For the most part, Vars referencing the view should remain as
			 * they are, meaning that they implicitly represent OLD values.
			 * But in the RETURNING list if any, we want such Vars to
			 * represent NEW values, so change them to reference the new RTE.
			 *
			 * Since ChangeVarNodes scribbles on the tree in-place, copy the
			 * RETURNING list first for safety.
			 */
			parsetree->returningList = copyObject(parsetree->returningList);
			ChangeVarNodes((Node *) parsetree->returningList, rt_index,
						   parsetree->resultRelation, 0);

			/* Now, continue with expanding the original view RTE */
		}
		else
			elog(ERROR, "unrecognized commandType: %d",
				 (int) parsetree->commandType);
	}

	/*
	 * If FOR [KEY] UPDATE/SHARE of view, be sure we get right initial lock on
	 * the relations it references.
	 */
	rc = get_parse_rowmark(parsetree, rt_index);
	forUpdatePushedDown |= (rc != NULL);

	/*
	 * Make a modifiable copy of the view query, and acquire needed locks on
	 * the relations it mentions.
	 */
	rule_action = copyObject(linitial(rule->actions));

	AcquireRewriteLocks(rule_action, true, forUpdatePushedDown);

	/*
	 * Recursively expand any view references inside the view.
	 */
	rule_action = fireRIRrules(rule_action, activeRIRs, forUpdatePushedDown);

	/*
	 * Now, plug the view query in as a subselect, replacing the relation's
	 * original RTE.
	 */
	rte = rt_fetch(rt_index, parsetree->rtable);

	rte->rtekind = RTE_SUBQUERY;
	rte->relid = InvalidOid;
	rte->security_barrier = RelationIsSecurityView(relation);
	rte->subquery = rule_action;
	rte->inh = false;			/* must not be set for a subquery */

	/*
	 * We move the view's permission check data down to its rangetable. The
	 * checks will actually be done against the OLD entry therein.
	 */
	subrte = rt_fetch(PRS2_OLD_VARNO, rule_action->rtable);
	Assert(subrte->relid == relation->rd_id);
	subrte->requiredPerms = rte->requiredPerms;
	subrte->checkAsUser = rte->checkAsUser;
	subrte->selectedCols = rte->selectedCols;
	subrte->insertedCols = rte->insertedCols;
	subrte->updatedCols = rte->updatedCols;

	rte->requiredPerms = 0;		/* no permission check on subquery itself */
	rte->checkAsUser = InvalidOid;
	rte->selectedCols = NULL;
	rte->insertedCols = NULL;
	rte->updatedCols = NULL;

	/*
	 * If FOR [KEY] UPDATE/SHARE of view, mark all the contained tables as
	 * implicit FOR [KEY] UPDATE/SHARE, the same as the parser would have done
	 * if the view's subquery had been written out explicitly.
	 *
	 * Note: we don't consider forUpdatePushedDown here; such marks will be
	 * made by recursing from the upper level in markQueryForLocking.
	 */
	if (rc != NULL)
		markQueryForLocking(rule_action, (Node *) rule_action->jointree,
							rc->strength, rc->waitPolicy, true);

	return parsetree;
}

/*
 * Recursively mark all relations used by a view as FOR [KEY] UPDATE/SHARE.
 *
 * This may generate an invalid query, eg if some sub-query uses an
 * aggregate.  We leave it to the planner to detect that.
 *
 * NB: this must agree with the parser's transformLockingClause() routine.
 * However, unlike the parser we have to be careful not to mark a view's
 * OLD and NEW rels for updating.  The best way to handle that seems to be
 * to scan the jointree to determine which rels are used.
 */
static void
markQueryForLocking(Query *qry, Node *jtnode,
					LockClauseStrength strength, LockWaitPolicy waitPolicy,
					bool pushedDown)
{
	if (jtnode == NULL)
		return;
	if (IsA(jtnode, RangeTblRef))
	{
		int			rti = ((RangeTblRef *) jtnode)->rtindex;
		RangeTblEntry *rte = rt_fetch(rti, qry->rtable);

		if (rte->rtekind == RTE_RELATION)
		{
			applyLockingClause(qry, rti, strength, waitPolicy, pushedDown);
			rte->requiredPerms |= ACL_SELECT_FOR_UPDATE;
		}
		else if (rte->rtekind == RTE_SUBQUERY)
		{
			applyLockingClause(qry, rti, strength, waitPolicy, pushedDown);
			/* FOR UPDATE/SHARE of subquery is propagated to subquery's rels */
			markQueryForLocking(rte->subquery, (Node *) rte->subquery->jointree,
								strength, waitPolicy, true);
		}
		/* other RTE types are unaffected by FOR UPDATE */
	}
	else if (IsA(jtnode, FromExpr))
	{
		FromExpr   *f = (FromExpr *) jtnode;
		ListCell   *l;

		foreach(l, f->fromlist)
			markQueryForLocking(qry, lfirst(l), strength, waitPolicy, pushedDown);
	}
	else if (IsA(jtnode, JoinExpr))
	{
		JoinExpr   *j = (JoinExpr *) jtnode;

		markQueryForLocking(qry, j->larg, strength, waitPolicy, pushedDown);
		markQueryForLocking(qry, j->rarg, strength, waitPolicy, pushedDown);
	}
	else
		elog(ERROR, "unrecognized node type: %d",
			 (int) nodeTag(jtnode));
}


/*
 * fireRIRonSubLink -
 *	Apply fireRIRrules() to each SubLink (subselect in expression) found
 *	in the given tree.
 *
 * NOTE: although this has the form of a walker, we cheat and modify the
 * SubLink nodes in-place.  It is caller's responsibility to ensure that
 * no unwanted side-effects occur!
 *
 * This is unlike most of the other routines that recurse into subselects,
 * because we must take control at the SubLink node in order to replace
 * the SubLink's subselect link with the possibly-rewritten subquery.
 */
static bool
fireRIRonSubLink(Node *node, List *activeRIRs)
{
	if (node == NULL)
		return false;
	if (IsA(node, SubLink))
	{
		SubLink    *sub = (SubLink *) node;

		/* Do what we came for */
		sub->subselect = (Node *) fireRIRrules((Query *) sub->subselect,
											   activeRIRs, false);
		/* Fall through to process lefthand args of SubLink */
	}

	/*
	 * Do NOT recurse into Query nodes, because fireRIRrules already processed
	 * subselects of subselects for us.
	 */
	return expression_tree_walker(node, fireRIRonSubLink,
								  (void *) activeRIRs);
}


/*
 * fireRIRrules -
 *	Apply all RIR rules on each rangetable entry in a query
 */
static Query *
fireRIRrules(Query *parsetree, List *activeRIRs, bool forUpdatePushedDown)
{
	int			origResultRelation = parsetree->resultRelation;
	int			rt_index;
	ListCell   *lc;

	/*
	 * don't try to convert this into a foreach loop, because rtable list can
	 * get changed each time through...
	 */
	rt_index = 0;
	while (rt_index < list_length(parsetree->rtable))
	{
		RangeTblEntry *rte;
		Relation	rel;
		List	   *locks;
		RuleLock   *rules;
		RewriteRule *rule;
		int			i;

		++rt_index;

		rte = rt_fetch(rt_index, parsetree->rtable);

		/*
		 * A subquery RTE can't have associated rules, so there's nothing to
		 * do to this level of the query, but we must recurse into the
		 * subquery to expand any rule references in it.
		 */
		if (rte->rtekind == RTE_SUBQUERY || rte->rtekind == RTE_TABLEFUNCTION)
		{
			rte->subquery = fireRIRrules(rte->subquery, activeRIRs,
										 (forUpdatePushedDown ||
							get_parse_rowmark(parsetree, rt_index) != NULL));
			continue;
		}

		/*
		 * Joins and other non-relation RTEs can be ignored completely.
		 */
		if (rte->rtekind != RTE_RELATION)
			continue;

		/*
		 * Always ignore RIR rules for materialized views referenced in
		 * queries.  (This does not prevent refreshing MVs, since they aren't
		 * referenced in their own query definitions.)
		 *
		 * Note: in the future we might want to allow MVs to be conditionally
		 * expanded as if they were regular views, if they are not scannable.
		 * In that case this test would need to be postponed till after we've
		 * opened the rel, so that we could check its state.
		 */
		if (rte->relkind == RELKIND_MATVIEW)
			continue;

		/*
		 * If the table is not referenced in the query, then we ignore it.
		 * This prevents infinite expansion loop due to new rtable entries
		 * inserted by expansion of a rule. A table is referenced if it is
		 * part of the join set (a source table), or is referenced by any Var
		 * nodes, or is the result table.
		 */
		if (rt_index != parsetree->resultRelation &&
			!rangeTableEntry_used((Node *) parsetree, rt_index, 0))
			continue;

		/*
		 * Also, if this is a new result relation introduced by
		 * ApplyRetrieveRule, we don't want to do anything more with it.
		 */
		if (rt_index == parsetree->resultRelation &&
			rt_index != origResultRelation)
			continue;

		/*
		 * We can use NoLock here since either the parser or
		 * AcquireRewriteLocks should have locked the rel already.
		 */
		rel = heap_open(rte->relid, NoLock);

		/*
		 * Collect the RIR rules that we must apply
		 */
		rules = rel->rd_rules;
		if (rules != NULL)
		{
			locks = NIL;
			for (i = 0; i < rules->numLocks; i++)
			{
				rule = rules->rules[i];
				if (rule->event != CMD_SELECT)
					continue;

				locks = lappend(locks, rule);
			}

			/*
			 * If we found any, apply them --- but first check for recursion!
			 */
			if (locks != NIL)
			{
				ListCell   *l;

				if (list_member_oid(activeRIRs, RelationGetRelid(rel)))
					ereport(ERROR,
							(errcode(ERRCODE_INVALID_OBJECT_DEFINITION),
							 errmsg("infinite recursion detected in rules for relation \"%s\"",
									RelationGetRelationName(rel))));
				activeRIRs = lcons_oid(RelationGetRelid(rel), activeRIRs);

				foreach(l, locks)
				{
					rule = lfirst(l);

					parsetree = ApplyRetrieveRule(parsetree,
												  rule,
												  rt_index,
												  rel,
												  activeRIRs,
												  forUpdatePushedDown);
				}

				activeRIRs = list_delete_first(activeRIRs);
			}
		}

		heap_close(rel, NoLock);
	}

	/* Recurse into subqueries in WITH */
	foreach(lc, parsetree->cteList)
	{
		CommonTableExpr *cte = (CommonTableExpr *) lfirst(lc);

		cte->ctequery = (Node *)
			fireRIRrules((Query *) cte->ctequery, activeRIRs, false);
	}

	/*
	 * Recurse into sublink subqueries, too.  But we already did the ones in
	 * the rtable and cteList.
	 */
	if (parsetree->hasSubLinks)
		query_tree_walker(parsetree, fireRIRonSubLink, (void *) activeRIRs,
						  QTW_IGNORE_RC_SUBQUERIES);

	/*
	 * Apply any row level security policies.  We do this last because it
	 * requires special recursion detection if the new quals have sublink
	 * subqueries, and if we did it in the loop above query_tree_walker would
	 * then recurse into those quals a second time.
	 */
	rt_index = 0;
	foreach(lc, parsetree->rtable)
	{
		RangeTblEntry *rte = (RangeTblEntry *) lfirst(lc);
		Relation	rel;
		List	   *securityQuals;
		List	   *withCheckOptions;
		bool		hasRowSecurity;
		bool		hasSubLinks;

		++rt_index;

		/* Only normal relations can have RLS policies */
		if (rte->rtekind != RTE_RELATION ||
			rte->relkind != RELKIND_RELATION)
			continue;

		rel = heap_open(rte->relid, NoLock);

		/*
		 * Fetch any new security quals that must be applied to this RTE.
		 */
		get_row_security_policies(parsetree, rte, rt_index,
								  &securityQuals, &withCheckOptions,
								  &hasRowSecurity, &hasSubLinks);

		if (securityQuals != NIL || withCheckOptions != NIL)
		{
			if (hasSubLinks)
			{
				acquireLocksOnSubLinks_context context;

				/*
				 * Recursively process the new quals, checking for infinite
				 * recursion.
				 */
				if (list_member_oid(activeRIRs, RelationGetRelid(rel)))
					ereport(ERROR,
							(errcode(ERRCODE_INVALID_OBJECT_DEFINITION),
							 errmsg("infinite recursion detected in policy for relation \"%s\"",
									RelationGetRelationName(rel))));

				activeRIRs = lcons_oid(RelationGetRelid(rel), activeRIRs);

				/*
				 * get_row_security_policies just passed back securityQuals
				 * and/or withCheckOptions, and there were SubLinks, make sure
				 * we lock any relations which are referenced.
				 *
				 * These locks would normally be acquired by the parser, but
				 * securityQuals and withCheckOptions are added post-parsing.
				 */
				context.for_execute = true;
				(void) acquireLocksOnSubLinks((Node *) securityQuals, &context);
				(void) acquireLocksOnSubLinks((Node *) withCheckOptions,
											  &context);

				/*
				 * Now that we have the locks on anything added by
				 * get_row_security_policies, fire any RIR rules for them.
				 */
				expression_tree_walker((Node *) securityQuals,
									   fireRIRonSubLink, (void *) activeRIRs);

				expression_tree_walker((Node *) withCheckOptions,
									   fireRIRonSubLink, (void *) activeRIRs);

				activeRIRs = list_delete_first(activeRIRs);
			}

			/*
			 * Add the new security quals to the start of the RTE's list so
			 * that they get applied before any existing security quals (which
			 * might have come from a user-written security barrier view, and
			 * might contain malicious code).
			 */
			rte->securityQuals = list_concat(securityQuals,
											 rte->securityQuals);

			parsetree->withCheckOptions = list_concat(withCheckOptions,
												parsetree->withCheckOptions);
		}

		/*
		 * Make sure the query is marked correctly if row level security
		 * applies, or if the new quals had sublinks.
		 */
		if (hasRowSecurity)
			parsetree->hasRowSecurity = true;
		if (hasSubLinks)
			parsetree->hasSubLinks = true;

		heap_close(rel, NoLock);
	}

	return parsetree;
}


/*
 * Modify the given query by adding 'AND rule_qual IS NOT TRUE' to its
 * qualification.  This is used to generate suitable "else clauses" for
 * conditional INSTEAD rules.  (Unfortunately we must use "x IS NOT TRUE",
 * not just "NOT x" which the planner is much smarter about, else we will
 * do the wrong thing when the qual evaluates to NULL.)
 *
 * The rule_qual may contain references to OLD or NEW.  OLD references are
 * replaced by references to the specified rt_index (the relation that the
 * rule applies to).  NEW references are only possible for INSERT and UPDATE
 * queries on the relation itself, and so they should be replaced by copies
 * of the related entries in the query's own targetlist.
 */
static Query *
CopyAndAddInvertedQual(Query *parsetree,
					   Node *rule_qual,
					   int rt_index,
					   CmdType event)
{
	/* Don't scribble on the passed qual (it's in the relcache!) */
	Node	   *new_qual = (Node *) copyObject(rule_qual);
	acquireLocksOnSubLinks_context context;

	context.for_execute = true;

	/*
	 * In case there are subqueries in the qual, acquire necessary locks and
	 * fix any deleted JOIN RTE entries.  (This is somewhat redundant with
	 * rewriteRuleAction, but not entirely ... consider restructuring so that
	 * we only need to process the qual this way once.)
	 */
	(void) acquireLocksOnSubLinks(new_qual, &context);

	/* Fix references to OLD */
	ChangeVarNodes(new_qual, PRS2_OLD_VARNO, rt_index, 0);
	/* Fix references to NEW */
	if (event == CMD_INSERT || event == CMD_UPDATE)
		new_qual = ReplaceVarsFromTargetList(new_qual,
											 PRS2_NEW_VARNO,
											 0,
											 rt_fetch(rt_index,
													  parsetree->rtable),
											 parsetree->targetList,
											 (event == CMD_UPDATE) ?
											 REPLACEVARS_CHANGE_VARNO :
											 REPLACEVARS_SUBSTITUTE_NULL,
											 rt_index,
											 &parsetree->hasSubLinks);
	/* And attach the fixed qual */
	AddInvertedQual(parsetree, new_qual);

	return parsetree;
}


/*
 *	fireRules -
 *	   Iterate through rule locks applying rules.
 *
 * Input arguments:
 *	parsetree - original query
 *	rt_index - RT index of result relation in original query
 *	event - type of rule event
 *	locks - list of rules to fire
 * Output arguments:
 *	*instead_flag - set TRUE if any unqualified INSTEAD rule is found
 *					(must be initialized to FALSE)
 *	*returning_flag - set TRUE if we rewrite RETURNING clause in any rule
 *					(must be initialized to FALSE)
 *	*qual_product - filled with modified original query if any qualified
 *					INSTEAD rule is found (must be initialized to NULL)
 * Return value:
 *	list of rule actions adjusted for use with this query
 *
 * Qualified INSTEAD rules generate their action with the qualification
 * condition added.  They also generate a modified version of the original
 * query with the negated qualification added, so that it will run only for
 * rows that the qualified action doesn't act on.  (If there are multiple
 * qualified INSTEAD rules, we AND all the negated quals onto a single
 * modified original query.)  We won't execute the original, unmodified
 * query if we find either qualified or unqualified INSTEAD rules.  If
 * we find both, the modified original query is discarded too.
 */
static List *
fireRules(Query *parsetree,
		  int rt_index,
		  CmdType event,
		  List *locks,
		  bool *instead_flag,
		  bool *returning_flag,
		  Query **qual_product)
{
	List	   *results = NIL;
	ListCell   *l;

	foreach(l, locks)
	{
		RewriteRule *rule_lock = (RewriteRule *) lfirst(l);
		Node	   *event_qual = rule_lock->qual;
		List	   *actions = rule_lock->actions;
		QuerySource qsrc;
		ListCell   *r;

		/* Determine correct QuerySource value for actions */
		if (rule_lock->isInstead)
		{
			if (event_qual != NULL)
				qsrc = QSRC_QUAL_INSTEAD_RULE;
			else
			{
				qsrc = QSRC_INSTEAD_RULE;
				*instead_flag = true;	/* report unqualified INSTEAD */
			}
		}
		else
			qsrc = QSRC_NON_INSTEAD_RULE;

		if (qsrc == QSRC_QUAL_INSTEAD_RULE)
		{
			/*
			 * If there are INSTEAD rules with qualifications, the original
			 * query is still performed. But all the negated rule
			 * qualifications of the INSTEAD rules are added so it does its
			 * actions only in cases where the rule quals of all INSTEAD rules
			 * are false. Think of it as the default action in a case. We save
			 * this in *qual_product so RewriteQuery() can add it to the query
			 * list after we mangled it up enough.
			 *
			 * If we have already found an unqualified INSTEAD rule, then
			 * *qual_product won't be used, so don't bother building it.
			 */
			if (!*instead_flag)
			{
				if (*qual_product == NULL)
					*qual_product = copyObject(parsetree);
				*qual_product = CopyAndAddInvertedQual(*qual_product,
													   event_qual,
													   rt_index,
													   event);
			}
		}

		/* Now process the rule's actions and add them to the result list */
		foreach(r, actions)
		{
			Query	   *rule_action = lfirst(r);

			if (rule_action->commandType == CMD_NOTHING)
				continue;

			rule_action = rewriteRuleAction(parsetree, rule_action,
											event_qual, rt_index, event,
											returning_flag);

			rule_action->querySource = qsrc;
			rule_action->canSetTag = false;		/* might change later */

			results = lappend(results, rule_action);
		}
	}

	return results;
}


/*
 * get_view_query - get the Query from a view's _RETURN rule.
 *
 * Caller should have verified that the relation is a view, and therefore
 * we should find an ON SELECT action.
 *
 * Note that the pointer returned is into the relcache and therefore must
 * be treated as read-only to the caller and not modified or scribbled on.
 */
Query *
get_view_query(Relation view)
{
	int			i;

	Assert(view->rd_rel->relkind == RELKIND_VIEW);

	for (i = 0; i < view->rd_rules->numLocks; i++)
	{
		RewriteRule *rule = view->rd_rules->rules[i];

		if (rule->event == CMD_SELECT)
		{
			/* A _RETURN rule should have only one action */
			if (list_length(rule->actions) != 1)
				elog(ERROR, "invalid _RETURN rule action specification");

			return (Query *) linitial(rule->actions);
		}
	}

	elog(ERROR, "failed to find _RETURN rule for view");
	return NULL;				/* keep compiler quiet */
}


/*
 * view_has_instead_trigger - does view have an INSTEAD OF trigger for event?
 *
 * If it does, we don't want to treat it as auto-updatable.  This test can't
 * be folded into view_query_is_auto_updatable because it's not an error
 * condition.
 */
static bool
view_has_instead_trigger(Relation view, CmdType event)
{
	TriggerDesc *trigDesc = view->trigdesc;

	switch (event)
	{
		case CMD_INSERT:
			if (trigDesc && trigDesc->trig_insert_instead_row)
				return true;
			break;
		case CMD_UPDATE:
			if (trigDesc && trigDesc->trig_update_instead_row)
				return true;
			break;
		case CMD_DELETE:
			if (trigDesc && trigDesc->trig_delete_instead_row)
				return true;
			break;
		default:
			elog(ERROR, "unrecognized CmdType: %d", (int) event);
			break;
	}
	return false;
}


/*
 * view_col_is_auto_updatable - test whether the specified column of a view
 * is auto-updatable. Returns NULL (if the column can be updated) or a message
 * string giving the reason that it cannot be.
 *
 * The returned string has not been translated; if it is shown as an error
 * message, the caller should apply _() to translate it.
 *
 * Note that the checks performed here are local to this view. We do not check
 * whether the referenced column of the underlying base relation is updatable.
 */
static const char *
view_col_is_auto_updatable(RangeTblRef *rtr, TargetEntry *tle)
{
	Var		   *var = (Var *) tle->expr;

	/*
	 * For now, the only updatable columns we support are those that are Vars
	 * referring to user columns of the underlying base relation.
	 *
	 * The view targetlist may contain resjunk columns (e.g., a view defined
	 * like "SELECT * FROM t ORDER BY a+b" is auto-updatable) but such columns
	 * are not auto-updatable, and in fact should never appear in the outer
	 * query's targetlist.
	 */
	if (tle->resjunk)
		return gettext_noop("Junk view columns are not updatable.");

	if (!IsA(var, Var) ||
		var->varno != rtr->rtindex ||
		var->varlevelsup != 0)
		return gettext_noop("View columns that are not columns of their base relation are not updatable.");

	if (var->varattno < 0)
		return gettext_noop("View columns that refer to system columns are not updatable.");

	if (var->varattno == 0)
		return gettext_noop("View columns that return whole-row references are not updatable.");

	return NULL;				/* the view column is updatable */
}


/*
 * view_query_is_auto_updatable - test whether the specified view definition
 * represents an auto-updatable view. Returns NULL (if the view can be updated)
 * or a message string giving the reason that it cannot be.

 * The returned string has not been translated; if it is shown as an error
 * message, the caller should apply _() to translate it.
 *
 * If check_cols is true, the view is required to have at least one updatable
 * column (necessary for INSERT/UPDATE). Otherwise the view's columns are not
 * checked for updatability. See also view_cols_are_auto_updatable.
 *
 * Note that the checks performed here are only based on the view definition.
 * We do not check whether any base relations referred to by the view are
 * updatable.
 */
const char *
view_query_is_auto_updatable(Query *viewquery, bool check_cols)
{
	RangeTblRef *rtr;
	RangeTblEntry *base_rte;

	/*----------
	 * Check if the view is simply updatable.  According to SQL-92 this means:
	 *	- No DISTINCT clause.
	 *	- Each TLE is a column reference, and each column appears at most once.
	 *	- FROM contains exactly one base relation.
	 *	- No GROUP BY or HAVING clauses.
	 *	- No set operations (UNION, INTERSECT or EXCEPT).
	 *	- No sub-queries in the WHERE clause that reference the target table.
	 *
	 * We ignore that last restriction since it would be complex to enforce
	 * and there isn't any actual benefit to disallowing sub-queries.  (The
	 * semantic issues that the standard is presumably concerned about don't
	 * arise in Postgres, since any such sub-query will not see any updates
	 * executed by the outer query anyway, thanks to MVCC snapshotting.)
	 *
	 * We also relax the second restriction by supporting part of SQL:1999
	 * feature T111, which allows for a mix of updatable and non-updatable
	 * columns, provided that an INSERT or UPDATE doesn't attempt to assign to
	 * a non-updatable column.
	 *
	 * In addition we impose these constraints, involving features that are
	 * not part of SQL-92:
	 *	- No CTEs (WITH clauses).
	 *	- No OFFSET or LIMIT clauses (this matches a SQL:2008 restriction).
	 *	- No system columns (including whole-row references) in the tlist.
	 *	- No window functions in the tlist.
	 *	- No set-returning functions in the tlist.
	 *
	 * Note that we do these checks without recursively expanding the view.
	 * If the base relation is a view, we'll recursively deal with it later.
	 *----------
	 */
	if (viewquery->distinctClause != NIL)
		return gettext_noop("Views containing DISTINCT are not automatically updatable.");

	if (viewquery->groupClause != NIL || viewquery->groupingSets)
		return gettext_noop("Views containing GROUP BY are not automatically updatable.");

	if (viewquery->havingQual != NULL)
		return gettext_noop("Views containing HAVING are not automatically updatable.");

	if (viewquery->setOperations != NULL)
		return gettext_noop("Views containing UNION, INTERSECT, or EXCEPT are not automatically updatable.");

	if (viewquery->cteList != NIL)
		return gettext_noop("Views containing WITH are not automatically updatable.");

	if (viewquery->limitOffset != NULL || viewquery->limitCount != NULL)
		return gettext_noop("Views containing LIMIT or OFFSET are not automatically updatable.");

	/*
	 * We must not allow window functions or set returning functions in the
	 * targetlist. Otherwise we might end up inserting them into the quals of
	 * the main query. We must also check for aggregates in the targetlist in
	 * case they appear without a GROUP BY.
	 *
	 * These restrictions ensure that each row of the view corresponds to a
	 * unique row in the underlying base relation.
	 */
	if (viewquery->hasAggs)
		return gettext_noop("Views that return aggregate functions are not automatically updatable.");

	if (viewquery->hasWindowFuncs)
		return gettext_noop("Views that return window functions are not automatically updatable.");

	if (expression_returns_set((Node *) viewquery->targetList))
		return gettext_noop("Views that return set-returning functions are not automatically updatable.");

	/*
	 * The view query should select from a single base relation, which must be
	 * a table or another view.
	 */
	if (list_length(viewquery->jointree->fromlist) != 1)
		return gettext_noop("Views that do not select from a single table or view are not automatically updatable.");

	rtr = (RangeTblRef *) linitial(viewquery->jointree->fromlist);
	if (!IsA(rtr, RangeTblRef))
		return gettext_noop("Views that do not select from a single table or view are not automatically updatable.");

	base_rte = rt_fetch(rtr->rtindex, viewquery->rtable);
	if (base_rte->rtekind != RTE_RELATION ||
		(base_rte->relkind != RELKIND_RELATION &&
		 base_rte->relkind != RELKIND_FOREIGN_TABLE &&
		 base_rte->relkind != RELKIND_VIEW))
		return gettext_noop("Views that do not select from a single table or view are not automatically updatable.");

	if (base_rte->tablesample)
		return gettext_noop("Views containing TABLESAMPLE are not automatically updatable.");

	/*
	 * Check that the view has at least one updatable column. This is required
	 * for INSERT/UPDATE but not for DELETE.
	 */
	if (check_cols)
	{
		ListCell   *cell;
		bool		found;

		found = false;
		foreach(cell, viewquery->targetList)
		{
			TargetEntry *tle = (TargetEntry *) lfirst(cell);

			if (view_col_is_auto_updatable(rtr, tle) == NULL)
			{
				found = true;
				break;
			}
		}

		if (!found)
			return gettext_noop("Views that have no updatable columns are not automatically updatable.");
	}

	return NULL;				/* the view is updatable */
}


/*
 * view_cols_are_auto_updatable - test whether all of the required columns of
 * an auto-updatable view are actually updatable. Returns NULL (if all the
 * required columns can be updated) or a message string giving the reason that
 * they cannot be.
 *
 * The returned string has not been translated; if it is shown as an error
 * message, the caller should apply _() to translate it.
 *
 * This should be used for INSERT/UPDATE to ensure that we don't attempt to
 * assign to any non-updatable columns.
 *
 * Additionally it may be used to retrieve the set of updatable columns in the
 * view, or if one or more of the required columns is not updatable, the name
 * of the first offending non-updatable column.
 *
 * The caller must have already verified that this is an auto-updatable view
 * using view_query_is_auto_updatable.
 *
 * Note that the checks performed here are only based on the view definition.
 * We do not check whether the referenced columns of the base relation are
 * updatable.
 */
static const char *
view_cols_are_auto_updatable(Query *viewquery,
							 Bitmapset *required_cols,
							 Bitmapset **updatable_cols,
							 char **non_updatable_col)
{
	RangeTblRef *rtr;
	AttrNumber	col;
	ListCell   *cell;

	/*
	 * The caller should have verified that this view is auto-updatable and so
	 * there should be a single base relation.
	 */
	Assert(list_length(viewquery->jointree->fromlist) == 1);
	rtr = (RangeTblRef *) linitial(viewquery->jointree->fromlist);
	Assert(IsA(rtr, RangeTblRef));

	/* Initialize the optional return values */
	if (updatable_cols != NULL)
		*updatable_cols = NULL;
	if (non_updatable_col != NULL)
		*non_updatable_col = NULL;

	/* Test each view column for updatability */
	col = -FirstLowInvalidHeapAttributeNumber;
	foreach(cell, viewquery->targetList)
	{
		TargetEntry *tle = (TargetEntry *) lfirst(cell);
		const char *col_update_detail;

		col++;
		col_update_detail = view_col_is_auto_updatable(rtr, tle);

		if (col_update_detail == NULL)
		{
			/* The column is updatable */
			if (updatable_cols != NULL)
				*updatable_cols = bms_add_member(*updatable_cols, col);
		}
		else if (bms_is_member(col, required_cols))
		{
			/* The required column is not updatable */
			if (non_updatable_col != NULL)
				*non_updatable_col = tle->resname;
			return col_update_detail;
		}
	}

	return NULL;				/* all the required view columns are updatable */
}


/*
 * relation_is_updatable - determine which update events the specified
 * relation supports.
 *
 * Note that views may contain a mix of updatable and non-updatable columns.
 * For a view to support INSERT/UPDATE it must have at least one updatable
 * column, but there is no such restriction for DELETE. If include_cols is
 * non-NULL, then only the specified columns are considered when testing for
 * updatability.
 *
 * This is used for the information_schema views, which have separate concepts
 * of "updatable" and "trigger updatable".  A relation is "updatable" if it
 * can be updated without the need for triggers (either because it has a
 * suitable RULE, or because it is simple enough to be automatically updated).
 * A relation is "trigger updatable" if it has a suitable INSTEAD OF trigger.
 * The SQL standard regards this as not necessarily updatable, presumably
 * because there is no way of knowing what the trigger will actually do.
 * The information_schema views therefore call this function with
 * include_triggers = false.  However, other callers might only care whether
 * data-modifying SQL will work, so they can pass include_triggers = true
 * to have trigger updatability included in the result.
 *
 * The return value is a bitmask of rule event numbers indicating which of
 * the INSERT, UPDATE and DELETE operations are supported.  (We do it this way
 * so that we can test for UPDATE plus DELETE support in a single call.)
 */
int
relation_is_updatable(Oid reloid,
					  bool include_triggers,
					  Bitmapset *include_cols)
{
	int			events = 0;
	Relation	rel;
	RuleLock   *rulelocks;

#define ALL_EVENTS ((1 << CMD_INSERT) | (1 << CMD_UPDATE) | (1 << CMD_DELETE))

	rel = try_relation_open(reloid, AccessShareLock, false);

	/*
	 * If the relation doesn't exist, return zero rather than throwing an
	 * error.  This is helpful since scanning an information_schema view under
	 * MVCC rules can result in referencing rels that have actually been
	 * deleted already.
	 */
	if (rel == NULL)
		return 0;

	/* If this is an external table, check if it's writeable */
	if (rel->rd_rel->relkind == RELKIND_RELATION &&
		rel->rd_rel->relstorage == RELSTORAGE_EXTERNAL)
	{
		ExtTableEntry	   *extentry;

		extentry = GetExtTableEntry(reloid);

		if (extentry->iswritable)
			events |= (1 << CMD_INSERT);

		pfree(extentry);
		relation_close(rel, AccessShareLock);
		return events;
	}

	/* If the relation is a table, it is always updatable */
	/* GPDB: except if it's an external table, which we checked above */
	if (rel->rd_rel->relkind == RELKIND_RELATION)
	{
		relation_close(rel, AccessShareLock);
		return ALL_EVENTS;
	}

	/* Look for unconditional DO INSTEAD rules, and note supported events */
	rulelocks = rel->rd_rules;
	if (rulelocks != NULL)
	{
		int			i;

		for (i = 0; i < rulelocks->numLocks; i++)
		{
			if (rulelocks->rules[i]->isInstead &&
				rulelocks->rules[i]->qual == NULL)
			{
				events |= ((1 << rulelocks->rules[i]->event) & ALL_EVENTS);
			}
		}

		/* If we have rules for all events, we're done */
		if (events == ALL_EVENTS)
		{
			relation_close(rel, AccessShareLock);
			return events;
		}
	}

	/* Similarly look for INSTEAD OF triggers, if they are to be included */
	if (include_triggers)
	{
		TriggerDesc *trigDesc = rel->trigdesc;

		if (trigDesc)
		{
			if (trigDesc->trig_insert_instead_row)
				events |= (1 << CMD_INSERT);
			if (trigDesc->trig_update_instead_row)
				events |= (1 << CMD_UPDATE);
			if (trigDesc->trig_delete_instead_row)
				events |= (1 << CMD_DELETE);

			/* If we have triggers for all events, we're done */
			if (events == ALL_EVENTS)
			{
				relation_close(rel, AccessShareLock);
				return events;
			}
		}
	}

	/* If this is a foreign table, check which update events it supports */
	if (rel->rd_rel->relkind == RELKIND_FOREIGN_TABLE)
	{
		FdwRoutine *fdwroutine = GetFdwRoutineForRelation(rel, false);

		if (fdwroutine->IsForeignRelUpdatable != NULL)
			events |= fdwroutine->IsForeignRelUpdatable(rel);
		else
		{
			/* Assume presence of executor functions is sufficient */
			if (fdwroutine->ExecForeignInsert != NULL)
				events |= (1 << CMD_INSERT);
			if (fdwroutine->ExecForeignUpdate != NULL)
				events |= (1 << CMD_UPDATE);
			if (fdwroutine->ExecForeignDelete != NULL)
				events |= (1 << CMD_DELETE);
		}

		relation_close(rel, AccessShareLock);
		return events;
	}

	/* Check if this is an automatically updatable view */
	if (rel->rd_rel->relkind == RELKIND_VIEW)
	{
		Query	   *viewquery = get_view_query(rel);

		if (view_query_is_auto_updatable(viewquery, false) == NULL)
		{
			Bitmapset  *updatable_cols;
			int			auto_events;
			RangeTblRef *rtr;
			RangeTblEntry *base_rte;
			Oid			baseoid;

			/*
			 * Determine which of the view's columns are updatable. If there
			 * are none within the set of columns we are looking at, then the
			 * view doesn't support INSERT/UPDATE, but it may still support
			 * DELETE.
			 */
			view_cols_are_auto_updatable(viewquery, NULL,
										 &updatable_cols, NULL);

			if (include_cols != NULL)
				updatable_cols = bms_int_members(updatable_cols, include_cols);

			if (bms_is_empty(updatable_cols))
				auto_events = (1 << CMD_DELETE);		/* May support DELETE */
			else
				auto_events = ALL_EVENTS;		/* May support all events */

			/*
			 * The base relation must also support these update commands.
			 * Tables are always updatable, but for any other kind of base
			 * relation we must do a recursive check limited to the columns
			 * referenced by the locally updatable columns in this view.
			 */
			rtr = (RangeTblRef *) linitial(viewquery->jointree->fromlist);
			base_rte = rt_fetch(rtr->rtindex, viewquery->rtable);
			Assert(base_rte->rtekind == RTE_RELATION);

			if (base_rte->relkind != RELKIND_RELATION)
			{
				baseoid = base_rte->relid;
				include_cols = adjust_view_column_set(updatable_cols,
													  viewquery->targetList);
				auto_events &= relation_is_updatable(baseoid,
													 include_triggers,
													 include_cols);
			}
			events |= auto_events;
		}
	}

	/* If we reach here, the relation may support some update commands */
	relation_close(rel, AccessShareLock);
	return events;
}


/*
 * adjust_view_column_set - map a set of column numbers according to targetlist
 *
 * This is used with simply-updatable views to map column-permissions sets for
 * the view columns onto the matching columns in the underlying base relation.
 * The targetlist is expected to be a list of plain Vars of the underlying
 * relation (as per the checks above in view_query_is_auto_updatable).
 */
static Bitmapset *
adjust_view_column_set(Bitmapset *cols, List *targetlist)
{
	Bitmapset  *result = NULL;
	int			col;

	col = -1;
	while ((col = bms_next_member(cols, col)) >= 0)
	{
		/* bit numbers are offset by FirstLowInvalidHeapAttributeNumber */
		AttrNumber	attno = col + FirstLowInvalidHeapAttributeNumber;

		if (attno == InvalidAttrNumber)
		{
			/*
			 * There's a whole-row reference to the view.  For permissions
			 * purposes, treat it as a reference to each column available from
			 * the view.  (We should *not* convert this to a whole-row
			 * reference to the base relation, since the view may not touch
			 * all columns of the base relation.)
			 */
			ListCell   *lc;

			foreach(lc, targetlist)
			{
				TargetEntry *tle = (TargetEntry *) lfirst(lc);
				Var		   *var;

				if (tle->resjunk)
					continue;
				var = (Var *) tle->expr;
				Assert(IsA(var, Var));
				result = bms_add_member(result,
						 var->varattno - FirstLowInvalidHeapAttributeNumber);
			}
		}
		else
		{
			/*
			 * Views do not have system columns, so we do not expect to see
			 * any other system attnos here.  If we do find one, the error
			 * case will apply.
			 */
			TargetEntry *tle = get_tle_by_resno(targetlist, attno);

			if (tle != NULL && !tle->resjunk && IsA(tle->expr, Var))
			{
				Var		   *var = (Var *) tle->expr;

				result = bms_add_member(result,
						 var->varattno - FirstLowInvalidHeapAttributeNumber);
			}
			else
				elog(ERROR, "attribute number %d not found in view targetlist",
					 attno);
		}
	}

	return result;
}


/*
 * rewriteTargetView -
 *	  Attempt to rewrite a query where the target relation is a view, so that
 *	  the view's base relation becomes the target relation.
 *
 * Note that the base relation here may itself be a view, which may or may not
 * have INSTEAD OF triggers or rules to handle the update.  That is handled by
 * the recursion in RewriteQuery.
 */
static Query *
rewriteTargetView(Query *parsetree, Relation view)
{
	Query	   *viewquery;
	const char *auto_update_detail;
	RangeTblRef *rtr;
	int			base_rt_index;
	int			new_rt_index;
	RangeTblEntry *base_rte;
	RangeTblEntry *view_rte;
	RangeTblEntry *new_rte;
	Relation	base_rel;
	List	   *view_targetlist;
	ListCell   *lc;

	/*
	 * Get the Query from the view's ON SELECT rule.  We're going to munge the
	 * Query to change the view's base relation into the target relation,
	 * along with various other changes along the way, so we need to make a
	 * copy of it (get_view_query() returns a pointer into the relcache, so we
	 * have to treat it as read-only).
	 */
	viewquery = copyObject(get_view_query(view));

	/* The view must be updatable, else fail */
	auto_update_detail =
		view_query_is_auto_updatable(viewquery,
									 parsetree->commandType != CMD_DELETE);

	if (auto_update_detail)
	{
		/* messages here should match execMain.c's CheckValidResultRel */
		switch (parsetree->commandType)
		{
			case CMD_INSERT:
				ereport(ERROR,
						(errcode(ERRCODE_OBJECT_NOT_IN_PREREQUISITE_STATE),
						 errmsg("cannot insert into view \"%s\"",
								RelationGetRelationName(view)),
						 errdetail_internal("%s", _(auto_update_detail)),
						 errhint("To enable inserting into the view, provide an INSTEAD OF INSERT trigger or an unconditional ON INSERT DO INSTEAD rule.")));
				break;
			case CMD_UPDATE:
				ereport(ERROR,
						(errcode(ERRCODE_OBJECT_NOT_IN_PREREQUISITE_STATE),
						 errmsg("cannot update view \"%s\"",
								RelationGetRelationName(view)),
						 errdetail_internal("%s", _(auto_update_detail)),
						 errhint("To enable updating the view, provide an INSTEAD OF UPDATE trigger or an unconditional ON UPDATE DO INSTEAD rule.")));
				break;
			case CMD_DELETE:
				ereport(ERROR,
						(errcode(ERRCODE_OBJECT_NOT_IN_PREREQUISITE_STATE),
						 errmsg("cannot delete from view \"%s\"",
								RelationGetRelationName(view)),
						 errdetail_internal("%s", _(auto_update_detail)),
						 errhint("To enable deleting from the view, provide an INSTEAD OF DELETE trigger or an unconditional ON DELETE DO INSTEAD rule.")));
				break;
			default:
				elog(ERROR, "unrecognized CmdType: %d",
					 (int) parsetree->commandType);
				break;
		}
	}

	/*
	 * For INSERT/UPDATE the modified columns must all be updatable. Note that
	 * we get the modified columns from the query's targetlist, not from the
	 * result RTE's insertedCols and/or updatedCols set, since
	 * rewriteTargetListIU may have added additional targetlist entries for
	 * view defaults, and these must also be updatable.
	 */
	if (parsetree->commandType != CMD_DELETE)
	{
		Bitmapset  *modified_cols = NULL;
		char	   *non_updatable_col;

		foreach(lc, parsetree->targetList)
		{
			TargetEntry *tle = (TargetEntry *) lfirst(lc);

			if (!tle->resjunk)
				modified_cols = bms_add_member(modified_cols,
							tle->resno - FirstLowInvalidHeapAttributeNumber);
		}

		if (parsetree->onConflict)
		{
			foreach(lc, parsetree->onConflict->onConflictSet)
			{
				TargetEntry *tle = (TargetEntry *) lfirst(lc);

				if (!tle->resjunk)
					modified_cols = bms_add_member(modified_cols,
							tle->resno - FirstLowInvalidHeapAttributeNumber);
			}
		}

		auto_update_detail = view_cols_are_auto_updatable(viewquery,
														  modified_cols,
														  NULL,
														  &non_updatable_col);
		if (auto_update_detail)
		{
			/*
			 * This is a different error, caused by an attempt to update a
			 * non-updatable column in an otherwise updatable view.
			 */
			switch (parsetree->commandType)
			{
				case CMD_INSERT:
					ereport(ERROR,
							(errcode(ERRCODE_FEATURE_NOT_SUPPORTED),
					errmsg("cannot insert into column \"%s\" of view \"%s\"",
						   non_updatable_col,
						   RelationGetRelationName(view)),
						   errdetail_internal("%s", _(auto_update_detail))));
					break;
				case CMD_UPDATE:
					ereport(ERROR,
							(errcode(ERRCODE_FEATURE_NOT_SUPPORTED),
						 errmsg("cannot update column \"%s\" of view \"%s\"",
								non_updatable_col,
								RelationGetRelationName(view)),
						   errdetail_internal("%s", _(auto_update_detail))));
					break;
				default:
					elog(ERROR, "unrecognized CmdType: %d",
						 (int) parsetree->commandType);
					break;
			}
		}
	}

	/* Locate RTE describing the view in the outer query */
	view_rte = rt_fetch(parsetree->resultRelation, parsetree->rtable);

	/*
	 * If we get here, view_query_is_auto_updatable() has verified that the
	 * view contains a single base relation.
	 */
	Assert(list_length(viewquery->jointree->fromlist) == 1);
	rtr = (RangeTblRef *) linitial(viewquery->jointree->fromlist);
	Assert(IsA(rtr, RangeTblRef));

	base_rt_index = rtr->rtindex;
	base_rte = rt_fetch(base_rt_index, viewquery->rtable);
	Assert(base_rte->rtekind == RTE_RELATION);

	/*
	 * Up to now, the base relation hasn't been touched at all in our query.
	 * We need to acquire lock on it before we try to do anything with it.
	 * (The subsequent recursive call of RewriteQuery will suppose that we
	 * already have the right lock!)  Since it will become the query target
	 * relation, RowExclusiveLock is always the right thing.
	 */
	base_rel = heap_open(base_rte->relid, RowExclusiveLock);

	/*
	 * While we have the relation open, update the RTE's relkind, just in case
	 * it changed since this view was made (cf. AcquireRewriteLocks).
	 */
	base_rte->relkind = base_rel->rd_rel->relkind;

	heap_close(base_rel, NoLock);

	/*
	 * If the view query contains any sublink subqueries then we need to also
	 * acquire locks on any relations they refer to.  We know that there won't
	 * be any subqueries in the range table or CTEs, so we can skip those, as
	 * in AcquireRewriteLocks.
	 */
	if (viewquery->hasSubLinks)
	{
		acquireLocksOnSubLinks_context context;

		context.for_execute = true;
		query_tree_walker(viewquery, acquireLocksOnSubLinks, &context,
						  QTW_IGNORE_RC_SUBQUERIES);
	}

	/*
	 * Create a new target RTE describing the base relation, and add it to the
	 * outer query's rangetable.  (What's happening in the next few steps is
	 * very much like what the planner would do to "pull up" the view into the
	 * outer query.  Perhaps someday we should refactor things enough so that
	 * we can share code with the planner.)
	 */
	new_rte = (RangeTblEntry *) base_rte;
	parsetree->rtable = lappend(parsetree->rtable, new_rte);
	new_rt_index = list_length(parsetree->rtable);

	/*
	 * INSERTs never inherit.  For UPDATE/DELETE, we use the view query's
	 * inheritance flag for the base relation.
	 */
	if (parsetree->commandType == CMD_INSERT)
		new_rte->inh = false;

	/*
	 * Adjust the view's targetlist Vars to reference the new target RTE, ie
	 * make their varnos be new_rt_index instead of base_rt_index.  There can
	 * be no Vars for other rels in the tlist, so this is sufficient to pull
	 * up the tlist expressions for use in the outer query.  The tlist will
	 * provide the replacement expressions used by ReplaceVarsFromTargetList
	 * below.
	 */
	view_targetlist = viewquery->targetList;

	ChangeVarNodes((Node *) view_targetlist,
				   base_rt_index,
				   new_rt_index,
				   0);

	/*
	 * Mark the new target RTE for the permissions checks that we want to
	 * enforce against the view owner, as distinct from the query caller.  At
	 * the relation level, require the same INSERT/UPDATE/DELETE permissions
	 * that the query caller needs against the view.  We drop the ACL_SELECT
	 * bit that is presumably in new_rte->requiredPerms initially.
	 *
	 * Note: the original view RTE remains in the query's rangetable list.
	 * Although it will be unused in the query plan, we need it there so that
	 * the executor still performs appropriate permissions checks for the
	 * query caller's use of the view.
	 */
	new_rte->checkAsUser = view->rd_rel->relowner;
	new_rte->requiredPerms = view_rte->requiredPerms;

	/*
	 * Now for the per-column permissions bits.
	 *
	 * Initially, new_rte contains selectedCols permission check bits for all
	 * base-rel columns referenced by the view, but since the view is a SELECT
	 * query its insertedCols/updatedCols is empty.  We set insertedCols and
	 * updatedCols to include all the columns the outer query is trying to
	 * modify, adjusting the column numbers as needed.  But we leave
	 * selectedCols as-is, so the view owner must have read permission for all
	 * columns used in the view definition, even if some of them are not read
	 * by the outer query.  We could try to limit selectedCols to only columns
	 * used in the transformed query, but that does not correspond to what
	 * happens in ordinary SELECT usage of a view: all referenced columns must
	 * have read permission, even if optimization finds that some of them can
	 * be discarded during query transformation.  The flattening we're doing
	 * here is an optional optimization, too.  (If you are unpersuaded and
	 * want to change this, note that applying adjust_view_column_set to
	 * view_rte->selectedCols is clearly *not* the right answer, since that
	 * neglects base-rel columns used in the view's WHERE quals.)
	 *
	 * This step needs the modified view targetlist, so we have to do things
	 * in this order.
	 */
	Assert(bms_is_empty(new_rte->insertedCols) &&
		   bms_is_empty(new_rte->updatedCols));

	new_rte->insertedCols = adjust_view_column_set(view_rte->insertedCols,
												   view_targetlist);

	new_rte->updatedCols = adjust_view_column_set(view_rte->updatedCols,
												  view_targetlist);

	/*
	 * Move any security barrier quals from the view RTE onto the new target
	 * RTE.  Any such quals should now apply to the new target RTE and will
	 * not reference the original view RTE in the rewritten query.
	 */
	new_rte->securityQuals = view_rte->securityQuals;
	view_rte->securityQuals = NIL;

	/*
	 * For UPDATE/DELETE, rewriteTargetListUD will have added a wholerow junk
	 * TLE for the view to the end of the targetlist, which we no longer need.
	 * Remove it to avoid unnecessary work when we process the targetlist.
	 * Note that when we recurse through rewriteQuery a new junk TLE will be
	 * added to allow the executor to find the proper row in the new target
	 * relation.  (So, if we failed to do this, we might have multiple junk
	 * TLEs with the same name, which would be disastrous.)
	 */
	if (parsetree->commandType != CMD_INSERT)
	{
		TargetEntry *tle = (TargetEntry *) llast(parsetree->targetList);

		Assert(tle->resjunk);
		Assert(IsA(tle->expr, Var) &&
			   ((Var *) tle->expr)->varno == parsetree->resultRelation &&
			   ((Var *) tle->expr)->varattno == 0);
		parsetree->targetList = list_delete_ptr(parsetree->targetList, tle);
	}

	/*
	 * Now update all Vars in the outer query that reference the view to
	 * reference the appropriate column of the base relation instead.
	 */
	parsetree = (Query *)
		ReplaceVarsFromTargetList((Node *) parsetree,
								  parsetree->resultRelation,
								  0,
								  view_rte,
								  view_targetlist,
								  REPLACEVARS_REPORT_ERROR,
								  0,
								  &parsetree->hasSubLinks);

	/*
	 * Update all other RTI references in the query that point to the view
	 * (for example, parsetree->resultRelation itself) to point to the new
	 * base relation instead.  Vars will not be affected since none of them
	 * reference parsetree->resultRelation any longer.
	 */
	ChangeVarNodes((Node *) parsetree,
				   parsetree->resultRelation,
				   new_rt_index,
				   0);
	Assert(parsetree->resultRelation == new_rt_index);

	/*
	 * For INSERT/UPDATE we must also update resnos in the targetlist to refer
	 * to columns of the base relation, since those indicate the target
	 * columns to be affected.
	 *
	 * Note that this destroys the resno ordering of the targetlist, but that
	 * will be fixed when we recurse through rewriteQuery, which will invoke
	 * rewriteTargetListIU again on the updated targetlist.
	 */
	if (parsetree->commandType != CMD_DELETE)
	{
		foreach(lc, parsetree->targetList)
		{
			TargetEntry *tle = (TargetEntry *) lfirst(lc);
			TargetEntry *view_tle;

			if (tle->resjunk)
				continue;

			view_tle = get_tle_by_resno(view_targetlist, tle->resno);
			if (view_tle != NULL && !view_tle->resjunk && IsA(view_tle->expr, Var))
				tle->resno = ((Var *) view_tle->expr)->varattno;
			else
				elog(ERROR, "attribute number %d not found in view targetlist",
					 tle->resno);
		}
	}

	/*
	 * For UPDATE/DELETE, pull up any WHERE quals from the view.  We know that
	 * any Vars in the quals must reference the one base relation, so we need
	 * only adjust their varnos to reference the new target (just the same as
	 * we did with the view targetlist).
	 *
	 * Note that there is special-case handling for the quals of a security
	 * barrier view, since they need to be kept separate from any
	 * user-supplied quals, so these quals are kept on the new target RTE.
	 *
	 * For INSERT, the view's quals can be ignored in the main query.
	 */
	if (parsetree->commandType != CMD_INSERT &&
		viewquery->jointree->quals != NULL)
	{
		Node	   *viewqual = (Node *) viewquery->jointree->quals;

		/*
		 * Even though we copied viewquery already at the top of this
		 * function, we must duplicate the viewqual again here, because we may
		 * need to use the quals again below for a WithCheckOption clause.
		 */
		viewqual = copyObject(viewqual);

		ChangeVarNodes(viewqual, base_rt_index, new_rt_index, 0);

		if (RelationIsSecurityView(view))
		{
			/*
			 * Note: the parsetree has been mutated, so the new_rte pointer is
			 * stale and needs to be re-computed.
			 */
			new_rte = rt_fetch(new_rt_index, parsetree->rtable);
			new_rte->securityQuals = lcons(viewqual, new_rte->securityQuals);

			/*
			 * Make sure that the query is marked correctly if the added qual
			 * has sublinks.
			 */
			if (!parsetree->hasSubLinks)
				parsetree->hasSubLinks = checkExprHasSubLink(viewqual);
		}
		else
			AddQual(parsetree, (Node *) viewqual);
	}

	/*
	 * For INSERT/UPDATE, if the view has the WITH CHECK OPTION, or any parent
	 * view specified WITH CASCADED CHECK OPTION, add the quals from the view
	 * to the query's withCheckOptions list.
	 */
	if (parsetree->commandType != CMD_DELETE)
	{
		bool		has_wco = RelationHasCheckOption(view);
		bool		cascaded = RelationHasCascadedCheckOption(view);

		/*
		 * If the parent view has a cascaded check option, treat this view as
		 * if it also had a cascaded check option.
		 *
		 * New WithCheckOptions are added to the start of the list, so if
		 * there is a cascaded check option, it will be the first item in the
		 * list.
		 */
		if (parsetree->withCheckOptions != NIL)
		{
			WithCheckOption *parent_wco =
			(WithCheckOption *) linitial(parsetree->withCheckOptions);

			if (parent_wco->cascaded)
			{
				has_wco = true;
				cascaded = true;
			}
		}

		/*
		 * Add the new WithCheckOption to the start of the list, so that
		 * checks on inner views are run before checks on outer views, as
		 * required by the SQL standard.
		 *
		 * If the new check is CASCADED, we need to add it even if this view
		 * has no quals, since there may be quals on child views.  A LOCAL
		 * check can be omitted if this view has no quals.
		 */
		if (has_wco && (cascaded || viewquery->jointree->quals != NULL))
		{
			WithCheckOption *wco;

			wco = makeNode(WithCheckOption);
			wco->kind = WCO_VIEW_CHECK;
			wco->relname = pstrdup(RelationGetRelationName(view));
			wco->polname = NULL;
			wco->qual = NULL;
			wco->cascaded = cascaded;

			parsetree->withCheckOptions = lcons(wco,
												parsetree->withCheckOptions);

			if (viewquery->jointree->quals != NULL)
			{
				wco->qual = (Node *) viewquery->jointree->quals;
				ChangeVarNodes(wco->qual, base_rt_index, new_rt_index, 0);

				/*
				 * Make sure that the query is marked correctly if the added
				 * qual has sublinks.  We can skip this check if the query is
				 * already marked, or if the command is an UPDATE, in which
				 * case the same qual will have already been added, and this
				 * check will already have been done.
				 */
				if (!parsetree->hasSubLinks &&
					parsetree->commandType != CMD_UPDATE)
					parsetree->hasSubLinks = checkExprHasSubLink(wco->qual);
			}
		}
	}

	return parsetree;
}


/*
 * RewriteQuery -
 *	  rewrites the query and apply the rules again on the queries rewritten
 *
 * rewrite_events is a list of open query-rewrite actions, so we can detect
 * infinite recursion.
 */
static List *
RewriteQuery(Query *parsetree, List *rewrite_events)
{
	CmdType		event = parsetree->commandType;
	bool		instead = false;
	bool		returning = false;
	bool		updatableview = false;
	Query	   *qual_product = NULL;
	List	   *rewritten = NIL;
	ListCell   *lc1;

	/*
	 * First, recursively process any insert/update/delete statements in WITH
	 * clauses.  (We have to do this first because the WITH clauses may get
	 * copied into rule actions below.)
	 */
	foreach(lc1, parsetree->cteList)
	{
		CommonTableExpr *cte = (CommonTableExpr *) lfirst(lc1);
		Query	   *ctequery = (Query *) cte->ctequery;
		List	   *newstuff;

		Assert(IsA(ctequery, Query));

		if (ctequery->commandType == CMD_SELECT)
			continue;

		newstuff = RewriteQuery(ctequery, rewrite_events);

		/*
		 * Currently we can only handle unconditional, single-statement DO
		 * INSTEAD rules correctly; we have to get exactly one Query out of
		 * the rewrite operation to stuff back into the CTE node.
		 */
		if (list_length(newstuff) == 1)
		{
			/* Push the single Query back into the CTE node */
			ctequery = (Query *) linitial(newstuff);
			Assert(IsA(ctequery, Query));
			/* WITH queries should never be canSetTag */
			Assert(!ctequery->canSetTag);
			cte->ctequery = (Node *) ctequery;
		}
		else if (newstuff == NIL)
		{
			ereport(ERROR,
					(errcode(ERRCODE_FEATURE_NOT_SUPPORTED),
					 errmsg("DO INSTEAD NOTHING rules are not supported for data-modifying statements in WITH")));
		}
		else
		{
			ListCell   *lc2;

			/* examine queries to determine which error message to issue */
			foreach(lc2, newstuff)
			{
				Query	   *q = (Query *) lfirst(lc2);

				if (q->querySource == QSRC_QUAL_INSTEAD_RULE)
					ereport(ERROR,
							(errcode(ERRCODE_FEATURE_NOT_SUPPORTED),
							 errmsg("conditional DO INSTEAD rules are not supported for data-modifying statements in WITH")));
				if (q->querySource == QSRC_NON_INSTEAD_RULE)
					ereport(ERROR,
							(errcode(ERRCODE_FEATURE_NOT_SUPPORTED),
							 errmsg("DO ALSO rules are not supported for data-modifying statements in WITH")));
			}

			ereport(ERROR,
					(errcode(ERRCODE_FEATURE_NOT_SUPPORTED),
					 errmsg("multi-statement DO INSTEAD rules are not supported for data-modifying statements in WITH")));
		}
	}

	/*
	 * If the statement is an insert, update, or delete, adjust its targetlist
	 * as needed, and then fire INSERT/UPDATE/DELETE rules on it.
	 *
	 * SELECT rules are handled later when we have all the queries that should
	 * get executed.  Also, utilities aren't rewritten at all (do we still
	 * need that check?)
	 */
	if (event != CMD_SELECT && event != CMD_UTILITY)
	{
		int			result_relation;
		RangeTblEntry *rt_entry;
		Relation	rt_entry_relation;
		List	   *locks;
		List	   *product_queries;
		bool		hasUpdate = false;

		result_relation = parsetree->resultRelation;
		Assert(result_relation != 0);
		rt_entry = rt_fetch(result_relation, parsetree->rtable);
		Assert(rt_entry->rtekind == RTE_RELATION);

		/*
		 * We can use NoLock here since either the parser or
		 * AcquireRewriteLocks should have locked the rel already.
		 */
		rt_entry_relation = heap_open(rt_entry->relid, NoLock);

		/*
		 * Rewrite the targetlist as needed for the command type.
		 */
		if (event == CMD_INSERT)
		{
			RangeTblEntry *values_rte = NULL;

			/*
			 * If it's an INSERT ... VALUES (...), (...), ... there will be a
			 * single RTE for the VALUES targetlists.
			 */
			if (list_length(parsetree->jointree->fromlist) == 1)
			{
				RangeTblRef *rtr = (RangeTblRef *) linitial(parsetree->jointree->fromlist);

				if (IsA(rtr, RangeTblRef))
				{
					RangeTblEntry *rte = rt_fetch(rtr->rtindex,
												  parsetree->rtable);

					if (rte->rtekind == RTE_VALUES)
						values_rte = rte;
				}
			}

			if (values_rte)
			{
				List	   *attrnos;

				/* Process the main targetlist ... */
				parsetree->targetList = rewriteTargetListIU(parsetree->targetList,
													  parsetree->commandType,
															rt_entry_relation,
												   parsetree->resultRelation,
															&attrnos);
				/* ... and the VALUES expression lists */
				rewriteValuesRTE(values_rte, rt_entry_relation, attrnos);
			}
			else
			{
				/* Process just the main targetlist */
				parsetree->targetList =
					rewriteTargetListIU(parsetree->targetList,
										parsetree->commandType,
										rt_entry_relation,
										parsetree->resultRelation, NULL);
			}

			if (parsetree->onConflict &&
				parsetree->onConflict->action == ONCONFLICT_UPDATE)
			{
				parsetree->onConflict->onConflictSet =
					rewriteTargetListIU(parsetree->onConflict->onConflictSet,
										CMD_UPDATE,
										rt_entry_relation,
										parsetree->resultRelation,
										NULL);
			}
		}
		else if (event == CMD_UPDATE)
		{
			parsetree->targetList =
				rewriteTargetListIU(parsetree->targetList,
									parsetree->commandType, rt_entry_relation,
									parsetree->resultRelation, NULL);
			rewriteTargetListUD(parsetree, rt_entry, rt_entry_relation);
		}
		else if (event == CMD_DELETE)
		{
			rewriteTargetListUD(parsetree, rt_entry, rt_entry_relation);
		}
		else
			elog(ERROR, "unrecognized commandType: %d", (int) event);

		/*
		 * Collect and apply the appropriate rules.
		 */
		locks = matchLocks(event, rt_entry_relation->rd_rules,
						   result_relation, parsetree, &hasUpdate);

		product_queries = fireRules(parsetree,
									result_relation,
									event,
									locks,
									&instead,
									&returning,
									&qual_product);

		/*
		 * If there were no INSTEAD rules, and the target relation is a view
		 * without any INSTEAD OF triggers, see if the view can be
		 * automatically updated.  If so, we perform the necessary query
		 * transformation here and add the resulting query to the
		 * product_queries list, so that it gets recursively rewritten if
		 * necessary.
		 */
		if (!instead && qual_product == NULL &&
			rt_entry_relation->rd_rel->relkind == RELKIND_VIEW &&
			!view_has_instead_trigger(rt_entry_relation, event))
		{
			/*
			 * This throws an error if the view can't be automatically
			 * updated, but that's OK since the query would fail at runtime
			 * anyway.
			 */
			parsetree = rewriteTargetView(parsetree, rt_entry_relation);

			/*
			 * At this point product_queries contains any DO ALSO rule
			 * actions. Add the rewritten query before or after those.  This
			 * must match the handling the original query would have gotten
			 * below, if we allowed it to be included again.
			 */
			if (parsetree->commandType == CMD_INSERT)
				product_queries = lcons(parsetree, product_queries);
			else
				product_queries = lappend(product_queries, parsetree);

			/*
			 * Set the "instead" flag, as if there had been an unqualified
			 * INSTEAD, to prevent the original query from being included a
			 * second time below.  The transformation will have rewritten any
			 * RETURNING list, so we can also set "returning" to forestall
			 * throwing an error below.
			 */
			instead = true;
			returning = true;
			updatableview = true;
		}

		/*
		 * If we got any product queries, recursively rewrite them --- but
		 * first check for recursion!
		 */
		if (product_queries != NIL)
		{
			ListCell   *n;
			rewrite_event *rev;

			foreach(n, rewrite_events)
			{
				rev = (rewrite_event *) lfirst(n);
				if (rev->relation == RelationGetRelid(rt_entry_relation) &&
					rev->event == event)
					ereport(ERROR,
							(errcode(ERRCODE_INVALID_OBJECT_DEFINITION),
							 errmsg("infinite recursion detected in rules for relation \"%s\"",
							   RelationGetRelationName(rt_entry_relation))));
			}

			rev = (rewrite_event *) palloc(sizeof(rewrite_event));
			rev->relation = RelationGetRelid(rt_entry_relation);
			rev->event = event;
			rewrite_events = lcons(rev, rewrite_events);

			foreach(n, product_queries)
			{
				Query	   *pt = (Query *) lfirst(n);
				List	   *newstuff;

				newstuff = RewriteQuery(pt, rewrite_events);
				rewritten = list_concat(rewritten, newstuff);
			}

			rewrite_events = list_delete_first(rewrite_events);
		}

		/*
		 * If there is an INSTEAD, and the original query has a RETURNING, we
		 * have to have found a RETURNING in the rule(s), else fail. (Because
		 * DefineQueryRewrite only allows RETURNING in unconditional INSTEAD
		 * rules, there's no need to worry whether the substituted RETURNING
		 * will actually be executed --- it must be.)
		 */
		if ((instead || qual_product != NULL) &&
			parsetree->returningList &&
			!returning)
		{
			switch (event)
			{
				case CMD_INSERT:
					ereport(ERROR,
							(errcode(ERRCODE_FEATURE_NOT_SUPPORTED),
							 errmsg("cannot perform INSERT RETURNING on relation \"%s\"",
								 RelationGetRelationName(rt_entry_relation)),
							 errhint("You need an unconditional ON INSERT DO INSTEAD rule with a RETURNING clause.")));
					break;
				case CMD_UPDATE:
					ereport(ERROR,
							(errcode(ERRCODE_FEATURE_NOT_SUPPORTED),
							 errmsg("cannot perform UPDATE RETURNING on relation \"%s\"",
								 RelationGetRelationName(rt_entry_relation)),
							 errhint("You need an unconditional ON UPDATE DO INSTEAD rule with a RETURNING clause.")));
					break;
				case CMD_DELETE:
					ereport(ERROR,
							(errcode(ERRCODE_FEATURE_NOT_SUPPORTED),
							 errmsg("cannot perform DELETE RETURNING on relation \"%s\"",
								 RelationGetRelationName(rt_entry_relation)),
							 errhint("You need an unconditional ON DELETE DO INSTEAD rule with a RETURNING clause.")));
					break;
				default:
					elog(ERROR, "unrecognized commandType: %d",
						 (int) event);
					break;
			}
		}

		/*
		 * Updatable views are supported by ON CONFLICT, so don't prevent that
		 * case from proceeding
		 */
		if (parsetree->onConflict &&
			(product_queries != NIL || hasUpdate) &&
			!updatableview)
			ereport(ERROR,
					(errcode(ERRCODE_FEATURE_NOT_SUPPORTED),
					 errmsg("INSERT with ON CONFLICT clause cannot be used with table that has INSERT or UPDATE rules")));

		heap_close(rt_entry_relation, NoLock);
	}

	/*
	 * For INSERTs, the original query is done first; for UPDATE/DELETE, it is
	 * done last.  This is needed because update and delete rule actions might
	 * not do anything if they are invoked after the update or delete is
	 * performed. The command counter increment between the query executions
	 * makes the deleted (and maybe the updated) tuples disappear so the scans
	 * for them in the rule actions cannot find them.
	 *
	 * If we found any unqualified INSTEAD, the original query is not done at
	 * all, in any form.  Otherwise, we add the modified form if qualified
	 * INSTEADs were found, else the unmodified form.
	 */
	if (!instead)
	{
		if (parsetree->commandType == CMD_INSERT)
		{
			if (qual_product != NULL)
				rewritten = lcons(qual_product, rewritten);
			else
				rewritten = lcons(parsetree, rewritten);
		}
		else
		{
			if (qual_product != NULL)
				rewritten = lappend(rewritten, qual_product);
			else
				rewritten = lappend(rewritten, parsetree);
		}
	}

	/*
	 * If the original query has a CTE list, and we generated more than one
	 * non-utility result query, we have to fail because we'll have copied the
	 * CTE list into each result query.  That would break the expectation of
	 * single evaluation of CTEs.  This could possibly be fixed by
	 * restructuring so that a CTE list can be shared across multiple Query
	 * and PlannableStatement nodes.
	 */
	if (parsetree->cteList != NIL)
	{
		int			qcount = 0;

		foreach(lc1, rewritten)
		{
			Query	   *q = (Query *) lfirst(lc1);

			if (q->commandType != CMD_UTILITY)
				qcount++;
		}
		if (qcount > 1)
			ereport(ERROR,
					(errcode(ERRCODE_FEATURE_NOT_SUPPORTED),
					 errmsg("WITH cannot be used in a query that is rewritten by rules into multiple queries")));
	}

	return rewritten;
}


/*
 * QueryRewrite -
 *	  Primary entry point to the query rewriter.
 *	  Rewrite one query via query rewrite system, possibly returning 0
 *	  or many queries.
 *
 * NOTE: the parsetree must either have come straight from the parser,
 * or have been scanned by AcquireRewriteLocks to acquire suitable locks.
 */
List *
QueryRewrite(Query *parsetree)
{
	uint32		input_query_id = parsetree->queryId;
	List	   *querylist;
	List	   *results;
	ListCell   *l;
	CmdType		origCmdType;
	bool		foundOriginalQuery;
	Query	   *lastInstead;

	/*
	 * This function is only applied to top-level original queries
	 */
	Assert(parsetree->querySource == QSRC_ORIGINAL);
	Assert(parsetree->canSetTag);

	/*
	 * Step 1
	 *
	 * Apply all non-SELECT rules possibly getting 0 or many queries
	 */
	querylist = RewriteQuery(parsetree, NIL);

	/*
	 * Step 2
	 *
	 * Apply all the RIR rules on each query
	 *
	 * This is also a handy place to mark each query with the original queryId
	 */
	results = NIL;
	foreach(l, querylist)
	{
		Query	   *query = (Query *) lfirst(l);

		query = fireRIRrules(query, NIL, false);

		query->queryId = input_query_id;

		results = lappend(results, query);
	}

	/*
	 * Step 3
	 *
	 * Determine which, if any, of the resulting queries is supposed to set
	 * the command-result tag; and update the canSetTag fields accordingly.
	 *
	 * If the original query is still in the list, it sets the command tag.
	 * Otherwise, the last INSTEAD query of the same kind as the original is
	 * allowed to set the tag.  (Note these rules can leave us with no query
	 * setting the tag.  The tcop code has to cope with this by setting up a
	 * default tag based on the original un-rewritten query.)
	 *
	 * The Asserts verify that at most one query in the result list is marked
	 * canSetTag.  If we aren't checking asserts, we can fall out of the loop
	 * as soon as we find the original query.
	 */
	origCmdType = parsetree->commandType;
	foundOriginalQuery = false;
	lastInstead = NULL;

	foreach(l, results)
	{
		Query	   *query = (Query *) lfirst(l);

		if (query->querySource == QSRC_ORIGINAL)
		{
			Assert(query->canSetTag);
			Assert(!foundOriginalQuery);
			foundOriginalQuery = true;
#ifndef USE_ASSERT_CHECKING
			break;
#endif
		}
		else
		{
			Assert(!query->canSetTag);
			if (query->commandType == origCmdType &&
				(query->querySource == QSRC_INSTEAD_RULE ||
				 query->querySource == QSRC_QUAL_INSTEAD_RULE))
				lastInstead = query;
		}
	}

	if (!foundOriginalQuery && lastInstead != NULL)
		lastInstead->canSetTag = true;

	return results;
}<|MERGE_RESOLUTION|>--- conflicted
+++ resolved
@@ -3,13 +3,9 @@
  * rewriteHandler.c
  *		Primary module of query rewriter.
  *
-<<<<<<< HEAD
  * Portions Copyright (c) 2006-2008, Greenplum inc
  * Portions Copyright (c) 2012-Present Pivotal Software, Inc.
- * Portions Copyright (c) 1996-2015, PostgreSQL Global Development Group
-=======
  * Portions Copyright (c) 1996-2016, PostgreSQL Global Development Group
->>>>>>> b5bce6c1
  * Portions Copyright (c) 1994, Regents of the University of California
  *
  * IDENTIFICATION
@@ -475,15 +471,13 @@
 
 			switch (rte->rtekind)
 			{
-<<<<<<< HEAD
+				case RTE_RELATION:
+					sub_action->hasSubLinks =
+						checkExprHasSubLink((Node *) rte->tablesample);
+					break;
 				case RTE_TABLEFUNCTION:
 					sub_action->hasSubLinks =
 						checkExprHasSubLink((Node *) rte->functions);
-=======
-				case RTE_RELATION:
-					sub_action->hasSubLinks =
-						checkExprHasSubLink((Node *) rte->tablesample);
->>>>>>> b5bce6c1
 					break;
 				case RTE_FUNCTION:
 					sub_action->hasSubLinks =
@@ -1386,6 +1380,24 @@
 							  parsetree->resultRelation,
 							  0,
 							  false);
+
+		/*
+		 * GPDB also needs gp_segment_id. ctid is only unique in the same
+		 * segment.
+		 */
+		Oid			reloid;
+		Oid			vartypeid;
+		int32		type_mod;
+		Oid			type_coll;
+
+		reloid = RelationGetRelid(target_relation);
+		get_atttypetypmodcoll(reloid, GpSegmentIdAttributeNumber, &vartypeid, &type_mod, &type_coll);
+		varSegid = makeVar(parsetree->resultRelation,
+						   GpSegmentIdAttributeNumber,
+						   vartypeid,
+						   type_mod,
+						   type_coll,
+						   0);
 
 		attrname = "wholerow";
 	}
@@ -3035,7 +3047,16 @@
 		Assert(tle->resjunk);
 		Assert(IsA(tle->expr, Var) &&
 			   ((Var *) tle->expr)->varno == parsetree->resultRelation &&
+			   ((Var *) tle->expr)->varattno == GpSegmentIdAttributeNumber);
+		Assert(strcmp(tle->resname, "gp_segment_id") == 0);
+		parsetree->targetList = list_delete_ptr(parsetree->targetList, tle);
+
+		tle = (TargetEntry *) llast(parsetree->targetList);
+		Assert(tle->resjunk);
+		Assert(IsA(tle->expr, Var) &&
+			   ((Var *) tle->expr)->varno == parsetree->resultRelation &&
 			   ((Var *) tle->expr)->varattno == 0);
+		Assert(strcmp(tle->resname, "wholerow") == 0);
 		parsetree->targetList = list_delete_ptr(parsetree->targetList, tle);
 	}
 
