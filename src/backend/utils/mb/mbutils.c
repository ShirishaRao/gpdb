/*
 * This file contains public functions for conversion between
 * client encoding and server (database) encoding.
 *
 * Tatsuo Ishii
 *
 * $PostgreSQL: pgsql/src/backend/utils/mb/mbutils.c,v 1.75 2008/11/11 03:01:20 tgl Exp $
 */
#include "postgres.h"

#include "access/xact.h"
#include "catalog/namespace.h"
#include "mb/pg_wchar.h"
#include "utils/builtins.h"
#include "utils/memutils.h"
#include "utils/pg_locale.h"
#include "utils/syscache.h"

/*
 * When converting strings between different encodings, we assume that space
 * for converted result is 4-to-1 growth in the worst case. The rate for
 * currently supported encoding pairs are within 3 (SJIS JIS X0201 half width
 * kanna -> UTF8 is the worst case).  So "4" should be enough for the moment.
 *
 * Note that this is not the same as the maximum character width in any
 * particular encoding.
 */
#define MAX_CONVERSION_GROWTH  4

/*
 * We handle for actual FE and BE encoding setting encoding-identificator
 * and encoding-name too. It prevent searching and conversion from encoding
 * to encoding name in getdatabaseencoding() and other routines.
 */
static pg_enc2name *ClientEncoding = &pg_enc2name_tbl[PG_SQL_ASCII];
static pg_enc2name *DatabaseEncoding = &pg_enc2name_tbl[PG_SQL_ASCII];

/*
 * Caches for conversion function info. These values are allocated in
 * MbProcContext. That context is a child of TopMemoryContext,
 * which allows these values to survive across transactions. See
 * SetClientEncoding() for more details.
 */
static MemoryContext MbProcContext = NULL;
static FmgrInfo *ToServerConvProc = NULL;
static FmgrInfo *ToClientConvProc = NULL;

/*
 * During backend startup we can't set client encoding because we (a)
 * can't look up the conversion functions, and (b) may not know the database
 * encoding yet either.  So SetClientEncoding() just accepts anything and
 * remembers it for InitializeClientEncoding() to apply later.
 */
static bool backend_startup_complete = false;
static int	pending_client_encoding = PG_SQL_ASCII;


/* Internal functions */
static char *
perform_default_encoding_conversion(const char *src, int len, bool is_client_to_server, 
									int custom_client_encoding, 
									FmgrInfo *custom_encoding_proc);
static int	cliplen(const char *str, int len, int limit);


/*
 * Set the client encoding and save fmgrinfo for the conversion
 * function if necessary.  Returns 0 if okay, -1 if not (bad encoding
 * or can't support conversion)
 */
int
SetClientEncoding(int encoding, bool doit)
{
	int			current_server_encoding;
	Oid			to_server_proc,
				to_client_proc;
	FmgrInfo   *to_server;
	FmgrInfo   *to_client;
	MemoryContext oldcontext;

	if (!PG_VALID_FE_ENCODING(encoding))
		return -1;

	/* Can't do anything during startup, per notes above */
	if (!backend_startup_complete)
	{
		if (doit)
			pending_client_encoding = encoding;
		return 0;
	}

	current_server_encoding = GetDatabaseEncoding();

	/*
	 * Check for cases that require no conversion function.
	 */
	if (current_server_encoding == encoding ||
		current_server_encoding == PG_SQL_ASCII ||
		encoding == PG_SQL_ASCII)
	{
		if (doit)
		{
			ClientEncoding = &pg_enc2name_tbl[encoding];
			ToServerConvProc = NULL;
			ToClientConvProc = NULL;
			if (MbProcContext)
				MemoryContextReset(MbProcContext);
		}
		return 0;
	}

	/*
	 * If we're not inside a transaction then we can't do catalog lookups, so
	 * fail.  After backend startup, this could only happen if we are
	 * re-reading postgresql.conf due to SIGHUP --- so basically this just
	 * constrains the ability to change client_encoding on the fly from
	 * postgresql.conf.  Which would probably be a stupid thing to do anyway.
	 */
	if (!IsTransactionState())
		return -1;

	/*
	 * Look up the conversion functions.
	 */
	to_server_proc = FindDefaultConversionProc(encoding,
											   current_server_encoding);
	if (!OidIsValid(to_server_proc))
		return -1;
	to_client_proc = FindDefaultConversionProc(current_server_encoding,
											   encoding);
	if (!OidIsValid(to_client_proc))
		return -1;

	/*
	 * Done if not wanting to actually apply setting.
	 */
	if (!doit)
		return 0;

	/* Before loading the new fmgr info, remove the old info, if any */
	ToServerConvProc = NULL;
	ToClientConvProc = NULL;
	if (MbProcContext != NULL)
	{
		MemoryContextReset(MbProcContext);
	}
	else
	{
		/*
		 * This is the first time through, so create the context. Make it a
		 * child of TopMemoryContext so that these values survive across
		 * transactions.
		 */
		MbProcContext = AllocSetContextCreate(TopMemoryContext,
											  "MbProcContext",
											  ALLOCSET_SMALL_MINSIZE,
											  ALLOCSET_SMALL_INITSIZE,
											  ALLOCSET_SMALL_MAXSIZE);
	}

	/* Load the fmgr info into MbProcContext */
	oldcontext = MemoryContextSwitchTo(MbProcContext);
	to_server = palloc(sizeof(FmgrInfo));
	to_client = palloc(sizeof(FmgrInfo));
	fmgr_info(to_server_proc, to_server);
	fmgr_info(to_client_proc, to_client);
	MemoryContextSwitchTo(oldcontext);

	ClientEncoding = &pg_enc2name_tbl[encoding];
	ToServerConvProc = to_server;
	ToClientConvProc = to_client;

	return 0;
}

/*
 * Initialize client encoding if necessary.
 *		called from InitPostgres() once during backend startup.
 */
void
InitializeClientEncoding(void)
{
	Assert(!backend_startup_complete);
	backend_startup_complete = true;

	if (SetClientEncoding(pending_client_encoding, true) < 0)
	{
		/*
		 * Oops, the requested conversion is not available. We couldn't fail
		 * before, but we can now.
		 */
		ereport(FATAL,
				(errcode(ERRCODE_FEATURE_NOT_SUPPORTED),
				 errmsg("conversion between %s and %s is not supported",
						pg_enc2name_tbl[pending_client_encoding].name,
						GetDatabaseEncodingName())));
	}
}

/*
 * returns the current client encoding
 */
int
pg_get_client_encoding(void)
{
	Assert(ClientEncoding);
	return ClientEncoding->encoding;
}

/*
 * returns the current client encoding name
 */
const char *
pg_get_client_encoding_name(void)
{
	Assert(ClientEncoding);
	return ClientEncoding->name;
}

/*
 * Apply encoding conversion on src and return it. The encoding
 * conversion function is chosen from the pg_conversion system catalog
 * marked as "default". If it is not found in the schema search path,
 * it's taken from pg_catalog schema. If it even is not in the schema,
 * warn and return src.
 *
 * If conversion occurs, a palloc'd null-terminated string is returned.
 * In the case of no conversion, src is returned.
 *
 * CAUTION: although the presence of a length argument means that callers
 * can pass non-null-terminated strings, care is required because the same
<<<<<<< HEAD
 * string will be passed back if no conversion occurs.	Such callers *must*
=======
 * string will be passed back if no conversion occurs.  Such callers *must*
>>>>>>> 38e93482
 * check whether result == src and handle that case differently.
 *
 * Note: we try to avoid raising error, since that could get us into
 * infinite recursion when this function is invoked during error message
 * sending.  It should be OK to raise error for overlength strings though,
 * since the recursion will come with a shorter message.
 */
unsigned char *
pg_do_encoding_conversion(unsigned char *src, int len,
						  int src_encoding, int dest_encoding)
{
	unsigned char *result;
	Oid			proc;

	if (!IsTransactionState())
		return src;

	if (src_encoding == dest_encoding)
		return src;

	if (src_encoding == PG_SQL_ASCII || dest_encoding == PG_SQL_ASCII)
		return src;

	if (len <= 0)
		return src;

	proc = FindDefaultConversionProc(src_encoding, dest_encoding);
	if (!OidIsValid(proc))
	{
		ereport(LOG,
				(errcode(ERRCODE_UNDEFINED_FUNCTION),
				 errmsg("default conversion function for encoding \"%s\" to \"%s\" does not exist",
						pg_encoding_to_char(src_encoding),
						pg_encoding_to_char(dest_encoding))));
		return src;
	}

	/*
	 * XXX we should avoid throwing errors in OidFunctionCall. Otherwise we
	 * are going into infinite loop!  So we have to make sure that the
	 * function exists before calling OidFunctionCall.
	 */
	if (!SearchSysCacheExists(PROCOID,
							  ObjectIdGetDatum(proc),
							  0, 0, 0))
	{
		elog(LOG, "cache lookup failed for function %u", proc);
		return src;
	}

	/*
	 * Allocate space for conversion result, being wary of integer overflow
	 */
	if ((Size) len >= (MaxAllocSize / (Size) MAX_CONVERSION_GROWTH))
		ereport(ERROR,
				(errcode(ERRCODE_PROGRAM_LIMIT_EXCEEDED),
				 errmsg("out of memory"),
		 errdetail("String of %d bytes is too long for encoding conversion.",
				   len)));

	result = palloc(len * MAX_CONVERSION_GROWTH + 1);

	OidFunctionCall5(proc,
					 Int32GetDatum(src_encoding),
					 Int32GetDatum(dest_encoding),
					 CStringGetDatum((char *)src),
					 CStringGetDatum((char *)result),
					 Int32GetDatum(len));
	return result;
}

/*
 * Convert string using encoding_name. The source
 * encoding is the DB encoding.
 *
 * BYTEA convert_to(TEXT string, NAME encoding_name) */
Datum
pg_convert_to(PG_FUNCTION_ARGS)
{
	Datum		string = PG_GETARG_DATUM(0);
	Datum		dest_encoding_name = PG_GETARG_DATUM(1);
	Datum		src_encoding_name = DirectFunctionCall1(namein,
									CStringGetDatum(DatabaseEncoding->name));
	Datum		result;

	/*
	 * pg_convert expects a bytea as its first argument. We're passing it a
	 * text argument here, relying on the fact that they are both in fact
	 * varlena types, and thus structurally identical.
	 */
	result = DirectFunctionCall3(pg_convert, string,
								 src_encoding_name, dest_encoding_name);

	PG_RETURN_DATUM(result);
}

/*
 * Convert string using encoding_name. The destination
 * encoding is the DB encoding.
 *
 * TEXT convert_from(BYTEA string, NAME encoding_name) */
Datum
pg_convert_from(PG_FUNCTION_ARGS)
{
	Datum		string = PG_GETARG_DATUM(0);
	Datum		src_encoding_name = PG_GETARG_DATUM(1);
	Datum		dest_encoding_name = DirectFunctionCall1(namein,
									CStringGetDatum(DatabaseEncoding->name));
	Datum		result;

	result = DirectFunctionCall3(pg_convert, string,
								 src_encoding_name, dest_encoding_name);

	/*
	 * pg_convert returns a bytea, which we in turn return as text, relying on
	 * the fact that they are both in fact varlena types, and thus
	 * structurally identical. Although not all bytea values are valid text,
	 * in this case it will be because we've told pg_convert to return one
	 * that is valid as text in the current database encoding.
	 */
	PG_RETURN_DATUM(result);
}

/*
 * Convert string using encoding_names.
 *
 * BYTEA convert(BYTEA string, NAME src_encoding_name, NAME dest_encoding_name)
 */
Datum
pg_convert(PG_FUNCTION_ARGS)
{
	bytea	   *string = PG_GETARG_BYTEA_P(0);
	char	   *src_encoding_name = NameStr(*PG_GETARG_NAME(1));
	int			src_encoding = pg_char_to_encoding(src_encoding_name);
	char	   *dest_encoding_name = NameStr(*PG_GETARG_NAME(2));
	int			dest_encoding = pg_char_to_encoding(dest_encoding_name);
	unsigned char *result;
	bytea	   *retval;
	unsigned char *str;
	int			len;

	if (src_encoding < 0)
		ereport(ERROR,
				(errcode(ERRCODE_INVALID_PARAMETER_VALUE),
				 errmsg("invalid source encoding name \"%s\"",
						src_encoding_name)));
	if (dest_encoding < 0)
		ereport(ERROR,
				(errcode(ERRCODE_INVALID_PARAMETER_VALUE),
				 errmsg("invalid destination encoding name \"%s\"",
						dest_encoding_name)));

	/* make sure that source string is valid and null terminated */
	len = VARSIZE(string) - VARHDRSZ;
	pg_verify_mbstr(src_encoding, VARDATA(string), len, false);
	str = palloc(len + 1);
	memcpy(str, VARDATA(string), len);
	*(str + len) = '\0';

	result = pg_do_encoding_conversion(str, len, src_encoding, dest_encoding);

	/*
	 * build bytea data type structure.
	 */
	len = strlen((char *) result) + VARHDRSZ;
	retval = palloc(len);
	SET_VARSIZE(retval, len);
	memcpy(VARDATA(retval), result, len - VARHDRSZ);

	if (result != str)
		pfree(result);
	pfree(str);

	/* free memory if allocated by the toaster */
	PG_FREE_IF_COPY(string, 0);

	PG_RETURN_BYTEA_P(retval);
}

/*
 * get the length of the string considered as text in the specified
 * encoding. Raises an error if the data is not valid in that
 * encoding.
 *
 * INT4 length (BYTEA string, NAME src_encoding_name)
 */
Datum
length_in_encoding(PG_FUNCTION_ARGS)
{
	bytea	   *string = PG_GETARG_BYTEA_P(0);
	char	   *src_encoding_name = NameStr(*PG_GETARG_NAME(1));
	int			src_encoding = pg_char_to_encoding(src_encoding_name);
	int			len = VARSIZE(string) - VARHDRSZ;
	int			retval;

	if (src_encoding < 0)
		ereport(ERROR,
				(errcode(ERRCODE_INVALID_PARAMETER_VALUE),
				 errmsg("invalid encoding name \"%s\"",
						src_encoding_name)));

	retval = pg_verify_mbstr_len(src_encoding, VARDATA(string), len, false);
	PG_RETURN_INT32(retval);

}

/*
 * convert client encoding to server encoding.
 */
char *
pg_client_to_server(const char *s, int len)
{
	Assert(ClientEncoding);

	return pg_any_to_server(s, len, ClientEncoding->encoding);
}

/*
 * convert any encoding to server encoding.
 */
char *
pg_any_to_server(const char *s, int len, int encoding)
{
	Assert(DatabaseEncoding);
	Assert(ClientEncoding);

	if (len <= 0)
		return (char *) s;

	if (encoding == DatabaseEncoding->encoding ||
		encoding == PG_SQL_ASCII)
	{
		/*
		 * No conversion is needed, but we must still validate the data.
		 */
		(void) pg_verify_mbstr(DatabaseEncoding->encoding, s, len, false);
		return (char *) s;
	}

	if (DatabaseEncoding->encoding == PG_SQL_ASCII)
	{
		/*
		 * No conversion is possible, but we must still validate the data,
		 * because the client-side code might have done string escaping using
		 * the selected client_encoding.  If the client encoding is ASCII-safe
		 * then we just do a straight validation under that encoding.  For an
		 * ASCII-unsafe encoding we have a problem: we dare not pass such data
		 * to the parser but we have no way to convert it.	We compromise by
		 * rejecting the data if it contains any non-ASCII characters.
		 */
		if (PG_VALID_BE_ENCODING(encoding))
			(void) pg_verify_mbstr(encoding, s, len, false);
		else
		{
			int			i;

			for (i = 0; i < len; i++)
			{
				if (s[i] == '\0' || IS_HIGHBIT_SET(s[i]))
					ereport(ERROR,
							(errcode(ERRCODE_CHARACTER_NOT_IN_REPERTOIRE),
					 errmsg("invalid byte value for encoding \"%s\": 0x%02x",
							pg_enc2name_tbl[PG_SQL_ASCII].name,
							(unsigned char) s[i])));
			}
		}
		return (char *) s;
	}

	return perform_default_encoding_conversion(s, len, true, -1, NULL);
}

/*
 * convert server encoding to client encoding.
 */
char *
pg_server_to_client(const char *s, int len)
{
	Assert(ClientEncoding);

	return pg_any_to_server(s, len, ClientEncoding->encoding);
}

/*
 * convert server encoding to any encoding.
 */
char *
pg_server_to_any(const char *s, int len, int encoding)
{
	Assert(DatabaseEncoding);
	Assert(ClientEncoding);

	if (len <= 0)
		return (char *) s;

	if (encoding == DatabaseEncoding->encoding ||
		encoding == PG_SQL_ASCII ||
		DatabaseEncoding->encoding == PG_SQL_ASCII)
		return (char *) s;		/* assume data is valid */

	if (ClientEncoding->encoding == encoding)
		return perform_default_encoding_conversion(s, len, false, -1, NULL);
	else
		return (char *) pg_do_encoding_conversion(
			(unsigned char *) s, len, DatabaseEncoding->encoding, encoding);
}

/*
 *	Perform default encoding conversion using cached FmgrInfo. Since
 *	this function does not access database at all, it is safe to call
 *	outside transactions. Explicit setting client encoding required
 *	before calling this function. Otherwise no conversion is
 *	performed.
 *
 *  NOTE: this function was slightly updated to allow passing in a source
 *  encoding that is not necessarily ClientEncoding->encoding for client-to-
 *  server conversion. Default value is -1, which means: use ClientEncoding.
 *  See pg_custom_client_to_server for information.
 */
static char *
perform_default_encoding_conversion(const char *src, int len, bool is_client_to_server, 
									int custom_client_encoding, 
									FmgrInfo *custom_encoding_proc)
{
	char	   *result;
	int			src_encoding,
				dest_encoding;
	FmgrInfo   *flinfo;

	if (is_client_to_server)
	{
		if(custom_client_encoding == -1)
		{
			/* this is the normal path of execution */
			src_encoding = ClientEncoding->encoding;
			dest_encoding = DatabaseEncoding->encoding;
			flinfo = ToServerConvProc;			
		}
		else
		{
			/* this is the custom path of execution, for external tbl encodings */
			src_encoding = custom_client_encoding;
			dest_encoding = DatabaseEncoding->encoding;
			flinfo = custom_encoding_proc;
		}
	}
	else
	{
		if(custom_client_encoding == -1)
		{
			/* this is the normal path of execution */
			src_encoding = DatabaseEncoding->encoding;
			dest_encoding = ClientEncoding->encoding;
			flinfo = ToClientConvProc;			
		}
		else
		{
			/* this is the custom path of execution, for external tbl encodings */
			src_encoding = DatabaseEncoding->encoding;
			dest_encoding = custom_client_encoding;
			flinfo = custom_encoding_proc;
		}
	}

	if (flinfo == NULL)
		return (char *) src;

	/*
	 * Allocate space for conversion result, being wary of integer overflow
	 */
	if ((Size) len >= (MaxAllocSize / (Size) MAX_CONVERSION_GROWTH))
		ereport(ERROR,
				(errcode(ERRCODE_PROGRAM_LIMIT_EXCEEDED),
				 errmsg("out of memory"),
		 errdetail("String of %d bytes is too long for encoding conversion.",
				   len)));

	result = palloc(len * MAX_CONVERSION_GROWTH + 1);

	FunctionCall5(flinfo,
				  Int32GetDatum(src_encoding),
				  Int32GetDatum(dest_encoding),
				  CStringGetDatum((char *) src),
				  CStringGetDatum(result),
				  Int32GetDatum(len));
		
	return result;
}



#ifdef USE_WIDE_UPPER_LOWER

/*
 * wchar2char --- convert wide characters to multibyte format
 *
 * This has the same API as the standard wcstombs() function; in particular,
 * tolen is the maximum number of bytes to store at *to, and *from must be
 * zero-terminated.  The output will be zero-terminated iff there is room.
 */
size_t
wchar2char(char *to, const wchar_t *from, size_t tolen)
{
	size_t		result;

	if (tolen == 0)
		return 0;

#ifdef WIN32

	/*
	 * On Windows, the "Unicode" locales assume UTF16 not UTF8 encoding, and
	 * for some reason mbstowcs and wcstombs won't do this for us, so we use
	 * MultiByteToWideChar().
	 */
	if (GetDatabaseEncoding() == PG_UTF8)
	{
		result = WideCharToMultiByte(CP_UTF8, 0, from, -1, to, tolen,
								NULL, NULL);
		/* A zero return is failure */
		if (result <= 0)
			result = -1;
		else
		{
			Assert(result <= tolen);
			/* Microsoft counts the zero terminator in the result */
			result--;
		}
	}
	else
#endif   /* WIN32 */
	{
		Assert(!lc_ctype_is_c());
		result = wcstombs(to, from, tolen);
	}
	return result;
}

/*
 * char2wchar --- convert multibyte characters to wide characters
 *
 * This has almost the API of mbstowcs(), except that *from need not be
 * null-terminated; instead, the number of input bytes is specified as
 * fromlen.  Also, we ereport() rather than returning -1 for invalid
 * input encoding.	tolen is the maximum number of wchar_t's to store at *to.
 * The output will be zero-terminated iff there is room.
 */
size_t
char2wchar(wchar_t *to, size_t tolen, const char *from, size_t fromlen)
{
	size_t		result;

	if (tolen == 0)
		return 0;

#ifdef WIN32
	/* See WIN32 "Unicode" comment above */
	if (GetDatabaseEncoding() == PG_UTF8)
	{
		/* Win32 API does not work for zero-length input */
		if (fromlen == 0)
			result = 0;
		else
		{
			result = MultiByteToWideChar(CP_UTF8, 0, from, fromlen, to, tolen - 1);
			/* A zero return is failure */
			if (result == 0)
				result = -1;
		}

		if (result != -1)
		{
			Assert(result < tolen);
			/* Append trailing null wchar (MultiByteToWideChar() does not) */
			to[result] = 0;
		}
	}
	else
#endif   /* WIN32 */
	{
		/* mbstowcs requires ending '\0' */
		char	   *str = pnstrdup(from, fromlen);

		Assert(!lc_ctype_is_c());
		result = mbstowcs(to, str, tolen);
		pfree(str);
	}

	if (result == -1)
	{
		/*
		 * Invalid multibyte character encountered.  We try to give a useful
		 * error message by letting pg_verifymbstr check the string.  But it's
		 * possible that the string is OK to us, and not OK to mbstowcs ---
		 * this suggests that the LC_CTYPE locale is different from the
		 * database encoding.  Give a generic error message if verifymbstr
		 * can't find anything wrong.
		 */
		pg_verifymbstr(from, fromlen, false);	/* might not return */
		/* but if it does ... */
		ereport(ERROR,
				(errcode(ERRCODE_CHARACTER_NOT_IN_REPERTOIRE),
				 errmsg("invalid multibyte character for locale"),
				 errhint("The server's LC_CTYPE locale is probably incompatible with the database encoding.")));
	}

	return result;
}
#endif

/*
 * pg_custom_client_to_server
 *
 * convert client encoding to server encoding, but use the passed in encodings
 * instead of the global client and server encoding variables. 
 *
 * This routine is basically a slightly modified version of pg_client_to_server.
 * Instead of creating this routine a better way may have been to just call
 * pg_do_encoding_conversion(), which takes in the necessary arguments, however
 * it does not do several necessary checks that pg_client_to_server() does, and
 * altering it to have those check may break other parts of the system. Therefore
 * until there's a better idea we resort to duplicating some code.
 *
 * The reason for creating this routine is to let external tables do data
 * conversion reliably. Since each external table has an encoding attached to
 * it we'd like to just convert from that encoding to the server encoding without
 * altering the global client_encoding variable for this local database.
 */
char *
pg_custom_to_server(const char *s, int len, int src_encoding, void *cep)
{
	FmgrInfo *custom_encoding_proc = (FmgrInfo *)cep;

	Assert(DatabaseEncoding);
	Assert(ClientEncoding);
	
	if (len <= 0)
		return (char *) s;
	
	if (src_encoding == DatabaseEncoding->encoding ||
		src_encoding == PG_SQL_ASCII)
	{
		/*
		 * No conversion is needed, but we must still validate the data.
		 */
		(void) pg_verify_mbstr(DatabaseEncoding->encoding, s, len, false);
		return (char *) s;
	}
	
	if (DatabaseEncoding->encoding == PG_SQL_ASCII)
	{
		/*
		 * No conversion is possible, but we must still validate the data,
		 * because the client-side code might have done string escaping using
		 * the selected client_encoding.  If the client encoding is ASCII-safe
		 * then we just do a straight validation under that encoding.  For an
		 * ASCII-unsafe encoding we have a problem: we dare not pass such data
		 * to the parser but we have no way to convert it.	We compromise by
		 * rejecting the data if it contains any non-ASCII characters.
		 */
		if (PG_VALID_BE_ENCODING(src_encoding))
			(void) pg_verify_mbstr(src_encoding, s, len, false);
		else
		{
			int			i;
			
			for (i = 0; i < len; i++)
			{
				if (s[i] == '\0' || IS_HIGHBIT_SET(s[i]))
					ereport(ERROR,
							(errcode(ERRCODE_CHARACTER_NOT_IN_REPERTOIRE),
							 errmsg("invalid byte value for encoding \"%s\": 0x%02x",
									pg_enc2name_tbl[PG_SQL_ASCII].name,
									(unsigned char) s[i])));
			}
		}
		return (char *) s;
	}
	
	return perform_default_encoding_conversion(s, len, true, src_encoding, custom_encoding_proc);
}

/*
 * pg_server_to_custom
 * 
 * convert server encoding to custom encoding. the reverse of pg_custom_to_server.
 * see pg_custom_to_server, and perform_default_encoding_conversion headers for
 * more information.
 */
char *
pg_server_to_custom(const char *s, int len, int dest_encoding, void *cep)
{
	FmgrInfo *custom_encoding_proc = (FmgrInfo *)cep;
	
	Assert(DatabaseEncoding);

	if (len <= 0)
		return (char *) s;

	if (dest_encoding == DatabaseEncoding->encoding ||
		dest_encoding == PG_SQL_ASCII ||
		DatabaseEncoding->encoding == PG_SQL_ASCII)
		return (char *) s;		/* assume data is valid */

	return perform_default_encoding_conversion(s, len, false, dest_encoding, custom_encoding_proc);
}

/* convert a multibyte string to a wchar */
int
pg_mb2wchar(const char *from, pg_wchar *to)
{
	return (*pg_wchar_table[DatabaseEncoding->encoding].mb2wchar_with_len) ((const unsigned char *) from, to, strlen(from));
}

/* convert a multibyte string to a wchar with a limited length */
int
pg_mb2wchar_with_len(const char *from, pg_wchar *to, int len)
{
	return (*pg_wchar_table[DatabaseEncoding->encoding].mb2wchar_with_len) ((const unsigned char *) from, to, len);
}

/* same, with any encoding */
int
pg_encoding_mb2wchar_with_len(int encoding,
							  const char *from, pg_wchar *to, int len)
{
	return (*pg_wchar_table[encoding].mb2wchar_with_len) ((const unsigned char *) from, to, len);
}

/* convert a wchar string to a multibyte */
int
pg_wchar2mb(const pg_wchar *from, char *to)
{
	return (*pg_wchar_table[DatabaseEncoding->encoding].wchar2mb_with_len) (from, (unsigned char *)to, pg_wchar_strlen(from));
}

/* convert a wchar string to a multibyte with a limited length */
int
pg_wchar2mb_with_len(const pg_wchar *from, char *to, int len)
{
	return (*pg_wchar_table[DatabaseEncoding->encoding].wchar2mb_with_len) (from, (unsigned char *)to, len);
}

/* same, with any encoding */
int
pg_encoding_wchar2mb_with_len(int encoding,
							  const pg_wchar *from, char *to, int len)
{
	return (*pg_wchar_table[encoding].wchar2mb_with_len) (from, (unsigned char *)to, len);
}

/* returns the byte length of a multibyte word */
int
pg_mblen(const char *mbstr)
{
	return ((*pg_wchar_table[DatabaseEncoding->encoding].mblen) ((const unsigned char *) mbstr));
}

/* returns the display length of a multibyte character */
int
pg_dsplen(const char *mbstr)
{
	return ((*pg_wchar_table[DatabaseEncoding->encoding].dsplen) ((const unsigned char *) mbstr));
}

/* returns the length (counted in wchars) of a multibyte string */
int
pg_mbstrlen(const char *mbstr)
{
	int			len = 0;

	/* optimization for single byte encoding */
	if (pg_database_encoding_max_length() == 1)
		return strlen(mbstr);

	while (*mbstr)
	{
		mbstr += pg_mblen(mbstr);
		len++;
	}
	return len;
}

/* returns the length (counted in wchars) of a multibyte string
 * (not necessarily NULL terminated)
 */
int
pg_mbstrlen_with_len(const char *mbstr, int limit)
{
	int			len = 0;

	/* optimization for single byte encoding */
	if (pg_database_encoding_max_length() == 1)
		return limit;

	while (limit > 0 && *mbstr)
	{
		int			l = pg_mblen(mbstr);

		limit -= l;
		mbstr += l;
		len++;
	}
	return len;
}

/*
 * returns the byte length of a multibyte string
 * (not necessarily NULL terminated)
 * that is no longer than limit.
 * this function does not break multibyte character boundary.
 */
int
pg_mbcliplen(const char *mbstr, int len, int limit)
{
	return pg_encoding_mbcliplen(DatabaseEncoding->encoding, mbstr,
								 len, limit);
}

/*
 * pg_mbcliplen with specified encoding
 */
int
pg_encoding_mbcliplen(int encoding, const char *mbstr,
					  int len, int limit)
{
	mblen_converter mblen_fn;
	int			clen = 0;
	int			l;

	/* optimization for single byte encoding */
	if (pg_encoding_max_length(encoding) == 1)
		return cliplen(mbstr, len, limit);

	mblen_fn = pg_wchar_table[encoding].mblen;

	while (len > 0 && *mbstr)
	{
		l = (*mblen_fn) ((const unsigned char *) mbstr);
		if ((clen + l) > limit)
			break;
		clen += l;
		if (clen == limit)
			break;
		len -= l;
		mbstr += l;
	}
	return clen;
}

/*
 * Similar to pg_mbcliplen except the limit parameter specifies the
 * character length, not the byte length.
 */
int
pg_mbcharcliplen(const char *mbstr, int len, int limit)
{
	int			clen = 0;
	int			nch = 0;
	int			l;

	/* optimization for single byte encoding */
	if (pg_database_encoding_max_length() == 1)
		return cliplen(mbstr, len, limit);

	while (len > 0 && *mbstr)
	{
		l = pg_mblen(mbstr);
		nch++;
		if (nch > limit)
			break;
		clen += l;
		len -= l;
		mbstr += l;
	}
	return clen;
}

/* mbcliplen for any single-byte encoding */
static int
cliplen(const char *str, int len, int limit)
{
	int			l = 0;

	len = Min(len, limit);
	while (l < len && str[l])
		l++;
	return l;
}

#if defined(ENABLE_NLS) && defined(WIN32)
static const struct codeset_map {
	int	encoding;
	const char *codeset;
} codeset_map_array[] = {
	{PG_UTF8, "UTF-8"},
	{PG_LATIN1, "LATIN1"},
	{PG_LATIN2, "LATIN2"},
	{PG_LATIN3, "LATIN3"},
	{PG_LATIN4, "LATIN4"},
	{PG_ISO_8859_5, "ISO-8859-5"},
	{PG_ISO_8859_6, "ISO_8859-6"},
	{PG_ISO_8859_7, "ISO-8859-7"},
	{PG_ISO_8859_8, "ISO-8859-8"},
	{PG_LATIN5, "LATIN5"},
	{PG_LATIN6, "LATIN6"},
	{PG_LATIN7, "LATIN7"},
	{PG_LATIN8, "LATIN8"},
	{PG_LATIN9, "LATIN-9"},
	{PG_LATIN10, "LATIN10"},
	{PG_KOI8R, "KOI8-R"},
	{PG_WIN1250, "CP1250"},
	{PG_WIN1251, "CP1251"},
	{PG_WIN1252, "CP1252"},
	{PG_WIN1253, "CP1253"},
	{PG_WIN1254, "CP1254"},
	{PG_WIN1255, "CP1255"},
	{PG_WIN1256, "CP1256"},
	{PG_WIN1257, "CP1257"},
	{PG_WIN1258, "CP1258"},
	{PG_WIN866, "CP866"},
	{PG_WIN874, "CP874"},
	{PG_EUC_CN, "EUC-CN"},
	{PG_EUC_JP, "EUC-JP"},
	{PG_EUC_KR, "EUC-KR"},
	{PG_EUC_TW, "EUC-TW"},
	{PG_EUC_JIS_2004, "EUC-JP"}
};
#endif /* WIN32 */

void
SetDatabaseEncoding(int encoding)
{
	if (!PG_VALID_BE_ENCODING(encoding))
		elog(ERROR, "invalid database encoding: %d", encoding);

	DatabaseEncoding = &pg_enc2name_tbl[encoding];
	Assert(DatabaseEncoding->encoding == encoding);

	/*
	 * On Windows, we allow UTF-8 database encoding to be used with any
	 * locale setting, because UTF-8 requires special handling anyway.
	 * But this means that gettext() might be misled about what output
	 * encoding it should use, so we have to tell it explicitly.
	 *
	 * In future we might want to call bind_textdomain_codeset
	 * unconditionally, but that requires knowing how to spell the codeset
	 * name properly for all encodings on all platforms, which might be
	 * problematic.
	 *
	 * This is presently unnecessary, but harmless, on non-Windows platforms.
	 */
#ifdef ENABLE_NLS
	if (encoding == PG_UTF8)
		if (bind_textdomain_codeset("postgres", "UTF-8") == NULL)
			elog(LOG, "bind_textdomain_codeset failed");
#endif
}

/*
 * Bind gettext to the codeset equivalent with the database encoding.
 */
void
pg_bind_textdomain_codeset(const char *domainname)
{
#if defined(ENABLE_NLS)
	int			encoding = GetDatabaseEncoding();
	int			i;

	/*
	 * gettext() uses the codeset specified by LC_CTYPE by default, so if that
	 * matches the database encoding we don't need to do anything. In CREATE
	 * DATABASE, we enforce or trust that the locale's codeset matches
	 * database encoding, except for the C locale. In C locale, we bind
	 * gettext() explicitly to the right codeset.
	 *
	 * On Windows, though, gettext() tends to get confused so we always bind
	 * it.
	 */
#ifndef WIN32
	const char *ctype = setlocale(LC_CTYPE, NULL);

	if (pg_strcasecmp(ctype, "C") != 0 && pg_strcasecmp(ctype, "POSIX") != 0)
		return;
#endif

	for (i = 0; pg_enc2gettext_tbl[i].name != NULL; i++)
	{
		if (pg_enc2gettext_tbl[i].encoding == encoding)
		{
			if (bind_textdomain_codeset(domainname,
										pg_enc2gettext_tbl[i].name) == NULL)
				elog(LOG, "bind_textdomain_codeset failed");
			break;
		}
	}
#endif
}

void
SetDefaultClientEncoding(void)
{
	ClientEncoding = &pg_enc2name_tbl[GetDatabaseEncoding()];
}

int
GetDatabaseEncoding(void)
{
	Assert(DatabaseEncoding);
	return DatabaseEncoding->encoding;
}

const char *
GetDatabaseEncodingName(void)
{
	Assert(DatabaseEncoding);
	return DatabaseEncoding->name;
}

Datum
getdatabaseencoding(PG_FUNCTION_ARGS)
{
	Assert(DatabaseEncoding);
	return DirectFunctionCall1(namein, CStringGetDatum(DatabaseEncoding->name));
}

Datum
pg_client_encoding(PG_FUNCTION_ARGS)
{
	Assert(ClientEncoding);
	return DirectFunctionCall1(namein, CStringGetDatum(ClientEncoding->name));
}<|MERGE_RESOLUTION|>--- conflicted
+++ resolved
@@ -229,11 +229,7 @@
  *
  * CAUTION: although the presence of a length argument means that callers
  * can pass non-null-terminated strings, care is required because the same
-<<<<<<< HEAD
- * string will be passed back if no conversion occurs.	Such callers *must*
-=======
  * string will be passed back if no conversion occurs.  Such callers *must*
->>>>>>> 38e93482
  * check whether result == src and handle that case differently.
  *
  * Note: we try to avoid raising error, since that could get us into
