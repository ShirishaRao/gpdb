--- conflicted
+++ resolved
@@ -8,11 +8,7 @@
  *
  *
  * IDENTIFICATION
-<<<<<<< HEAD
- *	  $PostgreSQL: pgsql/src/backend/utils/fmgr/dfmgr.c,v 1.99.2.1 2009/09/03 22:11:13 tgl Exp $
-=======
  *	  $PostgreSQL: pgsql/src/backend/utils/fmgr/dfmgr.c,v 1.97 2008/09/03 22:34:50 tgl Exp $
->>>>>>> 38e93482
  *
  *-------------------------------------------------------------------------
  */
@@ -77,11 +73,7 @@
 
 static void *internal_load_library(const char *libname);
 static void incompatible_module_error(const char *libname,
-<<<<<<< HEAD
-						  const Pg_magic_struct *module_magic_data);
-=======
 									const Pg_magic_struct *module_magic_data);
->>>>>>> 38e93482
 static void internal_unload_library(const char *libname);
 static bool file_exists(const char *name);
 static char *expand_dynamic_library_name(const char *name);
@@ -304,7 +296,6 @@
 }
 
 /*
-<<<<<<< HEAD
  * Identify what product a particular magic data was compiled for.
  */
 static const char*
@@ -334,15 +325,12 @@
 
 
 /*
-=======
->>>>>>> 38e93482
  * Report a suitable error for an incompatible magic block.
  */
 static void
 incompatible_module_error(const char *libname,
 						  const Pg_magic_struct *module_magic_data)
 {
-<<<<<<< HEAD
 	StringInfoData details;
 	const char *magic_product     = get_magic_product(&magic_data);
 	const char *mod_magic_product = get_magic_product(module_magic_data);
@@ -358,15 +346,11 @@
 	{
 		lib_internal_version = module_magic_data->headerversion;
 	}
-=======
-	StringInfoData	details;
->>>>>>> 38e93482
 
 	/*
 	 * If the version doesn't match, just report that, because the rest of the
 	 * block might not even have the fields we expect.
 	 */
-<<<<<<< HEAD
 	if (magic_data.version != module_magic_data->version ||
 		magic_data.product != module_magic_data->product ||
 		magic_data.headerversion != lib_internal_version)
@@ -386,17 +370,6 @@
 				)
 		);
 	}
-=======
-	if (magic_data.version != module_magic_data->version)
-		ereport(ERROR,
-				(errmsg("incompatible library \"%s\": version mismatch",
-						libname),
-				 errdetail("Server is version %d.%d, library is version %d.%d.",
-						   magic_data.version / 100,
-						   magic_data.version % 100,
-						   module_magic_data->version / 100,
-						   module_magic_data->version % 100)));
->>>>>>> 38e93482
 
 	/*
 	 * Otherwise, spell out which fields don't agree.
@@ -409,13 +382,7 @@
 	if (module_magic_data->funcmaxargs != magic_data.funcmaxargs)
 	{
 		if (details.len)
-<<<<<<< HEAD
-		{
 			appendStringInfoChar(&details, '\n');
-		}
-=======
-			appendStringInfoChar(&details, '\n');
->>>>>>> 38e93482
 		appendStringInfo(&details,
 						 _("Server has FUNC_MAX_ARGS = %d, library has %d."),
 						 magic_data.funcmaxargs,
@@ -424,13 +391,7 @@
 	if (module_magic_data->indexmaxkeys != magic_data.indexmaxkeys)
 	{
 		if (details.len)
-<<<<<<< HEAD
-		{
 			appendStringInfoChar(&details, '\n');
-		}
-=======
-			appendStringInfoChar(&details, '\n');
->>>>>>> 38e93482
 		appendStringInfo(&details,
 						 _("Server has INDEX_MAX_KEYS = %d, library has %d."),
 						 magic_data.indexmaxkeys,
@@ -439,13 +400,7 @@
 	if (module_magic_data->namedatalen != magic_data.namedatalen)
 	{
 		if (details.len)
-<<<<<<< HEAD
-		{
 			appendStringInfoChar(&details, '\n');
-		}
-=======
-			appendStringInfoChar(&details, '\n');
->>>>>>> 38e93482
 		appendStringInfo(&details,
 						 _("Server has NAMEDATALEN = %d, library has %d."),
 						 magic_data.namedatalen,
@@ -454,48 +409,25 @@
 	if (module_magic_data->float4byval != magic_data.float4byval)
 	{
 		if (details.len)
-<<<<<<< HEAD
-		{
-			appendStringInfoChar(&details, '\n');
-		}
-		appendStringInfo(&details,
-					   _("Server has FLOAT4PASSBYVAL = %s, library has %s."),
-=======
 			appendStringInfoChar(&details, '\n');
 		appendStringInfo(&details,
 						 _("Server has FLOAT4PASSBYVAL = %s, library has %s."),
->>>>>>> 38e93482
 						 magic_data.float4byval ? "true" : "false",
 						 module_magic_data->float4byval ? "true" : "false");
 	}
 	if (module_magic_data->float8byval != magic_data.float8byval)
 	{
 		if (details.len)
-<<<<<<< HEAD
-		{
-			appendStringInfoChar(&details, '\n');
-		}
-		appendStringInfo(&details,
-					   _("Server has FLOAT8PASSBYVAL = %s, library has %s."),
-=======
 			appendStringInfoChar(&details, '\n');
 		appendStringInfo(&details,
 						 _("Server has FLOAT8PASSBYVAL = %s, library has %s."),
->>>>>>> 38e93482
 						 magic_data.float8byval ? "true" : "false",
 						 module_magic_data->float8byval ? "true" : "false");
 	}
 
 	if (details.len == 0)
-<<<<<<< HEAD
-	{
-		appendStringInfo(&details,
-			  _("Magic block has unexpected length or padding difference."));
-	}
-=======
 		appendStringInfo(&details,
 						 _("Magic block has unexpected length or padding difference."));
->>>>>>> 38e93482
 
 	ereport(ERROR,
 			(errmsg("incompatible library \"%s\": magic block mismatch",
