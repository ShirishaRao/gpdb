--- conflicted
+++ resolved
@@ -43,7 +43,6 @@
  * before switching to the other state or activating a different read pointer.
  *
  *
-<<<<<<< HEAD
  * Greenplum changes
  * -----------------
  *
@@ -67,10 +66,7 @@
  *
  * Portions Copyright (c) 2007-2010, Greenplum Inc.
  * Portions Copyright (c) 2012-Present Pivotal Software, Inc.
- * Portions Copyright (c) 1996-2016, PostgreSQL Global Development Group
-=======
  * Portions Copyright (c) 1996-2019, PostgreSQL Global Development Group
->>>>>>> 9e1c9f95
  * Portions Copyright (c) 1994, Regents of the University of California
  *
  * IDENTIFICATION
@@ -92,9 +88,9 @@
 #include "utils/resowner.h"
 
 #include "cdb/cdbvars.h"
-#include "access/memtup.h"
 #include "executor/instrument.h"        /* struct Instrumentation */
 #include "utils/workfile_mgr.h"
+
 
 /*
  * Possible states of a Tuplestore object.  These denote the states that
@@ -127,6 +123,13 @@
 	int			file;			/* temp file# */
 	off_t		offset;			/* byte offset in file */
 } TSReadPointer;
+
+typedef enum
+{
+	TSHARE_NOT_SHARED,
+	TSHARE_WRITER,
+	TSHARE_READER
+} TSSharedStatus;
 
 /*
  * Private state of a Tuplestore operation.
@@ -145,8 +148,10 @@
 	MemoryContext context;		/* memory context for holding tuples */
 	ResourceOwner resowner;		/* resowner for holding temp files */
 
+	TSSharedStatus share_status;
 	bool		frozen;
-	bool		shared;
+	SharedFileSet *fileset;
+	char	   *shared_filename;
 	workfile_set *work_set; /* workfile set to use when using workfile manager */
 
 	/*
@@ -220,11 +225,6 @@
 	struct Instrumentation *instrument;
 	long        availMemMin;    /* availMem low water mark (bytes) */
 	int64       spilledBytes;   /* memory used for spilled tuples */
-
-	/*
-	 * MemTupleBinding used for putvalues of tuplestore.
-	 */
-	 MemTupleBinding	*mt_bind;
 };
 
 #define COPYTUP(state,tup)	((*(state)->copytup) (state, tup))
@@ -386,7 +386,6 @@
 	state->copytup = copytup_heap;
 	state->writetup = writetup_heap;
 	state->readtup = readtup_heap;
-	state->mt_bind = NULL;
 
 	return state;
 }
@@ -496,11 +495,6 @@
 		readptr->eof_reached = false;
 		readptr->current = 0;
 	}
-
-	if (state->mt_bind)
-		pfree(state->mt_bind);
-
-	state->mt_bind = NULL;
 }
 
 /*
@@ -539,8 +533,12 @@
 
 	if (state->myfile)
 		BufFileClose(state->myfile);
+	if (state->share_status == TSHARE_WRITER)
+		BufFileDeleteShared(state->fileset, state->shared_filename);
 	if (state->work_set)
 		workfile_mgr_close_set(state->work_set);
+	if (state->shared_filename)
+		pfree(state->shared_filename);
 	if (state->memtuples)
 	{
 		for (i = state->memtupdeleted; i < state->memtupcount; i++)
@@ -548,8 +546,6 @@
 		pfree(state->memtuples);
 	}
 	pfree(state->readptrs);
-	if (state->mt_bind)
-		pfree(state->mt_bind);
 	pfree(state);
 }
 
@@ -795,13 +791,13 @@
 tuplestore_puttupleslot(Tuplestorestate *state,
 						TupleTableSlot *slot)
 {
-	MemTuple tuple;
+	MinimalTuple tuple;
 	MemoryContext oldcxt = MemoryContextSwitchTo(state->context);
 
 	/*
-	 * Form a MemTuple in working memory
-	 */
-	tuple = ExecCopySlotMemTuple(slot);
+	 * Form a MinimalTuple in working memory
+	 */
+	tuple = ExecCopySlotMinimalTuple(slot);
 	USEMEM(state, GetMemoryChunkSpace(tuple));
 
 	tuplestore_puttuple_common(state, (void *) tuple);
@@ -837,15 +833,10 @@
 tuplestore_putvalues(Tuplestorestate *state, TupleDesc tdesc,
 					 Datum *values, bool *isnull)
 {
+	MinimalTuple tuple;
 	MemoryContext oldcxt = MemoryContextSwitchTo(state->context);
 
-	if (!state->mt_bind)
-	{
-		state->mt_bind = create_memtuple_binding(tdesc);
-		Assert(state->mt_bind);
-	}
-
-	MemTuple tuple = memtuple_form(state->mt_bind, values, isnull);
+	tuple = heap_form_minimal_tuple(tdesc, values, isnull);
 
 	USEMEM(state, GetMemoryChunkSpace(tuple));
 
@@ -861,12 +852,10 @@
 	int			i;
 	ResourceOwner oldowner;
 
-<<<<<<< HEAD
 	if (state->frozen)
 		elog(ERROR, "cannot write new tuples to frozen tuplestore");
-=======
+
 	state->tuples++;
->>>>>>> 9e1c9f95
 
 	switch (state->status)
 	{
@@ -999,7 +988,7 @@
  * Backward scan is only allowed if randomAccess was set true or
  * EXEC_FLAG_BACKWARD was specified to tuplestore_set_eflags().
  */
-static GenericTuple
+static void *
 tuplestore_gettuple(Tuplestorestate *state, bool forward,
 					bool *should_free)
 {
@@ -1072,12 +1061,7 @@
 							(errcode_for_file_access(),
 							 errmsg("could not seek in tuplestore temporary file: %m")));
 			state->status = TSS_READFILE;
-<<<<<<< HEAD
-			/* FALL THRU into READFILE case */
-			/* fallthrough */
-=======
 			/* FALLTHROUGH */
->>>>>>> 9e1c9f95
 
 		case TSS_READFILE:
 			*should_free = true;
@@ -1116,8 +1100,7 @@
 			 * Back up to fetch previously-returned tuple's ending length
 			 * word. If seek fails, assume we are at start of file.
 			 */
-
-			if (BufFileSeek(state->myfile, readptr->file, -(long) sizeof(unsigned int),
+			if (BufFileSeek(state->myfile, 0, -(long) sizeof(unsigned int),
 							SEEK_CUR) != 0)
 			{
 				/* even a failed backwards fetch gets you out of eof state */
@@ -1137,7 +1120,7 @@
 				/*
 				 * Back up to get ending length word of tuple before it.
 				 */
-				if (BufFileSeek(state->myfile, readptr->file,
+				if (BufFileSeek(state->myfile, 0,
 								-(long) (tuplen + 2 * sizeof(unsigned int)),
 								SEEK_CUR) != 0)
 				{
@@ -1147,7 +1130,7 @@
 					 * in forward direction (not obviously right, but that is
 					 * what in-memory case does).
 					 */
-					if (BufFileSeek(state->myfile, readptr->file,
+					if (BufFileSeek(state->myfile, 0,
 									-(long) (tuplen + sizeof(unsigned int)),
 									SEEK_CUR) != 0)
 						ereport(ERROR,
@@ -1164,7 +1147,7 @@
 			 * Note: READTUP expects we are positioned after the initial
 			 * length word of the tuple, so back up to that point.
 			 */
-			if (BufFileSeek(state->myfile, readptr->file,
+			if (BufFileSeek(state->myfile, 0,
 							-(long) tuplen,
 							SEEK_CUR) != 0)
 				ereport(ERROR,
@@ -1172,6 +1155,7 @@
 						 errmsg("could not seek in tuplestore temporary file: %m")));
 			tup = READTUP(state, tuplen);
 			return tup;
+
 		default:
 			elog(ERROR, "invalid tuplestore state");
 			return NULL;		/* keep compiler quiet */
@@ -1179,7 +1163,7 @@
 }
 
 /*
- * tuplestore_gettupleslot - exported function to fetch a tuple into a slot
+ * tuplestore_gettupleslot - exported function to fetch a MinimalTuple
  *
  * If successful, put tuple in slot and return true; else, clear the slot
  * and return false.
@@ -1195,22 +1179,19 @@
 tuplestore_gettupleslot(Tuplestorestate *state, bool forward,
 						bool copy, TupleTableSlot *slot)
 {
-	GenericTuple tuple;
+	MinimalTuple tuple;
 	bool		should_free;
 
-	tuple = tuplestore_gettuple(state, forward, &should_free);
+	tuple = (MinimalTuple) tuplestore_gettuple(state, forward, &should_free);
 
 	if (tuple)
 	{
 		if (copy && !should_free)
 		{
-			if (is_memtuple(tuple))
-				tuple = (GenericTuple) memtuple_copy((MemTuple) tuple);
-			else
-				tuple = (GenericTuple) heap_copytuple((HeapTuple) tuple);
+			tuple = heap_copy_minimal_tuple(tuple);
 			should_free = true;
 		}
-		ExecStoreGenericTuple(tuple, slot, should_free);
+		ExecStoreMinimalTuple(tuple, slot, should_free);
 		return true;
 	}
 	else
@@ -1616,31 +1597,35 @@
 static void *
 copytup_heap(Tuplestorestate *state, void *tup)
 {
-	if (!is_memtuple((GenericTuple) tup))
-		return heap_copytuple((HeapTuple) tup);
-	else
-		return memtuple_copy((MemTuple) tup);
+	MinimalTuple tuple;
+
+	tuple = minimal_tuple_from_heap_tuple((HeapTuple) tup);
+	USEMEM(state, GetMemoryChunkSpace(tuple));
+	return (void *) tuple;
 }
 
 static void
 writetup_heap(Tuplestorestate *state, void *tup)
 {
-	uint32		tuplen = 0;
-	Size		memsize = 0;
-
-	if (is_memtuple((GenericTuple) tup))
-		tuplen = memtuple_get_size((MemTuple) tup);
-	else
-	{
-		Assert(!is_heaptuple_splitter((HeapTuple) tup));
-		tuplen = heaptuple_get_size((HeapTuple) tup);
-	}
-
-	if (BufFileWrite(state->myfile, (void *) tup, tuplen) != (size_t) tuplen)
+	MinimalTuple tuple = (MinimalTuple) tup;
+
+	/* the part of the MinimalTuple we'll write: */
+	char	   *tupbody = (char *) tuple + MINIMAL_TUPLE_DATA_OFFSET;
+	unsigned int tupbodylen = tuple->t_len - MINIMAL_TUPLE_DATA_OFFSET;
+
+	/* total on-disk footprint: */
+	unsigned int tuplen = tupbodylen + sizeof(int);
+
+	if (BufFileWrite(state->myfile, (void *) &tuplen,
+					 sizeof(tuplen)) != sizeof(tuplen))
 		ereport(ERROR,
 				(errcode_for_file_access(),
 				 errmsg("could not write to tuplestore temporary file: %m")));
-
+	if (BufFileWrite(state->myfile, (void *) tupbody,
+					 tupbodylen) != (size_t) tupbodylen)
+		ereport(ERROR,
+				(errcode_for_file_access(),
+				 errmsg("could not write to tuplestore temporary file: %m")));
 	if (state->backward)		/* need trailing length word? */
 		if (BufFileWrite(state->myfile, (void *) &tuplen,
 						 sizeof(tuplen)) != sizeof(tuplen))
@@ -1648,81 +1633,20 @@
 					(errcode_for_file_access(),
 					 errmsg("could not write to tuplestore temporary file: %m")));
 
-	memsize = GetMemoryChunkSpace(tup);
-
+	Size		memsize = GetMemoryChunkSpace(tuple);
 	state->spilledBytes += memsize;
 	FREEMEM(state, memsize);
-
-	pfree(tup);
+	heap_free_minimal_tuple(tuple);
 }
 
 static void *
 readtup_heap(Tuplestorestate *state, unsigned int len)
 {
-	void	   *tup = NULL;
-	uint32		tuplen = 0;
-
-<<<<<<< HEAD
-	/*
-	 * CDB: in backward mode the passed-in len is the trailing length, it does
-	 * not contain the leading bit as the leading length used in forward mode.
-	 * The leading bit is necessary to determine the tuple type, a memory tuple
-	 * or a heap tuple, so we must re-read the leading length to make this
-	 * decision.
-	 */
-	if (state->backward)
-	{
-		TSReadPointer *readptr = &state->readptrs[state->activeptr];
-
-		if (BufFileSeek(state->myfile, readptr->file,
-						-(long) sizeof(unsigned int), SEEK_CUR) != 0)
-			ereport(ERROR,
-					(errcode_for_file_access(),
-					 errmsg("could not seek in tuplestore temporary file: %m")));
-
-		len = getlen(state, false);
-	}
-
-	if (is_len_memtuplen(len))
-	{
-		tuplen = memtuple_size_from_uint32(len);
-	}
-	else
-	{
-		/* len is HeapTuple.t_len. The record size includes rest of the HeapTuple fields */
-		tuplen = len + HEAPTUPLESIZE;
-	}
-
-	tup = (void *) palloc(tuplen);
-	USEMEM(state, GetMemoryChunkSpace(tup));
-
-	if(is_len_memtuplen(len))
-	{
-		/* read in the tuple proper */
-		memtuple_set_mtlen((MemTuple) tup, len);
-
-		if (BufFileRead(state->myfile, (void *) ((char *) tup + sizeof(uint32)), tuplen - sizeof(uint32))
-			!= (size_t) (tuplen - sizeof(uint32)))
-			ereport(ERROR,
-					(errcode_for_file_access(),
-					 errmsg("could not read from tuplestore temporary file: %m")));
-	}
-	else
-	{
-		HeapTuple htup = (HeapTuple) tup;
-		htup->t_len = tuplen - HEAPTUPLESIZE;
-
-		if (BufFileRead(state->myfile, (void *) ((char *) tup + sizeof(uint32)), tuplen - sizeof(uint32))
-			!= (size_t) (tuplen - sizeof(uint32)))
-			ereport(ERROR,
-					(errcode_for_file_access(),
-					 errmsg("could not read from tuplestore temporary file: %m")));
-		htup->t_data = (HeapTupleHeader ) ((char *) tup + HEAPTUPLESIZE);
-	}
-
-	if (state->backward)	/* need trailing length word? */
-	{
-=======
+	unsigned int tupbodylen = len - sizeof(int);
+	unsigned int tuplen = tupbodylen + MINIMAL_TUPLE_DATA_OFFSET;
+	MinimalTuple tuple = (MinimalTuple) palloc(tuplen);
+	char	   *tupbody = (char *) tuple + MINIMAL_TUPLE_DATA_OFFSET;
+
 	USEMEM(state, GetMemoryChunkSpace(tuple));
 	/* read in the tuple proper */
 	tuple->t_len = tuplen;
@@ -1732,18 +1656,12 @@
 				(errcode_for_file_access(),
 				 errmsg("could not read from tuplestore temporary file: %m")));
 	if (state->backward)		/* need trailing length word? */
->>>>>>> 9e1c9f95
 		if (BufFileRead(state->myfile, (void *) &tuplen,
 						sizeof(tuplen)) != sizeof(tuplen))
-		{
 			ereport(ERROR,
 					(errcode_for_file_access(),
 					 errmsg("could not read from tuplestore temporary file: %m")));
-<<<<<<< HEAD
-		}
-	}
-
-	return (void *) tup;
+	return (void *) tuple;
 }
 
 /*
@@ -1756,12 +1674,11 @@
  * ensure that it remains valid for the life of the Tuplestorestate object.
  */
 void
-tuplestore_set_instrument(Tuplestorestate          *state,
-                          struct Instrumentation   *instrument)
-{
-    state->instrument = instrument;
+tuplestore_set_instrument(Tuplestorestate *state,
+						  struct Instrumentation *instrument)
+{
+	state->instrument = instrument;
 }                               /* tuplestore_set_instrument */
-
 
 
 /* Extra GPDB functions for sharing tuplestores across processes */
@@ -1773,13 +1690,19 @@
  * immediately after tuplestore_begin_heap().
  */
 void
-tuplestore_make_shared(Tuplestorestate *state, const char *filename)
+tuplestore_make_shared(Tuplestorestate *state, SharedFileSet *fileset, const char *filename)
 {
 	ResourceOwner oldowner;
 
+	// GPDB_12_MERGE_FIXME: how should SharedFileSets and workfile sets interact?
 	state->work_set = workfile_mgr_create_set("SharedTupleStore", filename);
 
-	state->shared = true;
+	Assert(state->status == TSS_INMEM);
+	Assert(state->tuples == 0);
+	Assert(state->share_status == TSHARE_NOT_SHARED);
+	state->share_status = TSHARE_WRITER;
+	state->fileset = fileset;
+	state->shared_filename = pstrdup(filename);
 
 	/*
 	 * Switch to tape-based operation, like in tuplestore_puttuple_common().
@@ -1793,10 +1716,7 @@
 	oldowner = CurrentResourceOwner;
 	CurrentResourceOwner = state->resowner;
 
-	state->myfile = BufFileCreateNamedTemp(filename,
-										   state->interXact,
-										   state->work_set);
-
+	state->myfile = BufFileCreateShared(fileset, filename);
 	CurrentResourceOwner = oldowner;
 
 	/*
@@ -1824,9 +1744,10 @@
 void
 tuplestore_freeze(Tuplestorestate *state)
 {
-	Assert(state->shared);
+	Assert(state->share_status == TSHARE_WRITER);
+	Assert(!state->frozen);
 	dumptuples(state);
-	BufFileFlush(state->myfile);
+	BufFileExportShared(state->myfile);
 	state->frozen = true;
 }
 
@@ -1837,14 +1758,15 @@
  * for reading.
  */
 Tuplestorestate *
-tuplestore_open_shared(const char *filename, bool interXact)
+tuplestore_open_shared(SharedFileSet *fileset, const char *filename)
 {
 	Tuplestorestate *state;
 	int			eflags;
 
 	eflags = EXEC_FLAG_BACKWARD | EXEC_FLAG_REWIND;
 
-	state = tuplestore_begin_common(eflags, interXact,
+	state = tuplestore_begin_common(eflags,
+									false /* interXact, ignored because we open existing files */,
 									10 /* no need for memory buffers */);
 
 	state->backward = true;
@@ -1852,15 +1774,16 @@
 	state->copytup = copytup_heap;
 	state->writetup = writetup_forbidden;
 	state->readtup = readtup_heap;
-	state->mt_bind = NULL;
-
-	state->myfile = BufFileOpenNamedTemp(filename, interXact);
+
+	state->myfile = BufFileOpenShared(fileset, filename);
 	state->readptrs[0].file = 0;
 	state->readptrs[0].offset = 0L;
 	state->status = TSS_READFILE;
 
+	state->share_status = TSHARE_READER;
+	state->frozen = false;
+	state->fileset = fileset;
+	state->shared_filename = pstrdup(filename);
+
 	return state;
-=======
-	return (void *) tuple;
->>>>>>> 9e1c9f95
 }