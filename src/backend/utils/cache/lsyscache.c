/*-------------------------------------------------------------------------
 *
 * lsyscache.c
 *	  Convenience routines for common queries in the system catalog cache.
 *
 * Portions Copyright (c) 2007-2009, Greenplum inc
 * Portions Copyright (c) 2012-Present Pivotal Software, Inc.
 * Portions Copyright (c) 1996-2014, PostgreSQL Global Development Group
 * Portions Copyright (c) 1994, Regents of the University of California
 *
 * IDENTIFICATION
 *	  src/backend/utils/cache/lsyscache.c
 *
 * NOTES
 *	  Eventually, the index information should go through here, too.
 *-------------------------------------------------------------------------
 */
#include "postgres.h"

#include "access/genam.h"
#include "access/hash.h"
#include "access/htup_details.h"
#include "access/nbtree.h"
#include "bootstrap/bootstrap.h"
#include "catalog/heap.h"                   /* SystemAttributeDefinition() */
#include "catalog/pg_aggregate.h"
#include "catalog/pg_amop.h"
#include "catalog/pg_amproc.h"
#include "catalog/pg_collation.h"
#include "catalog/pg_constraint.h"
#include "catalog/pg_inherits.h"
#include "catalog/pg_inherits_fn.h"
#include "catalog/pg_namespace.h"
#include "catalog/pg_opclass.h"
#include "catalog/pg_operator.h"
#include "catalog/pg_proc.h"
#include "catalog/pg_range.h"
#include "catalog/pg_statistic.h"
#include "catalog/pg_trigger.h"
#include "catalog/pg_type.h"
#include "cdb/cdbpartition.h"
#include "commands/tablecmds.h"
#include "commands/trigger.h"
#include "miscadmin.h"
#include "nodes/makefuncs.h"
#include "parser/parse_clause.h"			/* for sort_op_can_sort() */
#include "parser/parse_coerce.h"
#include "utils/array.h"
#include "utils/builtins.h"
#include "utils/catcache.h"
#include "utils/datum.h"
#include "utils/fmgroids.h"
#include "utils/guc.h"
#include "utils/lsyscache.h"
#include "utils/rel.h"
#include "utils/syscache.h"
#include "utils/typcache.h"
#include "utils/fmgroids.h"
#include "utils/tqual.h"
#include "funcapi.h"

/* Hook for plugins to get control in get_attavgwidth() */
get_attavgwidth_hook_type get_attavgwidth_hook = NULL;


/*				---------- AMOP CACHES ----------						 */

/*
 * op_in_opfamily
 *
 *		Return t iff operator 'opno' is in operator family 'opfamily'.
 *
 * This function only considers search operators, not ordering operators.
 */
bool
op_in_opfamily(Oid opno, Oid opfamily)
{
	return SearchSysCacheExists3(AMOPOPID,
								 ObjectIdGetDatum(opno),
								 CharGetDatum(AMOP_SEARCH),
								 ObjectIdGetDatum(opfamily));
}

/*
 * get_op_opfamily_strategy
 *
 *		Get the operator's strategy number within the specified opfamily,
 *		or 0 if it's not a member of the opfamily.
 *
 * This function only considers search operators, not ordering operators.
 */
int
get_op_opfamily_strategy(Oid opno, Oid opfamily)
{
	HeapTuple	tp;
	Form_pg_amop amop_tup;
	int			result;

	tp = SearchSysCache3(AMOPOPID,
						 ObjectIdGetDatum(opno),
						 CharGetDatum(AMOP_SEARCH),
						 ObjectIdGetDatum(opfamily));
	if (!HeapTupleIsValid(tp))
		return 0;
	amop_tup = (Form_pg_amop) GETSTRUCT(tp);
	result = amop_tup->amopstrategy;
	ReleaseSysCache(tp);
	return result;
}

/*
 * get_op_opfamily_sortfamily
 *
 *		If the operator is an ordering operator within the specified opfamily,
 *		return its amopsortfamily OID; else return InvalidOid.
 */
Oid
get_op_opfamily_sortfamily(Oid opno, Oid opfamily)
{
	HeapTuple	tp;
	Form_pg_amop amop_tup;
	Oid			result;

	tp = SearchSysCache3(AMOPOPID,
						 ObjectIdGetDatum(opno),
						 CharGetDatum(AMOP_ORDER),
						 ObjectIdGetDatum(opfamily));
	if (!HeapTupleIsValid(tp))
		return InvalidOid;
	amop_tup = (Form_pg_amop) GETSTRUCT(tp);
	result = amop_tup->amopsortfamily;
	ReleaseSysCache(tp);
	return result;
}

/*
 * get_op_opfamily_properties
 *
 *		Get the operator's strategy number and declared input data types
 *		within the specified opfamily.
 *
 * Caller should already have verified that opno is a member of opfamily,
 * therefore we raise an error if the tuple is not found.
 */
void
get_op_opfamily_properties(Oid opno, Oid opfamily, bool ordering_op,
						   int *strategy,
						   Oid *lefttype,
						   Oid *righttype)
{
	HeapTuple	tp;
	Form_pg_amop amop_tup;

	tp = SearchSysCache3(AMOPOPID,
						 ObjectIdGetDatum(opno),
						 CharGetDatum(ordering_op ? AMOP_ORDER : AMOP_SEARCH),
						 ObjectIdGetDatum(opfamily));
	if (!HeapTupleIsValid(tp))
		elog(ERROR, "operator %u is not a member of opfamily %u",
			 opno, opfamily);
	amop_tup = (Form_pg_amop) GETSTRUCT(tp);
	*strategy = amop_tup->amopstrategy;
	*lefttype = amop_tup->amoplefttype;
	*righttype = amop_tup->amoprighttype;
	ReleaseSysCache(tp);
}

/*
 * get_opfamily_member
 *		Get the OID of the operator that implements the specified strategy
 *		with the specified datatypes for the specified opfamily.
 *
 * Returns InvalidOid if there is no pg_amop entry for the given keys.
 */
Oid
get_opfamily_member(Oid opfamily, Oid lefttype, Oid righttype,
					int16 strategy)
{
	HeapTuple	tp;
	Form_pg_amop amop_tup;
	Oid			result;

	tp = SearchSysCache4(AMOPSTRATEGY,
						 ObjectIdGetDatum(opfamily),
						 ObjectIdGetDatum(lefttype),
						 ObjectIdGetDatum(righttype),
						 Int16GetDatum(strategy));
	if (!HeapTupleIsValid(tp))
		return InvalidOid;
	amop_tup = (Form_pg_amop) GETSTRUCT(tp);
	result = amop_tup->amopopr;
	ReleaseSysCache(tp);
	return result;
}

/*
 * get_ordering_op_properties
 *		Given the OID of an ordering operator (a btree "<" or ">" operator),
 *		determine its opfamily, its declared input datatype, and its
 *		strategy number (BTLessStrategyNumber or BTGreaterStrategyNumber).
 *
 * Returns TRUE if successful, FALSE if no matching pg_amop entry exists.
 * (This indicates that the operator is not a valid ordering operator.)
 *
 * Note: the operator could be registered in multiple families, for example
 * if someone were to build a "reverse sort" opfamily.  This would result in
 * uncertainty as to whether "ORDER BY USING op" would default to NULLS FIRST
 * or NULLS LAST, as well as inefficient planning due to failure to match up
 * pathkeys that should be the same.  So we want a determinate result here.
 * Because of the way the syscache search works, we'll use the interpretation
 * associated with the opfamily with smallest OID, which is probably
 * determinate enough.  Since there is no longer any particularly good reason
 * to build reverse-sort opfamilies, it doesn't seem worth expending any
 * additional effort on ensuring consistency.
 */
bool
get_ordering_op_properties(Oid opno,
						   Oid *opfamily, Oid *opcintype, int16 *strategy)
{
	bool		result = false;
	CatCList   *catlist;
	int			i;

	/* ensure outputs are initialized on failure */
	*opfamily = InvalidOid;
	*opcintype = InvalidOid;
	*strategy = 0;

	/*
	 * Search pg_amop to see if the target operator is registered as the "<"
	 * or ">" operator of any btree opfamily.
	 */
	catlist = SearchSysCacheList1(AMOPOPID, ObjectIdGetDatum(opno));

	for (i = 0; i < catlist->n_members; i++)
	{
		HeapTuple	tuple = &catlist->members[i]->tuple;
		Form_pg_amop aform = (Form_pg_amop) GETSTRUCT(tuple);

		/* must be btree */
		if (aform->amopmethod != BTREE_AM_OID)
			continue;

		if (aform->amopstrategy == BTLessStrategyNumber ||
			aform->amopstrategy == BTGreaterStrategyNumber)
		{
			/* Found it ... should have consistent input types */
			if (aform->amoplefttype == aform->amoprighttype)
			{
				/* Found a suitable opfamily, return info */
				*opfamily = aform->amopfamily;
				*opcintype = aform->amoplefttype;
				*strategy = aform->amopstrategy;
				result = true;
				break;
			}
		}
	}

	ReleaseSysCacheList(catlist);

	return result;
}

/*
 * get_compare_function_for_ordering_op
 *		Get the OID of the datatype-specific btree comparison function
 *		associated with an ordering operator (a "<" or ">" operator).
 *
 * *cmpfunc receives the comparison function OID.
 * *reverse is set FALSE if the operator is "<", TRUE if it's ">"
 * (indicating the comparison result must be negated before use).
 *
 * Returns TRUE if successful, FALSE if no btree function can be found.
 * (This indicates that the operator is not a valid ordering operator.)
 */
bool
get_compare_function_for_ordering_op(Oid opno, Oid *cmpfunc, bool *reverse)
{
	Oid			opfamily;
	Oid			opcintype;
	int16		strategy;

	/* Find the operator in pg_amop */
	if (get_ordering_op_properties(opno,
								   &opfamily, &opcintype, &strategy))
	{
		/* Found a suitable opfamily, get matching support function */
		*cmpfunc = get_opfamily_proc(opfamily,
									 opcintype,
									 opcintype,
									 BTORDER_PROC);

		if (!OidIsValid(*cmpfunc))		/* should not happen */
			elog(ERROR, "missing support function %d(%u,%u) in opfamily %u",
				 BTORDER_PROC, opcintype, opcintype, opfamily);
		*reverse = (strategy == BTGreaterStrategyNumber);
		return true;
	}

	/* ensure outputs are set on failure */
	*cmpfunc = InvalidOid;

	*reverse = false;
	return false;
}

/*
 * get_sort_function_for_ordering_op
 *		Get the OID of the datatype-specific btree sort support function,
 *		or if there is none, the btree comparison function,
 *		associated with an ordering operator (a "<" or ">" operator).
 *
 * *sortfunc receives the support or comparison function OID.
 * *issupport is set TRUE if it's a support func, FALSE if a comparison func.
 * *reverse is set FALSE if the operator is "<", TRUE if it's ">"
 * (indicating that comparison results must be negated before use).
 *
 * Returns TRUE if successful, FALSE if no btree function can be found.
 * (This indicates that the operator is not a valid ordering operator.)
 */
bool
get_sort_function_for_ordering_op(Oid opno, Oid *sortfunc,
								  bool *issupport, bool *reverse)
{
	Oid			opfamily;
	Oid			opcintype;
	int16		strategy;

	/* Find the operator in pg_amop */
	if (get_ordering_op_properties(opno,
								   &opfamily, &opcintype, &strategy))
	{
		/* Found a suitable opfamily, get matching support function */
		*sortfunc = get_opfamily_proc(opfamily,
									  opcintype,
									  opcintype,
									  BTSORTSUPPORT_PROC);
		if (OidIsValid(*sortfunc))
			*issupport = true;
		else
		{
			/* opfamily doesn't provide sort support, get comparison func */
			*sortfunc = get_opfamily_proc(opfamily,
										  opcintype,
										  opcintype,
										  BTORDER_PROC);
			if (!OidIsValid(*sortfunc)) /* should not happen */
				elog(ERROR, "missing support function %d(%u,%u) in opfamily %u",
					 BTORDER_PROC, opcintype, opcintype, opfamily);
			*issupport = false;
		}
		*reverse = (strategy == BTGreaterStrategyNumber);
		return true;
	}

	/* ensure outputs are set on failure */
	*sortfunc = InvalidOid;
	*issupport = false;
	*reverse = false;
	return false;
}

/*
 * get_equality_op_for_ordering_op
 *		Get the OID of the datatype-specific btree equality operator
 *		associated with an ordering operator (a "<" or ">" operator).
 *
 * If "reverse" isn't NULL, also set *reverse to FALSE if the operator is "<",
 * TRUE if it's ">"
 *
 * Returns InvalidOid if no matching equality operator can be found.
 * (This indicates that the operator is not a valid ordering operator.)
 */
Oid
get_equality_op_for_ordering_op(Oid opno, bool *reverse)
{
	Oid			result = InvalidOid;
	Oid			opfamily;
	Oid			opcintype;
	int16		strategy;

	/* Find the operator in pg_amop */
	if (get_ordering_op_properties(opno,
								   &opfamily, &opcintype, &strategy))
	{
		/* Found a suitable opfamily, get matching equality operator */
		result = get_opfamily_member(opfamily,
									 opcintype,
									 opcintype,
									 BTEqualStrategyNumber);
		if (reverse)
			*reverse = (strategy == BTGreaterStrategyNumber);
	}

	return result;
}

/*
 * get_ordering_op_for_equality_op
 *		Get the OID of a datatype-specific btree ordering operator
 *		associated with an equality operator.  (If there are multiple
 *		possibilities, assume any one will do.)
 *
 * This function is used when we have to sort data before unique-ifying,
 * and don't much care which sorting op is used as long as it's compatible
 * with the intended equality operator.  Since we need a sorting operator,
 * it should be single-data-type even if the given operator is cross-type.
 * The caller specifies whether to find an op for the LHS or RHS data type.
 *
 * Returns InvalidOid if no matching ordering operator can be found.
 */
Oid
get_ordering_op_for_equality_op(Oid opno, bool use_lhs_type)
{
	Oid			result = InvalidOid;
	CatCList   *catlist;
	int			i;

	/*
	 * Search pg_amop to see if the target operator is registered as the "="
	 * operator of any btree opfamily.
	 */
	catlist = SearchSysCacheList1(AMOPOPID, ObjectIdGetDatum(opno));

	for (i = 0; i < catlist->n_members; i++)
	{
		HeapTuple	tuple = &catlist->members[i]->tuple;
		Form_pg_amop aform = (Form_pg_amop) GETSTRUCT(tuple);

		/* must be btree */
		if (aform->amopmethod != BTREE_AM_OID)
			continue;

		if (aform->amopstrategy == BTEqualStrategyNumber)
		{
			/* Found a suitable opfamily, get matching ordering operator */
			Oid			typid;

			typid = use_lhs_type ? aform->amoplefttype : aform->amoprighttype;
			result = get_opfamily_member(aform->amopfamily,
										 typid, typid,
										 BTLessStrategyNumber);
			if (OidIsValid(result))
				break;
			/* failure probably shouldn't happen, but keep looking if so */
		}
	}

	ReleaseSysCacheList(catlist);

	return result;
}

/*
 * get_mergejoin_opfamilies
 *		Given a putatively mergejoinable operator, return a list of the OIDs
 *		of the btree opfamilies in which it represents equality.
 *
 * It is possible (though at present unusual) for an operator to be equality
 * in more than one opfamily, hence the result is a list.  This also lets us
 * return NIL if the operator is not found in any opfamilies.
 *
 * The planner currently uses simple equal() tests to compare the lists
 * returned by this function, which makes the list order relevant, though
 * strictly speaking it should not be.  Because of the way syscache list
 * searches are handled, in normal operation the result will be sorted by OID
 * so everything works fine.  If running with system index usage disabled,
 * the result ordering is unspecified and hence the planner might fail to
 * recognize optimization opportunities ... but that's hardly a scenario in
 * which performance is good anyway, so there's no point in expending code
 * or cycles here to guarantee the ordering in that case.
 */
List *
get_mergejoin_opfamilies(Oid opno)
{
	List	   *result = NIL;
	CatCList   *catlist;
	int			i;

	/*
	 * Search pg_amop to see if the target operator is registered as the "="
	 * operator of any btree opfamily.
	 */
	catlist = SearchSysCacheList1(AMOPOPID, ObjectIdGetDatum(opno));

	for (i = 0; i < catlist->n_members; i++)
	{
		HeapTuple	tuple = &catlist->members[i]->tuple;
		Form_pg_amop aform = (Form_pg_amop) GETSTRUCT(tuple);

		/* must be btree equality */
		if (aform->amopmethod == BTREE_AM_OID &&
			aform->amopstrategy == BTEqualStrategyNumber)
			result = lappend_oid(result, aform->amopfamily);
	}

	ReleaseSysCacheList(catlist);

	return result;
}

/*
 * get_compatible_hash_operators
 *		Get the OID(s) of hash equality operator(s) compatible with the given
 *		operator, but operating on its LHS and/or RHS datatype.
 *
 * An operator for the LHS type is sought and returned into *lhs_opno if
 * lhs_opno isn't NULL.  Similarly, an operator for the RHS type is sought
 * and returned into *rhs_opno if rhs_opno isn't NULL.
 *
 * If the given operator is not cross-type, the results should be the same
 * operator, but in cross-type situations they will be different.
 *
 * Returns true if able to find the requested operator(s), false if not.
 * (This indicates that the operator should not have been marked oprcanhash.)
 */
bool
get_compatible_hash_operators(Oid opno,
							  Oid *lhs_opno, Oid *rhs_opno)
{
	bool		result = false;
	CatCList   *catlist;
	int			i;

	/* Ensure output args are initialized on failure */
	if (lhs_opno)
		*lhs_opno = InvalidOid;
	if (rhs_opno)
		*rhs_opno = InvalidOid;

	/*
	 * Search pg_amop to see if the target operator is registered as the "="
	 * operator of any hash opfamily.  If the operator is registered in
	 * multiple opfamilies, assume we can use any one.
	 */
	catlist = SearchSysCacheList1(AMOPOPID, ObjectIdGetDatum(opno));

	for (i = 0; i < catlist->n_members; i++)
	{
		HeapTuple	tuple = &catlist->members[i]->tuple;
		Form_pg_amop aform = (Form_pg_amop) GETSTRUCT(tuple);

		if (aform->amopmethod == HASH_AM_OID &&
			aform->amopstrategy == HTEqualStrategyNumber)
		{
			/* No extra lookup needed if given operator is single-type */
			if (aform->amoplefttype == aform->amoprighttype)
			{
				if (lhs_opno)
					*lhs_opno = opno;
				if (rhs_opno)
					*rhs_opno = opno;
				result = true;
				break;
			}

			/*
			 * Get the matching single-type operator(s).  Failure probably
			 * shouldn't happen --- it implies a bogus opfamily --- but
			 * continue looking if so.
			 */
			if (lhs_opno)
			{
				*lhs_opno = get_opfamily_member(aform->amopfamily,
												aform->amoplefttype,
												aform->amoplefttype,
												HTEqualStrategyNumber);
				if (!OidIsValid(*lhs_opno))
					continue;
				/* Matching LHS found, done if caller doesn't want RHS */
				if (!rhs_opno)
				{
					result = true;
					break;
				}
			}
			if (rhs_opno)
			{
				*rhs_opno = get_opfamily_member(aform->amopfamily,
												aform->amoprighttype,
												aform->amoprighttype,
												HTEqualStrategyNumber);
				if (!OidIsValid(*rhs_opno))
				{
					/* Forget any LHS operator from this opfamily */
					if (lhs_opno)
						*lhs_opno = InvalidOid;
					continue;
				}
				/* Matching RHS found, so done */
				result = true;
				break;
			}
		}
	}

	ReleaseSysCacheList(catlist);

	return result;
}

/*
 * get_op_hash_functions
 *		Get the OID(s) of hash support function(s) compatible with the given
 *		operator, operating on its LHS and/or RHS datatype as required.
 *
 * A function for the LHS type is sought and returned into *lhs_procno if
 * lhs_procno isn't NULL.  Similarly, a function for the RHS type is sought
 * and returned into *rhs_procno if rhs_procno isn't NULL.
 *
 * If the given operator is not cross-type, the results should be the same
 * function, but in cross-type situations they will be different.
 *
 * Returns true if able to find the requested function(s), false if not.
 * (This indicates that the operator should not have been marked oprcanhash.)
 */
bool
get_op_hash_functions(Oid opno,
					  RegProcedure *lhs_procno, RegProcedure *rhs_procno)
{
	bool		result = false;
	CatCList   *catlist;
	int			i;

	/* Ensure output args are initialized on failure */
	if (lhs_procno)
		*lhs_procno = InvalidOid;
	if (rhs_procno)
		*rhs_procno = InvalidOid;

	/*
	 * Search pg_amop to see if the target operator is registered as the "="
	 * operator of any hash opfamily.  If the operator is registered in
	 * multiple opfamilies, assume we can use any one.
	 */
	catlist = SearchSysCacheList1(AMOPOPID, ObjectIdGetDatum(opno));

	for (i = 0; i < catlist->n_members; i++)
	{
		HeapTuple	tuple = &catlist->members[i]->tuple;
		Form_pg_amop aform = (Form_pg_amop) GETSTRUCT(tuple);

		if (aform->amopmethod == HASH_AM_OID &&
			aform->amopstrategy == HTEqualStrategyNumber)
		{
			/*
			 * Get the matching support function(s).  Failure probably
			 * shouldn't happen --- it implies a bogus opfamily --- but
			 * continue looking if so.
			 */
			if (lhs_procno)
			{
				*lhs_procno = get_opfamily_proc(aform->amopfamily,
												aform->amoplefttype,
												aform->amoplefttype,
												HASHPROC);
				if (!OidIsValid(*lhs_procno))
					continue;
				/* Matching LHS found, done if caller doesn't want RHS */
				if (!rhs_procno)
				{
					result = true;
					break;
				}
				/* Only one lookup needed if given operator is single-type */
				if (aform->amoplefttype == aform->amoprighttype)
				{
					*rhs_procno = *lhs_procno;
					result = true;
					break;
				}
			}
			if (rhs_procno)
			{
				*rhs_procno = get_opfamily_proc(aform->amopfamily,
												aform->amoprighttype,
												aform->amoprighttype,
												HASHPROC);
				if (!OidIsValid(*rhs_procno))
				{
					/* Forget any LHS function from this opfamily */
					if (lhs_procno)
						*lhs_procno = InvalidOid;
					continue;
				}
				/* Matching RHS found, so done */
				result = true;
				break;
			}
		}
	}

	ReleaseSysCacheList(catlist);

	return result;
}

/*
 * get_op_btree_interpretation
 *		Given an operator's OID, find out which btree opfamilies it belongs to,
 *		and what properties it has within each one.  The results are returned
 *		as a palloc'd list of OpBtreeInterpretation structs.
 *
 * In addition to the normal btree operators, we consider a <> operator to be
 * a "member" of an opfamily if its negator is an equality operator of the
 * opfamily.  ROWCOMPARE_NE is returned as the strategy number for this case.
 */
List *
get_op_btree_interpretation(Oid opno)
{
	List	   *result = NIL;
	OpBtreeInterpretation *thisresult;
	CatCList   *catlist;
	int			i;

	/*
	 * Find all the pg_amop entries containing the operator.
	 */
	catlist = SearchSysCacheList1(AMOPOPID, ObjectIdGetDatum(opno));

	for (i = 0; i < catlist->n_members; i++)
	{
		HeapTuple	op_tuple = &catlist->members[i]->tuple;
		Form_pg_amop op_form = (Form_pg_amop) GETSTRUCT(op_tuple);
		StrategyNumber op_strategy;

		/* must be btree */
		if (op_form->amopmethod != BTREE_AM_OID)
			continue;

		/* Get the operator's btree strategy number */
		op_strategy = (StrategyNumber) op_form->amopstrategy;
		Assert(op_strategy >= 1 && op_strategy <= 5);

		thisresult = (OpBtreeInterpretation *)
			palloc(sizeof(OpBtreeInterpretation));
		thisresult->opfamily_id = op_form->amopfamily;
		thisresult->strategy = op_strategy;
		thisresult->oplefttype = op_form->amoplefttype;
		thisresult->oprighttype = op_form->amoprighttype;
		result = lappend(result, thisresult);
	}

	ReleaseSysCacheList(catlist);

	/*
	 * If we didn't find any btree opfamily containing the operator, perhaps
	 * it is a <> operator.  See if it has a negator that is in an opfamily.
	 */
	if (result == NIL)
	{
		Oid			op_negator = get_negator(opno);

		if (OidIsValid(op_negator))
		{
			catlist = SearchSysCacheList1(AMOPOPID,
										  ObjectIdGetDatum(op_negator));

			for (i = 0; i < catlist->n_members; i++)
			{
				HeapTuple	op_tuple = &catlist->members[i]->tuple;
				Form_pg_amop op_form = (Form_pg_amop) GETSTRUCT(op_tuple);
				StrategyNumber op_strategy;

				/* must be btree */
				if (op_form->amopmethod != BTREE_AM_OID)
					continue;

				/* Get the operator's btree strategy number */
				op_strategy = (StrategyNumber) op_form->amopstrategy;
				Assert(op_strategy >= 1 && op_strategy <= 5);

				/* Only consider negators that are = */
				if (op_strategy != BTEqualStrategyNumber)
					continue;

				/* OK, report it with "strategy" ROWCOMPARE_NE */
				thisresult = (OpBtreeInterpretation *)
					palloc(sizeof(OpBtreeInterpretation));
				thisresult->opfamily_id = op_form->amopfamily;
				thisresult->strategy = ROWCOMPARE_NE;
				thisresult->oplefttype = op_form->amoplefttype;
				thisresult->oprighttype = op_form->amoprighttype;
				result = lappend(result, thisresult);
			}

			ReleaseSysCacheList(catlist);
		}
	}

	return result;
}

/*
 * equality_ops_are_compatible
 *		Return TRUE if the two given equality operators have compatible
 *		semantics.
 *
 * This is trivially true if they are the same operator.  Otherwise,
 * we look to see if they can be found in the same btree or hash opfamily.
 * Either finding allows us to assume that they have compatible notions
 * of equality.  (The reason we need to do these pushups is that one might
 * be a cross-type operator; for instance int24eq vs int4eq.)
 */
bool
equality_ops_are_compatible(Oid opno1, Oid opno2)
{
	bool		result;
	CatCList   *catlist;
	int			i;

	/* Easy if they're the same operator */
	if (opno1 == opno2)
		return true;

	/*
	 * We search through all the pg_amop entries for opno1.
	 */
	catlist = SearchSysCacheList1(AMOPOPID, ObjectIdGetDatum(opno1));

	result = false;
	for (i = 0; i < catlist->n_members; i++)
	{
		HeapTuple	op_tuple = &catlist->members[i]->tuple;
		Form_pg_amop op_form = (Form_pg_amop) GETSTRUCT(op_tuple);

		/* must be btree or hash */
		if (op_form->amopmethod == BTREE_AM_OID ||
			op_form->amopmethod == HASH_AM_OID)
		{
			if (op_in_opfamily(opno2, op_form->amopfamily))
			{
				result = true;
				break;
			}
		}
	}

	ReleaseSysCacheList(catlist);

	return result;
}


/*				---------- AMPROC CACHES ----------						 */

/*
 * get_opfamily_proc
 *		Get the OID of the specified support function
 *		for the specified opfamily and datatypes.
 *
 * Returns InvalidOid if there is no pg_amproc entry for the given keys.
 */
Oid
get_opfamily_proc(Oid opfamily, Oid lefttype, Oid righttype, int16 procnum)
{
	HeapTuple	tp;
	Form_pg_amproc amproc_tup;
	RegProcedure result;

	tp = SearchSysCache4(AMPROCNUM,
						 ObjectIdGetDatum(opfamily),
						 ObjectIdGetDatum(lefttype),
						 ObjectIdGetDatum(righttype),
						 Int16GetDatum(procnum));
	if (!HeapTupleIsValid(tp))
		return InvalidOid;
	amproc_tup = (Form_pg_amproc) GETSTRUCT(tp);
	result = amproc_tup->amproc;
	ReleaseSysCache(tp);
	return result;
}


/*				---------- ATTRIBUTE CACHES ----------					 */

/*
 * get_attname
 *		Given the relation id and the attribute number,
 *		return the "attname" field from the attribute relation.
 *
 * Note: returns a palloc'd copy of the string, or NULL if no such attribute.
 */
char *
get_attname(Oid relid, AttrNumber attnum)
{
	HeapTuple	tp;

	tp = SearchSysCache2(ATTNUM,
						 ObjectIdGetDatum(relid),
						 Int16GetDatum(attnum));
	if (HeapTupleIsValid(tp))
	{
		Form_pg_attribute att_tup = (Form_pg_attribute) GETSTRUCT(tp);
		char	   *result;

		result = pstrdup(NameStr(att_tup->attname));
		ReleaseSysCache(tp);
		return result;
	}
	else
		return NULL;
}

/*
 * get_relid_attribute_name
 *
 * Same as above routine get_attname(), except that error
 * is handled by elog() instead of returning NULL.
 */
char *
get_relid_attribute_name(Oid relid, AttrNumber attnum)
{
	char	   *attname;

	attname = get_attname(relid, attnum);
	if (attname == NULL)
		elog(ERROR, "cache lookup failed for attribute %d of relation %u",
			 attnum, relid);
	return attname;
}

/*
 * get_attnum
 *
 *		Given the relation id and the attribute name,
 *		return the "attnum" field from the attribute relation.
 *
 *		Returns InvalidAttrNumber if the attr doesn't exist (or is dropped).
 */
AttrNumber
get_attnum(Oid relid, const char *attname)
{
	HeapTuple	tp;

	tp = SearchSysCacheAttName(relid, attname);
	if (HeapTupleIsValid(tp))
	{
		Form_pg_attribute att_tup = (Form_pg_attribute) GETSTRUCT(tp);
		AttrNumber	result;

		result = att_tup->attnum;
		ReleaseSysCache(tp);
		return result;
	}
	else
		return InvalidAttrNumber;
}

/*
 * get_atttype
 *
 *		Given the relation OID and the attribute number with the relation,
 *		return the attribute type OID.
 */
Oid
get_atttype(Oid relid, AttrNumber attnum)
{
	HeapTuple	tp;

	tp = SearchSysCache2(ATTNUM,
						 ObjectIdGetDatum(relid),
						 Int16GetDatum(attnum));
	if (HeapTupleIsValid(tp))
	{
		Form_pg_attribute att_tup = (Form_pg_attribute) GETSTRUCT(tp);
		Oid			result;

		result = att_tup->atttypid;
		ReleaseSysCache(tp);
		return result;
	}
	else
		return InvalidOid;
}

/*
 * get_atttypmod
 *
 *		Given the relation id and the attribute number,
 *		return the "atttypmod" field from the attribute relation.
 */
int32
get_atttypmod(Oid relid, AttrNumber attnum)
{
	HeapTuple	tp;

	tp = SearchSysCache2(ATTNUM,
						 ObjectIdGetDatum(relid),
						 Int16GetDatum(attnum));
	if (HeapTupleIsValid(tp))
	{
		Form_pg_attribute att_tup = (Form_pg_attribute) GETSTRUCT(tp);
		int32		result;

		result = att_tup->atttypmod;
		ReleaseSysCache(tp);
		return result;
	}
	else
		return -1;
}

/*
 * get_atttypetypmodcoll
 *
 *		A three-fer: given the relation id and the attribute number,
 *		fetch atttypid, atttypmod, and attcollation in a single cache lookup.
 *
 * Unlike the otherwise-similar get_atttype/get_atttypmod, this routine
 * raises an error if it can't obtain the information.
 */
void
get_atttypetypmodcoll(Oid relid, AttrNumber attnum,
					  Oid *typid, int32 *typmod, Oid *collid)
{
	HeapTuple	tp;
	Form_pg_attribute att_tup;

	/* CDB: Get type for sysattr even if relid is no good (e.g. SubqueryScan) */
	if (attnum < 0 &&
		attnum > FirstLowInvalidHeapAttributeNumber)
	{
		att_tup = SystemAttributeDefinition(attnum, true);
		*typid = att_tup->atttypid;
		*typmod = att_tup->atttypmod;
		*collid = att_tup->attcollation;
		return;
	}

	tp = SearchSysCache2(ATTNUM,
						 ObjectIdGetDatum(relid),
						 Int16GetDatum(attnum));
	if (!HeapTupleIsValid(tp))
		elog(ERROR, "cache lookup failed for attribute %d of relation %u",
			 attnum, relid);
	att_tup = (Form_pg_attribute) GETSTRUCT(tp);

	*typid = att_tup->atttypid;
	*typmod = att_tup->atttypmod;
	*collid = att_tup->attcollation;
	ReleaseSysCache(tp);
}

/*				---------- COLLATION CACHE ----------					 */

/*
 * get_collation_name
 *		Returns the name of a given pg_collation entry.
 *
 * Returns a palloc'd copy of the string, or NULL if no such constraint.
 *
 * NOTE: since collation name is not unique, be wary of code that uses this
 * for anything except preparing error messages.
 */
char *
get_collation_name(Oid colloid)
{
	HeapTuple	tp;

	tp = SearchSysCache1(COLLOID, ObjectIdGetDatum(colloid));
	if (HeapTupleIsValid(tp))
	{
		Form_pg_collation colltup = (Form_pg_collation) GETSTRUCT(tp);
		char	   *result;

		result = pstrdup(NameStr(colltup->collname));
		ReleaseSysCache(tp);
		return result;
	}
	else
		return NULL;
}

/*				---------- CONSTRAINT CACHE ----------					 */

/*
 * get_constraint_name
 *		Returns the name of a given pg_constraint entry.
 *
 * Returns a palloc'd copy of the string, or NULL if no such constraint.
 *
 * NOTE: since constraint name is not unique, be wary of code that uses this
 * for anything except preparing error messages.
 */
char *
get_constraint_name(Oid conoid)
{
	HeapTuple	tp;

	tp = SearchSysCache1(CONSTROID, ObjectIdGetDatum(conoid));
	if (HeapTupleIsValid(tp))
	{
		Form_pg_constraint contup = (Form_pg_constraint) GETSTRUCT(tp);
		char	   *result;

		result = pstrdup(NameStr(contup->conname));
		ReleaseSysCache(tp);
		return result;
	}
	else
		return NULL;
}

/*				---------- OPCLASS CACHE ----------						 */

/*
 * get_opclass_family
 *
 *		Returns the OID of the operator family the opclass belongs to.
 */
Oid
get_opclass_family(Oid opclass)
{
	HeapTuple	tp;
	Form_pg_opclass cla_tup;
	Oid			result;

	tp = SearchSysCache1(CLAOID, ObjectIdGetDatum(opclass));
	if (!HeapTupleIsValid(tp))
		elog(ERROR, "cache lookup failed for opclass %u", opclass);
	cla_tup = (Form_pg_opclass) GETSTRUCT(tp);

	result = cla_tup->opcfamily;
	ReleaseSysCache(tp);
	return result;
}

/*
 * get_opclass_input_type
 *
 *		Returns the OID of the datatype the opclass indexes.
 */
Oid
get_opclass_input_type(Oid opclass)
{
	HeapTuple	tp;
	Form_pg_opclass cla_tup;
	Oid			result;

	tp = SearchSysCache1(CLAOID, ObjectIdGetDatum(opclass));
	if (!HeapTupleIsValid(tp))
		elog(ERROR, "cache lookup failed for opclass %u", opclass);
	cla_tup = (Form_pg_opclass) GETSTRUCT(tp);

	result = cla_tup->opcintype;
	ReleaseSysCache(tp);
	return result;
}

/*				---------- OPERATOR CACHE ----------					 */

/*
 * get_opcode
 *
 *		Returns the regproc id of the routine used to implement an
 *		operator given the operator oid.
 */
RegProcedure
get_opcode(Oid opno)
{
	HeapTuple	tp;

	tp = SearchSysCache1(OPEROID, ObjectIdGetDatum(opno));
	if (HeapTupleIsValid(tp))
	{
		Form_pg_operator optup = (Form_pg_operator) GETSTRUCT(tp);
		RegProcedure result;

		result = optup->oprcode;
		ReleaseSysCache(tp);
		return result;
	}
	else
		return (RegProcedure) InvalidOid;
}

/*
 * get_opname
 *	  returns the name of the operator with the given opno
 *
 * Note: returns a palloc'd copy of the string, or NULL if no such operator.
 */
char *
get_opname(Oid opno)
{
	HeapTuple	tp;

	tp = SearchSysCache1(OPEROID, ObjectIdGetDatum(opno));
	if (HeapTupleIsValid(tp))
	{
		Form_pg_operator optup = (Form_pg_operator) GETSTRUCT(tp);
		char	   *result;

		result = pstrdup(NameStr(optup->oprname));
		ReleaseSysCache(tp);
		return result;
	}
	else
		return NULL;
}

/*
 * op_input_types
 *
 *		Returns the left and right input datatypes for an operator
 *		(InvalidOid if not relevant).
 */
void
op_input_types(Oid opno, Oid *lefttype, Oid *righttype)
{
	HeapTuple	tp;
	Form_pg_operator optup;

	tp = SearchSysCache1(OPEROID, ObjectIdGetDatum(opno));
	if (!HeapTupleIsValid(tp))	/* shouldn't happen */
		elog(ERROR, "cache lookup failed for operator %u", opno);
	optup = (Form_pg_operator) GETSTRUCT(tp);
	*lefttype = optup->oprleft;
	*righttype = optup->oprright;
	ReleaseSysCache(tp);
}

/*
 * op_mergejoinable
 *
 * Returns true if the operator is potentially mergejoinable.  (The planner
 * will fail to find any mergejoin plans unless there are suitable btree
 * opfamily entries for this operator and associated sortops.  The pg_operator
 * flag is just a hint to tell the planner whether to bother looking.)
 *
 * In some cases (currently only array_eq and record_eq), mergejoinability
 * depends on the specific input data type the operator is invoked for, so
 * that must be passed as well. We currently assume that only one input's type
 * is needed to check this --- by convention, pass the left input's data type.
 */
bool
op_mergejoinable(Oid opno, Oid inputtype)
{
	bool		result = false;
	HeapTuple	tp;
	TypeCacheEntry *typentry;

	/*
	 * For array_eq or record_eq, we can sort if the element or field types
	 * are all sortable.  We could implement all the checks for that here, but
	 * the typcache already does that and caches the results too, so let's
	 * rely on the typcache.
	 */
	if (opno == ARRAY_EQ_OP)
	{
		typentry = lookup_type_cache(inputtype, TYPECACHE_CMP_PROC);
		if (typentry->cmp_proc == F_BTARRAYCMP)
			result = true;
	}
	else if (opno == RECORD_EQ_OP)
	{
		typentry = lookup_type_cache(inputtype, TYPECACHE_CMP_PROC);
		if (typentry->cmp_proc == F_BTRECORDCMP)
			result = true;
	}
	else
	{
		/* For all other operators, rely on pg_operator.oprcanmerge */
		tp = SearchSysCache1(OPEROID, ObjectIdGetDatum(opno));
		if (HeapTupleIsValid(tp))
		{
			Form_pg_operator optup = (Form_pg_operator) GETSTRUCT(tp);

			result = optup->oprcanmerge;
			ReleaseSysCache(tp);
		}
	}
	return result;
}

/*
 * op_hashjoinable
 *
 * Returns true if the operator is hashjoinable.  (There must be a suitable
 * hash opfamily entry for this operator if it is so marked.)
 *
 * In some cases (currently only array_eq), hashjoinability depends on the
 * specific input data type the operator is invoked for, so that must be
 * passed as well.  We currently assume that only one input's type is needed
 * to check this --- by convention, pass the left input's data type.
 */
bool
op_hashjoinable(Oid opno, Oid inputtype)
{
	bool		result = false;
	HeapTuple	tp;
	TypeCacheEntry *typentry;

	/* As in op_mergejoinable, let the typcache handle the hard cases */
	/* Eventually we'll need a similar case for record_eq ... */
	if (opno == ARRAY_EQ_OP)
	{
		typentry = lookup_type_cache(inputtype, TYPECACHE_HASH_PROC);
		if (typentry->hash_proc == F_HASH_ARRAY)
			result = true;
	}
	else
	{
		/* For all other operators, rely on pg_operator.oprcanhash */
		tp = SearchSysCache1(OPEROID, ObjectIdGetDatum(opno));
		if (HeapTupleIsValid(tp))
		{
			Form_pg_operator optup = (Form_pg_operator) GETSTRUCT(tp);

			result = optup->oprcanhash;
			ReleaseSysCache(tp);
		}
	}
	return result;
}

/*
 * op_strict
 *
 * Get the proisstrict flag for the operator's underlying function.
 */
bool
op_strict(Oid opno)
{
	RegProcedure funcid = get_opcode(opno);

	if (funcid == (RegProcedure) InvalidOid)
		elog(ERROR, "operator %u does not exist", opno);

	return func_strict((Oid) funcid);
}

/*
 * op_volatile
 *
 * Get the provolatile flag for the operator's underlying function.
 */
char
op_volatile(Oid opno)
{
	RegProcedure funcid = get_opcode(opno);

	if (funcid == (RegProcedure) InvalidOid)
		elog(ERROR, "operator %u does not exist", opno);

	return func_volatile((Oid) funcid);
}

/*
 * get_commutator
 *
 *		Returns the corresponding commutator of an operator.
 */
Oid
get_commutator(Oid opno)
{
	HeapTuple	tp;

	tp = SearchSysCache1(OPEROID, ObjectIdGetDatum(opno));
	if (HeapTupleIsValid(tp))
	{
		Form_pg_operator optup = (Form_pg_operator) GETSTRUCT(tp);
		Oid			result;

		result = optup->oprcom;
		ReleaseSysCache(tp);
		return result;
	}
	else
		return InvalidOid;
}

/*
 * get_negator
 *
 *		Returns the corresponding negator of an operator.
 */
Oid
get_negator(Oid opno)
{
	HeapTuple	tp;

	tp = SearchSysCache1(OPEROID, ObjectIdGetDatum(opno));
	if (HeapTupleIsValid(tp))
	{
		Form_pg_operator optup = (Form_pg_operator) GETSTRUCT(tp);
		Oid			result;

		result = optup->oprnegate;
		ReleaseSysCache(tp);
		return result;
	}
	else
		return InvalidOid;
}

/*
 * get_oprrest
 *
 *		Returns procedure id for computing selectivity of an operator.
 */
RegProcedure
get_oprrest(Oid opno)
{
	HeapTuple	tp;

	tp = SearchSysCache1(OPEROID, ObjectIdGetDatum(opno));
	if (HeapTupleIsValid(tp))
	{
		Form_pg_operator optup = (Form_pg_operator) GETSTRUCT(tp);
		RegProcedure result;

		result = optup->oprrest;
		ReleaseSysCache(tp);
		return result;
	}
	else
		return (RegProcedure) InvalidOid;
}

/*
 * get_oprjoin
 *
 *		Returns procedure id for computing selectivity of a join.
 */
RegProcedure
get_oprjoin(Oid opno)
{
	HeapTuple	tp;

	tp = SearchSysCache1(OPEROID, ObjectIdGetDatum(opno));
	if (HeapTupleIsValid(tp))
	{
		Form_pg_operator optup = (Form_pg_operator) GETSTRUCT(tp);
		RegProcedure result;

		result = optup->oprjoin;
		ReleaseSysCache(tp);
		return result;
	}
	else
		return (RegProcedure) InvalidOid;
}

/*				---------- TRIGGER CACHE ----------					 */

/*
 * get_trigger_name
 *	  returns the name of the trigger with the given triggerid
 *
 * Note: returns a palloc'd copy of the string, or NULL if no such trigger
 */
char *
get_trigger_name(Oid triggerid)
{
	Relation	rel;
	HeapTuple	tp;
	char	   *result = NULL;
	ScanKeyData	scankey;
	SysScanDesc sscan;

	ScanKeyInit(&scankey, ObjectIdAttributeNumber,
				BTEqualStrategyNumber, F_OIDEQ,
				ObjectIdGetDatum(triggerid));
	rel = heap_open(TriggerRelationId, AccessShareLock);
	sscan = systable_beginscan(rel, TriggerOidIndexId, true,
							   NULL, 1, &scankey);

	tp = systable_getnext(sscan);
	if (HeapTupleIsValid(tp))
	{
		Form_pg_trigger trigtup = (Form_pg_trigger) GETSTRUCT(tp);

		result = pstrdup(NameStr(trigtup->tgname));
	}
	systable_endscan(sscan);
	heap_close(rel, AccessShareLock);

	return result;
}

/*
 * get_trigger_relid
 *		Given trigger id, return the trigger's relation oid
 */
Oid
get_trigger_relid(Oid triggerid)
{
	Relation	rel;
	HeapTuple	tp;
	Oid			result = InvalidOid;
	ScanKeyData	scankey;
	SysScanDesc sscan;

	ScanKeyInit(&scankey, ObjectIdAttributeNumber,
				BTEqualStrategyNumber, F_OIDEQ,
				ObjectIdGetDatum(triggerid));
	rel = heap_open(TriggerRelationId, AccessShareLock);
	sscan = systable_beginscan(rel, TriggerOidIndexId, true,
							   NULL, 1, &scankey);

	tp = systable_getnext(sscan);
	if (HeapTupleIsValid(tp))
		result = ((Form_pg_trigger) GETSTRUCT(tp))->tgrelid;
	systable_endscan(sscan);
	heap_close(rel, AccessShareLock);

	return result;
}

/*
 * get_trigger_funcid
 *		Given trigger id, return the trigger's function oid
 */
Oid
get_trigger_funcid(Oid triggerid)
{
	Relation	rel;
	HeapTuple	tp;
	Oid			result = InvalidOid;
	ScanKeyData	scankey;
	SysScanDesc sscan;

	ScanKeyInit(&scankey, ObjectIdAttributeNumber,
				BTEqualStrategyNumber, F_OIDEQ,
				ObjectIdGetDatum(triggerid));
	rel = heap_open(TriggerRelationId, AccessShareLock);
	sscan = systable_beginscan(rel, TriggerOidIndexId, true,
							   NULL, 1, &scankey);

	tp = systable_getnext(sscan);
	if (HeapTupleIsValid(tp))
		result = ((Form_pg_trigger) GETSTRUCT(tp))->tgfoid;

	systable_endscan(sscan);
	heap_close(rel, AccessShareLock);

	return result;
}

/*
 * get_trigger_type
 *		Given trigger id, return the trigger's type
 */
int32
get_trigger_type(Oid triggerid)
{
	Relation	rel;
	HeapTuple	tp;
	int32		result = -1;
	ScanKeyData	scankey;
	SysScanDesc sscan;

	ScanKeyInit(&scankey, ObjectIdAttributeNumber,
				BTEqualStrategyNumber, F_OIDEQ,
				ObjectIdGetDatum(triggerid));
	rel = heap_open(TriggerRelationId, AccessShareLock);
	sscan = systable_beginscan(rel, TriggerOidIndexId, true,
							   NULL, 1, &scankey);

	tp = systable_getnext(sscan);
	if (!HeapTupleIsValid(tp))
		elog(ERROR, "cache lookup failed for trigger %u", triggerid);

	result = ((Form_pg_trigger) GETSTRUCT(tp))->tgtype;

	systable_endscan(sscan);
	heap_close(rel, AccessShareLock);

	return result;
}

/*
 * trigger_enabled
 *		Given trigger id, return the trigger's enabled flag
 */
bool
trigger_enabled(Oid triggerid)
{
	Relation	rel;
	HeapTuple	tp;
	bool		result;
	ScanKeyData	scankey;
	SysScanDesc sscan;

	ScanKeyInit(&scankey, ObjectIdAttributeNumber,
				BTEqualStrategyNumber, F_OIDEQ,
				ObjectIdGetDatum(triggerid));
	rel = heap_open(TriggerRelationId, AccessShareLock);
	sscan = systable_beginscan(rel, TriggerOidIndexId, true,
							   NULL, 1, &scankey);

	tp = systable_getnext(sscan);
	if (!HeapTupleIsValid(tp))
		elog(ERROR, "cache lookup failed for trigger %u", triggerid);

	result = ((Form_pg_trigger) GETSTRUCT(tp))->tgenabled;

	systable_endscan(sscan);
	heap_close(rel, AccessShareLock);

	return result;
}

/*				---------- FUNCTION CACHE ----------					 */

/*
 * get_func_name
 *	  returns the name of the function with the given funcid
 *
 * Note: returns a palloc'd copy of the string, or NULL if no such function.
 */
char *
get_func_name(Oid funcid)
{
	HeapTuple	tp;

	tp = SearchSysCache1(PROCOID, ObjectIdGetDatum(funcid));
	if (HeapTupleIsValid(tp))
	{
		Form_pg_proc functup = (Form_pg_proc) GETSTRUCT(tp);
		char	   *result;

		result = pstrdup(NameStr(functup->proname));
		ReleaseSysCache(tp);
		return result;
	}
	else
		return NULL;
}

/*
 * get_type_name
 *	  returns the name of the type with the given oid
 *
 * Note: returns a palloc'd copy of the string, or NULL if no such type.
 */
char *
get_type_name(Oid oid)
{
	HeapTuple	tp;

	tp = SearchSysCache(TYPEOID,
						ObjectIdGetDatum(oid),
						0, 0, 0);
	if (HeapTupleIsValid(tp))
	{
		Form_pg_type typtup = (Form_pg_type) GETSTRUCT(tp);
		char	   *result;

		result = pstrdup(NameStr(typtup->typname));
		ReleaseSysCache(tp);
		return result;
	}
	else
		return NULL;
}

/*
 * get_func_namespace
 *
 *		Returns the pg_namespace OID associated with a given function.
 */
Oid
get_func_namespace(Oid funcid)
{
	HeapTuple	tp;

	tp = SearchSysCache1(PROCOID, ObjectIdGetDatum(funcid));
	if (HeapTupleIsValid(tp))
	{
		Form_pg_proc functup = (Form_pg_proc) GETSTRUCT(tp);
		Oid			result;

		result = functup->pronamespace;
		ReleaseSysCache(tp);
		return result;
	}
	else
		return InvalidOid;
}

/*
 * get_func_cost
 *		Given procedure id, return the function's procost field.
 */
float4
get_func_cost(Oid funcid)
{
	HeapTuple	tp;
	float4		result;

	tp = SearchSysCache(PROCOID,
						ObjectIdGetDatum(funcid),
						0, 0, 0);
	if (!HeapTupleIsValid(tp))
		elog(ERROR, "cache lookup failed for function %u", funcid);

	result = ((Form_pg_proc) GETSTRUCT(tp))->procost;
	ReleaseSysCache(tp);
	return result;
}

/*
 * get_func_rows
 *		Given procedure id, return the function's prorows field.
 */
float4
get_func_rows(Oid funcid)
{
	HeapTuple	tp;
	float4		result;

	tp = SearchSysCache(PROCOID,
						ObjectIdGetDatum(funcid),
						0, 0, 0);
	if (!HeapTupleIsValid(tp))
		elog(ERROR, "cache lookup failed for function %u", funcid);

	result = ((Form_pg_proc) GETSTRUCT(tp))->prorows;
	ReleaseSysCache(tp);
	return result;
}

/*				---------- RELATION CACHE ----------					 */
 
/*
 * get_func_rettype
 *		Given procedure id, return the function's result type.
 */
Oid
get_func_rettype(Oid funcid)
{
	HeapTuple	tp;
	Oid			result;

	tp = SearchSysCache1(PROCOID, ObjectIdGetDatum(funcid));
	if (!HeapTupleIsValid(tp))
		elog(ERROR, "cache lookup failed for function %u", funcid);

	result = ((Form_pg_proc) GETSTRUCT(tp))->prorettype;
	ReleaseSysCache(tp);
	return result;
}

/*
 * get_agg_transtype
 *		Given aggregate id, return the aggregate transition function's result type.
 */
Oid
get_agg_transtype(Oid aggid)
{
	HeapTuple	tp;
	Oid			result;

	tp = SearchSysCache1(AGGFNOID, ObjectIdGetDatum(aggid));
	if (!HeapTupleIsValid(tp))
		elog(ERROR, "cache lookup failed for aggregate %u", aggid);

	result = ((Form_pg_aggregate) GETSTRUCT(tp))->aggtranstype;
	ReleaseSysCache(tp);
	return result;
}

/*
 * is_ordered_agg
 *		Given aggregate id, check if it is an ordered aggregate
 */
bool
is_agg_ordered(Oid aggid)
{
	HeapTuple	aggTuple;
	char		aggkind;
	bool		isnull = false;

	aggTuple = SearchSysCache1(AGGFNOID,
							   ObjectIdGetDatum(aggid));
	if (!HeapTupleIsValid(aggTuple))
		elog(ERROR, "cache lookup failed for aggregate %u", aggid);

	aggkind = DatumGetChar(SysCacheGetAttr(AGGFNOID, aggTuple,
										   Anum_pg_aggregate_aggkind, &isnull));
	Assert(!isnull);

	ReleaseSysCache(aggTuple);

	return AGGKIND_IS_ORDERED_SET(aggkind);
}

/*
 * is_agg_partial_capable
 *		Given aggregate id, check if it can be used in 2-phase aggregation.
 *
 * It must have a combine function, and if the transition type is 'internal',
 * also serial/deserial functions.
 */
bool
is_agg_partial_capable(Oid aggid)
{
	HeapTuple	aggTuple;
	Form_pg_aggregate aggform;
	bool		result = true;

	aggTuple = SearchSysCache1(AGGFNOID,
							   ObjectIdGetDatum(aggid));
	if (!HeapTupleIsValid(aggTuple))
		elog(ERROR, "cache lookup failed for aggregate %u", aggid);
	aggform = (Form_pg_aggregate) GETSTRUCT(aggTuple);

	if (aggform->aggcombinefn == InvalidOid)
		result = false;
	else if (aggform->aggtranstype == INTERNALOID)
	{
		if (aggform->aggserialfn == InvalidOid ||
			aggform->aggdeserialfn == InvalidOid)
		{
			result = false;
		}
	}

	ReleaseSysCache(aggTuple);

	return result;
}

/*
 * get_rel_tablespace
 *
 *		Returns the pg_tablespace OID associated with a given relation.
 *
 * Note: InvalidOid might mean either that we couldn't find the relation,
 * or that it is in the database's default tablespace.
 */
Oid
get_rel_tablespace(Oid relid)
{
	HeapTuple	tp;

	tp = SearchSysCache(RELOID,
						ObjectIdGetDatum(relid),
						0, 0, 0);
	if (HeapTupleIsValid(tp))
	{
		Form_pg_class reltup = (Form_pg_class) GETSTRUCT(tp);
		Oid			result;

		result = reltup->reltablespace;
		ReleaseSysCache(tp);
		return result;
	}
	else
		return InvalidOid;
}


/*
 * get_func_nargs
 *		Given procedure id, return the number of arguments.
 */
int
get_func_nargs(Oid funcid)
{
	HeapTuple	tp;
	int			result;

	tp = SearchSysCache1(PROCOID, ObjectIdGetDatum(funcid));
	if (!HeapTupleIsValid(tp))
		elog(ERROR, "cache lookup failed for function %u", funcid);

	result = ((Form_pg_proc) GETSTRUCT(tp))->pronargs;
	ReleaseSysCache(tp);
	return result;
}

/*
 * get_func_signature
 *		Given procedure id, return the function's argument and result types.
 *		(The return value is the result type.)
 *
 * The arguments are returned as a palloc'd array.
 */
Oid
get_func_signature(Oid funcid, Oid **argtypes, int *nargs)
{
	HeapTuple	tp;
	Form_pg_proc procstruct;
	Oid			result;

	tp = SearchSysCache1(PROCOID, ObjectIdGetDatum(funcid));
	if (!HeapTupleIsValid(tp))
		elog(ERROR, "cache lookup failed for function %u", funcid);

	procstruct = (Form_pg_proc) GETSTRUCT(tp);

	result = procstruct->prorettype;
	*nargs = (int) procstruct->pronargs;
	Assert(*nargs == procstruct->proargtypes.dim1);
	*argtypes = (Oid *) palloc(*nargs * sizeof(Oid));
	memcpy(*argtypes, procstruct->proargtypes.values, *nargs * sizeof(Oid));

	ReleaseSysCache(tp);
	return result;
}

/*
 * pfree_ptr_array
 * 		Free an array of pointers, after freeing each individual element
 */
void
pfree_ptr_array(char **ptrarray, int nelements)
{
	int i;
	if (NULL == ptrarray)
		return;

	for (i = 0; i < nelements; i++)
	{
		if (NULL != ptrarray[i])
		{
			pfree(ptrarray[i]);
		}
	}
	pfree(ptrarray);
}

/*
 * get_func_output_arg_types
 *		Given procedure id, return the function's output argument types
 */
List *
get_func_output_arg_types(Oid funcid)
{
	HeapTuple	tp;
	int			numargs;
	Oid		   *argtypes = NULL;
	char	  **argnames = NULL;
	char	   *argmodes = NULL;
	List	   *l_argtypes = NIL;
	int			i;

	tp = SearchSysCache1(PROCOID,
						 ObjectIdGetDatum(funcid));
	if (!HeapTupleIsValid(tp))
		elog(ERROR, "cache lookup failed for function %u", funcid);

	numargs = get_func_arg_info(tp, &argtypes, &argnames, &argmodes);

	if (NULL == argmodes)
	{
		pfree_ptr_array(argnames, numargs);
		if (NULL != argtypes)
		{
			pfree(argtypes);
		}
		ReleaseSysCache(tp);
		return NULL;
	}

	for (i = 0; i < numargs; i++)
	{
		Oid			argtype = argtypes[i];
		char		argmode = argmodes[i];

		if (PROARGMODE_INOUT == argmode || PROARGMODE_OUT == argmode || PROARGMODE_TABLE == argmode)
		{
			l_argtypes = lappend_oid(l_argtypes, argtype);
		}
	}

	pfree_ptr_array(argnames, numargs);
	pfree(argtypes);
	pfree(argmodes);

	ReleaseSysCache(tp);
	return l_argtypes;
}

/*
 * get_func_arg_types
 *		Given procedure id, return all the function's argument types
 */
List *
get_func_arg_types(Oid funcid)
{
	HeapTuple	tp;

	tp = SearchSysCache(PROCOID,
						ObjectIdGetDatum(funcid),
						0, 0, 0);
	if (!HeapTupleIsValid(tp))
		elog(ERROR, "cache lookup failed for function %u", funcid);

	oidvector args = ((Form_pg_proc) GETSTRUCT(tp))->proargtypes;
	List *result = NIL;
	for (int i = 0; i < args.dim1; i++)
	{
		result = lappend_oid(result, args.values[i]);
	}

	ReleaseSysCache(tp);
	return result;
}

/*
 * get_func_variadictype
 *		Given procedure id, return the function's provariadic field.
 */
Oid
get_func_variadictype(Oid funcid)
{
	HeapTuple	tp;
	Oid			result;

	tp = SearchSysCache1(PROCOID, ObjectIdGetDatum(funcid));
	if (!HeapTupleIsValid(tp))
		elog(ERROR, "cache lookup failed for function %u", funcid);

	result = ((Form_pg_proc) GETSTRUCT(tp))->provariadic;
	ReleaseSysCache(tp);
	return result;
}

/*
 * get_func_retset
 *		Given procedure id, return the function's proretset flag.
 */
bool
get_func_retset(Oid funcid)
{
	HeapTuple	tp;
	bool		result;

	tp = SearchSysCache1(PROCOID, ObjectIdGetDatum(funcid));
	if (!HeapTupleIsValid(tp))
		elog(ERROR, "cache lookup failed for function %u", funcid);

	result = ((Form_pg_proc) GETSTRUCT(tp))->proretset;
	ReleaseSysCache(tp);
	return result;
}

/*
 * func_strict
 *		Given procedure id, return the function's proisstrict flag.
 */
bool
func_strict(Oid funcid)
{
	HeapTuple	tp;
	bool		result;

	tp = SearchSysCache1(PROCOID, ObjectIdGetDatum(funcid));
	if (!HeapTupleIsValid(tp))
		elog(ERROR, "cache lookup failed for function %u", funcid);

	result = ((Form_pg_proc) GETSTRUCT(tp))->proisstrict;
	ReleaseSysCache(tp);
	return result;
}

/*
 * func_volatile
 *		Given procedure id, return the function's provolatile flag.
 */
char
func_volatile(Oid funcid)
{
	HeapTuple	tp;
	char		result;

	tp = SearchSysCache1(PROCOID, ObjectIdGetDatum(funcid));
	if (!HeapTupleIsValid(tp))
		elog(ERROR, "cache lookup failed for function %u", funcid);

	result = ((Form_pg_proc) GETSTRUCT(tp))->provolatile;
	ReleaseSysCache(tp);
	return result;
}

/*
 * get_func_leakproof
 *	   Given procedure id, return the function's leakproof field.
 */
bool
get_func_leakproof(Oid funcid)
{
	HeapTuple	tp;
	bool		result;

	tp = SearchSysCache1(PROCOID, ObjectIdGetDatum(funcid));
	if (!HeapTupleIsValid(tp))
		elog(ERROR, "cache lookup failed for function %u", funcid);

	result = ((Form_pg_proc) GETSTRUCT(tp))->proleakproof;
	ReleaseSysCache(tp);
	return result;
}

/*
 * func_data_access
 *		Given procedure id, return the function's data access flag.
 */
char
func_data_access(Oid funcid)
{
	HeapTuple	tp;
	char		result;
	bool		isnull;

	tp = SearchSysCache1(PROCOID, ObjectIdGetDatum(funcid));
	if (!HeapTupleIsValid(tp))
		elog(ERROR, "cache lookup failed for function %u", funcid);

	result = DatumGetChar(
		SysCacheGetAttr(PROCOID, tp, Anum_pg_proc_prodataaccess, &isnull));
	ReleaseSysCache(tp);

	Assert(!isnull);
	return result;
}

/*
 * func_exec_location
 *		Given procedure id, return the function's proexeclocation field
 */
char
func_exec_location(Oid funcid)
{
	HeapTuple	tp;
	char		result;
	bool		isnull;

	tp = SearchSysCache1(PROCOID, ObjectIdGetDatum(funcid));
	if (!HeapTupleIsValid(tp))
		elog(ERROR, "cache lookup failed for function %u", funcid);

	result = DatumGetChar(
		SysCacheGetAttr(PROCOID, tp, Anum_pg_proc_proexeclocation, &isnull));
	ReleaseSysCache(tp);

	Assert(!isnull);
	return result;
}

/*				---------- RELATION CACHE ----------					 */

/*
 * get_relname_relid
 *		Given name and namespace of a relation, look up the OID.
 *
 * Returns InvalidOid if there is no such relation.
 */
Oid
get_relname_relid(const char *relname, Oid relnamespace)
{
	return GetSysCacheOid2(RELNAMENSP,
						   PointerGetDatum(relname),
						   ObjectIdGetDatum(relnamespace));
}

#ifdef NOT_USED
/*
 * get_relnatts
 *
 *		Returns the number of attributes for a given relation.
 */
int
get_relnatts(Oid relid)
{
	HeapTuple	tp;

	tp = SearchSysCache1(RELOID, ObjectIdGetDatum(relid));
	if (HeapTupleIsValid(tp))
	{
		Form_pg_class reltup = (Form_pg_class) GETSTRUCT(tp);
		int			result;

		result = reltup->relnatts;
		ReleaseSysCache(tp);
		return result;
	}
	else
		return InvalidAttrNumber;
}
#endif

/*
 * get_rel_name
 *		Returns the name of a given relation.
 *
 * Returns a palloc'd copy of the string, or NULL if no such relation.
 *
 * NOTE: since relation name is not unique, be wary of code that uses this
 * for anything except preparing error messages.
 */
char *
get_rel_name(Oid relid)
{
	HeapTuple	tp;

	tp = SearchSysCache1(RELOID, ObjectIdGetDatum(relid));
	if (HeapTupleIsValid(tp))
	{
		Form_pg_class reltup = (Form_pg_class) GETSTRUCT(tp);
		char	   *result;

		result = pstrdup(NameStr(reltup->relname));
		ReleaseSysCache(tp);
		return result;
	}
	else
		return NULL;
}


/*
 * get_rel_name_partition
 *		Returns the name of a given relation plus its parent name, if it is a partition table.
 *		If it not a partition table, it returns the relation name only.
 *
 *	Returns a palloc'd copy of the string, or NULL if no such relation.
 *	The caller is responsible for releasing the palloc'd memory.
 */
char *
get_rel_name_partition(Oid relid)
{
	char *rel_name = get_rel_name(relid);

	if (rel_name == NULL) return NULL;

	if (rel_is_child_partition(relid))
	{
		char *result;

		Oid parent_oid = rel_partition_get_master(relid);
		Assert(parent_oid != InvalidOid);

		char *parent_name = get_rel_name(parent_oid);
		Assert(parent_name);

		char *partition_name = "";

		StringInfo buffer = makeStringInfo();
		Assert(buffer);

		appendStringInfo(buffer, "\"%s\" (partition%s of relation \"%s\")",
							     rel_name, partition_name, parent_name);

		result = pstrdup(buffer->data);

		pfree(rel_name);
		pfree(parent_name);
		pfree(buffer);

		rel_name = NULL;
		parent_name = NULL;
		buffer = NULL;

		return result;
	}
	return rel_name;
}


/*
 * get_rel_namespace
 *
 *		Returns the pg_namespace OID associated with a given relation.
 */
Oid
get_rel_namespace(Oid relid)
{
	HeapTuple	tp;

	tp = SearchSysCache1(RELOID, ObjectIdGetDatum(relid));
	if (HeapTupleIsValid(tp))
	{
		Form_pg_class reltup = (Form_pg_class) GETSTRUCT(tp);
		Oid			result;

		result = reltup->relnamespace;
		ReleaseSysCache(tp);
		return result;
	}
	else
		return InvalidOid;
}

/*
 * get_rel_type_id
 *
 *		Returns the pg_type OID associated with a given relation.
 *
 * Note: not all pg_class entries have associated pg_type OIDs; so be
 * careful to check for InvalidOid result.
 */
Oid
get_rel_type_id(Oid relid)
{
	HeapTuple	tp;

	tp = SearchSysCache1(RELOID, ObjectIdGetDatum(relid));
	if (HeapTupleIsValid(tp))
	{
		Form_pg_class reltup = (Form_pg_class) GETSTRUCT(tp);
		Oid			result;

		result = reltup->reltype;
		ReleaseSysCache(tp);
		return result;
	}
	else
		return InvalidOid;
}

/*
 * get_rel_relkind
 *
 *		Returns the relkind associated with a given relation.
 */
char
get_rel_relkind(Oid relid)
{
	HeapTuple	tp;

	tp = SearchSysCache1(RELOID, ObjectIdGetDatum(relid));
	if (HeapTupleIsValid(tp))
	{
		Form_pg_class reltup = (Form_pg_class) GETSTRUCT(tp);
		char		result;

		result = reltup->relkind;
		ReleaseSysCache(tp);
		return result;
	}
	else
		return '\0';
}

/*
 * get_rel_relstorage
 *
 *		Returns the relstorage associated with a given relation.
 */
char
get_rel_relstorage(Oid relid)
{
	HeapTuple	tp;

	tp = SearchSysCache1(RELOID, ObjectIdGetDatum(relid));
	if (HeapTupleIsValid(tp))
	{
		Form_pg_class reltup = (Form_pg_class) GETSTRUCT(tp);
		char		result;

		result = reltup->relstorage;
		ReleaseSysCache(tp);
		return result;
	}
	else
		return '\0';
}

/*				---------- TYPE CACHE ----------						 */

/*
 * get_typisdefined
 *
 *		Given the type OID, determine whether the type is defined
 *		(if not, it's only a shell).
 */
bool
get_typisdefined(Oid typid)
{
	HeapTuple	tp;

	tp = SearchSysCache1(TYPEOID, ObjectIdGetDatum(typid));
	if (HeapTupleIsValid(tp))
	{
		Form_pg_type typtup = (Form_pg_type) GETSTRUCT(tp);
		bool		result;

		result = typtup->typisdefined;
		ReleaseSysCache(tp);
		return result;
	}
	else
		return false;
}

/*
 * get_typlen
 *
 *		Given the type OID, return the length of the type.
 */
int16
get_typlen(Oid typid)
{
	HeapTuple	tp;

	tp = SearchSysCache1(TYPEOID, ObjectIdGetDatum(typid));
	if (HeapTupleIsValid(tp))
	{
		Form_pg_type typtup = (Form_pg_type) GETSTRUCT(tp);
		int16		result;

		result = typtup->typlen;
		ReleaseSysCache(tp);
		return result;
	}
	else
		return 0;
}

/*
 * get_typbyval
 *
 *		Given the type OID, determine whether the type is returned by value or
 *		not.  Returns true if by value, false if by reference.
 */
bool
get_typbyval(Oid typid)
{
	HeapTuple	tp;

	tp = SearchSysCache1(TYPEOID, ObjectIdGetDatum(typid));
	if (HeapTupleIsValid(tp))
	{
		Form_pg_type typtup = (Form_pg_type) GETSTRUCT(tp);
		bool		result;

		result = typtup->typbyval;
		ReleaseSysCache(tp);
		return result;
	}
	else
		return false;
}

/*
 * get_typlenbyval
 *
 *		A two-fer: given the type OID, return both typlen and typbyval.
 *
 *		Since both pieces of info are needed to know how to copy a Datum,
 *		many places need both.  Might as well get them with one cache lookup
 *		instead of two.  Also, this routine raises an error instead of
 *		returning a bogus value when given a bad type OID.
 */
void
get_typlenbyval(Oid typid, int16 *typlen, bool *typbyval)
{
	HeapTuple	tp;
	Form_pg_type typtup;

	tp = SearchSysCache1(TYPEOID, ObjectIdGetDatum(typid));
	if (!HeapTupleIsValid(tp))
		elog(ERROR, "cache lookup failed for type %u", typid);
	typtup = (Form_pg_type) GETSTRUCT(tp);
	*typlen = typtup->typlen;
	*typbyval = typtup->typbyval;
	ReleaseSysCache(tp);
}

/*
 * get_typlenbyvalalign
 *
 *		A three-fer: given the type OID, return typlen, typbyval, typalign.
 */
void
get_typlenbyvalalign(Oid typid, int16 *typlen, bool *typbyval,
					 char *typalign)
{
	HeapTuple	tp;
	Form_pg_type typtup;

	tp = SearchSysCache1(TYPEOID, ObjectIdGetDatum(typid));
	if (!HeapTupleIsValid(tp))
		elog(ERROR, "cache lookup failed for type %u", typid);
	typtup = (Form_pg_type) GETSTRUCT(tp);
	*typlen = typtup->typlen;
	*typbyval = typtup->typbyval;
	*typalign = typtup->typalign;
	ReleaseSysCache(tp);
}

/*
 * getTypeIOParam
 *		Given a pg_type row, select the type OID to pass to I/O functions
 *
 * Formerly, all I/O functions were passed pg_type.typelem as their second
 * parameter, but we now have a more complex rule about what to pass.
 * This knowledge is intended to be centralized here --- direct references
 * to typelem elsewhere in the code are wrong, if they are associated with
 * I/O calls and not with actual subscripting operations!  (But see
 * bootstrap.c's boot_get_type_io_data() if you need to change this.)
 *
 * As of PostgreSQL 8.1, output functions receive only the value itself
 * and not any auxiliary parameters, so the name of this routine is now
 * a bit of a misnomer ... it should be getTypeInputParam.
 */
Oid
getTypeIOParam(HeapTuple typeTuple)
{
	Form_pg_type typeStruct = (Form_pg_type) GETSTRUCT(typeTuple);

	/*
	 * Array types get their typelem as parameter; everybody else gets their
	 * own type OID as parameter.
	 */
	if (OidIsValid(typeStruct->typelem))
		return typeStruct->typelem;
	else
		return HeapTupleGetOid(typeTuple);
}

/*
 * get_type_io_data
 *
 *		A six-fer:	given the type OID, return typlen, typbyval, typalign,
 *					typdelim, typioparam, and IO function OID. The IO function
 *					returned is controlled by IOFuncSelector
 */
void
get_type_io_data(Oid typid,
				 IOFuncSelector which_func,
				 int16 *typlen,
				 bool *typbyval,
				 char *typalign,
				 char *typdelim,
				 Oid *typioparam,
				 Oid *func)
{
	HeapTuple	typeTuple;
	Form_pg_type typeStruct;

	/*
	 * In bootstrap mode, pass it off to bootstrap.c.  This hack allows us to
	 * use array_in and array_out during bootstrap.
	 */
	if (IsBootstrapProcessingMode())
	{
		Oid			typinput;
		Oid			typoutput;

		boot_get_type_io_data(typid,
							  typlen,
							  typbyval,
							  typalign,
							  typdelim,
							  typioparam,
							  &typinput,
							  &typoutput);
		switch (which_func)
		{
			case IOFunc_input:
				*func = typinput;
				break;
			case IOFunc_output:
				*func = typoutput;
				break;
			default:
				elog(ERROR, "binary I/O not supported during bootstrap");
				break;
		}
		return;
	}

	typeTuple = SearchSysCache1(TYPEOID, ObjectIdGetDatum(typid));
	if (!HeapTupleIsValid(typeTuple))
		elog(ERROR, "cache lookup failed for type %u", typid);
	typeStruct = (Form_pg_type) GETSTRUCT(typeTuple);

	*typlen = typeStruct->typlen;
	*typbyval = typeStruct->typbyval;
	*typalign = typeStruct->typalign;
	*typdelim = typeStruct->typdelim;
	*typioparam = getTypeIOParam(typeTuple);
	switch (which_func)
	{
		case IOFunc_input:
			*func = typeStruct->typinput;
			break;
		case IOFunc_output:
			*func = typeStruct->typoutput;
			break;
		case IOFunc_receive:
			*func = typeStruct->typreceive;
			break;
		case IOFunc_send:
			*func = typeStruct->typsend;
			break;
	}
	ReleaseSysCache(typeTuple);
}

#ifdef NOT_USED
char
get_typalign(Oid typid)
{
	HeapTuple	tp;

	tp = SearchSysCache1(TYPEOID, ObjectIdGetDatum(typid));
	if (HeapTupleIsValid(tp))
	{
		Form_pg_type typtup = (Form_pg_type) GETSTRUCT(tp);
		char		result;

		result = typtup->typalign;
		ReleaseSysCache(tp);
		return result;
	}
	else
		return 'i';
}
#endif

char
get_typstorage(Oid typid)
{
	HeapTuple	tp;

	tp = SearchSysCache1(TYPEOID, ObjectIdGetDatum(typid));
	if (HeapTupleIsValid(tp))
	{
		Form_pg_type typtup = (Form_pg_type) GETSTRUCT(tp);
		char		result;

		result = typtup->typstorage;
		ReleaseSysCache(tp);
		return result;
	}
	else
		return 'p';
}

/*
 * get_typdefault
 *	  Given a type OID, return the type's default value, if any.
 *
 *	  The result is a palloc'd expression node tree, or NULL if there
 *	  is no defined default for the datatype.
 *
 * NB: caller should be prepared to coerce result to correct datatype;
 * the returned expression tree might produce something of the wrong type.
 */
Node *
get_typdefault(Oid typid)
{
	HeapTuple	typeTuple;
	Form_pg_type type;
	Datum		datum;
	bool		isNull;
	Node	   *expr;

	typeTuple = SearchSysCache1(TYPEOID, ObjectIdGetDatum(typid));
	if (!HeapTupleIsValid(typeTuple))
		elog(ERROR, "cache lookup failed for type %u", typid);
	type = (Form_pg_type) GETSTRUCT(typeTuple);

	/*
	 * typdefault and typdefaultbin are potentially null, so don't try to
	 * access 'em as struct fields. Must do it the hard way with
	 * SysCacheGetAttr.
	 */
	datum = SysCacheGetAttr(TYPEOID,
							typeTuple,
							Anum_pg_type_typdefaultbin,
							&isNull);

	if (!isNull)
	{
		/* We have an expression default */
		expr = stringToNode(TextDatumGetCString(datum));
	}
	else
	{
		/* Perhaps we have a plain literal default */
		datum = SysCacheGetAttr(TYPEOID,
								typeTuple,
								Anum_pg_type_typdefault,
								&isNull);

		if (!isNull)
		{
			char	   *strDefaultVal;

			/* Convert text datum to C string */
			strDefaultVal = TextDatumGetCString(datum);
			/* Convert C string to a value of the given type */
			datum = OidInputFunctionCall(type->typinput, strDefaultVal,
										 getTypeIOParam(typeTuple), -1);
			/* Build a Const node containing the value */
			expr = (Node *) makeConst(typid,
									  -1,
									  type->typcollation,
									  type->typlen,
									  datum,
									  false,
									  type->typbyval);
			pfree(strDefaultVal);
		}
		else
		{
			/* No default */
			expr = NULL;
		}
	}

	ReleaseSysCache(typeTuple);

	return expr;
}

/*
 * getBaseType
 *		If the given type is a domain, return its base type;
 *		otherwise return the type's own OID.
 */
Oid
getBaseType(Oid typid)
{
	int32		typmod = -1;

	return getBaseTypeAndTypmod(typid, &typmod);
}

/*
 * getBaseTypeAndTypmod
 *		If the given type is a domain, return its base type and typmod;
 *		otherwise return the type's own OID, and leave *typmod unchanged.
 *
 * Note that the "applied typmod" should be -1 for every domain level
 * above the bottommost; therefore, if the passed-in typid is indeed
 * a domain, *typmod should be -1.
 */
Oid
getBaseTypeAndTypmod(Oid typid, int32 *typmod)
{
	/*
	 * We loop to find the bottom base type in a stack of domains.
	 */
	for (;;)
	{
		HeapTuple	tup;
		Form_pg_type typTup;

		tup = SearchSysCache1(TYPEOID, ObjectIdGetDatum(typid));
		if (!HeapTupleIsValid(tup))
			elog(ERROR, "cache lookup failed for type %u", typid);
		typTup = (Form_pg_type) GETSTRUCT(tup);
		if (typTup->typtype != TYPTYPE_DOMAIN)
		{
			/* Not a domain, so done */
			ReleaseSysCache(tup);
			break;
		}

		Assert(*typmod == -1);
		typid = typTup->typbasetype;
		*typmod = typTup->typtypmod;

		ReleaseSysCache(tup);
	}

	return typid;
}

/*
 * get_typavgwidth
 *
 *	  Given a type OID and a typmod value (pass -1 if typmod is unknown),
 *	  estimate the average width of values of the type.  This is used by
 *	  the planner, which doesn't require absolutely correct results;
 *	  it's OK (and expected) to guess if we don't know for sure.
 */
int32
get_typavgwidth(Oid typid, int32 typmod)
{
	int			typlen = get_typlen(typid);
	int32		maxwidth;

	/*
	 * Easy if it's a fixed-width type
	 */
	if (typlen > 0)
		return typlen;

	/*
	 * type_maximum_size knows the encoding of typmod for some datatypes;
	 * don't duplicate that knowledge here.
	 */
	maxwidth = type_maximum_size(typid, typmod);
	if (maxwidth > 0)
	{
		/*
		 * For BPCHAR, the max width is also the only width.  Otherwise we
		 * need to guess about the typical data width given the max. A sliding
		 * scale for percentage of max width seems reasonable.
		 */
		if (typid == BPCHAROID)
			return maxwidth;
		if (maxwidth <= 32)
			return maxwidth;	/* assume full width */
		if (maxwidth < 1000)
			return 32 + (maxwidth - 32) / 2;	/* assume 50% */

		/*
		 * Beyond 1000, assume we're looking at something like
		 * "varchar(10000)" where the limit isn't actually reached often, and
		 * use a fixed estimate.
		 */
		return 32 + (1000 - 32) / 2;
	}

	/*
	 * Ooops, we have no idea ... wild guess time.
	 */
	return 32;
}

/*
 * get_typtype
 *
 *		Given the type OID, find if it is a basic type, a complex type, etc.
 *		It returns the null char if the cache lookup fails...
 */
char
get_typtype(Oid typid)
{
	HeapTuple	tp;

	tp = SearchSysCache1(TYPEOID, ObjectIdGetDatum(typid));
	if (HeapTupleIsValid(tp))
	{
		Form_pg_type typtup = (Form_pg_type) GETSTRUCT(tp);
		char		result;

		result = typtup->typtype;
		ReleaseSysCache(tp);
		return result;
	}
	else
		return '\0';
}

/*
 * type_is_rowtype
 *
 *		Convenience function to determine whether a type OID represents
 *		a "rowtype" type --- either RECORD or a named composite type.
 */
bool
type_is_rowtype(Oid typid)
{
	return (typid == RECORDOID || get_typtype(typid) == TYPTYPE_COMPOSITE);
}

/*
 * type_is_enum
 *	  Returns true if the given type is an enum type.
 */
bool
type_is_enum(Oid typid)
{
	return (get_typtype(typid) == TYPTYPE_ENUM);
}

/*
 * type_is_range
 *	  Returns true if the given type is a range type.
 */
bool
type_is_range(Oid typid)
{
	return (get_typtype(typid) == TYPTYPE_RANGE);
}

/*
 * get_type_category_preferred
 *
 *		Given the type OID, fetch its category and preferred-type status.
 *		Throws error on failure.
 */
void
get_type_category_preferred(Oid typid, char *typcategory, bool *typispreferred)
{
	HeapTuple	tp;
	Form_pg_type typtup;

	tp = SearchSysCache1(TYPEOID, ObjectIdGetDatum(typid));
	if (!HeapTupleIsValid(tp))
		elog(ERROR, "cache lookup failed for type %u", typid);
	typtup = (Form_pg_type) GETSTRUCT(tp);
	*typcategory = typtup->typcategory;
	*typispreferred = typtup->typispreferred;
	ReleaseSysCache(tp);
}

/*
 * get_typ_typrelid
 *
 *		Given the type OID, get the typrelid (InvalidOid if not a complex
 *		type).
 */
Oid
get_typ_typrelid(Oid typid)
{
	HeapTuple	tp;

	tp = SearchSysCache1(TYPEOID, ObjectIdGetDatum(typid));
	if (HeapTupleIsValid(tp))
	{
		Form_pg_type typtup = (Form_pg_type) GETSTRUCT(tp);
		Oid			result;

		result = typtup->typrelid;
		ReleaseSysCache(tp);
		return result;
	}
	else
		return InvalidOid;
}

/*
 * get_element_type
 *
 *		Given the type OID, get the typelem (InvalidOid if not an array type).
 *
 * NB: this only considers varlena arrays to be true arrays; InvalidOid is
 * returned if the input is a fixed-length array type.
 */
Oid
get_element_type(Oid typid)
{
	HeapTuple	tp;

	tp = SearchSysCache1(TYPEOID, ObjectIdGetDatum(typid));
	if (HeapTupleIsValid(tp))
	{
		Form_pg_type typtup = (Form_pg_type) GETSTRUCT(tp);
		Oid			result;

		if (typtup->typlen == -1)
			result = typtup->typelem;
		else
			result = InvalidOid;
		ReleaseSysCache(tp);
		return result;
	}
	else
		return InvalidOid;
}

/*
 * get_array_type
 *
 *		Given the type OID, get the corresponding "true" array type.
 *		Returns InvalidOid if no array type can be found.
 */
Oid
get_array_type(Oid typid)
{
	HeapTuple	tp;
	Oid			result = InvalidOid;

	tp = SearchSysCache1(TYPEOID, ObjectIdGetDatum(typid));
	if (HeapTupleIsValid(tp))
	{
		result = ((Form_pg_type) GETSTRUCT(tp))->typarray;
		ReleaseSysCache(tp);
	}
	return result;
}

/*
 * get_base_element_type
 *		Given the type OID, get the typelem, looking "through" any domain
 *		to its underlying array type.
 *
 * This is equivalent to get_element_type(getBaseType(typid)), but avoids
 * an extra cache lookup.  Note that it fails to provide any information
 * about the typmod of the array.
 */
Oid
get_base_element_type(Oid typid)
{
	/*
	 * We loop to find the bottom base type in a stack of domains.
	 */
	for (;;)
	{
		HeapTuple	tup;
		Form_pg_type typTup;

		tup = SearchSysCache1(TYPEOID, ObjectIdGetDatum(typid));
		if (!HeapTupleIsValid(tup))
			break;
		typTup = (Form_pg_type) GETSTRUCT(tup);
		if (typTup->typtype != TYPTYPE_DOMAIN)
		{
			/* Not a domain, so stop descending */
			Oid			result;

			/* This test must match get_element_type */
			if (typTup->typlen == -1)
				result = typTup->typelem;
			else
				result = InvalidOid;
			ReleaseSysCache(tup);
			return result;
		}

		typid = typTup->typbasetype;
		ReleaseSysCache(tup);
	}

	/* Like get_element_type, silently return InvalidOid for bogus input */
	return InvalidOid;
}

/*
 * getTypeInputInfo
 *
 *		Get info needed for converting values of a type to internal form
 */
void
getTypeInputInfo(Oid type, Oid *typInput, Oid *typIOParam)
{
	HeapTuple	typeTuple;
	Form_pg_type pt;

	typeTuple = SearchSysCache1(TYPEOID, ObjectIdGetDatum(type));
	if (!HeapTupleIsValid(typeTuple))
		elog(ERROR, "cache lookup failed for type %u", type);
	pt = (Form_pg_type) GETSTRUCT(typeTuple);

	if (!pt->typisdefined)
		ereport(ERROR,
				(errcode(ERRCODE_UNDEFINED_OBJECT),
				 errmsg("type %s is only a shell",
						format_type_be(type))));
	if (!OidIsValid(pt->typinput))
		ereport(ERROR,
				(errcode(ERRCODE_UNDEFINED_FUNCTION),
				 errmsg("no input function available for type %s",
						format_type_be(type))));

	*typInput = pt->typinput;
	*typIOParam = getTypeIOParam(typeTuple);

	ReleaseSysCache(typeTuple);
}

/*
 * getTypeOutputInfo
 *
 *		Get info needed for printing values of a type
 */
void
getTypeOutputInfo(Oid type, Oid *typOutput, bool *typIsVarlena)
{
	HeapTuple	typeTuple;
	Form_pg_type pt;

	typeTuple = SearchSysCache1(TYPEOID, ObjectIdGetDatum(type));
	if (!HeapTupleIsValid(typeTuple))
		elog(ERROR, "cache lookup failed for type %u", type);
	pt = (Form_pg_type) GETSTRUCT(typeTuple);

	if (!pt->typisdefined)
		ereport(ERROR,
				(errcode(ERRCODE_UNDEFINED_OBJECT),
				 errmsg("type %s is only a shell",
						format_type_be(type))));
	if (!OidIsValid(pt->typoutput))
		ereport(ERROR,
				(errcode(ERRCODE_UNDEFINED_FUNCTION),
				 errmsg("no output function available for type %s",
						format_type_be(type))));

	*typOutput = pt->typoutput;
	*typIsVarlena = (!pt->typbyval) && (pt->typlen == -1);

	ReleaseSysCache(typeTuple);
}

/*
 * getTypeBinaryInputInfo
 *
 *		Get info needed for binary input of values of a type
 */
void
getTypeBinaryInputInfo(Oid type, Oid *typReceive, Oid *typIOParam)
{
	HeapTuple	typeTuple;
	Form_pg_type pt;

	typeTuple = SearchSysCache1(TYPEOID, ObjectIdGetDatum(type));
	if (!HeapTupleIsValid(typeTuple))
		elog(ERROR, "cache lookup failed for type %u", type);
	pt = (Form_pg_type) GETSTRUCT(typeTuple);

	if (!pt->typisdefined)
		ereport(ERROR,
				(errcode(ERRCODE_UNDEFINED_OBJECT),
				 errmsg("type %s is only a shell",
						format_type_be(type))));
	if (!OidIsValid(pt->typreceive))
		ereport(ERROR,
				(errcode(ERRCODE_UNDEFINED_FUNCTION),
				 errmsg("no binary input function available for type %s",
						format_type_be(type))));

	*typReceive = pt->typreceive;
	*typIOParam = getTypeIOParam(typeTuple);

	ReleaseSysCache(typeTuple);
}

/*
 * getTypeBinaryOutputInfo
 *
 *		Get info needed for binary output of values of a type
 */
void
getTypeBinaryOutputInfo(Oid type, Oid *typSend, bool *typIsVarlena)
{
	HeapTuple	typeTuple;
	Form_pg_type pt;

	typeTuple = SearchSysCache1(TYPEOID, ObjectIdGetDatum(type));
	if (!HeapTupleIsValid(typeTuple))
		elog(ERROR, "cache lookup failed for type %u", type);
	pt = (Form_pg_type) GETSTRUCT(typeTuple);

	if (!pt->typisdefined)
		ereport(ERROR,
				(errcode(ERRCODE_UNDEFINED_OBJECT),
				 errmsg("type %s is only a shell",
						format_type_be(type))));
	if (!OidIsValid(pt->typsend))
		ereport(ERROR,
				(errcode(ERRCODE_UNDEFINED_FUNCTION),
				 errmsg("no binary output function available for type %s",
						format_type_be(type))));

	*typSend = pt->typsend;
	*typIsVarlena = (!pt->typbyval) && (pt->typlen == -1);

	ReleaseSysCache(typeTuple);
}

/*
 * get_typmodin
 *
 *		Given the type OID, return the type's typmodin procedure, if any.
 */
Oid
get_typmodin(Oid typid)
{
	HeapTuple	tp;

	tp = SearchSysCache1(TYPEOID, ObjectIdGetDatum(typid));
	if (HeapTupleIsValid(tp))
	{
		Form_pg_type typtup = (Form_pg_type) GETSTRUCT(tp);
		Oid			result;

		result = typtup->typmodin;
		ReleaseSysCache(tp);
		return result;
	}
	else
		return InvalidOid;
}

#ifdef NOT_USED
/*
 * get_typmodout
 *
 *		Given the type OID, return the type's typmodout procedure, if any.
 */
Oid
get_typmodout(Oid typid)
{
	HeapTuple	tp;

	tp = SearchSysCache1(TYPEOID, ObjectIdGetDatum(typid));
	if (HeapTupleIsValid(tp))
	{
		Form_pg_type typtup = (Form_pg_type) GETSTRUCT(tp);
		Oid			result;

		result = typtup->typmodout;
		ReleaseSysCache(tp);
		return result;
	}
	else
		return InvalidOid;
}
#endif /* NOT_USED */

/*
 * get_typcollation
 *
 *		Given the type OID, return the type's typcollation attribute.
 */
Oid
get_typcollation(Oid typid)
{
	HeapTuple	tp;

	tp = SearchSysCache1(TYPEOID, ObjectIdGetDatum(typid));
	if (HeapTupleIsValid(tp))
	{
		Form_pg_type typtup = (Form_pg_type) GETSTRUCT(tp);
		Oid			result;

		result = typtup->typcollation;
		ReleaseSysCache(tp);
		return result;
	}
	else
		return InvalidOid;
}


/*
 * type_is_collatable
 *
 *		Return whether the type cares about collations
 */
bool
type_is_collatable(Oid typid)
{
	return OidIsValid(get_typcollation(typid));
}


/*				---------- STATISTICS CACHE ----------					 */

/*
 * get_attavgwidth
 *
 *	  Given the table and attribute number of a column, get the average
 *	  width of entries in the column.  Return zero if no data available.
 *
 * Currently this is only consulted for individual tables, not for inheritance
 * trees, so we don't need an "inh" parameter.
 *
 * Calling a hook at this point looks somewhat strange, but is required
 * because the optimizer calls this function without any other way for
 * plug-ins to control the result.
 */
int32
get_attavgwidth(Oid relid, AttrNumber attnum)
{
	HeapTuple	tp;
	int32		stawidth;

	if (get_attavgwidth_hook)
	{
		stawidth = (*get_attavgwidth_hook) (relid, attnum);
		if (stawidth > 0)
			return stawidth;
	}
	tp = SearchSysCache3(STATRELATTINH,
						 ObjectIdGetDatum(relid),
						 Int16GetDatum(attnum),
						 BoolGetDatum(false));
	if (HeapTupleIsValid(tp))
	{
		stawidth = ((Form_pg_statistic) GETSTRUCT(tp))->stawidth;
		ReleaseSysCache(tp);
		if (stawidth > 0)
			return stawidth;
	}
	return 0;
}

/*
 * get_attnullfrac
 *
 *	  Given the table and attribute number of a column, get the null
 *	  fraction of entries in the column.  Return zero if no data.
 */
float4
get_attnullfrac(Oid relid, AttrNumber attnum)
{
	HeapTuple	tp;
	float4		stanullfrac;

	tp = SearchSysCache(STATRELATTINH,
						ObjectIdGetDatum(relid),
						Int16GetDatum(attnum),
						BoolGetDatum(false),
						0);
	if (HeapTupleIsValid(tp))
	{
		stanullfrac = ((Form_pg_statistic) GETSTRUCT(tp))->stanullfrac;
		ReleaseSysCache(tp);
		if (stanullfrac > 0.0)
			return stanullfrac;
	}
	return 0.0;
}

/*
 * get_attstatsslot
 *
 *		Extract the contents of a "slot" of a pg_statistic tuple.
 *		Returns TRUE if requested slot type was found, else FALSE.
 *
 * Unlike other routines in this file, this takes a pointer to an
 * already-looked-up tuple in the pg_statistic cache.  We do this since
 * most callers will want to extract more than one value from the cache
 * entry, and we don't want to repeat the cache lookup unnecessarily.
 * Also, this API allows this routine to be used with statistics tuples
 * that have been provided by a stats hook and didn't really come from
 * pg_statistic.
 *
<<<<<<< HEAD
 * sslot: pointer to output area (typically, a local variable in the caller).
 * statstuple: pg_statistic tuple to be examined.
=======
 * statstuple: pg_statistic tuple to be examined.
 * atttype: type OID of slot's stavalues (can be InvalidOid if values == NULL).
 * atttypmod: typmod of slot's stavalues (can be 0 if values == NULL).
>>>>>>> 4f0bf335
 * reqkind: STAKIND code for desired statistics slot kind.
 * reqop: STAOP value wanted, or InvalidOid if don't care.
 * flags: bitmask of ATTSTATSSLOT_VALUES and/or ATTSTATSSLOT_NUMBERS.
 *
 * If a matching slot is found, TRUE is returned, and *sslot is filled thus:
 * staop: receives the actual STAOP value.
 * valuetype: receives actual datatype of the elements of stavalues.
 * values: receives pointer to an array of the slot's stavalues.
 * nvalues: receives number of stavalues.
 * numbers: receives pointer to an array of the slot's stanumbers (as float4).
 * nnumbers: receives number of stanumbers.
 *
 * valuetype/values/nvalues are InvalidOid/NULL/0 if ATTSTATSSLOT_VALUES
 * wasn't specified.  Likewise, numbers/nnumbers are NULL/0 if
 * ATTSTATSSLOT_NUMBERS wasn't specified.
 *
<<<<<<< HEAD
 * If no matching slot is found, FALSE is returned, and *sslot is zeroed.
=======
 * If assigned, values and numbers are set to point to palloc'd arrays.
 * If the stavalues datatype is pass-by-reference, the values referenced by
 * the values array are themselves palloc'd.  The palloc'd stuff can be
 * freed by calling free_attstatsslot.
>>>>>>> 4f0bf335
 *
 * The data referred to by the fields of sslot is locally palloc'd and
 * is independent of the original pg_statistic tuple.  When the caller
 * is done with it, call free_attstatsslot to release the palloc'd data.
 *
 * If it's desirable to call free_attstatsslot when get_attstatsslot might
 * not have been called, memset'ing sslot to zeroes will allow that.
 */
bool
get_attstatsslot(AttStatsSlot *sslot, HeapTuple statstuple,
				 int reqkind, Oid reqop, int flags)
{
	Form_pg_statistic stats = (Form_pg_statistic) GETSTRUCT(statstuple);
	int			i;
	Datum		val;
	bool		isnull;
	ArrayType  *statarray;
	Oid			arrayelemtype;
	int			narrayelem;
	HeapTuple	typeTuple;
	Form_pg_type typeForm;

	/* initialize *sslot properly */
	memset(sslot, 0, sizeof(AttStatsSlot));

	for (i = 0; i < STATISTIC_NUM_SLOTS; i++)
	{
		if ((&stats->stakind1)[i] == reqkind &&
			(reqop == InvalidOid || (&stats->staop1)[i] == reqop))
			break;
	}
	if (i >= STATISTIC_NUM_SLOTS)
		return false;			/* not there */

	sslot->staop = (&stats->staop1)[i];

	if (flags & ATTSTATSSLOT_VALUES)
	{
		val = SysCacheGetAttr(STATRELATTINH, statstuple,
							  Anum_pg_statistic_stavalues1 + i,
							  &isnull);
		if (isnull)
			elog(ERROR, "stavalues is null");

		/*
		 * Detoast the array if needed, and in any case make a copy that's
		 * under control of this AttStatsSlot.
		 */
		statarray = DatumGetArrayTypePCopy(val);

		/**
		 * Could be an empty array.
		 */
		if (ARR_NDIM(statarray) > 0)
		{
			/*
			 * Extract the actual array element type, and pass it back in case the
			 * caller needs it.
			 */
			sslot->valuetype = arrayelemtype = ARR_ELEMTYPE(statarray);

			/* Need info about element type */
			typeTuple = SearchSysCache1(TYPEOID, ObjectIdGetDatum(arrayelemtype));
			if (!HeapTupleIsValid(typeTuple))
				elog(ERROR, "cache lookup failed for type %u", arrayelemtype);
			typeForm = (Form_pg_type) GETSTRUCT(typeTuple);

			/* Deconstruct array into Datum elements; NULLs not expected */
			deconstruct_array(statarray,
							  arrayelemtype,
							  typeForm->typlen,
							  typeForm->typbyval,
							  typeForm->typalign,
							  &sslot->values, NULL, &sslot->nvalues);

			/*
			 * If the element type is pass-by-reference, we now have a bunch of
			 * Datums that are pointers into the statarray, so we need to keep
			 * that until free_attstatsslot.  Otherwise, all the useful info is in
			 * sslot->values[], so we can free the array object immediately.
			 */
			if (!typeForm->typbyval)
				sslot->values_arr = statarray;
			else
				pfree(statarray);

			ReleaseSysCache(typeTuple);
		}
		else
			pfree(statarray);

	}

	if (flags & ATTSTATSSLOT_NUMBERS)
	{
		val = SysCacheGetAttr(STATRELATTINH, statstuple,
							  Anum_pg_statistic_stanumbers1 + i,
							  &isnull);
		if (isnull)
			elog(ERROR, "stanumbers is null");

		/*
		 * Detoast the array if needed, and in any case make a copy that's
		 * under control of this AttStatsSlot.
		 */
		statarray = DatumGetArrayTypePCopy(val);

		/**
		 * Could be an empty array.
		 */
		if (ARR_NDIM(statarray) > 0)
		{
			/*
			 * We expect the array to be a 1-D float4 array; verify that. We don't
			 * need to use deconstruct_array() since the array data is just going
			 * to look like a C array of float4 values.
			 */
			narrayelem = ARR_DIMS(statarray)[0];
			if (ARR_NDIM(statarray) != 1 || narrayelem <= 0 ||
					ARR_HASNULL(statarray) ||
					ARR_ELEMTYPE(statarray) != FLOAT4OID)
				elog(ERROR, "stanumbers is not a 1-D float4 array");

			/* Give caller a pointer directly into the statarray */
			sslot->numbers = (float4 *) ARR_DATA_PTR(statarray);
			sslot->nnumbers = narrayelem;

			/* We'll free the statarray in free_attstatsslot */
			sslot->numbers_arr = statarray;
		}
		else
			pfree(statarray);
	}

	return true;
}

/*
 * free_attstatsslot
 *		Free data allocated by get_attstatsslot
<<<<<<< HEAD
=======
 *
 * atttype is the type of the individual values in values[].
 * It need be valid only if values != NULL.
>>>>>>> 4f0bf335
 */
void
free_attstatsslot(AttStatsSlot *sslot)
{
	/* The values[] array was separately palloc'd by deconstruct_array */
	if (sslot->values)
		pfree(sslot->values);
	/* The numbers[] array points into numbers_arr, do not pfree it */
	/* Free the detoasted array objects, if any */
	if (sslot->values_arr)
		pfree(sslot->values_arr);
	if (sslot->numbers_arr)
		pfree(sslot->numbers_arr);
}

/*
 * get_att_stats
 *		Get attribute statistics. Return a copy of the HeapTuple object, or NULL
 *		if no stats found for attribute
 * 
 */
HeapTuple
get_att_stats(Oid relid, AttrNumber attrnum)
{
	HeapTuple result;

	/*
	 * This is used by ORCA, and ORCA doesn't know that there are two different kinds of stats,
	 * the inherited stats and the non-inherited. Use the inherited stats, i.e. stats that
	 * cover all the child tables, too, if available.
	 */
	result = SearchSysCacheCopy3(STATRELATTINH,
								 ObjectIdGetDatum(relid),
								 Int16GetDatum(attrnum),
								 BoolGetDatum(true));
	if (!result)
		result = SearchSysCacheCopy3(STATRELATTINH,
									 ObjectIdGetDatum(relid),
									 Int16GetDatum(attrnum),
									 BoolGetDatum(false));

	return result;
}

/*				---------- PG_NAMESPACE CACHE ----------				 */

/*
 * get_namespace_name
 *		Returns the name of a given namespace
 *
 * Returns a palloc'd copy of the string, or NULL if no such namespace.
 */
char *
get_namespace_name(Oid nspid)
{
	HeapTuple	tp;

	tp = SearchSysCache1(NAMESPACEOID, ObjectIdGetDatum(nspid));
	if (HeapTupleIsValid(tp))
	{
		Form_pg_namespace nsptup = (Form_pg_namespace) GETSTRUCT(tp);
		char	   *result;

		result = pstrdup(NameStr(nsptup->nspname));
		ReleaseSysCache(tp);
		return result;
	}
	else
		return NULL;
}

/*				---------- PG_RANGE CACHE ----------				 */

/*
 * get_range_subtype
 *		Returns the subtype of a given range type
 *
 * Returns InvalidOid if the type is not a range type.
 */
Oid
get_range_subtype(Oid rangeOid)
{
	HeapTuple	tp;

	tp = SearchSysCache1(RANGETYPE, ObjectIdGetDatum(rangeOid));
	if (HeapTupleIsValid(tp))
	{
		Form_pg_range rngtup = (Form_pg_range) GETSTRUCT(tp);
		Oid			result;

		result = rngtup->rngsubtype;
		ReleaseSysCache(tp);
		return result;
	}
	else
		return InvalidOid;
}

/*
 * relation_exists
 *	  Is there a relation with the given oid
 */
bool
relation_exists(Oid oid)
{
	return SearchSysCacheExists(RELOID, oid, 0, 0, 0);
}

/*
 * index_exists
 *	  Is there an index with the given oid
 */
bool
index_exists(Oid oid)
{
	return SearchSysCacheExists(INDEXRELID, oid, 0, 0, 0);
}

/*
 * type_exists
 *	  Is there a type with the given oid
 */
bool
type_exists(Oid oid)
{
	return SearchSysCacheExists(TYPEOID, oid, 0, 0, 0);
}

/*
 * operator_exists
 *	  Is there an operator with the given oid
 */
bool
operator_exists(Oid oid)
{
	return SearchSysCacheExists(OPEROID, oid, 0, 0, 0);
}

/*
 * function_exists
 *	  Is there a function with the given oid
 */
bool
function_exists(Oid oid)
{
	return SearchSysCacheExists(PROCOID, oid, 0, 0, 0);
}

/*
 * aggregate_exists
 *	  Is there an aggregate with the given oid
 */
bool
aggregate_exists(Oid oid)
{
	return SearchSysCacheExists(AGGFNOID, oid, 0, 0, 0);
}

// Get oid of aggregate with given name and argument type
Oid
get_aggregate(const char *aggname, Oid oidType)
{
	CatCList   *catlist;
	int			i;
	Oid			oidResult;

	// lookup pg_proc for functions with the given name and arg type
	catlist = SearchSysCacheList1(PROCNAMEARGSNSP,
								  CStringGetDatum((char *) aggname));

	oidResult = InvalidOid;
	for (i = 0; i < catlist->n_members; i++)
	{
		HeapTuple htup = &catlist->members[i]->tuple;
		Oid oidProc = HeapTupleGetOid(htup);
		Form_pg_proc proctuple = (Form_pg_proc) GETSTRUCT(htup);

		// skip functions with the wrong number of type of arguments
		if (1 != proctuple->pronargs || oidType != proctuple->proargtypes.values[0])
		{
			continue;
		}

		if (SearchSysCacheExists(AGGFNOID, ObjectIdGetDatum(oidProc), 0, 0, 0))
		{
			oidResult = oidProc;
			break;
		}
	}

	ReleaseSysCacheList(catlist);

	return oidResult;
}

/*
 * trigger_exists
 *	  Is there a trigger with the given oid
 */
bool
trigger_exists(Oid oid)
{
	ScanKeyData	scankey;
	Relation	rel;
	SysScanDesc sscan;
	bool		result;

	ScanKeyInit(&scankey, ObjectIdAttributeNumber,
				BTEqualStrategyNumber, F_OIDEQ,
				ObjectIdGetDatum(oid));

	rel = heap_open(TriggerRelationId, AccessShareLock);
	sscan = systable_beginscan(rel, TriggerOidIndexId, true,
							   NULL, 1, &scankey);

	result = (systable_getnext(sscan) != NULL);

	systable_endscan(sscan);

	heap_close(rel, AccessShareLock);

	return result;
}

/*
 * get_relation_keys
 *	  Return a list of relation keys
 */
List *
get_relation_keys(Oid relid)
{
	List *keys = NIL;

	// lookup unique constraints for relation from the catalog table
	ScanKeyData skey[1];

	Relation rel = heap_open(ConstraintRelationId, AccessShareLock);
	SysScanDesc scan;
	HeapTuple	htup;

	ScanKeyInit(&skey[0], Anum_pg_constraint_conrelid, BTEqualStrategyNumber, F_OIDEQ, relid);
	scan = systable_beginscan(rel, ConstraintRelidIndexId, true,
							  NULL, 1, skey);

	while (HeapTupleIsValid(htup = systable_getnext(scan)))
	{
		Form_pg_constraint contuple = (Form_pg_constraint) GETSTRUCT(htup);

		// skip non-unique constraints
		if (CONSTRAINT_UNIQUE != contuple->contype &&
			CONSTRAINT_PRIMARY != contuple->contype)
		{
			continue;
		}
			
		// store key set in an array
		List *key = NIL;
		
		bool null = false;
		Datum dat = 
				heap_getattr(htup, Anum_pg_constraint_conkey, RelationGetDescr(rel), &null);
		
		Datum *dats = NULL;
		int numKeys = 0;

		// extract key elements
		deconstruct_array(DatumGetArrayTypeP(dat), INT2OID, 2, true, 's', &dats, NULL, &numKeys);
			
		for (int i = 0; i < numKeys; i++)
		{
			int16 key_elem =  DatumGetInt16(dats[i]);
			key = lappend_int(key, key_elem);
		}
		
		keys = lappend(keys, key);
	}

	systable_endscan(scan);
	heap_close(rel, AccessShareLock);

	return keys;
}

/*
 * check_constraint_exists
 *	  Is there a check constraint with the given oid
 */
bool
check_constraint_exists(Oid oidCheckconstraint)
{
	return SearchSysCacheExists1(CONSTROID, ObjectIdGetDatum(oidCheckconstraint));
}

/*
 * get_check_constraint_relid
 *		Given check constraint id, return the check constraint's relation oid
 */
Oid
get_check_constraint_relid(Oid oidCheckconstraint)
{
	HeapTuple	tp;

	tp = SearchSysCache(CONSTROID,
						ObjectIdGetDatum(oidCheckconstraint),
						0, 0, 0);
	if (HeapTupleIsValid(tp))
	{
		Form_pg_constraint contup = (Form_pg_constraint) GETSTRUCT(tp);
		Oid			result;

		result = contup->conrelid;
		ReleaseSysCache(tp);
		return result;
	}
	else
		return InvalidOid;
}

/*
 * get_check_constraint_oids
 *	 Extract all check constraint oid for a given relation.
 */
List *
get_check_constraint_oids(Oid oidRel)
{
	List	   *plConstraints = NIL;
	HeapTuple	htup;
	Relation	conrel;
	ScanKeyData scankey;
	SysScanDesc sscan;

	/*
	 * lookup constraints for relation from the catalog table
	 *
	 * SELECT * FROM pg_constraint WHERE conrelid = :1
	 */
	conrel = heap_open(ConstraintRelationId, AccessShareLock);

	ScanKeyInit(&scankey,
				Anum_pg_constraint_conrelid,
				BTEqualStrategyNumber, F_OIDEQ,
				ObjectIdGetDatum(oidRel));
	sscan = systable_beginscan(conrel, ConstraintRelidIndexId, true,
							   NULL, 1, &scankey);

	while (HeapTupleIsValid(htup = systable_getnext(sscan)))
	{
		Form_pg_constraint contuple = (Form_pg_constraint) GETSTRUCT(htup);

		// only consider check constraints
		if (CONSTRAINT_CHECK != contuple->contype || !contuple->convalidated)
		{
			continue;
		}

		plConstraints = lappend_oid(plConstraints, HeapTupleGetOid(htup));
	}

	systable_endscan(sscan);
	heap_close(conrel, AccessShareLock);

	return plConstraints;
}

/*
 * get_check_constraint_name
 *        returns the name of the check constraint with the given oidConstraint.
 *
 * Note: returns a palloc'd copy of the string, or NULL if no such constraint.
 */
char *
get_check_constraint_name(Oid oidCheckconstraint)
{
	return get_constraint_name(oidCheckconstraint);
}

/*
 * get_check_constraint_expr_tree
 *        returns the expression node tree representing the check constraint
 *        with the given oidConstraint.
 *
 * Note: returns a palloc'd expression node tree, or NULL if no such constraint.
 */
Node *
get_check_constraint_expr_tree(Oid oidCheckconstraint)
{
	HeapTuple	tp;
	Node	   *result = NULL;

	tp = SearchSysCache(CONSTROID,
						ObjectIdGetDatum(oidCheckconstraint),
						0, 0, 0);
	if (HeapTupleIsValid(tp))
	{
		Datum		conbin;
		bool		isnull;

		conbin = SysCacheGetAttr(CONSTROID, tp,
								 Anum_pg_constraint_conbin, &isnull);
		if (!isnull)
			result = stringToNode(TextDatumGetCString(conbin));

		ReleaseSysCache(tp);
	}
	return result;
}

/*
 * get_cast_func
 *        finds the cast function between the given source and destination type,
 *        and records its oid and properties in the output parameters.
 *        Returns true if a cast exists, false otherwise.
 */
bool
get_cast_func(Oid oidSrc, Oid oidDest, bool *is_binary_coercible, Oid *oidCastFunc, CoercionPathType *pathtype)
{
	if (IsBinaryCoercible(oidSrc, oidDest))
	{
		*is_binary_coercible = true;
		*oidCastFunc = 0;
		return true;
	}
	
	*is_binary_coercible = false;

	*pathtype = find_coercion_pathway(oidDest, oidSrc, COERCION_IMPLICIT, oidCastFunc);
	if (*pathtype != COERCION_PATH_NONE)
		return true;
	return false;
}

/*
 * get_comparison_type
 *      Retrieve comparison type  
 */
CmpType
get_comparison_type(Oid oidOp)
{
	OpBtreeInterpretation *opBti;
	List	   *opBtis;

	opBtis = get_op_btree_interpretation(oidOp);

	if (opBtis == NIL)
	{
		/* The operator does not belong to any B-tree operator family */
		return CmptOther;
	}

	/*
	 * XXX: Arbitrarily use the first found operator family. Usually
	 * there is only one, but e.g. if someone has created a reverse ordering
	 * family that sorts in descending order, it is ambiguous whether a
	 * < operator stands for the less than operator of the ascending opfamily,
	 * or the greater than operator for the descending opfamily.
	 */
	opBti = (OpBtreeInterpretation*)linitial(opBtis);

	switch(opBti->strategy)
	{
		case BTLessStrategyNumber:
			return CmptLT;
		case BTLessEqualStrategyNumber:
			return CmptLEq;
		case BTEqualStrategyNumber:
			return CmptEq;
		case BTGreaterEqualStrategyNumber:
			return CmptGEq;
		case BTGreaterStrategyNumber:
			return CmptGT;
		case ROWCOMPARE_NE:
			return CmptNEq;
		default:
			elog(ERROR, "unknown B-tree strategy: %d", opBti->strategy);
			return CmptOther;
	}
}

/*
 * get_comparison_operator
 *      Retrieve comparison operator between given types  
 */
Oid
get_comparison_operator(Oid oidLeft, Oid oidRight, CmpType cmpt)
{
	int16		opstrat;
	HeapTuple	ht;
	Oid			result = InvalidOid;
	Relation	pg_amop;
	ScanKeyData scankey[4];
	SysScanDesc sscan;

	switch(cmpt)
	{
		case CmptLT:
			opstrat = BTLessStrategyNumber;
			break;
		case CmptLEq:
			opstrat = BTLessEqualStrategyNumber;
			break;
		case CmptEq:
			opstrat = BTEqualStrategyNumber;
			break;
		case CmptGEq:
			opstrat = BTGreaterEqualStrategyNumber;
			break;
		case CmptGT:
			opstrat = BTGreaterStrategyNumber;
			break;
		default:
			return InvalidOid;
	}

	pg_amop = heap_open(AccessMethodOperatorRelationId, AccessShareLock);

	/*
	 * SELECT * FROM pg_amop
	 * WHERE amoplefttype = :1 and amoprighttype = :2 and amopmethod = :3 and amopstrategy = :4
	 */
	ScanKeyInit(&scankey[0],
				Anum_pg_amop_amoplefttype,
				BTEqualStrategyNumber, F_OIDEQ,
				ObjectIdGetDatum(oidLeft));
	ScanKeyInit(&scankey[1],
				Anum_pg_amop_amoprighttype,
				BTEqualStrategyNumber, F_OIDEQ,
				ObjectIdGetDatum(oidRight));
	ScanKeyInit(&scankey[2],
				Anum_pg_amop_amopmethod,
				BTEqualStrategyNumber, F_OIDEQ,
				ObjectIdGetDatum(BTREE_AM_OID));
	ScanKeyInit(&scankey[3],
				Anum_pg_amop_amopstrategy,
				BTEqualStrategyNumber, F_INT2EQ,
				Int16GetDatum(opstrat));

	/* XXX: There is no index for this, so this is slow! */
	sscan = systable_beginscan(pg_amop, InvalidOid, false,
							   NULL, 4, scankey);

	/* XXX: There can be multiple results. Arbitrarily use the first one */
	while (HeapTupleIsValid(ht = systable_getnext(sscan)))
	{
		Form_pg_amop amoptup = (Form_pg_amop) GETSTRUCT(ht);

		result = amoptup->amopopr;
		break;
	}

	systable_endscan(sscan);
	heap_close(pg_amop, AccessShareLock);

	return result;
}

/*
 * has_subclass_slow
 *
 * Performs the exhaustive check whether a relation has a subclass. This is 
 * different from has_subclass(), in that the latter can return true if a relation.
 * *might* have a subclass. See comments in has_subclass() for more details.
 */
bool
has_subclass_slow(Oid relationId)
{
	ScanKeyData	scankey;
	Relation	rel;
	SysScanDesc sscan;
	bool		result;

	if (!has_subclass(relationId))
	{
		return false;
	}

	rel = heap_open(InheritsRelationId, AccessShareLock);

	ScanKeyInit(&scankey, Anum_pg_inherits_inhparent,
				BTEqualStrategyNumber, F_OIDEQ,
				ObjectIdGetDatum(relationId));

	/* no index on inhparent */
	sscan = systable_beginscan(rel, InvalidOid, false,
							   NULL, 1, &scankey);

	result = (systable_getnext(sscan) != NULL);

	systable_endscan(sscan);

	heap_close(rel, AccessShareLock);

	return result;
}

/*
 * get_operator_opfamilies
 *		Get the oid of operator families the given operator belongs to
 *
 * ORCA calls this.
 */
List *
get_operator_opfamilies(Oid opno)
{
	List	   *opfam_oids;
	CatCList   *catlist;
	int			i;

	opfam_oids = NIL;

	/* SELECT * FROM pg_amop WHERE amopopr = :1 */
	catlist = SearchSysCacheList(AMOPOPID, 1,
								 ObjectIdGetDatum(opno),
								 0, 0, 0);
	for (i = 0; i < catlist->n_members; i++)
	{
		HeapTuple	htup = &catlist->members[i]->tuple;
		Form_pg_amop amop_tuple = (Form_pg_amop) GETSTRUCT(htup);

		opfam_oids = lappend_oid(opfam_oids, amop_tuple->amopfamily);
	}

	ReleaseSysCacheList(catlist);

	return opfam_oids;
} 

/*
 * get_index_opfamilies
 *		Get the oid of operator families for the index keys
 */
List *
get_index_opfamilies(Oid oidIndex)
{
	HeapTuple	htup;
	List	   *opfam_oids;
    bool		isnull = false;
	int			indnatts;
	Datum		indclassDatum;
	oidvector  *indclass;

	htup = SearchSysCache1(INDEXRELID,
						   ObjectIdGetDatum(oidIndex));
	if (!HeapTupleIsValid(htup))
		elog(ERROR, "Index %u not found", oidIndex);

    /*
     * use SysCacheGetAttr() to retrieve number of index attributes, and the oid
	 * vector of indclass
     */
    indnatts = DatumGetInt16(SysCacheGetAttr(INDEXRELID, htup, Anum_pg_index_indnatts, &isnull));
	Assert(!isnull);

    indclassDatum = SysCacheGetAttr(INDEXRELID, htup, Anum_pg_index_indclass, &isnull);
    if (isnull)
		return NIL;
    indclass = (oidvector *) DatumGetPointer(indclassDatum);

	opfam_oids = NIL;
	for (int i = 0; i < indnatts; i++)
	{
		Oid			oidOpClass = indclass->values[i];
		Oid 		opfam = get_opclass_family(oidOpClass);

		opfam_oids = lappend_oid(opfam_oids, opfam);
	}

	ReleaseSysCache(htup);
	return opfam_oids;
}

/*
 *  relation_policy
 *  Return the distribution policy of a table. 
 */
GpPolicy *
relation_policy(Relation rel)
{
	Assert(NULL != rel);

	/* not a partitioned table */
	return rel->rd_cdbpolicy;
}

/*
 *  child_distribution_mismatch
 *  Return true if the table is partitioned and one of its children has a
 *  different distribution policy. The only allowed mismatch is for the parent
 *  to be hash distributed, and its child part to be randomly distributed.
 */
bool
child_distribution_mismatch(Relation rel)
{
	Assert(NULL != rel);
	if (PART_STATUS_NONE == rel_part_status(rel->rd_id))
	{
		/* not a partitioned table */
		return false;
	}

	GpPolicy *rootPolicy = rel->rd_cdbpolicy;
	Assert(NULL != rootPolicy && "Partitioned tables cannot be master-only");

	/* replicated table can't have child */
	Assert(!GpPolicyIsReplicated(rootPolicy));

	if (GpPolicyIsRandomPartitioned(rootPolicy))
	{
		/* root partition policy already marked as Random, no mismatch possible as
		 * all children must be random as well */
		return false;
	}

	List *child_oids = find_all_inheritors(rel->rd_id, NoLock, NULL);
	ListCell *lc;

	foreach (lc, child_oids)
	{
		Oid oidChild = lfirst_oid(lc);
		Relation relChild = RelationIdGetRelation(oidChild);
		Assert(NULL != relChild);

		GpPolicy *childPolicy = relChild->rd_cdbpolicy;

		Assert(!GpPolicyIsReplicated(childPolicy));

		if (GpPolicyIsRandomPartitioned(childPolicy))
		{
			/* child partition is Random, and parent is not */
			RelationClose(relChild);
			return true;
		}

		RelationClose(relChild);
	}

	list_free(child_oids);

	/* all children match the root's distribution policy */
	return false;
}

/*
 *  child_triggers
 *  Return true if the table is partitioned and any of the child partitions
 *  have a trigger of the given type.
 */
bool
child_triggers(Oid relationId, int32 triggerType)
{
	Assert(InvalidOid != relationId);
	if (PART_STATUS_NONE == rel_part_status(relationId))
	{
		/* not a partitioned table */
		return false;
	}

	List *childOids = find_all_inheritors(relationId, NoLock, NULL);
	ListCell *lc;

	bool found = false;
	foreach (lc, childOids)
	{
		Oid oidChild = lfirst_oid(lc);
		Relation relChild = RelationIdGetRelation(oidChild);
		Assert(NULL != relChild);

		if (relChild->rd_rel->relhastriggers && NULL == relChild->trigdesc)
		{
			RelationBuildTriggers(relChild);
			if (NULL == relChild->trigdesc)
			{
				relChild->rd_rel->relhastriggers = false;
			}
		}

		if (relChild->rd_rel->relhastriggers)
		{
			for (int i = 0; i < relChild->trigdesc->numtriggers && !found; i++)
			{
				Trigger trigger = relChild->trigdesc->triggers[i];
				found = trigger_enabled(trigger.tgoid) &&
						(get_trigger_type(trigger.tgoid) & triggerType) == triggerType;
			}
		}

		RelationClose(relChild);
		if (found)
		{
			break;
		}
	}

	list_free(childOids);
	
	/* no child triggers matching the given type */
	return found;
}<|MERGE_RESOLUTION|>--- conflicted
+++ resolved
@@ -3322,14 +3322,8 @@
  * that have been provided by a stats hook and didn't really come from
  * pg_statistic.
  *
-<<<<<<< HEAD
  * sslot: pointer to output area (typically, a local variable in the caller).
  * statstuple: pg_statistic tuple to be examined.
-=======
- * statstuple: pg_statistic tuple to be examined.
- * atttype: type OID of slot's stavalues (can be InvalidOid if values == NULL).
- * atttypmod: typmod of slot's stavalues (can be 0 if values == NULL).
->>>>>>> 4f0bf335
  * reqkind: STAKIND code for desired statistics slot kind.
  * reqop: STAOP value wanted, or InvalidOid if don't care.
  * flags: bitmask of ATTSTATSSLOT_VALUES and/or ATTSTATSSLOT_NUMBERS.
@@ -3346,14 +3340,7 @@
  * wasn't specified.  Likewise, numbers/nnumbers are NULL/0 if
  * ATTSTATSSLOT_NUMBERS wasn't specified.
  *
-<<<<<<< HEAD
  * If no matching slot is found, FALSE is returned, and *sslot is zeroed.
-=======
- * If assigned, values and numbers are set to point to palloc'd arrays.
- * If the stavalues datatype is pass-by-reference, the values referenced by
- * the values array are themselves palloc'd.  The palloc'd stuff can be
- * freed by calling free_attstatsslot.
->>>>>>> 4f0bf335
  *
  * The data referred to by the fields of sslot is locally palloc'd and
  * is independent of the original pg_statistic tuple.  When the caller
@@ -3494,12 +3481,9 @@
 /*
  * free_attstatsslot
  *		Free data allocated by get_attstatsslot
-<<<<<<< HEAD
-=======
  *
  * atttype is the type of the individual values in values[].
  * It need be valid only if values != NULL.
->>>>>>> 4f0bf335
  */
 void
 free_attstatsslot(AttStatsSlot *sslot)
