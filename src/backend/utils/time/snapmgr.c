/*-------------------------------------------------------------------------
 *
 * snapmgr.c
 *		PostgreSQL snapshot manager
 *
 * We keep track of snapshots in two ways: those "registered" by resowner.c,
 * and the "active snapshot" stack.  All snapshots in either of them live in
 * persistent memory.  When a snapshot is no longer in any of these lists
 * (tracked by separate refcounts on each snapshot), its memory can be freed.
 *
 * The FirstXactSnapshot, if any, is treated a bit specially: we increment its
 * regd_count and count it in RegisteredSnapshots, but this reference is not
 * tracked by a resource owner. We used to use the TopTransactionResourceOwner
 * to track this snapshot reference, but that introduces logical circularity
 * and thus makes it impossible to clean up in a sane fashion.  It's better to
 * handle this reference as an internally-tracked registration, so that this
 * module is entirely lower-level than ResourceOwners.
 *
 * Likewise, any snapshots that have been exported by pg_export_snapshot
 * have regd_count = 1 and are listed in RegisteredSnapshots, but are not
 * tracked by any resource owner.
 *
 * Likewise, the CatalogSnapshot is counted in RegisteredSnapshots when it
 * is valid, but is not tracked by any resource owner.
 *
 * The same is true for historic snapshots used during logical decoding,
<<<<<<< HEAD
 * their lifetime is managed separately (as they live longer than one xact.c
=======
 * their lifetime is managed separately (as they live longer as one xact.c
>>>>>>> b5bce6c1
 * transaction).
 *
 * These arrangements let us reset MyPgXact->xmin when there are no snapshots
 * referenced by this transaction, and advance it when the one with oldest
 * Xmin is no longer referenced.  For simplicity however, only registered
 * snapshots not active snapshots participate in tracking which one is oldest;
 * we don't try to change MyPgXact->xmin except when the active-snapshot
 * stack is empty.
 *
 *
 * Portions Copyright (c) 1996-2016, PostgreSQL Global Development Group
 * Portions Copyright (c) 1994, Regents of the University of California
 *
 * IDENTIFICATION
 *	  src/backend/utils/time/snapmgr.c
 *
 *-------------------------------------------------------------------------
 */
#include "postgres.h"

#include <sys/stat.h>
#include <unistd.h>

#include "access/transam.h"
#include "access/xact.h"
#include "access/xlog.h"
#include "catalog/catalog.h"
#include "lib/pairingheap.h"
#include "miscadmin.h"
#include "storage/predicate.h"
#include "storage/proc.h"
#include "storage/procarray.h"
#include "storage/sinval.h"
#include "storage/spin.h"
#include "utils/builtins.h"
#include "utils/memutils.h"
#include "utils/rel.h"
#include "utils/resowner_private.h"
#include "utils/snapmgr.h"
#include "utils/syscache.h"
#include "utils/tqual.h"

#include "cdb/cdbtm.h"
#include "cdb/cdbvars.h"
#include "utils/guc.h"


/*
 * GUC parameters
 */
int			old_snapshot_threshold;		/* number of minutes, -1 disables */

/*
 * Structure for dealing with old_snapshot_threshold implementation.
 */
typedef struct OldSnapshotControlData
{
	/*
	 * Variables for old snapshot handling are shared among processes and are
	 * only allowed to move forward.
	 */
	slock_t		mutex_current;	/* protect current_timestamp */
	int64		current_timestamp;		/* latest snapshot timestamp */
	slock_t		mutex_latest_xmin;		/* protect latest_xmin and
										 * next_map_update */
	TransactionId latest_xmin;	/* latest snapshot xmin */
	int64		next_map_update;	/* latest snapshot valid up to */
	slock_t		mutex_threshold;	/* protect threshold fields */
	int64		threshold_timestamp;	/* earlier snapshot is old */
	TransactionId threshold_xid;	/* earlier xid may be gone */

	/*
	 * Keep one xid per minute for old snapshot error handling.
	 *
	 * Use a circular buffer with a head offset, a count of entries currently
	 * used, and a timestamp corresponding to the xid at the head offset.  A
	 * count_used value of zero means that there are no times stored; a
	 * count_used value of OLD_SNAPSHOT_TIME_MAP_ENTRIES means that the buffer
	 * is full and the head must be advanced to add new entries.  Use
	 * timestamps aligned to minute boundaries, since that seems less
	 * surprising than aligning based on the first usage timestamp.  The
	 * latest bucket is effectively stored within latest_xmin.  The circular
	 * buffer is updated when we get a new xmin value that doesn't fall into
	 * the same interval.
	 *
	 * It is OK if the xid for a given time slot is from earlier than
	 * calculated by adding the number of minutes corresponding to the
	 * (possibly wrapped) distance from the head offset to the time of the
	 * head entry, since that just results in the vacuuming of old tuples
	 * being slightly less aggressive.  It would not be OK for it to be off in
	 * the other direction, since it might result in vacuuming tuples that are
	 * still expected to be there.
	 *
	 * Use of an SLRU was considered but not chosen because it is more
	 * heavyweight than is needed for this, and would probably not be any less
	 * code to implement.
	 *
	 * Persistence is not needed.
	 */
	int			head_offset;	/* subscript of oldest tracked time */
	int64		head_timestamp; /* time corresponding to head xid */
	int			count_used;		/* how many slots are in use */
	TransactionId xid_by_minute[FLEXIBLE_ARRAY_MEMBER];
} OldSnapshotControlData;

static volatile OldSnapshotControlData *oldSnapshotControl;


/*
 * CurrentSnapshot points to the only snapshot taken in transaction-snapshot
 * mode, and to the latest one taken in a read-committed transaction.
 * SecondarySnapshot is a snapshot that's always up-to-date as of the current
 * instant, even in transaction-snapshot mode.  It should only be used for
 * special-purpose code (say, RI checking.)  CatalogSnapshot points to an
 * MVCC snapshot intended to be used for catalog scans; we must invalidate it
 * whenever a system catalog change occurs.
 *
 * These SnapshotData structs are static to simplify memory allocation
 * (see the hack in GetSnapshotData to avoid repeated malloc/free).
 */
static SnapshotData CurrentSnapshotData = {HeapTupleSatisfiesMVCC};
static SnapshotData SecondarySnapshotData = {HeapTupleSatisfiesMVCC};
SnapshotData CatalogSnapshotData = {HeapTupleSatisfiesMVCC};

/* Pointers to valid snapshots */
static Snapshot CurrentSnapshot = NULL;
static Snapshot SecondarySnapshot = NULL;
static Snapshot CatalogSnapshot = NULL;
static Snapshot HistoricSnapshot = NULL;

/*
 * These are updated by GetSnapshotData.  We initialize them this way
 * for the convenience of TransactionIdIsInProgress: even in bootstrap
 * mode, we don't want it to say that BootstrapTransactionId is in progress.
 *
 * RecentGlobalXmin and RecentGlobalDataXmin are initialized to
 * InvalidTransactionId, to ensure that no one tries to use a stale
 * value. Readers should ensure that it has been set to something else
 * before using it.
 */
TransactionId TransactionXmin = FirstNormalTransactionId;
TransactionId RecentXmin = FirstNormalTransactionId;
TransactionId RecentGlobalXmin = InvalidTransactionId;
TransactionId RecentGlobalDataXmin = InvalidTransactionId;

/* (table, ctid) => (cmin, cmax) mapping during timetravel */
static HTAB *tuplecid_data = NULL;

/*
 * Elements of the active snapshot stack.
 *
 * Each element here accounts for exactly one active_count on SnapshotData.
 *
 * NB: the code assumes that elements in this list are in non-increasing
 * order of as_level; also, the list must be NULL-terminated.
 */
typedef struct ActiveSnapshotElt
{
	Snapshot	as_snap;
	int			as_level;
	struct ActiveSnapshotElt *as_next;
} ActiveSnapshotElt;

/* Top of the stack of active snapshots */
static ActiveSnapshotElt *ActiveSnapshot = NULL;

/* Bottom of the stack of active snapshots */
static ActiveSnapshotElt *OldestActiveSnapshot = NULL;

/*
 * Currently registered Snapshots.  Ordered in a heap by xmin, so that we can
 * quickly find the one with lowest xmin, to advance our MyPgXact->xmin.
 */
static int xmin_cmp(const pairingheap_node *a, const pairingheap_node *b,
		 void *arg);

static pairingheap RegisteredSnapshots = {&xmin_cmp, NULL, NULL};

/* first GetTransactionSnapshot call in a transaction? */
bool		FirstSnapshotSet = false;

/*
 * Remember the serializable transaction snapshot, if any.  We cannot trust
 * FirstSnapshotSet in combination with IsolationUsesXactSnapshot(), because
 * GUC may be reset before us, changing the value of IsolationUsesXactSnapshot.
 */
static Snapshot FirstXactSnapshot = NULL;

/* Define pathname of exported-snapshot files */
#define SNAPSHOT_EXPORT_DIR "pg_snapshots"
#define XactExportFilePath(path, xid, num, suffix) \
	snprintf(path, sizeof(path), SNAPSHOT_EXPORT_DIR "/%08X-%d%s", \
			 xid, num, suffix)

/* Current xact's exported snapshots (a list of Snapshot structs) */
static List *exportedSnapshots = NIL;

/* Prototypes for local functions */
static int64 AlignTimestampToMinuteBoundary(int64 ts);
static Snapshot CopySnapshot(Snapshot snapshot);
static void FreeSnapshot(Snapshot snapshot);
static void SnapshotResetXmin(void);

/*
 * Snapshot fields to be serialized.
 *
 * Only these fields need to be sent to the cooperating backend; the
 * remaining ones can (and must) be set by the receiver upon restore.
 */
typedef struct SerializedSnapshotData
{
	TransactionId xmin;
	TransactionId xmax;
	uint32		xcnt;
	int32		subxcnt;
	bool		suboverflowed;
	bool		takenDuringRecovery;
	CommandId	curcid;
	int64		whenTaken;
	XLogRecPtr	lsn;
} SerializedSnapshotData;

Size
SnapMgrShmemSize(void)
{
	Size		size;

	size = offsetof(OldSnapshotControlData, xid_by_minute);
	if (old_snapshot_threshold > 0)
		size = add_size(size, mul_size(sizeof(TransactionId),
									   OLD_SNAPSHOT_TIME_MAP_ENTRIES));

	return size;
}

/*
 * Initialize for managing old snapshot detection.
 */
void
SnapMgrInit(void)
{
	bool		found;

	/*
	 * Create or attach to the OldSnapshotControlData structure.
	 */
	oldSnapshotControl = (volatile OldSnapshotControlData *)
		ShmemInitStruct("OldSnapshotControlData",
						SnapMgrShmemSize(), &found);

	if (!found)
	{
		SpinLockInit(&oldSnapshotControl->mutex_current);
		oldSnapshotControl->current_timestamp = 0;
		SpinLockInit(&oldSnapshotControl->mutex_latest_xmin);
		oldSnapshotControl->latest_xmin = InvalidTransactionId;
		oldSnapshotControl->next_map_update = 0;
		SpinLockInit(&oldSnapshotControl->mutex_threshold);
		oldSnapshotControl->threshold_timestamp = 0;
		oldSnapshotControl->threshold_xid = InvalidTransactionId;
		oldSnapshotControl->head_offset = 0;
		oldSnapshotControl->head_timestamp = 0;
		oldSnapshotControl->count_used = 0;
	}
}

/*
 * GetTransactionSnapshot
 *		Get the appropriate snapshot for a new query in a transaction.
 *
 * Note that the return value may point at static storage that will be modified
 * by future calls and by CommandCounterIncrement().  Callers should call
 * RegisterSnapshot or PushActiveSnapshot on the returned snap if it is to be
 * used very long.
 */
Snapshot
GetTransactionSnapshot(void)
{
	/*
	 * Return historic snapshot if doing logical decoding. We'll never need a
	 * non-historic transaction snapshot in this (sub-)transaction, so there's
	 * no need to be careful to set one up for later calls to
	 * GetTransactionSnapshot().
	 */
	if (HistoricSnapshotActive())
	{
		Assert(!FirstSnapshotSet);
		return HistoricSnapshot;
	}

	/* First call in transaction? */
	if (!FirstSnapshotSet)
	{
		/*
		 * Don't allow catalog snapshot to be older than xact snapshot.  Must
		 * do this first to allow the following Assert to succeed.
		 */
		InvalidateCatalogSnapshot();

		Assert(pairingheap_is_empty(&RegisteredSnapshots));
		Assert(FirstXactSnapshot == NULL);

		if (IsInParallelMode())
			elog(ERROR,
				 "cannot take query snapshot during a parallel operation");

		/*
		 * In transaction-snapshot mode, the first snapshot must live until
		 * end of xact regardless of what the caller does with it, so we must
		 * make a copy of it rather than returning CurrentSnapshotData
		 * directly.  Furthermore, if we're running in serializable mode,
		 * predicate.c needs to wrap the snapshot fetch in its own processing.
		 */
		if (IsolationUsesXactSnapshot())
		{
			/* First, create the snapshot in CurrentSnapshotData */
			if (IsolationIsSerializable())
				CurrentSnapshot = GetSerializableTransactionSnapshot(&CurrentSnapshotData);
			else
				CurrentSnapshot = GetSnapshotData(&CurrentSnapshotData, DistributedTransactionContext);
			/* Make a saved copy */
			CurrentSnapshot = CopySnapshot(CurrentSnapshot);
			FirstXactSnapshot = CurrentSnapshot;
			/* Mark it as "registered" in FirstXactSnapshot */
			FirstXactSnapshot->regd_count++;
			pairingheap_add(&RegisteredSnapshots, &FirstXactSnapshot->ph_node);
		}
		else
			CurrentSnapshot = GetSnapshotData(&CurrentSnapshotData, DistributedTransactionContext);

		FirstSnapshotSet = true;
		return CurrentSnapshot;
	}

	if (IsolationUsesXactSnapshot())
	{
		elog((Debug_print_snapshot_dtm ? LOG : DEBUG5),
			 "[Distributed Snapshot #%u] *Serializable* (gxid = %u, '%s')",
			 CurrentSnapshot->distribSnapshotWithLocalMapping.ds.distribSnapshotId,
			 getDistributedTransactionId(),
			 DtxContextToString(DistributedTransactionContext));

		// GPDB_91_MERGE_FIXME: the name of UpdateSerializableCommandId is a bit
		// wrong, now that SERIALIZABLE and REPEATABLE READ are not the same.
		// From comparison, the if-check above was changed from checking
		// IsXactIsoLevelSerializable to IsolationUsesXactSnapshot()
		UpdateSerializableCommandId(CurrentSnapshot->curcid);

		return CurrentSnapshot;
	}

	/* Don't allow catalog snapshot to be older than xact snapshot. */
	InvalidateCatalogSnapshot();

	CurrentSnapshot = GetSnapshotData(&CurrentSnapshotData, DistributedTransactionContext);

	elog((Debug_print_snapshot_dtm ? LOG : DEBUG5),
		 "[Distributed Snapshot #%u] (gxid = %u, '%s')",
		 CurrentSnapshot->distribSnapshotWithLocalMapping.ds.distribSnapshotId,
		 getDistributedTransactionId(),
		 DtxContextToString(DistributedTransactionContext));

	return CurrentSnapshot;
}

/*
 * GetLatestSnapshot
 *		Get a snapshot that is up-to-date as of the current instant,
 *		even if we are executing in transaction-snapshot mode.
 */
Snapshot
GetLatestSnapshot(void)
{
	/*
	 * We might be able to relax this, but nothing that could otherwise work
	 * needs it.
	 */
	if (IsInParallelMode())
		elog(ERROR,
			 "cannot update SecondarySnapshot during a parallel operation");

	/*
	 * So far there are no cases requiring support for GetLatestSnapshot()
	 * during logical decoding, but it wouldn't be hard to add if required.
	 */
	Assert(!HistoricSnapshotActive());

	/* If first call in transaction, go ahead and set the xact snapshot */
	if (!FirstSnapshotSet)
		return GetTransactionSnapshot();

	SecondarySnapshot = GetSnapshotData(&SecondarySnapshotData, DistributedTransactionContext);

	return SecondarySnapshot;
}

/*
 * GetOldestSnapshot
 *
 *		Get the transaction's oldest known snapshot, as judged by the LSN.
 *		Will return NULL if there are no active or registered snapshots.
 */
Snapshot
GetOldestSnapshot(void)
{
	Snapshot	OldestRegisteredSnapshot = NULL;
	XLogRecPtr	RegisteredLSN = InvalidXLogRecPtr;

	if (!pairingheap_is_empty(&RegisteredSnapshots))
	{
		OldestRegisteredSnapshot = pairingheap_container(SnapshotData, ph_node,
									pairingheap_first(&RegisteredSnapshots));
		RegisteredLSN = OldestRegisteredSnapshot->lsn;
	}

	if (OldestActiveSnapshot != NULL)
	{
		XLogRecPtr	ActiveLSN = OldestActiveSnapshot->as_snap->lsn;

		if (XLogRecPtrIsInvalid(RegisteredLSN) || RegisteredLSN > ActiveLSN)
			return OldestActiveSnapshot->as_snap;
	}

	return OldestRegisteredSnapshot;
}

/*
 * GetCatalogSnapshot
 *		Get a snapshot that is sufficiently up-to-date for scan of the
 *		system catalog with the specified OID.
 */
Snapshot
GetCatalogSnapshot(Oid relid)
{
	/*
	 * Return historic snapshot while we're doing logical decoding, so we can
	 * see the appropriate state of the catalog.
	 *
	 * This is the primary reason for needing to reset the system caches after
	 * finishing decoding.
	 */
	if (HistoricSnapshotActive())
		return HistoricSnapshot;

	return GetNonHistoricCatalogSnapshot(relid, DTX_CONTEXT_LOCAL_ONLY);
}

/*
 * GetNonHistoricCatalogSnapshot
 *		Get a snapshot that is sufficiently up-to-date for scan of the system
 *		catalog with the specified OID, even while historic snapshots are set
 *		up.
 */
Snapshot
GetNonHistoricCatalogSnapshot(Oid relid, DtxContext distributedTransactionContext)
{
	/*
	 * If the caller is trying to scan a relation that has no syscache, no
	 * catcache invalidations will be sent when it is updated.  For a few key
	 * relations, snapshot invalidations are sent instead.  If we're trying to
	 * scan a relation for which neither catcache nor snapshot invalidations
	 * are sent, we must refresh the snapshot every time.
	 */
	if (CatalogSnapshot &&
		!RelationInvalidatesSnapshotsOnly(relid) &&
		!RelationHasSysCache(relid))
		InvalidateCatalogSnapshot();

	if (CatalogSnapshot == NULL)
	{
		/* Get new snapshot. */
		CatalogSnapshot = GetSnapshotData(
			&CatalogSnapshotData,
			distributedTransactionContext);

		/*
		 * Make sure the catalog snapshot will be accounted for in decisions
		 * about advancing PGXACT->xmin.  We could apply RegisterSnapshot, but
		 * that would result in making a physical copy, which is overkill; and
		 * it would also create a dependency on some resource owner, which we
		 * do not want for reasons explained at the head of this file. Instead
		 * just shove the CatalogSnapshot into the pairing heap manually. This
		 * has to be reversed in InvalidateCatalogSnapshot, of course.
		 *
		 * NB: it had better be impossible for this to throw error, since the
		 * CatalogSnapshot pointer is already valid.
		 */
		pairingheap_add(&RegisteredSnapshots, &CatalogSnapshot->ph_node);
	}

	return CatalogSnapshot;
}

/*
 * InvalidateCatalogSnapshot
 *		Mark the current catalog snapshot, if any, as invalid
 *
 * We could change this API to allow the caller to provide more fine-grained
 * invalidation details, so that a change to relation A wouldn't prevent us
 * from using our cached snapshot to scan relation B, but so far there's no
 * evidence that the CPU cycles we spent tracking such fine details would be
 * well-spent.
 */
void
InvalidateCatalogSnapshot(void)
{
	if (CatalogSnapshot)
	{
		pairingheap_remove(&RegisteredSnapshots, &CatalogSnapshot->ph_node);
		CatalogSnapshot = NULL;
		SnapshotResetXmin();
	}
}

/*
 * InvalidateCatalogSnapshotConditionally
 *		Drop catalog snapshot if it's the only one we have
 *
 * This is called when we are about to wait for client input, so we don't
 * want to continue holding the catalog snapshot if it might mean that the
 * global xmin horizon can't advance.  However, if there are other snapshots
 * still active or registered, the catalog snapshot isn't likely to be the
 * oldest one, so we might as well keep it.
 */
void
<<<<<<< HEAD
InvalidateCatalogSnapshotConditionally(void)
=======
InvalidateCatalogSnapshot(void)
>>>>>>> b5bce6c1
{
	if (CatalogSnapshot &&
		ActiveSnapshot == NULL &&
		pairingheap_is_singular(&RegisteredSnapshots))
		InvalidateCatalogSnapshot();
}

/*
 * SnapshotSetCommandId
 *		Propagate CommandCounterIncrement into the static snapshots, if set
 */
void
SnapshotSetCommandId(CommandId curcid)
{
	if (!FirstSnapshotSet)
		return;

	if (CurrentSnapshot)
		CurrentSnapshot->curcid = curcid;
	if (SecondarySnapshot)
		SecondarySnapshot->curcid = curcid;
	/* Should we do the same with CatalogSnapshot? */
}

/*
 * SetTransactionSnapshot
 *		Set the transaction's snapshot from an imported MVCC snapshot.
 *
 * Note that this is very closely tied to GetTransactionSnapshot --- it
 * must take care of all the same considerations as the first-snapshot case
 * in GetTransactionSnapshot.
 */
static void
SetTransactionSnapshot(Snapshot sourcesnap, TransactionId sourcexid,
					   PGPROC *sourceproc)
{
	/* Caller should have checked this already */
	Assert(!FirstSnapshotSet);

	/* Better do this to ensure following Assert succeeds. */
	InvalidateCatalogSnapshot();

	Assert(pairingheap_is_empty(&RegisteredSnapshots));
	Assert(FirstXactSnapshot == NULL);
	Assert(!HistoricSnapshotActive());

	/*
	 * Even though we are not going to use the snapshot it computes, we must
	 * call GetSnapshotData, for two reasons: (1) to be sure that
	 * CurrentSnapshotData's XID arrays have been allocated, and (2) to update
	 * RecentXmin and RecentGlobalXmin.  (We could alternatively include those
	 * two variables in exported snapshot files, but it seems better to have
	 * snapshot importers compute reasonably up-to-date values for them.)
	 */
	CurrentSnapshot = GetSnapshotData(&CurrentSnapshotData, DistributedTransactionContext);

	/*
	 * Now copy appropriate fields from the source snapshot.
	 */
	CurrentSnapshot->xmin = sourcesnap->xmin;
	CurrentSnapshot->xmax = sourcesnap->xmax;
	CurrentSnapshot->xcnt = sourcesnap->xcnt;
	Assert(sourcesnap->xcnt <= GetMaxSnapshotXidCount());
	memcpy(CurrentSnapshot->xip, sourcesnap->xip,
		   sourcesnap->xcnt * sizeof(TransactionId));
	CurrentSnapshot->subxcnt = sourcesnap->subxcnt;
	Assert(sourcesnap->subxcnt <= GetMaxSnapshotSubxidCount());
	memcpy(CurrentSnapshot->subxip, sourcesnap->subxip,
		   sourcesnap->subxcnt * sizeof(TransactionId));
	CurrentSnapshot->suboverflowed = sourcesnap->suboverflowed;
	CurrentSnapshot->takenDuringRecovery = sourcesnap->takenDuringRecovery;
	/* NB: curcid should NOT be copied, it's a local matter */

	/*
	 * Now we have to fix what GetSnapshotData did with MyPgXact->xmin and
	 * TransactionXmin.  There is a race condition: to make sure we are not
	 * causing the global xmin to go backwards, we have to test that the
	 * source transaction is still running, and that has to be done
	 * atomically. So let procarray.c do it.
	 *
	 * Note: in serializable mode, predicate.c will do this a second time. It
	 * doesn't seem worth contorting the logic here to avoid two calls,
	 * especially since it's not clear that predicate.c *must* do this.
	 */
	if (sourceproc != NULL)
	{
		if (!ProcArrayInstallRestoredXmin(CurrentSnapshot->xmin, sourceproc))
			ereport(ERROR,
					(errcode(ERRCODE_OBJECT_NOT_IN_PREREQUISITE_STATE),
					 errmsg("could not import the requested snapshot"),
			   errdetail("The source transaction is not running anymore.")));
	}
	else if (!ProcArrayInstallImportedXmin(CurrentSnapshot->xmin, sourcexid))
		ereport(ERROR,
				(errcode(ERRCODE_OBJECT_NOT_IN_PREREQUISITE_STATE),
				 errmsg("could not import the requested snapshot"),
			   errdetail("The source transaction %u is not running anymore.",
						 sourcexid)));

	/*
	 * In transaction-snapshot mode, the first snapshot must live until end of
	 * xact, so we must make a copy of it.  Furthermore, if we're running in
	 * serializable mode, predicate.c needs to do its own processing.
	 */
	if (IsolationUsesXactSnapshot())
	{
		if (IsolationIsSerializable())
			SetSerializableTransactionSnapshot(CurrentSnapshot, sourcexid);
		/* Make a saved copy */
		CurrentSnapshot = CopySnapshot(CurrentSnapshot);
		FirstXactSnapshot = CurrentSnapshot;
		/* Mark it as "registered" in FirstXactSnapshot */
		FirstXactSnapshot->regd_count++;
		pairingheap_add(&RegisteredSnapshots, &FirstXactSnapshot->ph_node);
	}

	FirstSnapshotSet = true;
}

/*
 * CopySnapshot
 *		Copy the given snapshot.
 *
 * The copy is palloc'd in TopTransactionContext and has initial refcounts set
 * to 0.  The returned snapshot has the copied flag set.
 */
static Snapshot
CopySnapshot(Snapshot snapshot)
{
	Snapshot	newsnap;
	Size		subxipoff;
	Size		dsoff = 0;
	Size		dslmoff = 0;
	Size		size;

	Assert(snapshot != InvalidSnapshot);

	if (!IsMVCCSnapshot(snapshot))
		return snapshot;

	/* We allocate any XID arrays needed in the same palloc block. */
	size = subxipoff = sizeof(SnapshotData) +
		snapshot->xcnt * sizeof(TransactionId);
	if (snapshot->subxcnt > 0)
		size += snapshot->subxcnt * sizeof(TransactionId);
	dslmoff = dsoff = size;

	if (snapshot->haveDistribSnapshot &&
		snapshot->distribSnapshotWithLocalMapping.ds.count > 0)
	{
		size += snapshot->distribSnapshotWithLocalMapping.ds.count *
			sizeof(DistributedTransactionId);
		dslmoff = size;
		size += snapshot->distribSnapshotWithLocalMapping.ds.count *
			sizeof(TransactionId);
	}

	newsnap = (Snapshot) MemoryContextAlloc(TopTransactionContext, size);
	memcpy(newsnap, snapshot, sizeof(SnapshotData));

	newsnap->regd_count = 0;
	newsnap->active_count = 0;
	newsnap->copied = true;

	/* setup XID array */
	if (snapshot->xcnt > 0)
	{
		newsnap->xip = (TransactionId *) (newsnap + 1);
		memcpy(newsnap->xip, snapshot->xip,
			   snapshot->xcnt * sizeof(TransactionId));
	}
	else
		newsnap->xip = NULL;

	/*
	 * Setup subXID array. Don't bother to copy it if it had overflowed,
	 * though, because it's not used anywhere in that case. Except if it's a
	 * snapshot taken during recovery; all the top-level XIDs are in subxip as
	 * well in that case, so we mustn't lose them.
	 */
	if (snapshot->subxcnt > 0 &&
		(!snapshot->suboverflowed || snapshot->takenDuringRecovery))
	{
		newsnap->subxip = (TransactionId *) ((char *) newsnap + subxipoff);
		memcpy(newsnap->subxip, snapshot->subxip,
			   snapshot->subxcnt * sizeof(TransactionId));
	}
	else
		newsnap->subxip = NULL;

	newsnap->distribSnapshotWithLocalMapping.ds.inProgressXidArray = NULL;
	newsnap->distribSnapshotWithLocalMapping.inProgressMappedLocalXids = NULL;
	if (snapshot->haveDistribSnapshot &&
		snapshot->distribSnapshotWithLocalMapping.ds.count > 0)
	{
		newsnap->distribSnapshotWithLocalMapping.ds.inProgressXidArray =
			(DistributedTransactionId*) ((char *) newsnap + dsoff);
		newsnap->distribSnapshotWithLocalMapping.inProgressMappedLocalXids =
			(TransactionId*) ((char *) newsnap + dslmoff);

		memcpy(newsnap->distribSnapshotWithLocalMapping.ds.inProgressXidArray,
				snapshot->distribSnapshotWithLocalMapping.ds.inProgressXidArray,
				snapshot->distribSnapshotWithLocalMapping.ds.count *
				sizeof(DistributedTransactionId));

		if (snapshot->distribSnapshotWithLocalMapping.currentLocalXidsCount > 0)
		{
			Assert (!IS_QUERY_DISPATCHER());
			Assert(snapshot->distribSnapshotWithLocalMapping.currentLocalXidsCount <=
					snapshot->distribSnapshotWithLocalMapping.ds.count);
			memcpy(newsnap->distribSnapshotWithLocalMapping.inProgressMappedLocalXids,
					snapshot->distribSnapshotWithLocalMapping.inProgressMappedLocalXids,
					snapshot->distribSnapshotWithLocalMapping.currentLocalXidsCount *
					sizeof(TransactionId));
		}
	}

	return newsnap;
}

/*
 * FreeSnapshot
 *		Free the memory associated with a snapshot.
 */
static void
FreeSnapshot(Snapshot snapshot)
{
	if (!IsMVCCSnapshot(snapshot))
		return;

	Assert(snapshot->regd_count == 0);
	Assert(snapshot->active_count == 0);
	Assert(snapshot->copied);

	pfree(snapshot);
}

/*
 * PushActiveSnapshot
 *		Set the given snapshot as the current active snapshot
 *
 * If the passed snapshot is a statically-allocated one, or it is possibly
 * subject to a future command counter update, create a new long-lived copy
 * with active refcount=1.  Otherwise, only increment the refcount.
 */
void
PushActiveSnapshot(Snapshot snap)
{
	ActiveSnapshotElt *newactive;

	Assert(snap != InvalidSnapshot);

	newactive = MemoryContextAlloc(TopTransactionContext, sizeof(ActiveSnapshotElt));

	/*
	 * Checking SecondarySnapshot is probably useless here, but it seems
	 * better to be sure.
	 */
	if (snap == CurrentSnapshot || snap == SecondarySnapshot || !snap->copied)
		newactive->as_snap = CopySnapshot(snap);
	else
		newactive->as_snap = snap;

	newactive->as_next = ActiveSnapshot;
	newactive->as_level = GetCurrentTransactionNestLevel();

	newactive->as_snap->active_count++;

	ActiveSnapshot = newactive;
	if (OldestActiveSnapshot == NULL)
		OldestActiveSnapshot = ActiveSnapshot;
}

/*
 * PushCopiedSnapshot
 *		As above, except forcibly copy the presented snapshot.
 *
 * This should be used when the ActiveSnapshot has to be modifiable, for
 * example if the caller intends to call UpdateActiveSnapshotCommandId.
 * The new snapshot will be released when popped from the stack.
 */
void
PushCopiedSnapshot(Snapshot snapshot)
{
	PushActiveSnapshot(CopySnapshot(snapshot));
}

/*
 * UpdateActiveSnapshotCommandId
 *
 * Update the current CID of the active snapshot.  This can only be applied
 * to a snapshot that is not referenced elsewhere.
 */
void
UpdateActiveSnapshotCommandId(void)
{
	CommandId	save_curcid,
				curcid;

	Assert(ActiveSnapshot != NULL);
	Assert(ActiveSnapshot->as_snap->active_count == 1);
	Assert(ActiveSnapshot->as_snap->regd_count == 0);

	/*
	 * Don't allow modification of the active snapshot during parallel
	 * operation.  We share the snapshot to worker backends at the beginning
	 * of parallel operation, so any change to the snapshot can lead to
	 * inconsistencies.  We have other defenses against
	 * CommandCounterIncrement, but there are a few places that call this
	 * directly, so we put an additional guard here.
	 */
	save_curcid = ActiveSnapshot->as_snap->curcid;
	curcid = GetCurrentCommandId(false);
	if (IsInParallelMode() && save_curcid != curcid)
		elog(ERROR, "cannot modify commandid in active snapshot during a parallel operation");
	ActiveSnapshot->as_snap->curcid = curcid;
}

/*
 * PopActiveSnapshot
 *
 * Remove the topmost snapshot from the active snapshot stack, decrementing the
 * reference count, and free it if this was the last reference.
 */
void
PopActiveSnapshot(void)
{
	ActiveSnapshotElt *newstack;

	newstack = ActiveSnapshot->as_next;

	Assert(ActiveSnapshot->as_snap->active_count > 0);

	ActiveSnapshot->as_snap->active_count--;

	if (ActiveSnapshot->as_snap->active_count == 0 &&
		ActiveSnapshot->as_snap->regd_count == 0)
		FreeSnapshot(ActiveSnapshot->as_snap);

	pfree(ActiveSnapshot);
	ActiveSnapshot = newstack;
	if (ActiveSnapshot == NULL)
		OldestActiveSnapshot = NULL;

	SnapshotResetXmin();
}

/*
 * GetActiveSnapshot
 *		Return the topmost snapshot in the Active stack.
 */
Snapshot
GetActiveSnapshot(void)
{
	Assert(ActiveSnapshot != NULL);

	return ActiveSnapshot->as_snap;
}

/*
 * ActiveSnapshotSet
 *		Return whether there is at least one snapshot in the Active stack
 */
bool
ActiveSnapshotSet(void)
{
	return ActiveSnapshot != NULL;
}

/*
 * RegisterSnapshot
 *		Register a snapshot as being in use by the current resource owner
 *
 * If InvalidSnapshot is passed, it is not registered.
 */
Snapshot
RegisterSnapshot(Snapshot snapshot)
{
	if (snapshot == InvalidSnapshot)
		return InvalidSnapshot;

	return RegisterSnapshotOnOwner(snapshot, CurrentResourceOwner);
}

/*
 * RegisterSnapshotOnOwner
 *		As above, but use the specified resource owner
 */
Snapshot
RegisterSnapshotOnOwner(Snapshot snapshot, ResourceOwner owner)
{
	Snapshot	snap;

	if (snapshot == InvalidSnapshot)
		return InvalidSnapshot;

	/* Static snapshot?  Create a persistent copy */
	snap = snapshot->copied ? snapshot : CopySnapshot(snapshot);

	/* and tell resowner.c about it */
	ResourceOwnerEnlargeSnapshots(owner);
	snap->regd_count++;
	ResourceOwnerRememberSnapshot(owner, snap);

	if (snap->regd_count == 1)
		pairingheap_add(&RegisteredSnapshots, &snap->ph_node);

	return snap;
}

/*
 * UnregisterSnapshot
 *
 * Decrement the reference count of a snapshot, remove the corresponding
 * reference from CurrentResourceOwner, and free the snapshot if no more
 * references remain.
 */
void
UnregisterSnapshot(Snapshot snapshot)
{
	if (snapshot == NULL)
		return;

	UnregisterSnapshotFromOwner(snapshot, CurrentResourceOwner);
}

/*
 * UnregisterSnapshotFromOwner
 *		As above, but use the specified resource owner
 */
void
UnregisterSnapshotFromOwner(Snapshot snapshot, ResourceOwner owner)
{
	if (snapshot == NULL)
		return;

	Assert(snapshot->regd_count > 0);
	Assert(!pairingheap_is_empty(&RegisteredSnapshots));

	ResourceOwnerForgetSnapshot(owner, snapshot);

	snapshot->regd_count--;
	if (snapshot->regd_count == 0)
		pairingheap_remove(&RegisteredSnapshots, &snapshot->ph_node);

	if (snapshot->regd_count == 0 && snapshot->active_count == 0)
	{
		FreeSnapshot(snapshot);
		SnapshotResetXmin();
	}
}

/*
 * Comparison function for RegisteredSnapshots heap.  Snapshots are ordered
 * by xmin, so that the snapshot with smallest xmin is at the top.
 */
static int
xmin_cmp(const pairingheap_node *a, const pairingheap_node *b, void *arg)
{
	const SnapshotData *asnap = pairingheap_const_container(SnapshotData, ph_node, a);
	const SnapshotData *bsnap = pairingheap_const_container(SnapshotData, ph_node, b);

	if (TransactionIdPrecedes(asnap->xmin, bsnap->xmin))
		return 1;
	else if (TransactionIdFollows(asnap->xmin, bsnap->xmin))
		return -1;
	else
		return 0;
}

/*
 * SnapshotResetXmin
 *
 * If there are no more snapshots, we can reset our PGXACT->xmin to InvalidXid.
 * Note we can do this without locking because we assume that storing an Xid
 * is atomic.
 *
 * Even if there are some remaining snapshots, we may be able to advance our
 * PGXACT->xmin to some degree.  This typically happens when a portal is
 * dropped.  For efficiency, we only consider recomputing PGXACT->xmin when
 * the active snapshot stack is empty.
 */
static void
SnapshotResetXmin(void)
{
	Snapshot	minSnapshot;

	if (ActiveSnapshot != NULL)
		return;

	if (pairingheap_is_empty(&RegisteredSnapshots))
	{
		MyPgXact->xmin = InvalidTransactionId;
		return;
	}

	minSnapshot = pairingheap_container(SnapshotData, ph_node,
									pairingheap_first(&RegisteredSnapshots));

	if (TransactionIdPrecedes(MyPgXact->xmin, minSnapshot->xmin))
		MyPgXact->xmin = minSnapshot->xmin;
}

/*
 * AtSubCommit_Snapshot
 */
void
AtSubCommit_Snapshot(int level)
{
	ActiveSnapshotElt *active;

	/*
	 * Relabel the active snapshots set in this subtransaction as though they
	 * are owned by the parent subxact.
	 */
	for (active = ActiveSnapshot; active != NULL; active = active->as_next)
	{
		if (active->as_level < level)
			break;
		active->as_level = level - 1;
	}
}

/*
 * AtSubAbort_Snapshot
 *		Clean up snapshots after a subtransaction abort
 */
void
AtSubAbort_Snapshot(int level)
{
	/* Forget the active snapshots set by this subtransaction */
	while (ActiveSnapshot && ActiveSnapshot->as_level >= level)
	{
		ActiveSnapshotElt *next;

		next = ActiveSnapshot->as_next;

		/*
		 * Decrement the snapshot's active count.  If it's still registered or
		 * marked as active by an outer subtransaction, we can't free it yet.
		 */
		Assert(ActiveSnapshot->as_snap->active_count >= 1);
		ActiveSnapshot->as_snap->active_count -= 1;

		if (ActiveSnapshot->as_snap->active_count == 0 &&
			ActiveSnapshot->as_snap->regd_count == 0)
			FreeSnapshot(ActiveSnapshot->as_snap);

		/* and free the stack element */
		pfree(ActiveSnapshot);

		ActiveSnapshot = next;
		if (ActiveSnapshot == NULL)
			OldestActiveSnapshot = NULL;
	}

	SnapshotResetXmin();
}

/*
 * AtEOXact_Snapshot
 *		Snapshot manager's cleanup function for end of transaction
 */
void
AtEOXact_Snapshot(bool isCommit)
{
	/*
	 * In transaction-snapshot mode we must release our privately-managed
	 * reference to the transaction snapshot.  We must decrement
	 * RegisteredSnapshots to keep the check below happy.  But we don't bother
	 * to do FreeSnapshot, for two reasons: the memory will go away with
	 * TopTransactionContext anyway, and if someone has left the snapshot
	 * stacked as active, we don't want the code below to be chasing through a
	 * dangling pointer.
	 */
	if (FirstXactSnapshot != NULL)
	{
		Assert(FirstXactSnapshot->regd_count > 0);
		Assert(!pairingheap_is_empty(&RegisteredSnapshots));
		pairingheap_remove(&RegisteredSnapshots, &FirstXactSnapshot->ph_node);
	}
	FirstXactSnapshot = NULL;

	/*
	 * If we exported any snapshots, clean them up.
	 */
	if (exportedSnapshots != NIL)
	{
		TransactionId myxid = GetTopTransactionId();
		int			i;
		char		buf[MAXPGPATH];
		ListCell   *lc;

		/*
		 * Get rid of the files.  Unlink failure is only a WARNING because (1)
		 * it's too late to abort the transaction, and (2) leaving a leaked
		 * file around has little real consequence anyway.
		 */
		for (i = 1; i <= list_length(exportedSnapshots); i++)
		{
			XactExportFilePath(buf, myxid, i, "");
			if (unlink(buf))
				elog(WARNING, "could not unlink file \"%s\": %m", buf);
		}

		/*
		 * As with the FirstXactSnapshot, we needn't spend any effort on
		 * cleaning up the per-snapshot data structures, but we do need to
		 * unlink them from RegisteredSnapshots to prevent a warning below.
		 */
		foreach(lc, exportedSnapshots)
		{
			Snapshot	snap = (Snapshot) lfirst(lc);

			pairingheap_remove(&RegisteredSnapshots, &snap->ph_node);
		}

		exportedSnapshots = NIL;
	}

	/* Drop catalog snapshot if any */
	InvalidateCatalogSnapshot();

	/* On commit, complain about leftover snapshots */
	if (isCommit)
	{
		ActiveSnapshotElt *active;

		if (!pairingheap_is_empty(&RegisteredSnapshots))
			elog(WARNING, "registered snapshots seem to remain after cleanup");

		/* complain about unpopped active snapshots */
		for (active = ActiveSnapshot; active != NULL; active = active->as_next)
			elog(WARNING, "snapshot %p still active", active);
	}

	/*
	 * And reset our state.  We don't need to free the memory explicitly --
	 * it'll go away with TopTransactionContext.
	 */
	ActiveSnapshot = NULL;
	OldestActiveSnapshot = NULL;
	pairingheap_reset(&RegisteredSnapshots);

	CurrentSnapshot = NULL;
	SecondarySnapshot = NULL;

	FirstSnapshotSet = false;

	SnapshotResetXmin();
}


/*
 * ExportSnapshot
 *		Export the snapshot to a file so that other backends can import it.
 *		Returns the token (the file name) that can be used to import this
 *		snapshot.
 */
char *
ExportSnapshot(Snapshot snapshot)
{
	TransactionId topXid;
	TransactionId *children;
	int			nchildren;
	int			addTopXid;
	StringInfoData buf;
	FILE	   *f;
	int			i;
	MemoryContext oldcxt;
	char		path[MAXPGPATH];
	char		pathtmp[MAXPGPATH];

	/*
	 * It's tempting to call RequireTransactionChain here, since it's not very
	 * useful to export a snapshot that will disappear immediately afterwards.
	 * However, we haven't got enough information to do that, since we don't
	 * know if we're at top level or not.  For example, we could be inside a
	 * plpgsql function that is going to fire off other transactions via
	 * dblink.  Rather than disallow perfectly legitimate usages, don't make a
	 * check.
	 *
	 * Also note that we don't make any restriction on the transaction's
	 * isolation level; however, importers must check the level if they are
	 * serializable.
	 */

	/*
	 * This will assign a transaction ID if we do not yet have one.
	 */
	topXid = GetTopTransactionId();

	/*
	 * We cannot export a snapshot from a subtransaction because there's no
	 * easy way for importers to verify that the same subtransaction is still
	 * running.
	 */
	if (IsSubTransaction())
		ereport(ERROR,
				(errcode(ERRCODE_ACTIVE_SQL_TRANSACTION),
				 errmsg("cannot export a snapshot from a subtransaction")));

	/*
	 * We do however allow previous committed subtransactions to exist.
	 * Importers of the snapshot must see them as still running, so get their
	 * XIDs to add them to the snapshot.
	 */
	nchildren = xactGetCommittedChildren(&children);

	/*
	 * Copy the snapshot into TopTransactionContext, add it to the
	 * exportedSnapshots list, and mark it pseudo-registered.  We do this to
	 * ensure that the snapshot's xmin is honored for the rest of the
	 * transaction.
	 */
	snapshot = CopySnapshot(snapshot);

	oldcxt = MemoryContextSwitchTo(TopTransactionContext);
	exportedSnapshots = lappend(exportedSnapshots, snapshot);
	MemoryContextSwitchTo(oldcxt);

	snapshot->regd_count++;
	pairingheap_add(&RegisteredSnapshots, &snapshot->ph_node);

	/*
	 * Fill buf with a text serialization of the snapshot, plus identification
	 * data about this transaction.  The format expected by ImportSnapshot is
	 * pretty rigid: each line must be fieldname:value.
	 */
	initStringInfo(&buf);

	appendStringInfo(&buf, "xid:%u\n", topXid);
	appendStringInfo(&buf, "dbid:%u\n", MyDatabaseId);
	appendStringInfo(&buf, "iso:%d\n", XactIsoLevel);
	appendStringInfo(&buf, "ro:%d\n", XactReadOnly);

	appendStringInfo(&buf, "xmin:%u\n", snapshot->xmin);
	appendStringInfo(&buf, "xmax:%u\n", snapshot->xmax);

	/*
	 * We must include our own top transaction ID in the top-xid data, since
	 * by definition we will still be running when the importing transaction
	 * adopts the snapshot, but GetSnapshotData never includes our own XID in
	 * the snapshot.  (There must, therefore, be enough room to add it.)
	 *
	 * However, it could be that our topXid is after the xmax, in which case
	 * we shouldn't include it because xip[] members are expected to be before
	 * xmax.  (We need not make the same check for subxip[] members, see
	 * snapshot.h.)
	 */
	addTopXid = TransactionIdPrecedes(topXid, snapshot->xmax) ? 1 : 0;
	appendStringInfo(&buf, "xcnt:%d\n", snapshot->xcnt + addTopXid);
	for (i = 0; i < snapshot->xcnt; i++)
		appendStringInfo(&buf, "xip:%u\n", snapshot->xip[i]);
	if (addTopXid)
		appendStringInfo(&buf, "xip:%u\n", topXid);

	/*
	 * Similarly, we add our subcommitted child XIDs to the subxid data. Here,
	 * we have to cope with possible overflow.
	 */
	if (snapshot->suboverflowed ||
		snapshot->subxcnt + nchildren > GetMaxSnapshotSubxidCount())
		appendStringInfoString(&buf, "sof:1\n");
	else
	{
		appendStringInfoString(&buf, "sof:0\n");
		appendStringInfo(&buf, "sxcnt:%d\n", snapshot->subxcnt + nchildren);
		for (i = 0; i < snapshot->subxcnt; i++)
			appendStringInfo(&buf, "sxp:%u\n", snapshot->subxip[i]);
		for (i = 0; i < nchildren; i++)
			appendStringInfo(&buf, "sxp:%u\n", children[i]);
	}
	appendStringInfo(&buf, "rec:%u\n", snapshot->takenDuringRecovery);

	/*
	 * Now write the text representation into a file.  We first write to a
	 * ".tmp" filename, and rename to final filename if no error.  This
	 * ensures that no other backend can read an incomplete file
	 * (ImportSnapshot won't allow it because of its valid-characters check).
	 */
	XactExportFilePath(pathtmp, topXid, list_length(exportedSnapshots), ".tmp");
	if (!(f = AllocateFile(pathtmp, PG_BINARY_W)))
		ereport(ERROR,
				(errcode_for_file_access(),
				 errmsg("could not create file \"%s\": %m", pathtmp)));

	if (fwrite(buf.data, buf.len, 1, f) != 1)
		ereport(ERROR,
				(errcode_for_file_access(),
				 errmsg("could not write to file \"%s\": %m", pathtmp)));

	/* no fsync() since file need not survive a system crash */

	if (FreeFile(f))
		ereport(ERROR,
				(errcode_for_file_access(),
				 errmsg("could not write to file \"%s\": %m", pathtmp)));

	/*
	 * Now that we have written everything into a .tmp file, rename the file
	 * to remove the .tmp suffix.
	 */
	XactExportFilePath(path, topXid, list_length(exportedSnapshots), "");

	if (rename(pathtmp, path) < 0)
		ereport(ERROR,
				(errcode_for_file_access(),
				 errmsg("could not rename file \"%s\" to \"%s\": %m",
						pathtmp, path)));

	/*
	 * The basename of the file is what we return from pg_export_snapshot().
	 * It's already in path in a textual format and we know that the path
	 * starts with SNAPSHOT_EXPORT_DIR.  Skip over the prefix and the slash
	 * and pstrdup it so as not to return the address of a local variable.
	 */
	return pstrdup(path + strlen(SNAPSHOT_EXPORT_DIR) + 1);
}

/*
 * pg_export_snapshot
 *		SQL-callable wrapper for ExportSnapshot.
 */
Datum
pg_export_snapshot(PG_FUNCTION_ARGS)
{
	char	   *snapshotName;

	snapshotName = ExportSnapshot(GetActiveSnapshot());
	PG_RETURN_TEXT_P(cstring_to_text(snapshotName));
}


/*
 * Parsing subroutines for ImportSnapshot: parse a line with the given
 * prefix followed by a value, and advance *s to the next line.  The
 * filename is provided for use in error messages.
 */
static int
parseIntFromText(const char *prefix, char **s, const char *filename)
{
	char	   *ptr = *s;
	int			prefixlen = strlen(prefix);
	int			val;

	if (strncmp(ptr, prefix, prefixlen) != 0)
		ereport(ERROR,
				(errcode(ERRCODE_INVALID_TEXT_REPRESENTATION),
				 errmsg("invalid snapshot data in file \"%s\"", filename)));
	ptr += prefixlen;
	if (sscanf(ptr, "%d", &val) != 1)
		ereport(ERROR,
				(errcode(ERRCODE_INVALID_TEXT_REPRESENTATION),
				 errmsg("invalid snapshot data in file \"%s\"", filename)));
	ptr = strchr(ptr, '\n');
	if (!ptr)
		ereport(ERROR,
				(errcode(ERRCODE_INVALID_TEXT_REPRESENTATION),
				 errmsg("invalid snapshot data in file \"%s\"", filename)));
	*s = ptr + 1;
	return val;
}

static TransactionId
parseXidFromText(const char *prefix, char **s, const char *filename)
{
	char	   *ptr = *s;
	int			prefixlen = strlen(prefix);
	TransactionId val;

	if (strncmp(ptr, prefix, prefixlen) != 0)
		ereport(ERROR,
				(errcode(ERRCODE_INVALID_TEXT_REPRESENTATION),
				 errmsg("invalid snapshot data in file \"%s\"", filename)));
	ptr += prefixlen;
	if (sscanf(ptr, "%u", &val) != 1)
		ereport(ERROR,
				(errcode(ERRCODE_INVALID_TEXT_REPRESENTATION),
				 errmsg("invalid snapshot data in file \"%s\"", filename)));
	ptr = strchr(ptr, '\n');
	if (!ptr)
		ereport(ERROR,
				(errcode(ERRCODE_INVALID_TEXT_REPRESENTATION),
				 errmsg("invalid snapshot data in file \"%s\"", filename)));
	*s = ptr + 1;
	return val;
}

/*
 * ImportSnapshot
 *		Import a previously exported snapshot.  The argument should be a
 *		filename in SNAPSHOT_EXPORT_DIR.  Load the snapshot from that file.
 *		This is called by "SET TRANSACTION SNAPSHOT 'foo'".
 */
void
ImportSnapshot(const char *idstr)
{
	char		path[MAXPGPATH];
	FILE	   *f;
	struct stat stat_buf;
	char	   *filebuf;
	int			xcnt;
	int			i;
	TransactionId src_xid;
	Oid			src_dbid;
	int			src_isolevel;
	bool		src_readonly;
	SnapshotData snapshot;

	/*
	 * Must be at top level of a fresh transaction.  Note in particular that
	 * we check we haven't acquired an XID --- if we have, it's conceivable
	 * that the snapshot would show it as not running, making for very screwy
	 * behavior.
	 */
	if (FirstSnapshotSet ||
		GetTopTransactionIdIfAny() != InvalidTransactionId ||
		IsSubTransaction())
		ereport(ERROR,
				(errcode(ERRCODE_ACTIVE_SQL_TRANSACTION),
		errmsg("SET TRANSACTION SNAPSHOT must be called before any query")));

	/*
	 * If we are in read committed mode then the next query would execute with
	 * a new snapshot thus making this function call quite useless.
	 */
	if (!IsolationUsesXactSnapshot())
		ereport(ERROR,
				(errcode(ERRCODE_FEATURE_NOT_SUPPORTED),
				 errmsg("a snapshot-importing transaction must have isolation level SERIALIZABLE or REPEATABLE READ")));

	/*
	 * Verify the identifier: only 0-9, A-F and hyphens are allowed.  We do
	 * this mainly to prevent reading arbitrary files.
	 */
	if (strspn(idstr, "0123456789ABCDEF-") != strlen(idstr))
		ereport(ERROR,
				(errcode(ERRCODE_INVALID_PARAMETER_VALUE),
				 errmsg("invalid snapshot identifier: \"%s\"", idstr)));

	/* OK, read the file */
	snprintf(path, MAXPGPATH, SNAPSHOT_EXPORT_DIR "/%s", idstr);

	f = AllocateFile(path, PG_BINARY_R);
	if (!f)
		ereport(ERROR,
				(errcode(ERRCODE_INVALID_PARAMETER_VALUE),
				 errmsg("invalid snapshot identifier: \"%s\"", idstr)));

	/* get the size of the file so that we know how much memory we need */
	if (fstat(fileno(f), &stat_buf))
		elog(ERROR, "could not stat file \"%s\": %m", path);

	/* and read the file into a palloc'd string */
	filebuf = (char *) palloc(stat_buf.st_size + 1);
	if (fread(filebuf, stat_buf.st_size, 1, f) != 1)
		elog(ERROR, "could not read file \"%s\": %m", path);

	filebuf[stat_buf.st_size] = '\0';

	FreeFile(f);

	/*
	 * Construct a snapshot struct by parsing the file content.
	 */
	memset(&snapshot, 0, sizeof(snapshot));

	src_xid = parseXidFromText("xid:", &filebuf, path);
	/* we abuse parseXidFromText a bit here ... */
	src_dbid = parseXidFromText("dbid:", &filebuf, path);
	src_isolevel = parseIntFromText("iso:", &filebuf, path);
	src_readonly = parseIntFromText("ro:", &filebuf, path);

	snapshot.xmin = parseXidFromText("xmin:", &filebuf, path);
	snapshot.xmax = parseXidFromText("xmax:", &filebuf, path);

	snapshot.xcnt = xcnt = parseIntFromText("xcnt:", &filebuf, path);

	/* sanity-check the xid count before palloc */
	if (xcnt < 0 || xcnt > GetMaxSnapshotXidCount())
		ereport(ERROR,
				(errcode(ERRCODE_INVALID_TEXT_REPRESENTATION),
				 errmsg("invalid snapshot data in file \"%s\"", path)));

	snapshot.xip = (TransactionId *) palloc(xcnt * sizeof(TransactionId));
	for (i = 0; i < xcnt; i++)
		snapshot.xip[i] = parseXidFromText("xip:", &filebuf, path);

	snapshot.suboverflowed = parseIntFromText("sof:", &filebuf, path);

	if (!snapshot.suboverflowed)
	{
		snapshot.subxcnt = xcnt = parseIntFromText("sxcnt:", &filebuf, path);

		/* sanity-check the xid count before palloc */
		if (xcnt < 0 || xcnt > GetMaxSnapshotSubxidCount())
			ereport(ERROR,
					(errcode(ERRCODE_INVALID_TEXT_REPRESENTATION),
					 errmsg("invalid snapshot data in file \"%s\"", path)));

		snapshot.subxip = (TransactionId *) palloc(xcnt * sizeof(TransactionId));
		for (i = 0; i < xcnt; i++)
			snapshot.subxip[i] = parseXidFromText("sxp:", &filebuf, path);
	}
	else
	{
		snapshot.subxcnt = 0;
		snapshot.subxip = NULL;
	}

	snapshot.takenDuringRecovery = parseIntFromText("rec:", &filebuf, path);

	/*
	 * Do some additional sanity checking, just to protect ourselves.  We
	 * don't trouble to check the array elements, just the most critical
	 * fields.
	 */
	if (!TransactionIdIsNormal(src_xid) ||
		!OidIsValid(src_dbid) ||
		!TransactionIdIsNormal(snapshot.xmin) ||
		!TransactionIdIsNormal(snapshot.xmax))
		ereport(ERROR,
				(errcode(ERRCODE_INVALID_TEXT_REPRESENTATION),
				 errmsg("invalid snapshot data in file \"%s\"", path)));

	/*
	 * If we're serializable, the source transaction must be too, otherwise
	 * predicate.c has problems (SxactGlobalXmin could go backwards).  Also, a
	 * non-read-only transaction can't adopt a snapshot from a read-only
	 * transaction, as predicate.c handles the cases very differently.
	 */
	if (IsolationIsSerializable())
	{
		if (src_isolevel != XACT_SERIALIZABLE)
			ereport(ERROR,
					(errcode(ERRCODE_FEATURE_NOT_SUPPORTED),
					 errmsg("a serializable transaction cannot import a snapshot from a non-serializable transaction")));
		if (src_readonly && !XactReadOnly)
			ereport(ERROR,
					(errcode(ERRCODE_FEATURE_NOT_SUPPORTED),
					 errmsg("a non-read-only serializable transaction cannot import a snapshot from a read-only transaction")));
	}

	/*
	 * We cannot import a snapshot that was taken in a different database,
	 * because vacuum calculates OldestXmin on a per-database basis; so the
	 * source transaction's xmin doesn't protect us from data loss.  This
	 * restriction could be removed if the source transaction were to mark its
	 * xmin as being globally applicable.  But that would require some
	 * additional syntax, since that has to be known when the snapshot is
	 * initially taken.  (See pgsql-hackers discussion of 2011-10-21.)
	 */
	if (src_dbid != MyDatabaseId)
		ereport(ERROR,
				(errcode(ERRCODE_FEATURE_NOT_SUPPORTED),
			  errmsg("cannot import a snapshot from a different database")));

	/* OK, install the snapshot */
	SetTransactionSnapshot(&snapshot, src_xid, NULL);
}

/*
 * XactHasExportedSnapshots
 *		Test whether current transaction has exported any snapshots.
 */
bool
XactHasExportedSnapshots(void)
{
	return (exportedSnapshots != NIL);
}

/*
 * DeleteAllExportedSnapshotFiles
 *		Clean up any files that have been left behind by a crashed backend
 *		that had exported snapshots before it died.
 *
 * This should be called during database startup or crash recovery.
 */
void
DeleteAllExportedSnapshotFiles(void)
{
	char		buf[MAXPGPATH + sizeof(SNAPSHOT_EXPORT_DIR)];
	DIR		   *s_dir;
	struct dirent *s_de;

	if (!(s_dir = AllocateDir(SNAPSHOT_EXPORT_DIR)))
	{
		/*
		 * We really should have that directory in a sane cluster setup. But
		 * then again if we don't, it's not fatal enough to make it FATAL.
		 * Since we're running in the postmaster, LOG is our best bet.
		 */
		elog(LOG, "could not open directory \"%s\": %m", SNAPSHOT_EXPORT_DIR);
		return;
	}

	while ((s_de = ReadDir(s_dir, SNAPSHOT_EXPORT_DIR)) != NULL)
	{
		if (strcmp(s_de->d_name, ".") == 0 ||
			strcmp(s_de->d_name, "..") == 0)
			continue;

		snprintf(buf, sizeof(buf), SNAPSHOT_EXPORT_DIR "/%s", s_de->d_name);
		/* Again, unlink failure is not worthy of FATAL */
		if (unlink(buf))
			elog(LOG, "could not unlink file \"%s\": %m", buf);
	}

	FreeDir(s_dir);
}

/*
 * ThereAreNoPriorRegisteredSnapshots
 *		Is the registered snapshot count less than or equal to one?
 *
 * Don't use this to settle important decisions.  While zero registrations and
 * no ActiveSnapshot would confirm a certain idleness, the system makes no
 * guarantees about the significance of one registered snapshot.
 */
bool
ThereAreNoPriorRegisteredSnapshots(void)
{
	if (pairingheap_is_empty(&RegisteredSnapshots) ||
		pairingheap_is_singular(&RegisteredSnapshots))
		return true;

	return false;
}


/*
 * Return an int64 timestamp which is exactly on a minute boundary.
 *
 * If the argument is already aligned, return that value, otherwise move to
 * the next minute boundary following the given time.
 */
static int64
AlignTimestampToMinuteBoundary(int64 ts)
{
	int64		retval = ts + (USECS_PER_MINUTE - 1);

	return retval - (retval % USECS_PER_MINUTE);
}

/*
 * Get current timestamp for snapshots as int64 that never moves backward.
 */
int64
GetSnapshotCurrentTimestamp(void)
{
	int64		now = GetCurrentIntegerTimestamp();

	/*
	 * Don't let time move backward; if it hasn't advanced, use the old value.
	 */
	SpinLockAcquire(&oldSnapshotControl->mutex_current);
	if (now <= oldSnapshotControl->current_timestamp)
		now = oldSnapshotControl->current_timestamp;
	else
		oldSnapshotControl->current_timestamp = now;
	SpinLockRelease(&oldSnapshotControl->mutex_current);

	return now;
}

/*
 * Get timestamp through which vacuum may have processed based on last stored
 * value for threshold_timestamp.
 *
 * XXX: So far, we never trust that a 64-bit value can be read atomically; if
 * that ever changes, we could get rid of the spinlock here.
 */
int64
GetOldSnapshotThresholdTimestamp(void)
{
	int64		threshold_timestamp;

	SpinLockAcquire(&oldSnapshotControl->mutex_threshold);
	threshold_timestamp = oldSnapshotControl->threshold_timestamp;
	SpinLockRelease(&oldSnapshotControl->mutex_threshold);

	return threshold_timestamp;
}

static void
SetOldSnapshotThresholdTimestamp(int64 ts, TransactionId xlimit)
{
	SpinLockAcquire(&oldSnapshotControl->mutex_threshold);
	oldSnapshotControl->threshold_timestamp = ts;
	oldSnapshotControl->threshold_xid = xlimit;
	SpinLockRelease(&oldSnapshotControl->mutex_threshold);
}

/*
 * TransactionIdLimitedForOldSnapshots
 *
 * Apply old snapshot limit, if any.  This is intended to be called for page
 * pruning and table vacuuming, to allow old_snapshot_threshold to override
 * the normal global xmin value.  Actual testing for snapshot too old will be
 * based on whether a snapshot timestamp is prior to the threshold timestamp
 * set in this function.
 */
TransactionId
TransactionIdLimitedForOldSnapshots(TransactionId recentXmin,
									Relation relation)
{
	if (TransactionIdIsNormal(recentXmin)
		&& old_snapshot_threshold >= 0
		&& RelationAllowsEarlyPruning(relation))
	{
		int64		ts = GetSnapshotCurrentTimestamp();
		TransactionId xlimit = recentXmin;
		TransactionId latest_xmin;
		int64		update_ts;
		bool		same_ts_as_threshold = false;

		SpinLockAcquire(&oldSnapshotControl->mutex_latest_xmin);
		latest_xmin = oldSnapshotControl->latest_xmin;
		update_ts = oldSnapshotControl->next_map_update;
		SpinLockRelease(&oldSnapshotControl->mutex_latest_xmin);

		/*
		 * Zero threshold always overrides to latest xmin, if valid.  Without
		 * some heuristic it will find its own snapshot too old on, for
		 * example, a simple UPDATE -- which would make it useless for most
		 * testing, but there is no principled way to ensure that it doesn't
		 * fail in this way.  Use a five-second delay to try to get useful
		 * testing behavior, but this may need adjustment.
		 */
		if (old_snapshot_threshold == 0)
		{
			if (TransactionIdPrecedes(latest_xmin, MyPgXact->xmin)
				&& TransactionIdFollows(latest_xmin, xlimit))
				xlimit = latest_xmin;

			ts -= 5 * USECS_PER_SEC;
			SetOldSnapshotThresholdTimestamp(ts, xlimit);

			return xlimit;
		}

		ts = AlignTimestampToMinuteBoundary(ts)
			- (old_snapshot_threshold * USECS_PER_MINUTE);

		/* Check for fast exit without LW locking. */
		SpinLockAcquire(&oldSnapshotControl->mutex_threshold);
		if (ts == oldSnapshotControl->threshold_timestamp)
		{
			xlimit = oldSnapshotControl->threshold_xid;
			same_ts_as_threshold = true;
		}
		SpinLockRelease(&oldSnapshotControl->mutex_threshold);

		if (!same_ts_as_threshold)
		{
			if (ts == update_ts)
			{
				xlimit = latest_xmin;
				if (NormalTransactionIdFollows(xlimit, recentXmin))
					SetOldSnapshotThresholdTimestamp(ts, xlimit);
			}
			else
			{
				LWLockAcquire(OldSnapshotTimeMapLock, LW_SHARED);

				if (oldSnapshotControl->count_used > 0
					&& ts >= oldSnapshotControl->head_timestamp)
				{
					int			offset;

					offset = ((ts - oldSnapshotControl->head_timestamp)
							  / USECS_PER_MINUTE);
					if (offset > oldSnapshotControl->count_used - 1)
						offset = oldSnapshotControl->count_used - 1;
					offset = (oldSnapshotControl->head_offset + offset)
						% OLD_SNAPSHOT_TIME_MAP_ENTRIES;
					xlimit = oldSnapshotControl->xid_by_minute[offset];

					if (NormalTransactionIdFollows(xlimit, recentXmin))
						SetOldSnapshotThresholdTimestamp(ts, xlimit);
				}

				LWLockRelease(OldSnapshotTimeMapLock);
			}
		}

		/*
		 * Failsafe protection against vacuuming work of active transaction.
		 *
		 * This is not an assertion because we avoid the spinlock for
		 * performance, leaving open the possibility that xlimit could advance
		 * and be more current; but it seems prudent to apply this limit.  It
		 * might make pruning a tiny bit less aggressive than it could be, but
		 * protects against data loss bugs.
		 */
		if (TransactionIdIsNormal(latest_xmin)
			&& TransactionIdPrecedes(latest_xmin, xlimit))
			xlimit = latest_xmin;

		if (NormalTransactionIdFollows(xlimit, recentXmin))
			return xlimit;
	}

	return recentXmin;
}

/*
 * Take care of the circular buffer that maps time to xid.
 */
void
MaintainOldSnapshotTimeMapping(int64 whenTaken, TransactionId xmin)
{
	int64		ts;
	TransactionId latest_xmin;
	int64		update_ts;
	bool		map_update_required = false;

	/* Never call this function when old snapshot checking is disabled. */
	Assert(old_snapshot_threshold >= 0);

	ts = AlignTimestampToMinuteBoundary(whenTaken);

	/*
	 * Keep track of the latest xmin seen by any process. Update mapping with
	 * a new value when we have crossed a bucket boundary.
	 */
	SpinLockAcquire(&oldSnapshotControl->mutex_latest_xmin);
	latest_xmin = oldSnapshotControl->latest_xmin;
	update_ts = oldSnapshotControl->next_map_update;
	if (ts > update_ts)
	{
		oldSnapshotControl->next_map_update = ts;
		map_update_required = true;
	}
	if (TransactionIdFollows(xmin, latest_xmin))
		oldSnapshotControl->latest_xmin = xmin;
	SpinLockRelease(&oldSnapshotControl->mutex_latest_xmin);

	/* We only needed to update the most recent xmin value. */
	if (!map_update_required)
		return;

	/* No further tracking needed for 0 (used for testing). */
	if (old_snapshot_threshold == 0)
		return;

	/*
	 * We don't want to do something stupid with unusual values, but we don't
	 * want to litter the log with warnings or break otherwise normal
	 * processing for this feature; so if something seems unreasonable, just
	 * log at DEBUG level and return without doing anything.
	 */
	if (whenTaken < 0)
	{
		elog(DEBUG1,
		"MaintainOldSnapshotTimeMapping called with negative whenTaken = %ld",
			 (long) whenTaken);
		return;
	}
	if (!TransactionIdIsNormal(xmin))
	{
		elog(DEBUG1,
			 "MaintainOldSnapshotTimeMapping called with xmin = %lu",
			 (unsigned long) xmin);
		return;
	}

	LWLockAcquire(OldSnapshotTimeMapLock, LW_EXCLUSIVE);

	Assert(oldSnapshotControl->head_offset >= 0);
	Assert(oldSnapshotControl->head_offset < OLD_SNAPSHOT_TIME_MAP_ENTRIES);
	Assert((oldSnapshotControl->head_timestamp % USECS_PER_MINUTE) == 0);
	Assert(oldSnapshotControl->count_used >= 0);
	Assert(oldSnapshotControl->count_used <= OLD_SNAPSHOT_TIME_MAP_ENTRIES);

	if (oldSnapshotControl->count_used == 0)
	{
		/* set up first entry for empty mapping */
		oldSnapshotControl->head_offset = 0;
		oldSnapshotControl->head_timestamp = ts;
		oldSnapshotControl->count_used = 1;
		oldSnapshotControl->xid_by_minute[0] = xmin;
	}
	else if (ts < oldSnapshotControl->head_timestamp)
	{
		/* old ts; log it at DEBUG */
		LWLockRelease(OldSnapshotTimeMapLock);
		elog(DEBUG1,
			 "MaintainOldSnapshotTimeMapping called with old whenTaken = %ld",
			 (long) whenTaken);
		return;
	}
	else if (ts <= (oldSnapshotControl->head_timestamp +
					((oldSnapshotControl->count_used - 1)
					 * USECS_PER_MINUTE)))
	{
		/* existing mapping; advance xid if possible */
		int			bucket = (oldSnapshotControl->head_offset
							  + ((ts - oldSnapshotControl->head_timestamp)
								 / USECS_PER_MINUTE))
		% OLD_SNAPSHOT_TIME_MAP_ENTRIES;

		if (TransactionIdPrecedes(oldSnapshotControl->xid_by_minute[bucket], xmin))
			oldSnapshotControl->xid_by_minute[bucket] = xmin;
	}
	else
	{
		/* We need a new bucket, but it might not be the very next one. */
		int			advance = ((ts - oldSnapshotControl->head_timestamp)
							   / USECS_PER_MINUTE);

		oldSnapshotControl->head_timestamp = ts;

		if (advance >= OLD_SNAPSHOT_TIME_MAP_ENTRIES)
		{
			/* Advance is so far that all old data is junk; start over. */
			oldSnapshotControl->head_offset = 0;
			oldSnapshotControl->count_used = 1;
			oldSnapshotControl->xid_by_minute[0] = xmin;
		}
		else
		{
			/* Store the new value in one or more buckets. */
			int			i;

			for (i = 0; i < advance; i++)
			{
				if (oldSnapshotControl->count_used == OLD_SNAPSHOT_TIME_MAP_ENTRIES)
				{
					/* Map full and new value replaces old head. */
					int			old_head = oldSnapshotControl->head_offset;

					if (old_head == (OLD_SNAPSHOT_TIME_MAP_ENTRIES - 1))
						oldSnapshotControl->head_offset = 0;
					else
						oldSnapshotControl->head_offset = old_head + 1;
					oldSnapshotControl->xid_by_minute[old_head] = xmin;
				}
				else
				{
					/* Extend map to unused entry. */
					int			new_tail = (oldSnapshotControl->head_offset
											+ oldSnapshotControl->count_used)
					% OLD_SNAPSHOT_TIME_MAP_ENTRIES;

					oldSnapshotControl->count_used++;
					oldSnapshotControl->xid_by_minute[new_tail] = xmin;
				}
			}
		}
	}

	LWLockRelease(OldSnapshotTimeMapLock);
}


/*
 * Setup a snapshot that replaces normal catalog snapshots that allows catalog
 * access to behave just like it did at a certain point in the past.
 *
 * Needed for logical decoding.
 */
void
SetupHistoricSnapshot(Snapshot historic_snapshot, HTAB *tuplecids)
{
	Assert(historic_snapshot != NULL);

	/* setup the timetravel snapshot */
	HistoricSnapshot = historic_snapshot;

	/* setup (cmin, cmax) lookup hash */
	tuplecid_data = tuplecids;
}


/*
 * Make catalog snapshots behave normally again.
 */
void
TeardownHistoricSnapshot(bool is_error)
{
	HistoricSnapshot = NULL;
	tuplecid_data = NULL;
}

bool
HistoricSnapshotActive(void)
{
	return HistoricSnapshot != NULL;
}

HTAB *
HistoricSnapshotGetTupleCids(void)
{
	Assert(HistoricSnapshotActive());
	return tuplecid_data;
}

/*
 * EstimateSnapshotSpace
 *		Returns the size needed to store the given snapshot.
 *
 * We are exporting only required fields from the Snapshot, stored in
 * SerializedSnapshotData.
 */
Size
EstimateSnapshotSpace(Snapshot snap)
{
	Size		size;

	Assert(snap != InvalidSnapshot);
	Assert(snap->satisfies == HeapTupleSatisfiesMVCC);

	/* We allocate any XID arrays needed in the same palloc block. */
	size = add_size(sizeof(SerializedSnapshotData),
					mul_size(snap->xcnt, sizeof(TransactionId)));
	if (snap->subxcnt > 0 &&
		(!snap->suboverflowed || snap->takenDuringRecovery))
		size = add_size(size,
						mul_size(snap->subxcnt, sizeof(TransactionId)));

	return size;
}

/*
 * SerializeSnapshot
 *		Dumps the serialized snapshot (extracted from given snapshot) onto the
 *		memory location at start_address.
 */
void
SerializeSnapshot(Snapshot snapshot, char *start_address)
{
	SerializedSnapshotData *serialized_snapshot;

	Assert(snapshot->subxcnt >= 0);

	serialized_snapshot = (SerializedSnapshotData *) start_address;

	/* Copy all required fields */
	serialized_snapshot->xmin = snapshot->xmin;
	serialized_snapshot->xmax = snapshot->xmax;
	serialized_snapshot->xcnt = snapshot->xcnt;
	serialized_snapshot->subxcnt = snapshot->subxcnt;
	serialized_snapshot->suboverflowed = snapshot->suboverflowed;
	serialized_snapshot->takenDuringRecovery = snapshot->takenDuringRecovery;
	serialized_snapshot->curcid = snapshot->curcid;
	serialized_snapshot->whenTaken = snapshot->whenTaken;
	serialized_snapshot->lsn = snapshot->lsn;

	/*
	 * Ignore the SubXID array if it has overflowed, unless the snapshot was
	 * taken during recovey - in that case, top-level XIDs are in subxip as
	 * well, and we mustn't lose them.
	 */
	if (serialized_snapshot->suboverflowed && !snapshot->takenDuringRecovery)
		serialized_snapshot->subxcnt = 0;

	/* Copy XID array */
	if (snapshot->xcnt > 0)
		memcpy((TransactionId *) (serialized_snapshot + 1),
			   snapshot->xip, snapshot->xcnt * sizeof(TransactionId));

	/*
	 * Copy SubXID array. Don't bother to copy it if it had overflowed,
	 * though, because it's not used anywhere in that case. Except if it's a
	 * snapshot taken during recovery; all the top-level XIDs are in subxip as
	 * well in that case, so we mustn't lose them.
	 */
	if (serialized_snapshot->subxcnt > 0)
	{
		Size		subxipoff = sizeof(SerializedSnapshotData) +
		snapshot->xcnt * sizeof(TransactionId);

		memcpy((TransactionId *) ((char *) serialized_snapshot + subxipoff),
			   snapshot->subxip, snapshot->subxcnt * sizeof(TransactionId));
	}
}

/*
 * RestoreSnapshot
 *		Restore a serialized snapshot from the specified address.
 *
 * The copy is palloc'd in TopTransactionContext and has initial refcounts set
 * to 0.  The returned snapshot has the copied flag set.
 */
Snapshot
RestoreSnapshot(char *start_address)
{
	SerializedSnapshotData *serialized_snapshot;
	Size		size;
	Snapshot	snapshot;
	TransactionId *serialized_xids;

	serialized_snapshot = (SerializedSnapshotData *) start_address;
	serialized_xids = (TransactionId *)
		(start_address + sizeof(SerializedSnapshotData));

	/* We allocate any XID arrays needed in the same palloc block. */
	size = sizeof(SnapshotData)
		+ serialized_snapshot->xcnt * sizeof(TransactionId)
		+ serialized_snapshot->subxcnt * sizeof(TransactionId);

	/* Copy all required fields */
	snapshot = (Snapshot) MemoryContextAlloc(TopTransactionContext, size);
	snapshot->satisfies = HeapTupleSatisfiesMVCC;
	snapshot->xmin = serialized_snapshot->xmin;
	snapshot->xmax = serialized_snapshot->xmax;
	snapshot->xip = NULL;
	snapshot->xcnt = serialized_snapshot->xcnt;
	snapshot->subxip = NULL;
	snapshot->subxcnt = serialized_snapshot->subxcnt;
	snapshot->suboverflowed = serialized_snapshot->suboverflowed;
	snapshot->takenDuringRecovery = serialized_snapshot->takenDuringRecovery;
	snapshot->curcid = serialized_snapshot->curcid;
	snapshot->whenTaken = serialized_snapshot->whenTaken;
	snapshot->lsn = serialized_snapshot->lsn;

	/* Copy XIDs, if present. */
	if (serialized_snapshot->xcnt > 0)
	{
		snapshot->xip = (TransactionId *) (snapshot + 1);
		memcpy(snapshot->xip, serialized_xids,
			   serialized_snapshot->xcnt * sizeof(TransactionId));
	}

	/* Copy SubXIDs, if present. */
	if (serialized_snapshot->subxcnt > 0)
	{
		snapshot->subxip = ((TransactionId *) (snapshot + 1)) +
			serialized_snapshot->xcnt;
		memcpy(snapshot->subxip, serialized_xids + serialized_snapshot->xcnt,
			   serialized_snapshot->subxcnt * sizeof(TransactionId));
	}

	/* Set the copied flag so that the caller will set refcounts correctly. */
	snapshot->regd_count = 0;
	snapshot->active_count = 0;
	snapshot->copied = true;

	return snapshot;
}

/*
 * Install a restored snapshot as the transaction snapshot.
 *
 * The second argument is of type void * so that snapmgr.h need not include
 * the declaration for PGPROC.
 */
void
RestoreTransactionSnapshot(Snapshot snapshot, void *master_pgproc)
{
	SetTransactionSnapshot(snapshot, InvalidTransactionId, master_pgproc);
}

DistributedSnapshotWithLocalMapping *
GetCurrentDistributedSnapshotWithLocalMapping()
{
	if (!FirstSnapshotSet)
		return NULL;

	Assert(CurrentSnapshot);
	if (CurrentSnapshot->haveDistribSnapshot)
		return &CurrentSnapshot->distribSnapshotWithLocalMapping;

	return NULL;
}<|MERGE_RESOLUTION|>--- conflicted
+++ resolved
@@ -24,11 +24,7 @@
  * is valid, but is not tracked by any resource owner.
  *
  * The same is true for historic snapshots used during logical decoding,
-<<<<<<< HEAD
  * their lifetime is managed separately (as they live longer than one xact.c
-=======
- * their lifetime is managed separately (as they live longer as one xact.c
->>>>>>> b5bce6c1
  * transaction).
  *
  * These arrangements let us reset MyPgXact->xmin when there are no snapshots
@@ -554,11 +550,7 @@
  * oldest one, so we might as well keep it.
  */
 void
-<<<<<<< HEAD
 InvalidateCatalogSnapshotConditionally(void)
-=======
-InvalidateCatalogSnapshot(void)
->>>>>>> b5bce6c1
 {
 	if (CatalogSnapshot &&
 		ActiveSnapshot == NULL &&
