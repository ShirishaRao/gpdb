--- conflicted
+++ resolved
@@ -234,11 +234,8 @@
 2203C    E    ERRCODE_SQL_JSON_OBJECT_NOT_FOUND                              sql_json_object_not_found
 2203D    E    ERRCODE_TOO_MANY_JSON_ARRAY_ELEMENTS                           too_many_json_array_elements
 2203E    E    ERRCODE_TOO_MANY_JSON_OBJECT_MEMBERS                           too_many_json_object_members
-<<<<<<< HEAD
+2203F    E    ERRCODE_SQL_JSON_SCALAR_REQUIRED                               sql_json_scalar_required
 22M01    E    ERRCODE_NO_PARTITION_FOR_PARTITIONING_KEY                      no_partition_for_partitioning_key
-=======
-2203F    E    ERRCODE_SQL_JSON_SCALAR_REQUIRED                               sql_json_scalar_required
->>>>>>> 7cd0d523
 
 Section: Class 23 - Integrity Constraint Violation
 
