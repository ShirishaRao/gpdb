/*-------------------------------------------------------------------------
 *
 * flatfiles.c
 *	  Routines for maintaining "flat file" images of the shared catalogs.
 *
 * We use flat files so that the postmaster and not-yet-fully-started
 * backends can look at the contents of pg_database, pg_authid, and
 * pg_auth_members for authentication purposes.  This module is
 * responsible for keeping the flat-file images as nearly in sync with
 * database reality as possible.
 *
 * The tricky part of the write_xxx_file() routines in this module is that
 * they need to be able to operate in the context of the database startup
 * process (which calls BuildFlatFiles()) as well as a normal backend.
 * This means for example that we can't assume a fully functional relcache
 * and we can't use syscaches at all.  The major restriction imposed by
 * all that is that there's no way to read an out-of-line-toasted datum,
 * because the tuptoaster.c code is not prepared to cope with such an
 * environment.  Fortunately we can design the shared catalogs in such
 * a way that this is OK.
 *
 *
 * Portions Copyright (c) 1996-2008, PostgreSQL Global Development Group
 * Portions Copyright (c) 1994, Regents of the University of California
 *
 * $PostgreSQL: pgsql/src/backend/utils/init/flatfiles.c,v 1.30 2008/01/01 19:45:53 momjian Exp $
 *
 *-------------------------------------------------------------------------
 */
#include "postgres.h"

#include <sys/stat.h>
#include <unistd.h>
#include <fcntl.h>
#include <sys/stat.h>
#include <sys/types.h>
#include <unistd.h>

#include "access/heapam.h"
#include "access/transam.h"
#include "access/twophase_rmgr.h"
#include "access/xact.h"
#include "catalog/catalog.h"
#include "catalog/pg_auth_members.h"
#include "catalog/pg_auth_time_constraint.h"
#include "catalog/pg_authid.h"
#include "catalog/pg_database.h"
#include "catalog/pg_namespace.h"
#include "catalog/pg_tablespace.h"
#include "commands/trigger.h"
#include "miscadmin.h"
#include "storage/fd.h"
#include "storage/pmsignal.h"
#include "utils/builtins.h"
#include "utils/flatfiles.h"
#include "utils/guc.h"
#include "utils/relcache.h"
#include "utils/resowner.h"

#include "cdb/cdbmirroredflatfile.h"


/* Actual names of the flat files (within $PGDATA) */
#define DATABASE_FLAT_FILE	"global/pg_database"
#define AUTH_FLAT_FILE		"global/pg_auth"
#define AUTH_TIME_FLAT_FILE "global/pg_auth_time_constraint"

/* Info bits in a flatfiles 2PC record */
#define FF_BIT_DATABASE 1
#define FF_BIT_AUTH		2
#define FF_BIT_AUTH_TIME 4


/*
 * The need-to-update-files flags are SubTransactionIds that show
 * what level of the subtransaction tree requested the update. To register
 * an update, the subtransaction saves its own SubTransactionId in the flag,
 * unless the value was already set to a valid SubTransactionId (which implies
 * that it or a parent level has already requested the same).  If it aborts
 * and the value is its SubTransactionId, it resets the flag to
 * InvalidSubTransactionId. If it commits, it changes the value to its
 * parent's SubTransactionId.  This way the value is propagated up to the
 * top-level transaction, which will update the files if a valid
 * SubTransactionId is seen at top-level commit.
 */
static SubTransactionId database_file_update_subid = InvalidSubTransactionId;
static SubTransactionId auth_file_update_subid = InvalidSubTransactionId;
static SubTransactionId auth_time_file_update_subid = InvalidSubTransactionId;


/*
 * Mark flat database file as needing an update (because pg_database changed)
 */
void
database_file_update_needed(void)
{
	if (database_file_update_subid == InvalidSubTransactionId)
		database_file_update_subid = GetCurrentSubTransactionId();
}

/*
 * Mark flat auth file as needing an update (because pg_authid or
 * pg_auth_members changed)
 */
void
auth_file_update_needed(void)
{
	if (auth_file_update_subid == InvalidSubTransactionId)
		auth_file_update_subid = GetCurrentSubTransactionId();
}

/*
 * Mark flat auth time file as needing an update (because 
 * pg_auth_time_constraint changed)
 */
void
auth_time_file_update_needed(void)
{
	if (auth_time_file_update_subid == InvalidSubTransactionId)
		auth_time_file_update_subid = GetCurrentSubTransactionId();
}

/*
 * database_getflatfilename --- get pathname of database file
 *
 * Note that result string is palloc'd, and should be freed by the caller.
 * (This convention is not really needed anymore, since the relative path
 * is fixed.)
 */
char *
database_getflatfilename(void)
{
	return pstrdup(DATABASE_FLAT_FILE);
}

/*
 * auth_getflatfilename --- get pathname of auth file
 *
 * Note that result string is palloc'd, and should be freed by the caller.
 * (This convention is not really needed anymore, since the relative path
 * is fixed.)
 */
char *
auth_getflatfilename(void)
{
	return pstrdup(AUTH_FLAT_FILE);
}

/*  
 * auth_time_getflatfilename --- get pathname of auth_time_constraint file
 *      
 * Note that result string is palloc'd, and should be freed by the caller.
 * (This convention is not really needed anymore, since the relative path
 * is fixed.)       
 */                  
char *  
auth_time_getflatfilename(void)
{   
	return pstrdup(AUTH_TIME_FLAT_FILE);
}

/*
 *	puts_quote
 *
 *  Copies str info buffer, quoting it and duplicating quote characters
 *  to escape them.
 */
static void
sputs_quote(StringInfo buffer, const char *str)
{
	appendStringInfoChar(buffer, '"');
	while (*str)
	{
		appendStringInfoChar(buffer, *str);
		if (*str == '"')
			appendStringInfoChar(buffer, '"');
		str++;
	}
	appendStringInfoChar(buffer, '"');
}

/*
 * name_okay
 *
 * We must disallow newlines in role names because
 * hba.c's parser won't handle fields split across lines, even if quoted.
 */
static bool
name_okay(const char *str)
{
	int			i;

	i = strcspn(str, "\r\n");
	return (str[i] == '\0');
}


/*
 * write_database_file: update the flat database file
 *
 * A side effect is to determine the oldest database's datfrozenxid
 * so we can set or update the XID wrap limit.
 *
 * Also, if "startup" is true, we tell relcache.c to clear out the relcache
 * init file in each database.	That's a bit nonmodular, but scanning
 * pg_database twice during system startup seems too high a price for keeping
 * things better separated.
 */
static void
write_database_file(Relation drel, bool startup)
{
	StringInfoData buffer;
	HeapScanDesc scan;
	HeapTuple	tuple;
	NameData	oldest_datname;
	TransactionId oldest_datfrozenxid = InvalidTransactionId;
	MirroredFlatFileOpen mirroredOpen;

	initStringInfo(&buffer);

	MirroredFlatFile_Open(
					&mirroredOpen,
					"global",
					"pg_database",
					O_CREAT | O_TRUNC | O_WRONLY | PG_BINARY,
					S_IRUSR | S_IWUSR,
					/* suppressError */ false,
					/* atomic operation */ true,
					/*isMirrorRecovery */ false);
	/*
	 * Read pg_database and write the file.
	 */
	scan = heap_beginscan(drel, SnapshotNow, 0, NULL);
	while ((tuple = heap_getnext(scan, ForwardScanDirection)) != NULL)
	{
		Form_pg_database dbform = (Form_pg_database) GETSTRUCT(tuple);
		char	   *datname;
		Oid			datoid;
		Oid			dattablespace;
		TransactionId datfrozenxid;

		datname = NameStr(dbform->datname);
		datoid = HeapTupleGetOid(tuple);
		dattablespace = dbform->dattablespace;
		datfrozenxid = dbform->datfrozenxid;

		/*
<<<<<<< HEAD
		 * Identify the oldest datfrozenxid.  This must match
		 * the logic in vac_truncate_clog() in vacuum.c.
		 *
		 * MPP-20053: Skip databases that cannot be connected to in computing
		 * the oldest database.
=======
		 * Identify the oldest datfrozenxid.  This must match the logic in
		 * vac_truncate_clog() in vacuum.c.
>>>>>>> d13f41d2
		 */
		if (dbform->datallowconn && TransactionIdIsNormal(datfrozenxid))
		{
			if (oldest_datfrozenxid == InvalidTransactionId ||
				TransactionIdPrecedes(datfrozenxid, oldest_datfrozenxid))
			{
				oldest_datfrozenxid = datfrozenxid;
				namestrcpy(&oldest_datname, datname);
			}
		}

		/*
		 * Check for illegal characters in the database name.
		 */
		if (!name_okay(datname))
		{
			ereport(LOG,
					(errmsg("invalid database name \"%s\"", datname)));
			continue;
		}

		/*
		 * The file format is: "dbname" oid tablespace frozenxid
		 *
		 * The xids are not needed for backend startup, but are of use to
		 * autovacuum, and might also be helpful for forensic purposes.
		 */
		sputs_quote(&buffer, datname);
		appendStringInfo(&buffer, " %u %u %u\n",
						 datoid, dattablespace, datfrozenxid);

		/*
		 * MPP-10111 - During database expansion we need to be able to bring a
		 * database up in order to correct the filespace locations in the
		 * catalog.  At this point we will not be able to resolve database paths
		 * for databases not stored in "pg_default" or "pg_global".
		 *
		 * This is solved by passing a special guc to the startup during this
		 * phase of expand to bypass logic involving non-system tablespaces.
		 * Since we are bypassing the clearing of the relation cache on these
		 * databases we need to ensure that we don't try to use them at all
		 * elsewhere.  This is done with a similar check in
		 * PersistentTablespace_GetPrimaryAndMirrorFilespaces().
		 */
<<<<<<< HEAD
		if (gp_before_filespace_setup && !IsBuiltinTablespace(dattablespace))
			continue;
=======
		if (startup)
		{
			char	   *dbpath = GetDatabasePath(datoid, dattablespace);

			RelationCacheInitFileRemove(dbpath);
			pfree(dbpath);
		}
>>>>>>> d13f41d2
	}
	heap_endscan(scan);

	MirroredFlatFile_Append(&mirroredOpen, buffer.data, buffer.len,
							/* suppressError */ false);
	MirroredFlatFile_Flush(&mirroredOpen, /* suppressError */ false);
	MirroredFlatFile_Close(&mirroredOpen);

	if (buffer.maxlen > 0)
		pfree(buffer.data);

	/*
	 * Set the transaction ID wrap limit using the oldest datfrozenxid
	 */
	if (oldest_datfrozenxid != InvalidTransactionId)
		SetTransactionIdLimit(oldest_datfrozenxid, &oldest_datname);
}


/*
 * Support for write_auth_file
 *
 * The format for the flat auth file is
 *		"rolename" "password" "validuntil" "memberof" "memberof" ...
 * Each role's line lists all the roles (groups) of which it is directly
 * or indirectly a member, except for itself.
 *
 * The postmaster expects the file to be sorted by rolename.  There is not
 * any special ordering of the membership lists.
 *
 * To construct this information, we scan pg_authid and pg_auth_members,
 * and build data structures in-memory before writing the file.
 */

typedef struct
{
	Oid			roleid;
<<<<<<< HEAD
	bool		rolcanlogin;
	bool		rolsuper;
=======
>>>>>>> d13f41d2
	char	   *rolname;
	char	   *rolpassword;
	char	   *rolvaliduntil;
	List	   *member_of;
} auth_entry;

typedef struct
{
	Oid			roleid;
	Oid			memberid;
} authmem_entry;


/* qsort comparator for sorting auth_entry array by roleid */
static int
oid_compar(const void *a, const void *b)
{
	const auth_entry *a_auth = (const auth_entry *) a;
	const auth_entry *b_auth = (const auth_entry *) b;

	if (a_auth->roleid < b_auth->roleid)
		return -1;
	if (a_auth->roleid > b_auth->roleid)
		return 1;
	return 0;
}

/* qsort comparator for sorting auth_entry array by rolname */
static int
name_compar(const void *a, const void *b)
{
	const auth_entry *a_auth = (const auth_entry *) a;
	const auth_entry *b_auth = (const auth_entry *) b;

	return strcmp(a_auth->rolname, b_auth->rolname);
}

/* qsort comparator for sorting authmem_entry array by memberid */
static int
mem_compar(const void *a, const void *b)
{
	const authmem_entry *a_auth = (const authmem_entry *) a;
	const authmem_entry *b_auth = (const authmem_entry *) b;

	if (a_auth->memberid < b_auth->memberid)
		return -1;
	if (a_auth->memberid > b_auth->memberid)
		return 1;
	return 0;
}


/*
 * load_auth_entries: read pg_authid into auth_entry[]
 *
 * auth_info_out: pointer to auth_entry * where address to auth_entry[] should be stored
 * total_roles_out: pointer to int where num of total roles should be stored
 */
static void
load_auth_entries(Relation rel_authid, auth_entry **auth_info_out, int *total_roles_out)
{
	BlockNumber totalblocks;
	HeapScanDesc scan;
	HeapTuple   tuple;
	int         curr_role = 0;
	int         total_roles = 0;
	int         est_rows;
	auth_entry *auth_info;

	/*
	 * Read pg_authid and fill temporary data structures.
	 */
	totalblocks = RelationGetNumberOfBlocks(rel_authid);
	totalblocks = totalblocks ? totalblocks : 1;
	est_rows = totalblocks * (BLCKSZ / (sizeof(HeapTupleHeaderData) + sizeof(FormData_pg_authid)));
	auth_info = (auth_entry *) palloc(est_rows * sizeof(auth_entry));

	scan = heap_beginscan(rel_authid, SnapshotNow, 0, NULL);
	while ((tuple = heap_getnext(scan, ForwardScanDirection)) != NULL)
	{
		Form_pg_authid aform = (Form_pg_authid) GETSTRUCT(tuple);
		HeapTupleHeader tup = tuple->t_data;
		char	   *tp;			/* ptr to tuple data */
		long		off;		/* offset in tuple data */
		bits8	   *bp = tup->t_bits;	/* ptr to null bitmask in tuple */
		Datum		datum;

		if (curr_role >= est_rows)
		{
			est_rows *= 2;
			auth_info = (auth_entry *)
				repalloc(auth_info, est_rows * sizeof(auth_entry));
		}

		auth_info[curr_role].roleid = HeapTupleGetOid(tuple);
<<<<<<< HEAD
		auth_info[curr_role].rolsuper = aform->rolsuper;
		auth_info[curr_role].rolcanlogin = aform->rolcanlogin;
=======
>>>>>>> d13f41d2
		auth_info[curr_role].rolname = pstrdup(NameStr(aform->rolname));
		auth_info[curr_role].member_of = NIL;

		/*
		 * We can't use heap_getattr() here because during startup we will not
		 * have any tupdesc for pg_authid.  Fortunately it's not too hard to
		 * work around this.  rolpassword is the first possibly-null field so
		 * we can compute its offset directly.	Note that this only works
		 * reliably because the preceding field (rolconnlimit) is int4, and
		 * therefore rolpassword is always 4-byte-aligned, and will be at the
		 * same offset no matter whether it uses 1-byte or 4-byte header.
		 */
		tp = (char *) tup + tup->t_hoff;
		off = offsetof(FormData_pg_authid, rolpassword);

		if (HeapTupleHasNulls(tuple) &&
			att_isnull(Anum_pg_authid_rolpassword - 1, bp))
		{
			/* passwd is null, emit as an empty string */
			auth_info[curr_role].rolpassword = pstrdup("");
		}
		else
		{
			/* assume passwd is pass-by-ref */
			datum = PointerGetDatum(tp + off);

			/*
			 * The password probably shouldn't ever be out-of-line toasted; if
			 * it is, ignore it, since we can't handle that in startup mode.
			 *
			 * It is entirely likely that it's 1-byte format not 4-byte, and
			 * theoretically possible that it's compressed inline, but textout
			 * should be able to handle those cases even in startup mode.
			 */
			if (VARATT_IS_EXTERNAL(DatumGetPointer(datum)))
				auth_info[curr_role].rolpassword = pstrdup("");
			else
				auth_info[curr_role].rolpassword = DatumGetCString(DirectFunctionCall1(textout, datum));

			/* assume passwd has attlen -1 */
<<<<<<< HEAD
			off = att_addlength(off, -1, PointerGetDatum(tp + off));
=======
			off = att_addlength_pointer(off, -1, tp + off);
>>>>>>> d13f41d2
		}

		if (HeapTupleHasNulls(tuple) &&
			att_isnull(Anum_pg_authid_rolvaliduntil - 1, bp))
		{
			/* rolvaliduntil is null, emit as an empty string */
			auth_info[curr_role].rolvaliduntil = pstrdup("");
		}
		else
		{
			/*
			 * rolvaliduntil is timestamptz, which we assume is double
			 * alignment and pass-by-value.
			 */
<<<<<<< HEAD
			off = att_align(off, 'd');
			datum = fetch_att(tp + off, true, sizeof(TimestampTz));
=======
			off = att_align_nominal(off, 'd');
			datum = PointerGetDatum(tp + off);
>>>>>>> d13f41d2
			auth_info[curr_role].rolvaliduntil = DatumGetCString(DirectFunctionCall1(timestamptz_out, datum));
		}

		/*
		 * Check for illegal characters in the user name and password.
		 */
		if (!name_okay(auth_info[curr_role].rolname))
		{
			ereport(LOG,
					(errmsg("invalid role name \"%s\"",
							auth_info[curr_role].rolname)));
			continue;
		}
		if (!name_okay(auth_info[curr_role].rolpassword))
		{
			ereport(LOG,
					(errmsg("invalid role password \"%s\"",
							auth_info[curr_role].rolpassword)));
			continue;
		}

		curr_role++;
		total_roles++;
	}
	heap_endscan(scan);

	*auth_info_out = auth_info;
	*total_roles_out = total_roles;
}

/*
 * write_auth_file: update the flat auth file
 */
static void
write_auth_file(Relation rel_authid, Relation rel_authmem)
{
	StringInfoData buffer;
	BlockNumber totalblocks;
	HeapScanDesc scan;
	HeapTuple	tuple;
	int			curr_role = 0;
	int			total_roles = 0;
	int			curr_mem = 0;
	int			total_mem = 0;
	int			est_rows;
	auth_entry *auth_info;
	authmem_entry *authmem_info;
	MirroredFlatFileOpen	mirroredOpen;

	initStringInfo(&buffer);

	load_auth_entries(rel_authid, &auth_info, &total_roles);

	/*
	 * Read pg_auth_members into temporary data structure, too
	 */
	totalblocks = RelationGetNumberOfBlocks(rel_authmem);
	totalblocks = totalblocks ? totalblocks : 1;
	est_rows = totalblocks * (BLCKSZ / (sizeof(HeapTupleHeaderData) + sizeof(FormData_pg_auth_members)));
	authmem_info = (authmem_entry *) palloc(est_rows * sizeof(authmem_entry));

	scan = heap_beginscan(rel_authmem, SnapshotNow, 0, NULL);
	while ((tuple = heap_getnext(scan, ForwardScanDirection)) != NULL)
	{
		Form_pg_auth_members memform = (Form_pg_auth_members) GETSTRUCT(tuple);

		if (curr_mem >= est_rows)
		{
			est_rows *= 2;
			authmem_info = (authmem_entry *)
				repalloc(authmem_info, est_rows * sizeof(authmem_entry));
		}

		authmem_info[curr_mem].roleid = memform->roleid;
		authmem_info[curr_mem].memberid = memform->member;
		curr_mem++;
		total_mem++;
	}
	heap_endscan(scan);

	/*
	 * Search for memberships.	We can skip all this if pg_auth_members is
	 * empty.
	 */
	if (total_mem > 0)
	{
		/*
		 * Sort auth_info by roleid and authmem_info by memberid.
		 */
		qsort(auth_info, total_roles, sizeof(auth_entry), oid_compar);
		qsort(authmem_info, total_mem, sizeof(authmem_entry), mem_compar);

		/*
		 * For each role, find what it belongs to.
		 */
		for (curr_role = 0; curr_role < total_roles; curr_role++)
		{
			List	   *roles_list;
			List	   *roles_names_list = NIL;
			ListCell   *mem;

			/*
			 * This search algorithm is the same as in is_member_of_role; we
			 * are just working with a different input data structure.
			 */
			roles_list = list_make1_oid(auth_info[curr_role].roleid);

			foreach(mem, roles_list)
			{
				authmem_entry key;
				authmem_entry *found_mem;
				int			first_found,
							last_found,
							i;

				key.memberid = lfirst_oid(mem);
				found_mem = bsearch(&key, authmem_info, total_mem,
									sizeof(authmem_entry), mem_compar);
				if (!found_mem)
					continue;

				/*
				 * bsearch found a match for us; but if there were multiple
				 * matches it could have found any one of them. Locate first
				 * and last match.
				 */
				first_found = last_found = (found_mem - authmem_info);
				while (first_found > 0 &&
					   mem_compar(&key, &authmem_info[first_found - 1]) == 0)
					first_found--;
				while (last_found + 1 < total_mem &&
					   mem_compar(&key, &authmem_info[last_found + 1]) == 0)
					last_found++;

				/*
				 * Now add all the new roles to roles_list.
				 */
				for (i = first_found; i <= last_found; i++)
					roles_list = list_append_unique_oid(roles_list,
													 authmem_info[i].roleid);
			}

			/*
			 * Convert list of role Oids to list of role names. We must do
			 * this before re-sorting auth_info.
			 *
			 * We skip the first list element (curr_role itself) since there
			 * is no point in writing that a role is a member of itself.
			 */
			for_each_cell(mem, lnext(list_head(roles_list)))
			{
				auth_entry	key_auth;
				auth_entry *found_role;

				key_auth.roleid = lfirst_oid(mem);
				found_role = bsearch(&key_auth, auth_info, total_roles,
									 sizeof(auth_entry), oid_compar);
				if (found_role) /* paranoia */
					roles_names_list = lappend(roles_names_list,
											   found_role->rolname);
			}
			auth_info[curr_role].member_of = roles_names_list;
			list_free(roles_list);
		}
	}

	/*
	 * Now sort auth_info into rolname order for output, and write the file.
	 */
	qsort(auth_info, total_roles, sizeof(auth_entry), name_compar);

	/*
	 * Create a temporary filename to be renamed later.  This prevents the
	 * backend from clobbering the flat file while the postmaster might be
	 * reading from it.
	 */
	MirroredFlatFile_Open(
					&mirroredOpen,
					"global",
					"pg_auth",
					O_CREAT | O_TRUNC | O_WRONLY | PG_BINARY,
					S_IRUSR | S_IWUSR,
					/* suppressError */ false,
					/* atomic operation */ true,
					/*isMirrorRecovery */ false);

	for (curr_role = 0; curr_role < total_roles; curr_role++)
	{
		auth_entry *arole = &auth_info[curr_role];
		ListCell   *mem;

		fputs_quote(arole->rolname, fp);
		fputs(" ", fp);
		fputs_quote(arole->rolpassword, fp);
		fputs(" ", fp);
		fputs_quote(arole->rolvaliduntil, fp);

<<<<<<< HEAD
			sputs_quote(&buffer, arole->rolname);
			appendStringInfoChar(&buffer, ' ');
			sputs_quote(&buffer, arole->rolpassword);
			appendStringInfoChar(&buffer, ' ');
			sputs_quote(&buffer, arole->rolvaliduntil);

			foreach(mem, arole->member_of)
			{
				appendStringInfoChar(&buffer, ' ');
				sputs_quote(&buffer, (char *) lfirst(mem));
			}

			appendStringInfoChar(&buffer, '\n');

=======
		foreach(mem, arole->member_of)
		{
			fputs(" ", fp);
			fputs_quote((char *) lfirst(mem), fp);
>>>>>>> d13f41d2
		}

		fputs("\n", fp);
	}

	MirroredFlatFile_Append(&mirroredOpen, buffer.data, buffer.len,
							/* suppressError */ false);
	MirroredFlatFile_Flush(&mirroredOpen, /* suppressError */ false);
	MirroredFlatFile_Close(&mirroredOpen);
}

/*
 * Support for write_auth_time_file
 *
 * The format for the flat auth file is
 *      "rolename" "startday" "starttime" "endday" "endtime" 
 *
 * To construct this information, we scan pg_auth_time_constraint,
 * and build data structures in-memory before writing the file.
 */
typedef struct
{
	Oid			roleid;
	char	   *rolname;
	int16 		startday;
	TimeADT		starttime;
	int16		endday;
	TimeADT		endtime;
} authtime_entry;

/* qsort comparator for sorting auth_entry array by roleid */
static int
time_oid_compar(const void *a, const void *b)
{
	const authtime_entry *x = (const authtime_entry *) a;
	const authtime_entry *y = (const authtime_entry *) b;

	if (x->roleid < y->roleid)
		return -1;
	if (x->roleid > y->roleid)
		return 1;
	return 0;
}

/* qsort comparator for sorting auth_entry array by rolname */
static int
time_name_compar(const void *a, const void *b)
{
	const authtime_entry *x = (const authtime_entry *) a;
	const authtime_entry *y = (const authtime_entry *) b;

	return strcmp(x->rolname, y->rolname);
}


/*
 * write_auth_time_file: update the flat auth time constraint file
 */
static void
write_auth_time_file(Relation rel_authid, Relation rel_authtime)
{
	StringInfoData buffer;
	BlockNumber totalblocks;
	HeapScanDesc scan;
	HeapTuple   tuple;
	int			total_roles = 0;
	int			curr_constraint = 0;
	int			total_constraints = 0;
	int			est_rows;
	auth_entry *auth_info;
	authtime_entry *authtime_info;
	MirroredFlatFileOpen	mirroredOpen;

	initStringInfo(&buffer);

	load_auth_entries(rel_authid, &auth_info, &total_roles);

	/*
	 * Read pg_auth_time_constraint into temporary data structure, too
	 */
	totalblocks = RelationGetNumberOfBlocks(rel_authtime);
	totalblocks = totalblocks ? totalblocks : 1;
	est_rows = totalblocks * (BLCKSZ / (sizeof(HeapTupleHeaderData) + sizeof(FormData_pg_auth_time_constraint)));
	authtime_info = (authtime_entry *) palloc(est_rows * sizeof(authtime_entry));

	scan = heap_beginscan(rel_authtime, SnapshotNow, 0, NULL);
	while ((tuple = heap_getnext(scan, ForwardScanDirection)) != NULL)
	{
		Form_pg_auth_time_constraint timeform = (Form_pg_auth_time_constraint) GETSTRUCT(tuple);

		if (curr_constraint >= est_rows)
		{
			est_rows *= 2;
			authtime_info = (authtime_entry *)
				repalloc(authtime_info, est_rows * sizeof(authtime_entry));
		}

		authtime_info[curr_constraint].roleid = timeform->authid;
		authtime_info[curr_constraint].startday = timeform->start_day;
		authtime_info[curr_constraint].starttime = timeform->start_time;
		authtime_info[curr_constraint].endday = timeform->end_day;
		authtime_info[curr_constraint].endtime = timeform->end_time;
		curr_constraint++;
		total_constraints++;
	}
	heap_endscan(scan);

	/*
	 * Search for rolenames.  We can skip all this if pg_auth_time_constraint is
	 * empty.
	 */
	if (total_constraints > 0)
	{
		/*
		 * Sort auth_info by roleid and authtime_info by roleid.
		 */
		qsort(auth_info, total_roles, sizeof(auth_entry), oid_compar);
		qsort(authtime_info, total_constraints, sizeof(authtime_entry), time_oid_compar);

		/*
		 * For each time constraint, determine the rolename.
		 * TODO: this is O(nlogm). we could do O(n + m).
		 */
		for (curr_constraint = 0; curr_constraint < total_constraints; curr_constraint++)
		{
			auth_entry 	key_auth;
			auth_entry *found_role;
			key_auth.roleid = authtime_info[curr_constraint].roleid;
			found_role = bsearch(&key_auth, auth_info, total_roles,
								 sizeof(auth_entry), oid_compar);
			if (found_role)
			{
				/*
				 * All constraints written out will be enforced. 
				 * Constraints against superusers must not be allowed.
				 */
				if (found_role->rolsuper)
					ereport(WARNING,
							(errmsg("time constraints are being added against superuser")));
				authtime_info[curr_constraint].rolname = found_role->rolname;
			}
			else
			{
				/*
				 * pg_auth_time_constraint or pg_authid is corrupt: a role mentioned in
				 * pg_auth_time_constraint was not found in pg_authid. Remove the entry
				 * from the array so that we can start up the system.
				 */
				ereport(WARNING,
						(errmsg("role with OID %u mentioned in pg_auth_time_constraint does not exist",
								authtime_info[curr_constraint].roleid)));
				total_constraints--;
				memmove(&authtime_info[curr_constraint],
						&authtime_info[curr_constraint + 1],
						total_constraints - curr_constraint);
				curr_constraint--;
			}
		}
	}

	/*
	 * Now sort auth_info into rolname order for output, and write the file.
	 */
	qsort(authtime_info, total_constraints, sizeof(authtime_entry), time_name_compar);

	/*
	 * Create a temporary filename to be renamed later.  This prevents the
	 * backend from clobbering the flat file while the postmaster might be
	 * reading from it.
	 */
	MirroredFlatFile_Open(
					&mirroredOpen,
					"global",
					"pg_auth_time_constraint",
					O_CREAT | O_TRUNC | O_WRONLY | PG_BINARY,
					S_IRUSR | S_IWUSR,
					/* suppressError */ false,
					/* atomic operation */ true,
					/*isMirrorRecovery */ false);

	for (curr_constraint = 0; curr_constraint < total_constraints; curr_constraint++)
	{
		authtime_entry *atime = &authtime_info[curr_constraint];

		char	startday[2], endday[2];
		char 	*starttime, *endtime;

		sputs_quote(&buffer, atime->rolname);
		appendStringInfoChar(&buffer, ' ');

		snprintf(&startday[0], 2, "%d", atime->startday);
		sputs_quote(&buffer, startday);
		appendStringInfoChar(&buffer, ' ');

		starttime = DatumGetCString(DirectFunctionCall1(time_out,
									TimeADTGetDatum(atime->starttime)));
		sputs_quote(&buffer, starttime);
		appendStringInfoChar(&buffer, ' ');

		snprintf(&endday[0], 2, "%d", atime->endday);
		sputs_quote(&buffer, endday);
		appendStringInfoChar(&buffer, ' ');

		endtime = DatumGetCString(DirectFunctionCall1(time_out,
								  TimeADTGetDatum(atime->endtime)));
		sputs_quote(&buffer, endtime);

		appendStringInfoChar(&buffer, '\n');
	}

	MirroredFlatFile_Append(&mirroredOpen, buffer.data, buffer.len,
							/* suppressError */ false);
	MirroredFlatFile_Flush(&mirroredOpen, /* suppressError */ false);
	MirroredFlatFile_Close(&mirroredOpen);
}

/*
 * This routine is called once during database startup, after completing
 * WAL replay if needed.  Its purpose is to sync the flat files with the
 * current state of the database tables.  This is particularly important
 * during PITR operation, since the flat files will come from the
 * base backup which may be far out of sync with the current state.
 *
 * In theory we could skip rebuilding the flat files if no WAL replay
 * occurred, but it seems best to just do it always.  We have to
 * scan pg_database to compute the XID wrap limit anyway.  Also, this
 * policy means we need not force initdb to change the format of the
 * flat files.
 *
 * We also cause relcache init files to be flushed, for largely the same
 * reasons.
 *
 * In a standalone backend we pass database_only = true to skip processing
 * the auth file.  We won't need it, and building it could fail if there's
 * something corrupt in the authid/authmem catalogs.
 */
void
BuildFlatFiles(bool database_only)
{
	ResourceOwner owner;
	RelFileNode rnode;
	Relation	rel_db,
				rel_authid,
				rel_authmem,
				rel_authtime;

	/*
	 * We don't have any hope of running a real relcache, but we can use the
	 * same fake-relcache facility that WAL replay uses.
	 */
	XLogInitRelationCache();

	/* Need a resowner to keep the heapam and buffer code happy */
	owner = ResourceOwnerCreate(NULL, "BuildFlatFiles");
	CurrentResourceOwner = owner;

	/* hard-wired path to pg_database */
	rnode.spcNode = GLOBALTABLESPACE_OID;
	rnode.dbNode = 0;
	rnode.relNode = DatabaseRelationId;

	/* No locking is needed because no one else is alive yet */
	rel_db = XLogOpenRelation(rnode);
	write_database_file(rel_db, true);

	if (!database_only)
	{
		/* hard-wired path to pg_authid */
		rnode.spcNode = GLOBALTABLESPACE_OID;
		rnode.dbNode = 0;
		rnode.relNode = AuthIdRelationId;
		rel_authid = XLogOpenRelation(rnode);

		/* hard-wired path to pg_auth_members */
		rnode.spcNode = GLOBALTABLESPACE_OID;
		rnode.dbNode = 0;
		rnode.relNode = AuthMemRelationId;
		rel_authmem = XLogOpenRelation(rnode);

		write_auth_file(rel_authid, rel_authmem);

		/* hard-wired path to pg_auth_time_constraint */
		rnode.spcNode = GLOBALTABLESPACE_OID;
		rnode.dbNode = 0;
		rnode.relNode = AuthTimeConstraintRelationId;
		rel_authtime = XLogOpenRelation(rnode);

		write_auth_time_file(rel_authid, rel_authtime);
	}

	CurrentResourceOwner = NULL;
	ResourceOwnerDelete(owner);

	XLogCloseRelationCache();
}


/*
 * This routine is called during transaction commit or abort.
 *
 * On commit, if we've written any of the critical database tables during
 * the current transaction, update the flat files and signal the postmaster.
 *
 * On abort, just reset the static flags so we don't try to do it on the
 * next successful commit.
 *
 * NB: this should be the last step before actual transaction commit.
 * If any error aborts the transaction after we run this code, the postmaster
 * will still have received and cached the changed data; so minimize the
 * window for such problems.
 */
void
AtEOXact_UpdateFlatFiles(bool isCommit)
{
	Relation	drel = NULL;
	Relation	arel = NULL;
	Relation	mrel = NULL;
	Relation	trel = NULL;

	if (database_file_update_subid == InvalidSubTransactionId &&
		auth_file_update_subid == InvalidSubTransactionId &&
		auth_time_file_update_subid == InvalidSubTransactionId)
		return;					/* nothing to do */

	if (!isCommit)
	{
		database_file_update_subid = InvalidSubTransactionId;
		auth_file_update_subid = InvalidSubTransactionId;
		auth_time_file_update_subid = InvalidSubTransactionId;
		return;
	}

	/*
	 * Advance command counter to be certain we see all effects of the current
	 * transaction.
	 */
	CommandCounterIncrement();

	/*
	 * Open and lock the needed catalog(s).
	 *
	 * Even though we only need AccessShareLock, this could theoretically fail
	 * due to deadlock.  In practice, however, our transaction already holds
	 * RowExclusiveLock or better (it couldn't have updated the catalog
	 * without such a lock).  This implies that dbcommands.c and other places
	 * that force flat-file updates must not follow the common practice of
	 * dropping catalog locks before commit.
	 */
	if (database_file_update_subid != InvalidSubTransactionId)
		drel = heap_open(DatabaseRelationId, AccessShareLock);

	if (auth_file_update_subid != InvalidSubTransactionId)
		mrel = heap_open(AuthMemRelationId, AccessShareLock);

	if (auth_time_file_update_subid != InvalidSubTransactionId)
		trel = heap_open(AuthTimeConstraintRelationId, AccessShareLock);

	if (auth_file_update_subid != InvalidSubTransactionId ||
		auth_time_file_update_subid != InvalidSubTransactionId)
		arel = heap_open(AuthIdRelationId, AccessShareLock);

	/*
	 * Obtain special locks to ensure that two transactions don't try to write
	 * the same flat file concurrently.  Quite aside from any direct risks of
	 * corrupted output, the winning writer probably wouldn't have seen the
	 * other writer's updates.  By taking a lock and holding it till commit,
	 * we ensure that whichever updater goes second will see the other
	 * updater's changes as committed, and thus the final state of the file
	 * will include all updates.
	 *
	 * We use a lock on "database 0" to protect writing the pg_database flat
	 * file, and a lock on "role 0" to protect the auth file.  This is a bit
	 * ugly but it's not worth inventing any more-general convention.  (Any
	 * two locktags that are never used for anything else would do.)
	 *
	 * This is safe against deadlock as long as these are the very last locks
	 * acquired during the transaction.
	 */
	if (database_file_update_subid != InvalidSubTransactionId)
		LockSharedObject(DatabaseRelationId, InvalidOid, 0,
						 AccessExclusiveLock);

	if (auth_file_update_subid != InvalidSubTransactionId)
		LockSharedObject(AuthIdRelationId, InvalidOid, 0,
						 AccessExclusiveLock);

	if (auth_time_file_update_subid != InvalidSubTransactionId)
		LockSharedObject(AuthTimeConstraintRelationId, InvalidOid, 0,
						 AccessExclusiveLock);

	/* Okay to write the files */
	if (database_file_update_subid != InvalidSubTransactionId)
	{
		database_file_update_subid = InvalidSubTransactionId;
		write_database_file(drel, false);
		heap_close(drel, NoLock);
	}

	if (auth_file_update_subid != InvalidSubTransactionId)
	{
		auth_file_update_subid = InvalidSubTransactionId;
		write_auth_file(arel, mrel);
		heap_close(mrel, NoLock);
	}

	if (auth_time_file_update_subid != InvalidSubTransactionId)
	{
		auth_time_file_update_subid = InvalidSubTransactionId;
		write_auth_time_file(arel, trel);
		heap_close(trel, NoLock);
	}

	if (arel != NULL)
		heap_close(arel, NoLock);

	/*
	 * Signal the postmaster to reload its caches.
	 */
	SendPostmasterSignal(PMSIGNAL_PASSWORD_CHANGE);

	/*
	 * Force synchronous commit, to minimize the window between changing the
	 * flat files on-disk and marking the transaction committed.  It's not
	 * great that there is any window at all, but definitely we don't want to
	 * make it larger than necessary.
	 */
	ForceSyncCommit();
}


/*
 * This routine is called during transaction prepare.
 *
 * Record which files need to be refreshed if this transaction later
 * commits.
 *
 * Note: it's OK to clear the flags immediately, since if the PREPARE fails
 * further on, we'd only reset the flags anyway. So there's no need for a
 * separate PostPrepare call.
 */
void
AtPrepare_UpdateFlatFiles(void)
{
	uint16		info = 0;

	if (database_file_update_subid != InvalidSubTransactionId)
	{
		database_file_update_subid = InvalidSubTransactionId;
		info |= FF_BIT_DATABASE;
	}
	if (auth_file_update_subid != InvalidSubTransactionId)
	{
		auth_file_update_subid = InvalidSubTransactionId;
		info |= FF_BIT_AUTH;
	}
	if (auth_time_file_update_subid != InvalidSubTransactionId)
	{
		auth_time_file_update_subid = InvalidSubTransactionId;
		info |= FF_BIT_AUTH_TIME;
	}
	if (info != 0)
		RegisterTwoPhaseRecord(TWOPHASE_RM_FLATFILES_ID, info,
							   NULL, 0);
}


/*
 * AtEOSubXact_UpdateFlatFiles
 *
 * Called at subtransaction end, this routine resets or updates the
 * need-to-update-files flags.
 */
void
AtEOSubXact_UpdateFlatFiles(bool isCommit,
							SubTransactionId mySubid,
							SubTransactionId parentSubid)
{
	if (isCommit)
	{
		if (database_file_update_subid == mySubid)
			database_file_update_subid = parentSubid;

		if (auth_file_update_subid == mySubid)
			auth_file_update_subid = parentSubid;

		if (auth_file_update_subid == mySubid)
			auth_time_file_update_subid = parentSubid;
	}
	else
	{
		if (database_file_update_subid == mySubid)
			database_file_update_subid = InvalidSubTransactionId;

		if (auth_file_update_subid == mySubid)
			auth_file_update_subid = InvalidSubTransactionId;

		if (auth_time_file_update_subid == mySubid)
			auth_time_file_update_subid = InvalidSubTransactionId;
	}
}


/*
 * This trigger is fired whenever someone modifies pg_database, pg_authid
 * or pg_auth_members via general-purpose INSERT/UPDATE/DELETE commands.
 *
 * It is sufficient for this to be a STATEMENT trigger since we don't
 * care which individual rows changed.	It doesn't much matter whether
 * it's a BEFORE or AFTER trigger.
 */
Datum
flatfile_update_trigger(PG_FUNCTION_ARGS)
{
	TriggerData *trigdata = (TriggerData *) fcinfo->context;

	if (!CALLED_AS_TRIGGER(fcinfo))
		elog(ERROR,
			 "flatfile_update_trigger was not called by trigger manager");

	if (RelationGetNamespace(trigdata->tg_relation) != PG_CATALOG_NAMESPACE)
		elog(ERROR, "flatfile_update_trigger was called for wrong table");

	switch (RelationGetRelid(trigdata->tg_relation))
	{
		case DatabaseRelationId:
			database_file_update_needed();
			break;
		case AuthIdRelationId:
		case AuthMemRelationId:
			auth_file_update_needed();
			break;
		case AuthTimeConstraintRelationId:
			auth_time_file_update_needed();
			break;
		default:
			elog(ERROR, "flatfile_update_trigger was called for wrong table");
			break;
	}

	return PointerGetDatum(NULL);
}


/*
 * 2PC processing routine for COMMIT PREPARED case.
 *
 * (We don't have to do anything for ROLLBACK PREPARED.)
 */
void
flatfile_twophase_postcommit(TransactionId xid, uint16 info,
							 void *recdata, uint32 len)
{
	/*
	 * Set flags to do the needed file updates at the end of my own current
	 * transaction.  (XXX this has some issues if my own transaction later
	 * rolls back, or if there is any significant delay before I commit.  OK
	 * for now because we disallow COMMIT PREPARED inside a transaction
	 * block.)
	 */
	if (info & FF_BIT_DATABASE)
		database_file_update_needed();
	if (info & FF_BIT_AUTH)
		auth_file_update_needed();
	if (info & FF_BIT_AUTH_TIME)
		auth_time_file_update_needed();
}

/*
 * The routine recovers flat file on mirror side.
 *		a) It drops pg_database and pg_auth file on mirror..
 *		b) It copies pg_database and pg_auth from primary to mirror.
 *
 * Status is not returned, If an error occurs segmentState will be set to Fault.
 */
int
FlatFilesRecoverMirror(void)
{
	int retval = 0;
	
	retval = MirrorFlatFile("global", "pg_database");
	
	if (retval != 0)
		return retval;
	
	retval = MirrorFlatFile("global", "pg_auth");

	if (retval != 0)
		return retval;
	
	retval = MirrorFlatFile("global", "pg_auth_time_constraint");
	
	return retval;
}

int
FlatFilesTemporaryResynchronizeMirror(void)
{
	DIR             *global_dir;
	struct dirent   *de;
	int             retval = 0;
	
	global_dir = AllocateDir("global");
	
	while ((de = ReadDir(global_dir, "global")) != NULL) 
	{
		if (strstr(de->d_name, "pg_database.") != NULL ||
			strstr(de->d_name, "pg_auth.") != NULL ||
			strstr(de->d_name, "pg_auth_time_constraint.") != NULL)
		{
			retval = MirrorFlatFile("global", de->d_name);
			
			if (retval != 0)
				break;
		}
	}
	
	if (global_dir)
	{
		FreeDir(global_dir);
	}
	
	return retval;
}	<|MERGE_RESOLUTION|>--- conflicted
+++ resolved
@@ -245,16 +245,11 @@
 		datfrozenxid = dbform->datfrozenxid;
 
 		/*
-<<<<<<< HEAD
-		 * Identify the oldest datfrozenxid.  This must match
-		 * the logic in vac_truncate_clog() in vacuum.c.
+		 * Identify the oldest datfrozenxid.  This must match the logic in
+		 * vac_truncate_clog() in vacuum.c.
 		 *
 		 * MPP-20053: Skip databases that cannot be connected to in computing
 		 * the oldest database.
-=======
-		 * Identify the oldest datfrozenxid.  This must match the logic in
-		 * vac_truncate_clog() in vacuum.c.
->>>>>>> d13f41d2
 		 */
 		if (dbform->datallowconn && TransactionIdIsNormal(datfrozenxid))
 		{
@@ -299,18 +294,8 @@
 		 * elsewhere.  This is done with a similar check in
 		 * PersistentTablespace_GetPrimaryAndMirrorFilespaces().
 		 */
-<<<<<<< HEAD
 		if (gp_before_filespace_setup && !IsBuiltinTablespace(dattablespace))
 			continue;
-=======
-		if (startup)
-		{
-			char	   *dbpath = GetDatabasePath(datoid, dattablespace);
-
-			RelationCacheInitFileRemove(dbpath);
-			pfree(dbpath);
-		}
->>>>>>> d13f41d2
 	}
 	heap_endscan(scan);
 
@@ -348,11 +333,7 @@
 typedef struct
 {
 	Oid			roleid;
-<<<<<<< HEAD
-	bool		rolcanlogin;
 	bool		rolsuper;
-=======
->>>>>>> d13f41d2
 	char	   *rolname;
 	char	   *rolpassword;
 	char	   *rolvaliduntil;
@@ -448,11 +429,7 @@
 		}
 
 		auth_info[curr_role].roleid = HeapTupleGetOid(tuple);
-<<<<<<< HEAD
 		auth_info[curr_role].rolsuper = aform->rolsuper;
-		auth_info[curr_role].rolcanlogin = aform->rolcanlogin;
-=======
->>>>>>> d13f41d2
 		auth_info[curr_role].rolname = pstrdup(NameStr(aform->rolname));
 		auth_info[curr_role].member_of = NIL;
 
@@ -493,11 +470,7 @@
 				auth_info[curr_role].rolpassword = DatumGetCString(DirectFunctionCall1(textout, datum));
 
 			/* assume passwd has attlen -1 */
-<<<<<<< HEAD
-			off = att_addlength(off, -1, PointerGetDatum(tp + off));
-=======
 			off = att_addlength_pointer(off, -1, tp + off);
->>>>>>> d13f41d2
 		}
 
 		if (HeapTupleHasNulls(tuple) &&
@@ -512,13 +485,8 @@
 			 * rolvaliduntil is timestamptz, which we assume is double
 			 * alignment and pass-by-value.
 			 */
-<<<<<<< HEAD
-			off = att_align(off, 'd');
+			off = att_align_nominal(off, 'd');
 			datum = fetch_att(tp + off, true, sizeof(TimestampTz));
-=======
-			off = att_align_nominal(off, 'd');
-			datum = PointerGetDatum(tp + off);
->>>>>>> d13f41d2
 			auth_info[curr_role].rolvaliduntil = DatumGetCString(DirectFunctionCall1(timestamptz_out, datum));
 		}
 
@@ -710,36 +678,19 @@
 		auth_entry *arole = &auth_info[curr_role];
 		ListCell   *mem;
 
-		fputs_quote(arole->rolname, fp);
-		fputs(" ", fp);
-		fputs_quote(arole->rolpassword, fp);
-		fputs(" ", fp);
-		fputs_quote(arole->rolvaliduntil, fp);
-
-<<<<<<< HEAD
-			sputs_quote(&buffer, arole->rolname);
+		sputs_quote(&buffer, arole->rolname);
+		appendStringInfoChar(&buffer, ' ');
+		sputs_quote(&buffer, arole->rolpassword);
+		appendStringInfoChar(&buffer, ' ');
+		sputs_quote(&buffer, arole->rolvaliduntil);
+
+		foreach(mem, arole->member_of)
+		{
 			appendStringInfoChar(&buffer, ' ');
-			sputs_quote(&buffer, arole->rolpassword);
-			appendStringInfoChar(&buffer, ' ');
-			sputs_quote(&buffer, arole->rolvaliduntil);
-
-			foreach(mem, arole->member_of)
-			{
-				appendStringInfoChar(&buffer, ' ');
-				sputs_quote(&buffer, (char *) lfirst(mem));
-			}
-
-			appendStringInfoChar(&buffer, '\n');
-
-=======
-		foreach(mem, arole->member_of)
-		{
-			fputs(" ", fp);
-			fputs_quote((char *) lfirst(mem), fp);
->>>>>>> d13f41d2
-		}
-
-		fputs("\n", fp);
+			sputs_quote(&buffer, (char *) lfirst(mem));
+		}
+
+		appendStringInfoChar(&buffer, '\n');
 	}
 
 	MirroredFlatFile_Append(&mirroredOpen, buffer.data, buffer.len,
