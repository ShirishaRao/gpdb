/*-------------------------------------------------------------------------
 *
 * timestamp.c
 *	  Functions for the built-in SQL types "timestamp" and "interval".
 *
 * Portions Copyright (c) 1996-2014, PostgreSQL Global Development Group
 * Portions Copyright (c) 1994, Regents of the University of California
 *
 *
 * IDENTIFICATION
 *	  src/backend/utils/adt/timestamp.c
 *
 *-------------------------------------------------------------------------
 */

#include "postgres.h"

#include <ctype.h>
#include <math.h>
#include <float.h>
#include <limits.h>
#include <sys/time.h>

#include "access/hash.h"
#include "access/xact.h"
#include "catalog/pg_type.h"
#include "common/int128.h"
#include "funcapi.h"
#include "libpq/pqformat.h"
#include "miscadmin.h"
#include "nodes/nodeFuncs.h"
#include "parser/scansup.h"
#include "utils/array.h"
#include "utils/builtins.h"
#include "utils/datetime.h"
#include "utils/timestamp.h"

/*
 * gcc's -ffast-math switch breaks routines that expect exact results from
 * expressions like timeval / SECS_PER_HOUR, where timeval is double.
 */
#ifdef __FAST_MATH__
#error -ffast-math is known to break this code
#endif

#define SAMESIGN(a,b)	(((a) < 0) == ((b) < 0))

/* Set at postmaster start */
TimestampTz PgStartTime;

/* Set at configuration reload */
TimestampTz PgReloadTime;

typedef struct
{
	Timestamp	current;
	Timestamp	finish;
	Interval	step;
	int			step_sign;
} generate_series_timestamp_fctx;

typedef struct
{
	TimestampTz current;
	TimestampTz finish;
	Interval	step;
	int			step_sign;
} generate_series_timestamptz_fctx;


static TimeOffset time2t(const int hour, const int min, const int sec, const fsec_t fsec);
static Timestamp dt2local(Timestamp dt, int timezone);
static void AdjustTimestampForTypmod(Timestamp *time, int32 typmod);
static void AdjustIntervalForTypmod(Interval *interval, int32 typmod);
static TimestampTz timestamp2timestamptz(Timestamp timestamp);
static inline Timestamp timestamp_offset_internal(Timestamp timestamp,
						Interval *span);
static inline Timestamp timestamp_offset_multiple(Timestamp base, Interval *unit,
						int64 mul);
static inline TimestampTz timestamptz_offset_internal(TimestampTz timestamp,
							Interval *span);
static inline TimestampTz timestamptz_offset_multiple(TimestampTz base,
							Interval *unit, int64 mul);
/* Handy for comparisons. */
static const Interval	IntervalZero = {0, 0, 0};



/* common code for timestamptypmodin and timestamptztypmodin */
static int32
anytimestamp_typmodin(bool istz, ArrayType *ta)
{
	int32		typmod;
	int32	   *tl;
	int			n;

	tl = ArrayGetIntegerTypmods(ta, &n);

	/*
	 * we're not too tense about good error message here because grammar
	 * shouldn't allow wrong number of modifiers for TIMESTAMP
	 */
	if (n != 1)
		ereport(ERROR,
				(errcode(ERRCODE_INVALID_PARAMETER_VALUE),
				 errmsg("invalid type modifier")));

	if (*tl < 0)
		ereport(ERROR,
				(errcode(ERRCODE_INVALID_PARAMETER_VALUE),
				 errmsg("TIMESTAMP(%d)%s precision must not be negative",
						*tl, (istz ? " WITH TIME ZONE" : ""))));
	if (*tl > MAX_TIMESTAMP_PRECISION)
	{
		ereport(WARNING,
				(errcode(ERRCODE_INVALID_PARAMETER_VALUE),
		   errmsg("TIMESTAMP(%d)%s precision reduced to maximum allowed, %d",
				  *tl, (istz ? " WITH TIME ZONE" : ""),
				  MAX_TIMESTAMP_PRECISION)));
		typmod = MAX_TIMESTAMP_PRECISION;
	}
	else
		typmod = *tl;

	return typmod;
}

/* common code for timestamptypmodout and timestamptztypmodout */
static char *
anytimestamp_typmodout(bool istz, int32 typmod)
{
	const char *tz = istz ? " with time zone" : " without time zone";

	if (typmod >= 0)
		return psprintf("(%d)%s", (int) typmod, tz);
	else
		return psprintf("%s", tz);
}


/*****************************************************************************
 *	 USER I/O ROUTINES														 *
 *****************************************************************************/

/* timestamp_in()
 * Convert a string to internal form.
 */
Datum
timestamp_in(PG_FUNCTION_ARGS)
{
	char	   *str = PG_GETARG_CSTRING(0);

#ifdef NOT_USED
	Oid			typelem = PG_GETARG_OID(1);
#endif
	int32		typmod = PG_GETARG_INT32(2);
	Timestamp	result;
	fsec_t		fsec;
	struct pg_tm tt,
			   *tm = &tt;
	int			tz;
	int			dtype;
	int			nf;
	int			dterr;
	char	   *field[MAXDATEFIELDS];
	int			ftype[MAXDATEFIELDS];
	char		workbuf[MAXDATELEN + MAXDATEFIELDS];

	dterr = ParseDateTime(str, workbuf, sizeof(workbuf),
						  field, ftype, MAXDATEFIELDS, &nf);
	if (dterr == 0)
		dterr = DecodeDateTime(field, ftype, nf, &dtype, tm, &fsec, &tz);
	if (dterr != 0)
		DateTimeParseError(dterr, str, "timestamp");

	switch (dtype)
	{
		case DTK_DATE:
			if (tm2timestamp(tm, fsec, NULL, &result) != 0)
				ereport(ERROR,
						(errcode(ERRCODE_DATETIME_VALUE_OUT_OF_RANGE),
						 errmsg("timestamp out of range: \"%s\"", str)));
			break;

		case DTK_EPOCH:
			result = SetEpochTimestamp();
			break;

		case DTK_LATE:
			TIMESTAMP_NOEND(result);
			break;

		case DTK_EARLY:
			TIMESTAMP_NOBEGIN(result);
			break;

		case DTK_INVALID:
			ereport(ERROR,
					(errcode(ERRCODE_FEATURE_NOT_SUPPORTED),
			  errmsg("date/time value \"%s\" is no longer supported", str)));

			TIMESTAMP_NOEND(result);
			break;

		default:
			elog(ERROR, "unexpected dtype %d while parsing timestamp \"%s\"",
				 dtype, str);
			TIMESTAMP_NOEND(result);
	}

	AdjustTimestampForTypmod(&result, typmod);

	PG_RETURN_TIMESTAMP(result);
}

/* timestamp_out()
 * Convert a timestamp to external form.
 */
Datum
timestamp_out(PG_FUNCTION_ARGS)
{
	Timestamp	timestamp = PG_GETARG_TIMESTAMP(0);
	char	   *result;
	struct pg_tm tt,
			   *tm = &tt;
	fsec_t		fsec;
	char		buf[MAXDATELEN + 1];

	if (TIMESTAMP_NOT_FINITE(timestamp))
		EncodeSpecialTimestamp(timestamp, buf);
	else if (timestamp2tm(timestamp, NULL, tm, &fsec, NULL, NULL) == 0)
		EncodeDateTime(tm, fsec, false, 0, NULL, DateStyle, buf);
	else
		ereport(ERROR,
				(errcode(ERRCODE_DATETIME_VALUE_OUT_OF_RANGE),
				 errmsg("timestamp out of range")));

	result = pstrdup(buf);
	PG_RETURN_CSTRING(result);
}

/*
 *		timestamp_recv			- converts external binary format to timestamp
 *
 * We make no attempt to provide compatibility between int and float
 * timestamp representations ...
 */
Datum
timestamp_recv(PG_FUNCTION_ARGS)
{
	StringInfo	buf = (StringInfo) PG_GETARG_POINTER(0);

#ifdef NOT_USED
	Oid			typelem = PG_GETARG_OID(1);
#endif
	int32		typmod = PG_GETARG_INT32(2);
	Timestamp	timestamp;
	struct pg_tm tt,
			   *tm = &tt;
	fsec_t		fsec;

#ifdef HAVE_INT64_TIMESTAMP
	timestamp = (Timestamp) pq_getmsgint64(buf);
#else
	timestamp = (Timestamp) pq_getmsgfloat8(buf);

	if (isnan(timestamp))
		ereport(ERROR,
				(errcode(ERRCODE_DATETIME_VALUE_OUT_OF_RANGE),
				 errmsg("timestamp cannot be NaN")));
#endif

	/* rangecheck: see if timestamp_out would like it */
	if (TIMESTAMP_NOT_FINITE(timestamp))
		 /* ok */ ;
	else if (timestamp2tm(timestamp, NULL, tm, &fsec, NULL, NULL) != 0)
		ereport(ERROR,
				(errcode(ERRCODE_DATETIME_VALUE_OUT_OF_RANGE),
				 errmsg("timestamp out of range")));

	AdjustTimestampForTypmod(&timestamp, typmod);

	PG_RETURN_TIMESTAMP(timestamp);
}

/*
 *		timestamp_send			- converts timestamp to binary format
 */
Datum
timestamp_send(PG_FUNCTION_ARGS)
{
	Timestamp	timestamp = PG_GETARG_TIMESTAMP(0);
	StringInfoData buf;

	pq_begintypsend(&buf);
#ifdef HAVE_INT64_TIMESTAMP
	pq_sendint64(&buf, timestamp);
#else
	pq_sendfloat8(&buf, timestamp);
#endif
	PG_RETURN_BYTEA_P(pq_endtypsend(&buf));
}

Datum
timestamptypmodin(PG_FUNCTION_ARGS)
{
	ArrayType  *ta = PG_GETARG_ARRAYTYPE_P(0);

	PG_RETURN_INT32(anytimestamp_typmodin(false, ta));
}

Datum
timestamptypmodout(PG_FUNCTION_ARGS)
{
	int32		typmod = PG_GETARG_INT32(0);

	PG_RETURN_CSTRING(anytimestamp_typmodout(false, typmod));
}

/*
 * timestamp_interval_bound()
 *
 * Implements
 *		interval_bound(timestamp, interval, int, timestamp)
 *		returns timestamp
 */
static Timestamp
timestamp_interval_bound_common(Timestamp val, Interval *width,
								int32 shift, Timestamp reg)
{
	int64		index = 0;
	float8		quo = 0.0;
	Interval	span;
	Timestamp	low;
	Timestamp	high;
	int			safety;

	/* Insist on positive, interval width. */
	if (interval_cmp_internal(width, &IntervalZero) <= 0)
		ereport(ERROR,
				(errcode(ERRCODE_INVALID_INTERVAL_WIDTH),
				 errmsg("width of time interval not positive")));

	/* Just return non-finite timestamp. */
	if (TIMESTAMP_NOT_FINITE(val))
		return val;

	if (TIMESTAMP_NOT_FINITE(reg))
		ereport(ERROR,
				(errcode(ERRCODE_DATETIME_VALUE_OUT_OF_RANGE),
				 errmsg("bound for registration is not finite")));

	/* Estimate initial displacement of val from reg in widths. */
	span.time = val - reg;
	span.month = 0;
	span.day = 0;

	if (!interval_div_internal(&span, width, &quo, NULL))
		elog(ERROR, "invalid call to interval_div_internal");

	index = (int64) quo;

	/* Search for a satisfactory bound. */
	for (safety = 64; ; safety--)
	{
		if (safety <= 0)
			elog(ERROR, "interval_bound failed to converge");

		low = timestamp_offset_multiple(reg, width, index);
		high = timestamp_offset_multiple(low, width, 1);

		Assert(high > low);

		if (val >= high)
		{
			span.time = val - high;
			span.month = 0;
			span.day = 0;

			if (!interval_div_internal(&span, width, &quo, NULL))
				elog(ERROR, "invalid call to interval_div_internal");

			if ((int64) quo > 0)
				index += (int64) quo;
			else
				index++;  /* progress */
		}
		else if (val < low)
		{
			span.time = low - val;
			span.month = 0;
			span.day = 0;

			if (!interval_div_internal(&span, width, &quo, NULL))
				elog(ERROR, "invalid call to interval_div_internal");

			if ((int64) quo > 0)
				index -= (int64) quo;
			else
				index--;  /* progress */
		}
		else
			break;
	}

	/* If necessary, shift the interval. */
	if (shift)
		low = timestamp_offset_multiple(reg, width, index + shift);

	return low;
}

/*
 * timestamp_interval_bound(timestamp, interval)
 */
Datum
timestamp_interval_bound(PG_FUNCTION_ARGS)
{
	Timestamp	val = PG_GETARG_TIMESTAMP(0);
	Interval   *width = PG_GETARG_INTERVAL_P(1);
	int32		shift = 0;
	Timestamp	reg = SetEpochTimestamp();

	PG_RETURN_TIMESTAMP(
			timestamp_interval_bound_common(
				val, width, shift, reg));
}

/*
 * timestamp_interval_bound(timestamp, interval, int)
 */
Datum
timestamp_interval_bound_shift(PG_FUNCTION_ARGS)
{
	Timestamp	val;
	Interval   *width;
	int32		shift = 0;
	Timestamp	reg;

	/* NULL, if either of the first two arguments is NULL. */
	if (PG_ARGISNULL(0) || PG_ARGISNULL(1))
		PG_RETURN_NULL();

	val = PG_GETARG_TIMESTAMP(0);
	width = PG_GETARG_INTERVAL_P(1);

	/* shift, default to 0 if NULL */
	if (!PG_ARGISNULL(2))
		shift = PG_GETARG_INT32(2);

	reg = SetEpochTimestamp();

	PG_RETURN_TIMESTAMP(
			timestamp_interval_bound_common(
				val, width, shift, reg));
}

/*
 * timestamp_interval_bound(timestamp, interval, int, timestamp)
 */
Datum
timestamp_interval_bound_shift_reg(PG_FUNCTION_ARGS)
{
	Timestamp	val;
	Interval   *width;
	int32		shift = 0;
	Timestamp	reg;

	/* NULL, if either of the first two arguments is NULL. */
	if (PG_ARGISNULL(0) || PG_ARGISNULL(1))
		PG_RETURN_NULL();

	val = PG_GETARG_TIMESTAMP(0);
	width = PG_GETARG_INTERVAL_P(1);

	/* shift, default to 0 if NULL */
	if (!PG_ARGISNULL(2))
		shift = PG_GETARG_INT32(2);

	/* registration bound, default to epoch if NULL */
	if (!PG_ARGISNULL(3))
		reg = PG_GETARG_TIMESTAMP(3);
	else
		reg = SetEpochTimestamp();

	PG_RETURN_TIMESTAMP(
			timestamp_interval_bound_common(
				val, width, shift, reg));
}

/*
 * timestamptz_interval_bound()
 *
 * Implements
 *		interval_bound(timestamptz, interval, int, timestamptz)
 *		returns timestamptz
 */
static TimestampTz
timestamptz_interval_bound_common(TimestampTz val, Interval *width,
								  int32 shift, TimestampTz reg)
{
	int64		index = 0;
	float8		quo = 0.0;
	Interval	span;
	TimestampTz	low;
	TimestampTz	high;
	int			safety;

	/* Insist on positive, interval width. */
	if (interval_cmp_internal(width, &IntervalZero) <= 0)
		ereport(ERROR,
				(errcode(ERRCODE_INVALID_INTERVAL_WIDTH),
				 errmsg("width of time interval not positive")));

	/* Just return non-finite timestamp. */
	if (TIMESTAMP_NOT_FINITE(val))
		return val;

	if (TIMESTAMP_NOT_FINITE(reg))
		ereport(ERROR,
				(errcode(ERRCODE_DATETIME_VALUE_OUT_OF_RANGE),
				 errmsg("bound for registration is not finite")));

	/* Estimate initial displacement of val from reg in widths. */
	span.time = val - reg;
	span.month = 0;
	span.day = 0;

	if (!interval_div_internal(&span, width, &quo, NULL))
		elog(ERROR, "invalid call to interval_div_internal");

	index = (int64) quo;

	/* Search for a satisfactory bound. */
	for (safety = 64; ; safety--)
	{
		if (safety <= 0)
			elog(ERROR, "interval_bound failed to converge");

		low = timestamptz_offset_multiple(reg, width, index);
		high = timestamptz_offset_multiple(low, width, 1);

		Assert(high > low);

		if (val >= high)
		{
			span.time = val - high;
			span.month = 0;
			span.day = 0;

			if (!interval_div_internal(&span, width, &quo, NULL))
				elog(ERROR, "invalid call to interval_div_internal");

			if ((int64) quo > 0)
				index += (int64) quo;
			else
				index++;  /* progress */
		}
		else if (val < low)
		{
			span.time = low - val;
			span.month = 0;
			span.day = 0;

			if (!interval_div_internal(&span, width, &quo, NULL))
				elog(ERROR, "invalid call to interval_div_internal");

			if ((int64) quo > 0)
				index -= (int64) quo;
			else
				index--;  /* progress */
		}
		else
			break;
	}

	/* If necessary, shift the interval. */
	if (shift)
		low = timestamptz_offset_multiple(reg, width, index + shift);

	return low;
}

/*
 * timestamptz_interval_bound(timestamptz, interval)
 */
Datum
timestamptz_interval_bound(PG_FUNCTION_ARGS)
{
	TimestampTz	val = PG_GETARG_TIMESTAMPTZ(0);
	Interval   *width = PG_GETARG_INTERVAL_P(1);
	int32		shift = 0;
	TimestampTz	reg = SetEpochTimestamp();

	PG_RETURN_TIMESTAMPTZ(
			timestamptz_interval_bound_common(
				val, width, shift, reg));

}

/*
 * timestamptz_interval_bound_shift(timestamptz, interval, int)
 */
Datum
timestamptz_interval_bound_shift(PG_FUNCTION_ARGS)
{
	TimestampTz	val;
	Interval   *width;
	int32		shift = 0;
	TimestampTz	reg;

	/* NULL, if either of the first two arguments is NULL. */
	if (PG_ARGISNULL(0) || PG_ARGISNULL(1))
		PG_RETURN_NULL();

	val = PG_GETARG_TIMESTAMPTZ(0);
	width = PG_GETARG_INTERVAL_P(1);

	/* shift, default to 0 if NULL */
	if (!PG_ARGISNULL(2))
		shift = PG_GETARG_INT32(2);

	reg = SetEpochTimestamp();

	PG_RETURN_TIMESTAMPTZ(
			timestamptz_interval_bound_common(
				val, width, shift, reg));
}

/*
 * timestamptz_interval_bound_shift_reg(timestamptz, interval, int, timestamptz)
 */
Datum
timestamptz_interval_bound_shift_reg(PG_FUNCTION_ARGS)
{
	TimestampTz	val;
	Interval   *width;
	int32		shift = 0;
	TimestampTz	reg;

	/* NULL, if either of the first two arguments is NULL. */
	if (PG_ARGISNULL(0) || PG_ARGISNULL(1))
		PG_RETURN_NULL();

	val = PG_GETARG_TIMESTAMPTZ(0);
	width = PG_GETARG_INTERVAL_P(1);

	/* shift, default to 0 if NULL */
	if (!PG_ARGISNULL(2))
		shift = PG_GETARG_INT32(2);

	/* registration bound, default to epoch if NULL */
	if (!PG_ARGISNULL(3))
		reg = PG_GETARG_TIMESTAMPTZ(3);
	else
		reg = SetEpochTimestamp();

	PG_RETURN_TIMESTAMPTZ(
			timestamptz_interval_bound_common(
				val, width, shift, reg));
}

/* timestamp_transform()
 * Flatten calls to timestamp_scale() and timestamptz_scale() that solely
 * represent increases in allowed precision.
 */
Datum
timestamp_transform(PG_FUNCTION_ARGS)
{
	PG_RETURN_POINTER(TemporalTransform(MAX_TIMESTAMP_PRECISION,
										(Node *) PG_GETARG_POINTER(0)));
}

/* timestamp_scale()
 * Adjust time type for specified scale factor.
 * Used by PostgreSQL type system to stuff columns.
 */
Datum
timestamp_scale(PG_FUNCTION_ARGS)
{
	Timestamp	timestamp = PG_GETARG_TIMESTAMP(0);
	int32		typmod = PG_GETARG_INT32(1);
	Timestamp	result;

	result = timestamp;

	AdjustTimestampForTypmod(&result, typmod);

	PG_RETURN_TIMESTAMP(result);
}

static void
AdjustTimestampForTypmod(Timestamp *time, int32 typmod)
{
#ifdef HAVE_INT64_TIMESTAMP
	static const int64 TimestampScales[MAX_TIMESTAMP_PRECISION + 1] = {
		INT64CONST(1000000),
		INT64CONST(100000),
		INT64CONST(10000),
		INT64CONST(1000),
		INT64CONST(100),
		INT64CONST(10),
		INT64CONST(1)
	};

	static const int64 TimestampOffsets[MAX_TIMESTAMP_PRECISION + 1] = {
		INT64CONST(500000),
		INT64CONST(50000),
		INT64CONST(5000),
		INT64CONST(500),
		INT64CONST(50),
		INT64CONST(5),
		INT64CONST(0)
	};
#else
	static const double TimestampScales[MAX_TIMESTAMP_PRECISION + 1] = {
		1,
		10,
		100,
		1000,
		10000,
		100000,
		1000000
	};
#endif

	if (!TIMESTAMP_NOT_FINITE(*time)
		&& (typmod != -1) && (typmod != MAX_TIMESTAMP_PRECISION))
	{
		if (typmod < 0 || typmod > MAX_TIMESTAMP_PRECISION)
			ereport(ERROR,
					(errcode(ERRCODE_INVALID_PARAMETER_VALUE),
				  errmsg("timestamp(%d) precision must be between %d and %d",
						 typmod, 0, MAX_TIMESTAMP_PRECISION)));

		/*
		 * Note: this round-to-nearest code is not completely consistent about
		 * rounding values that are exactly halfway between integral values.
		 * On most platforms, rint() will implement round-to-nearest-even, but
		 * the integer code always rounds up (away from zero).  Is it worth
		 * trying to be consistent?
		 */
#ifdef HAVE_INT64_TIMESTAMP
		if (*time >= INT64CONST(0))
		{
			*time = ((*time + TimestampOffsets[typmod]) / TimestampScales[typmod]) *
				TimestampScales[typmod];
		}
		else
		{
			*time = -((((-*time) + TimestampOffsets[typmod]) / TimestampScales[typmod])
					  * TimestampScales[typmod]);
		}
#else
		*time = rint((double) *time * TimestampScales[typmod]) / TimestampScales[typmod];
#endif
	}
}


/* timestamptz_in()
 * Convert a string to internal form.
 */
Datum
timestamptz_in(PG_FUNCTION_ARGS)
{
	char	   *str = PG_GETARG_CSTRING(0);

#ifdef NOT_USED
	Oid			typelem = PG_GETARG_OID(1);
#endif
	int32		typmod = PG_GETARG_INT32(2);
	TimestampTz result;
	fsec_t		fsec;
	struct pg_tm tt,
			   *tm = &tt;
	int			tz;
	int			dtype;
	int			nf;
	int			dterr;
	char	   *field[MAXDATEFIELDS];
	int			ftype[MAXDATEFIELDS];
	char		workbuf[MAXDATELEN + MAXDATEFIELDS];

	dterr = ParseDateTime(str, workbuf, sizeof(workbuf),
						  field, ftype, MAXDATEFIELDS, &nf);
	if (dterr == 0)
		dterr = DecodeDateTime(field, ftype, nf, &dtype, tm, &fsec, &tz);
	if (dterr != 0)
		DateTimeParseError(dterr, str, "timestamp with time zone");

	switch (dtype)
	{
		case DTK_DATE:
			if (tm2timestamp(tm, fsec, &tz, &result) != 0)
				ereport(ERROR,
						(errcode(ERRCODE_DATETIME_VALUE_OUT_OF_RANGE),
						 errmsg("timestamp out of range: \"%s\"", str)));
			break;

		case DTK_EPOCH:
			result = SetEpochTimestamp();
			break;

		case DTK_LATE:
			TIMESTAMP_NOEND(result);
			break;

		case DTK_EARLY:
			TIMESTAMP_NOBEGIN(result);
			break;

		case DTK_INVALID:
			ereport(ERROR,
					(errcode(ERRCODE_FEATURE_NOT_SUPPORTED),
			  errmsg("date/time value \"%s\" is no longer supported", str)));

			TIMESTAMP_NOEND(result);
			break;

		default:
			elog(ERROR, "unexpected dtype %d while parsing timestamptz \"%s\"",
				 dtype, str);
			TIMESTAMP_NOEND(result);
	}

	AdjustTimestampForTypmod(&result, typmod);

	PG_RETURN_TIMESTAMPTZ(result);
}

/*
 * Try to parse a timezone specification, and return its timezone offset value
 * if it's acceptable.  Otherwise, an error is thrown.
 *
 * Note: some code paths update tm->tm_isdst, and some don't; current callers
 * don't care, so we don't bother being consistent.
 */
static int
parse_sane_timezone(struct pg_tm * tm, text *zone)
{
	char		tzname[TZ_STRLEN_MAX + 1];
	int			rt;
	int			tz;

	text_to_cstring_buffer(zone, tzname, sizeof(tzname));

	/*
	 * Look up the requested timezone.  First we try to interpret it as a
	 * numeric timezone specification; if DecodeTimezone decides it doesn't
	 * like the format, we look in the timezone abbreviation table (to handle
	 * cases like "EST"), and if that also fails, we look in the timezone
	 * database (to handle cases like "America/New_York").  (This matches the
	 * order in which timestamp input checks the cases; it's important because
	 * the timezone database unwisely uses a few zone names that are identical
	 * to offset abbreviations.)
	 *
	 * Note pg_tzset happily parses numeric input that DecodeTimezone would
	 * reject.  To avoid having it accept input that would otherwise be seen
	 * as invalid, it's enough to disallow having a digit in the first
	 * position of our input string.
	 */
	if (isdigit((unsigned char) *tzname))
		ereport(ERROR,
				(errcode(ERRCODE_INVALID_PARAMETER_VALUE),
				 errmsg("invalid input syntax for numeric time zone: \"%s\"",
						tzname),
				 errhint("Numeric time zones must have \"-\" or \"+\" as first character.")));

	rt = DecodeTimezone(tzname, &tz);
	if (rt != 0)
	{
		char	   *lowzone;
		int			type,
					val;
		pg_tz	   *tzp;

		if (rt == DTERR_TZDISP_OVERFLOW)
			ereport(ERROR,
					(errcode(ERRCODE_INVALID_PARAMETER_VALUE),
				   errmsg("numeric time zone \"%s\" out of range", tzname)));
		else if (rt != DTERR_BAD_FORMAT)
			ereport(ERROR,
					(errcode(ERRCODE_INVALID_PARAMETER_VALUE),
					 errmsg("time zone \"%s\" not recognized", tzname)));

		/* DecodeTimezoneAbbrev requires lowercase input */
		lowzone = downcase_truncate_identifier(tzname,
											   strlen(tzname),
											   false);
		type = DecodeTimezoneAbbrev(0, lowzone, &val, &tzp);

		if (type == TZ || type == DTZ)
		{
			/* fixed-offset abbreviation */
			tz = -val;
		}
		else if (type == DYNTZ)
		{
			/* dynamic-offset abbreviation, resolve using specified time */
			tz = DetermineTimeZoneAbbrevOffset(tm, tzname, tzp);
		}
		else
		{
			/* try it as a full zone name */
			tzp = pg_tzset(tzname);
			if (tzp)
				tz = DetermineTimeZoneOffset(tm, tzp);
			else
				ereport(ERROR,
						(errcode(ERRCODE_INVALID_PARAMETER_VALUE),
						 errmsg("time zone \"%s\" not recognized", tzname)));
		}
	}

	return tz;
}

/*
 * make_timestamp_internal
 *		workhorse for make_timestamp and make_timestamptz
 */
static Timestamp
make_timestamp_internal(int year, int month, int day,
						int hour, int min, double sec)
{
	struct pg_tm tm;
	TimeOffset	date;
	TimeOffset	time;
	int			dterr;
	Timestamp	result;

	tm.tm_year = year;
	tm.tm_mon = month;
	tm.tm_mday = day;

	/*
	 * Note: we'll reject zero or negative year values.  Perhaps negatives
	 * should be allowed to represent BC years?
	 */
	dterr = ValidateDate(DTK_DATE_M, false, false, false, &tm);

	if (dterr != 0)
		ereport(ERROR,
				(errcode(ERRCODE_DATETIME_FIELD_OVERFLOW),
				 errmsg("date field value out of range: %d-%02d-%02d",
						year, month, day)));

	if (!IS_VALID_JULIAN(tm.tm_year, tm.tm_mon, tm.tm_mday))
		ereport(ERROR,
				(errcode(ERRCODE_DATETIME_VALUE_OUT_OF_RANGE),
				 errmsg("date out of range: %d-%02d-%02d",
						year, month, day)));

	date = date2j(tm.tm_year, tm.tm_mon, tm.tm_mday) - POSTGRES_EPOCH_JDATE;

	/*
	 * This should match the checks in DecodeTimeOnly, except that since we're
	 * dealing with a float "sec" value, we also explicitly reject NaN.  (An
	 * infinity input should get rejected by the range comparisons, but we
	 * can't be sure how those will treat a NaN.)
	 */
	if (hour < 0 || min < 0 || min > MINS_PER_HOUR - 1 ||
		isnan(sec) ||
		sec < 0 || sec > SECS_PER_MINUTE ||
		hour > HOURS_PER_DAY ||
	/* test for > 24:00:00 */
		(hour == HOURS_PER_DAY && (min > 0 || sec > 0)))
		ereport(ERROR,
				(errcode(ERRCODE_DATETIME_FIELD_OVERFLOW),
				 errmsg("time field value out of range: %d:%02d:%02g",
						hour, min, sec)));

	/* This should match tm2time */
#ifdef HAVE_INT64_TIMESTAMP
	time = (((hour * MINS_PER_HOUR + min) * SECS_PER_MINUTE)
			* USECS_PER_SEC) + rint(sec * USECS_PER_SEC);

	result = date * USECS_PER_DAY + time;
	/* check for major overflow */
	if ((result - time) / USECS_PER_DAY != date)
		ereport(ERROR,
				(errcode(ERRCODE_DATETIME_VALUE_OUT_OF_RANGE),
				 errmsg("timestamp out of range: %d-%02d-%02d %d:%02d:%02g",
						year, month, day,
						hour, min, sec)));

	/* check for just-barely overflow (okay except time-of-day wraps) */
	/* caution: we want to allow 1999-12-31 24:00:00 */
	if ((result < 0 && date > 0) ||
		(result > 0 && date < -1))
		ereport(ERROR,
				(errcode(ERRCODE_DATETIME_VALUE_OUT_OF_RANGE),
				 errmsg("timestamp out of range: %d-%02d-%02d %d:%02d:%02g",
						year, month, day,
						hour, min, sec)));
#else
	time = ((hour * MINS_PER_HOUR + min) * SECS_PER_MINUTE) + sec;
	result = date * SECS_PER_DAY + time;
#endif

	return result;
}

/*
 * make_timestamp() - timestamp constructor
 */
Datum
make_timestamp(PG_FUNCTION_ARGS)
{
	int32		year = PG_GETARG_INT32(0);
	int32		month = PG_GETARG_INT32(1);
	int32		mday = PG_GETARG_INT32(2);
	int32		hour = PG_GETARG_INT32(3);
	int32		min = PG_GETARG_INT32(4);
	float8		sec = PG_GETARG_FLOAT8(5);
	Timestamp	result;

	result = make_timestamp_internal(year, month, mday,
									 hour, min, sec);

	PG_RETURN_TIMESTAMP(result);
}

/*
 * make_timestamptz() - timestamp with time zone constructor
 */
Datum
make_timestamptz(PG_FUNCTION_ARGS)
{
	int32		year = PG_GETARG_INT32(0);
	int32		month = PG_GETARG_INT32(1);
	int32		mday = PG_GETARG_INT32(2);
	int32		hour = PG_GETARG_INT32(3);
	int32		min = PG_GETARG_INT32(4);
	float8		sec = PG_GETARG_FLOAT8(5);
	Timestamp	result;

	result = make_timestamp_internal(year, month, mday,
									 hour, min, sec);

	PG_RETURN_TIMESTAMPTZ(timestamp2timestamptz(result));
}

/*
 * Construct a timestamp with time zone.
 *		As above, but the time zone is specified as seventh argument.
 */
Datum
make_timestamptz_at_timezone(PG_FUNCTION_ARGS)
{
	int32		year = PG_GETARG_INT32(0);
	int32		month = PG_GETARG_INT32(1);
	int32		mday = PG_GETARG_INT32(2);
	int32		hour = PG_GETARG_INT32(3);
	int32		min = PG_GETARG_INT32(4);
	float8		sec = PG_GETARG_FLOAT8(5);
	text	   *zone = PG_GETARG_TEXT_PP(6);
	Timestamp	timestamp;
	struct pg_tm tt;
	int			tz;
	fsec_t		fsec;

	timestamp = make_timestamp_internal(year, month, mday,
										hour, min, sec);

	if (timestamp2tm(timestamp, NULL, &tt, &fsec, NULL, NULL) != 0)
		ereport(ERROR,
				(errcode(ERRCODE_DATETIME_VALUE_OUT_OF_RANGE),
				 errmsg("timestamp out of range")));

	tz = parse_sane_timezone(&tt, zone);

	PG_RETURN_TIMESTAMPTZ((TimestampTz) dt2local(timestamp, -tz));
}

/* timestamptz_out()
 * Convert a timestamp to external form.
 */
Datum
timestamptz_out(PG_FUNCTION_ARGS)
{
	TimestampTz dt = PG_GETARG_TIMESTAMPTZ(0);
	char	   *result;
	int			tz;
	struct pg_tm tt,
			   *tm = &tt;
	fsec_t		fsec;
	const char *tzn;
	char		buf[MAXDATELEN + 1];

	if (TIMESTAMP_NOT_FINITE(dt))
		EncodeSpecialTimestamp(dt, buf);
	else if (timestamp2tm(dt, &tz, tm, &fsec, &tzn, NULL) == 0)
		EncodeDateTime(tm, fsec, true, tz, tzn, DateStyle, buf);
	else
		ereport(ERROR,
				(errcode(ERRCODE_DATETIME_VALUE_OUT_OF_RANGE),
				 errmsg("timestamp out of range")));

	result = pstrdup(buf);
	PG_RETURN_CSTRING(result);
}

/*
 *		timestamptz_recv			- converts external binary format to timestamptz
 *
 * We make no attempt to provide compatibility between int and float
 * timestamp representations ...
 */
Datum
timestamptz_recv(PG_FUNCTION_ARGS)
{
	StringInfo	buf = (StringInfo) PG_GETARG_POINTER(0);

#ifdef NOT_USED
	Oid			typelem = PG_GETARG_OID(1);
#endif
	int32		typmod = PG_GETARG_INT32(2);
	TimestampTz timestamp;
	int			tz;
	struct pg_tm tt,
			   *tm = &tt;
	fsec_t		fsec;

#ifdef HAVE_INT64_TIMESTAMP
	timestamp = (TimestampTz) pq_getmsgint64(buf);
#else
	timestamp = (TimestampTz) pq_getmsgfloat8(buf);
#endif

	/* rangecheck: see if timestamptz_out would like it */
	if (TIMESTAMP_NOT_FINITE(timestamp))
		 /* ok */ ;
	else if (timestamp2tm(timestamp, &tz, tm, &fsec, NULL, NULL) != 0)
		ereport(ERROR,
				(errcode(ERRCODE_DATETIME_VALUE_OUT_OF_RANGE),
				 errmsg("timestamp out of range")));

	AdjustTimestampForTypmod(&timestamp, typmod);

	PG_RETURN_TIMESTAMPTZ(timestamp);
}

/*
 *		timestamptz_send			- converts timestamptz to binary format
 */
Datum
timestamptz_send(PG_FUNCTION_ARGS)
{
	TimestampTz timestamp = PG_GETARG_TIMESTAMPTZ(0);
	StringInfoData buf;

	pq_begintypsend(&buf);
#ifdef HAVE_INT64_TIMESTAMP
	pq_sendint64(&buf, timestamp);
#else
	pq_sendfloat8(&buf, timestamp);
#endif
	PG_RETURN_BYTEA_P(pq_endtypsend(&buf));
}

Datum
timestamptztypmodin(PG_FUNCTION_ARGS)
{
	ArrayType  *ta = PG_GETARG_ARRAYTYPE_P(0);

	PG_RETURN_INT32(anytimestamp_typmodin(true, ta));
}

Datum
timestamptztypmodout(PG_FUNCTION_ARGS)
{
	int32		typmod = PG_GETARG_INT32(0);

	PG_RETURN_CSTRING(anytimestamp_typmodout(true, typmod));
}


/* timestamptz_scale()
 * Adjust time type for specified scale factor.
 * Used by PostgreSQL type system to stuff columns.
 */
Datum
timestamptz_scale(PG_FUNCTION_ARGS)
{
	TimestampTz timestamp = PG_GETARG_TIMESTAMPTZ(0);
	int32		typmod = PG_GETARG_INT32(1);
	TimestampTz result;

	result = timestamp;

	AdjustTimestampForTypmod(&result, typmod);

	PG_RETURN_TIMESTAMPTZ(result);
}


/* interval_in()
 * Convert a string to internal form.
 *
 * External format(s):
 *	Uses the generic date/time parsing and decoding routines.
 */
Datum
interval_in(PG_FUNCTION_ARGS)
{
	char	   *str = PG_GETARG_CSTRING(0);

#ifdef NOT_USED
	Oid			typelem = PG_GETARG_OID(1);
#endif
	int32		typmod = PG_GETARG_INT32(2);
	Interval   *result;
	fsec_t		fsec;
	struct pg_tm tt,
			   *tm = &tt;
	int			dtype;
	int			nf;
	int			range;
	int			dterr;
	char	   *field[MAXDATEFIELDS];
	int			ftype[MAXDATEFIELDS];
	char		workbuf[256];

	tm->tm_year = 0;
	tm->tm_mon = 0;
	tm->tm_mday = 0;
	tm->tm_hour = 0;
	tm->tm_min = 0;
	tm->tm_sec = 0;
	fsec = 0;

	if (typmod >= 0)
		range = INTERVAL_RANGE(typmod);
	else
		range = INTERVAL_FULL_RANGE;

	dterr = ParseDateTime(str, workbuf, sizeof(workbuf), field,
						  ftype, MAXDATEFIELDS, &nf);
	if (dterr == 0)
		dterr = DecodeInterval(field, ftype, nf, range,
							   &dtype, tm, &fsec);

	/* if those functions think it's a bad format, try ISO8601 style */
	if (dterr == DTERR_BAD_FORMAT)
		dterr = DecodeISO8601Interval(str,
									  &dtype, tm, &fsec);

	if (dterr != 0)
	{
		if (dterr == DTERR_FIELD_OVERFLOW)
			dterr = DTERR_INTERVAL_OVERFLOW;
		DateTimeParseError(dterr, str, "interval");
	}

	result = (Interval *) palloc(sizeof(Interval));

	switch (dtype)
	{
		case DTK_DELTA:
			if (tm2interval(tm, fsec, result) != 0)
				ereport(ERROR,
						(errcode(ERRCODE_DATETIME_VALUE_OUT_OF_RANGE),
						 errmsg("interval out of range")));
			break;

		case DTK_INVALID:
			ereport(ERROR,
					(errcode(ERRCODE_FEATURE_NOT_SUPPORTED),
			  errmsg("date/time value \"%s\" is no longer supported", str)));
			break;

		default:
			elog(ERROR, "unexpected dtype %d while parsing interval \"%s\"",
				 dtype, str);
	}

	AdjustIntervalForTypmod(result, typmod);

	PG_RETURN_INTERVAL_P(result);
}

/* interval_out()
 * Convert a time span to external form.
 */
Datum
interval_out(PG_FUNCTION_ARGS)
{
	Interval   *span = PG_GETARG_INTERVAL_P(0);
	char	   *result;
	struct pg_tm tt,
			   *tm = &tt;
	fsec_t		fsec;
	char		buf[MAXDATELEN + 1];

	if (interval2tm(*span, tm, &fsec) != 0)
		elog(ERROR, "could not convert interval to tm");

	EncodeInterval(tm, fsec, IntervalStyle, buf);

	result = pstrdup(buf);
	PG_RETURN_CSTRING(result);
}

/*
 *		interval_recv			- converts external binary format to interval
 */
Datum
interval_recv(PG_FUNCTION_ARGS)
{
	StringInfo	buf = (StringInfo) PG_GETARG_POINTER(0);

#ifdef NOT_USED
	Oid			typelem = PG_GETARG_OID(1);
#endif
	int32		typmod = PG_GETARG_INT32(2);
	Interval   *interval;

	interval = (Interval *) palloc(sizeof(Interval));

#ifdef HAVE_INT64_TIMESTAMP
	interval->time = pq_getmsgint64(buf);
#else
	interval->time = pq_getmsgfloat8(buf);
#endif
	interval->day = pq_getmsgint(buf, sizeof(interval->day));
	interval->month = pq_getmsgint(buf, sizeof(interval->month));

	AdjustIntervalForTypmod(interval, typmod);

	PG_RETURN_INTERVAL_P(interval);
}

/*
 *		interval_send			- converts interval to binary format
 */
Datum
interval_send(PG_FUNCTION_ARGS)
{
	Interval   *interval = PG_GETARG_INTERVAL_P(0);
	StringInfoData buf;

	pq_begintypsend(&buf);
#ifdef HAVE_INT64_TIMESTAMP
	pq_sendint64(&buf, interval->time);
#else
	pq_sendfloat8(&buf, interval->time);
#endif
	pq_sendint(&buf, interval->day, sizeof(interval->day));
	pq_sendint(&buf, interval->month, sizeof(interval->month));
	PG_RETURN_BYTEA_P(pq_endtypsend(&buf));
}

/*
 * The interval typmod stores a "range" in its high 16 bits and a "precision"
 * in its low 16 bits.  Both contribute to defining the resolution of the
 * type.  Range addresses resolution granules larger than one second, and
 * precision specifies resolution below one second.  This representation can
 * express all SQL standard resolutions, but we implement them all in terms of
 * truncating rightward from some position.  Range is a bitmap of permitted
 * fields, but only the temporally-smallest such field is significant to our
 * calculations.  Precision is a count of sub-second decimal places to retain.
 * Setting all bits (INTERVAL_FULL_PRECISION) gives the same truncation
 * semantics as choosing MAX_INTERVAL_PRECISION.
 */
Datum
intervaltypmodin(PG_FUNCTION_ARGS)
{
	ArrayType  *ta = PG_GETARG_ARRAYTYPE_P(0);
	int32	   *tl;
	int			n;
	int32		typmod;

	tl = ArrayGetIntegerTypmods(ta, &n);

	/*
	 * tl[0] - interval range (fields bitmask)	tl[1] - precision (optional)
	 *
	 * Note we must validate tl[0] even though it's normally guaranteed
	 * correct by the grammar --- consider SELECT 'foo'::"interval"(1000).
	 */
	if (n > 0)
	{
		switch (tl[0])
		{
			case INTERVAL_MASK(YEAR):
			case INTERVAL_MASK(MONTH):
			case INTERVAL_MASK(DAY):
			case INTERVAL_MASK(HOUR):
			case INTERVAL_MASK(MINUTE):
			case INTERVAL_MASK(SECOND):
			case INTERVAL_MASK(YEAR) | INTERVAL_MASK(MONTH):
			case INTERVAL_MASK(DAY) | INTERVAL_MASK(HOUR):
			case INTERVAL_MASK(DAY) | INTERVAL_MASK(HOUR) | INTERVAL_MASK(MINUTE):
			case INTERVAL_MASK(DAY) | INTERVAL_MASK(HOUR) | INTERVAL_MASK(MINUTE) | INTERVAL_MASK(SECOND):
			case INTERVAL_MASK(HOUR) | INTERVAL_MASK(MINUTE):
			case INTERVAL_MASK(HOUR) | INTERVAL_MASK(MINUTE) | INTERVAL_MASK(SECOND):
			case INTERVAL_MASK(MINUTE) | INTERVAL_MASK(SECOND):
			case INTERVAL_FULL_RANGE:
				/* all OK */
				break;
			default:
				ereport(ERROR,
						(errcode(ERRCODE_INVALID_PARAMETER_VALUE),
						 errmsg("invalid INTERVAL type modifier")));
		}
	}

	if (n == 1)
	{
		if (tl[0] != INTERVAL_FULL_RANGE)
			typmod = INTERVAL_TYPMOD(INTERVAL_FULL_PRECISION, tl[0]);
		else
			typmod = -1;
	}
	else if (n == 2)
	{
		if (tl[1] < 0)
			ereport(ERROR,
					(errcode(ERRCODE_INVALID_PARAMETER_VALUE),
					 errmsg("INTERVAL(%d) precision must not be negative",
							tl[1])));
		if (tl[1] > MAX_INTERVAL_PRECISION)
		{
			ereport(WARNING,
					(errcode(ERRCODE_INVALID_PARAMETER_VALUE),
			  errmsg("INTERVAL(%d) precision reduced to maximum allowed, %d",
					 tl[1], MAX_INTERVAL_PRECISION)));
			typmod = INTERVAL_TYPMOD(MAX_INTERVAL_PRECISION, tl[0]);
		}
		else
			typmod = INTERVAL_TYPMOD(tl[1], tl[0]);
	}
	else
	{
		ereport(ERROR,
				(errcode(ERRCODE_INVALID_PARAMETER_VALUE),
				 errmsg("invalid INTERVAL type modifier")));
		typmod = 0;				/* keep compiler quiet */
	}

	PG_RETURN_INT32(typmod);
}

Datum
intervaltypmodout(PG_FUNCTION_ARGS)
{
	int32		typmod = PG_GETARG_INT32(0);
	char	   *res = (char *) palloc(64);
	int			fields;
	int			precision;
	const char *fieldstr;

	if (typmod < 0)
	{
		*res = '\0';
		PG_RETURN_CSTRING(res);
	}

	fields = INTERVAL_RANGE(typmod);
	precision = INTERVAL_PRECISION(typmod);

	switch (fields)
	{
		case INTERVAL_MASK(YEAR):
			fieldstr = " year";
			break;
		case INTERVAL_MASK(MONTH):
			fieldstr = " month";
			break;
		case INTERVAL_MASK(DAY):
			fieldstr = " day";
			break;
		case INTERVAL_MASK(HOUR):
			fieldstr = " hour";
			break;
		case INTERVAL_MASK(MINUTE):
			fieldstr = " minute";
			break;
		case INTERVAL_MASK(SECOND):
			fieldstr = " second";
			break;
		case INTERVAL_MASK(YEAR) | INTERVAL_MASK(MONTH):
			fieldstr = " year to month";
			break;
		case INTERVAL_MASK(DAY) | INTERVAL_MASK(HOUR):
			fieldstr = " day to hour";
			break;
		case INTERVAL_MASK(DAY) | INTERVAL_MASK(HOUR) | INTERVAL_MASK(MINUTE):
			fieldstr = " day to minute";
			break;
		case INTERVAL_MASK(DAY) | INTERVAL_MASK(HOUR) | INTERVAL_MASK(MINUTE) | INTERVAL_MASK(SECOND):
			fieldstr = " day to second";
			break;
		case INTERVAL_MASK(HOUR) | INTERVAL_MASK(MINUTE):
			fieldstr = " hour to minute";
			break;
		case INTERVAL_MASK(HOUR) | INTERVAL_MASK(MINUTE) | INTERVAL_MASK(SECOND):
			fieldstr = " hour to second";
			break;
		case INTERVAL_MASK(MINUTE) | INTERVAL_MASK(SECOND):
			fieldstr = " minute to second";
			break;
		case INTERVAL_FULL_RANGE:
			fieldstr = "";
			break;
		default:
			elog(ERROR, "invalid INTERVAL typmod: 0x%x", typmod);
			fieldstr = "";
			break;
	}

	if (precision != INTERVAL_FULL_PRECISION)
		snprintf(res, 64, "%s(%d)", fieldstr, precision);
	else
		snprintf(res, 64, "%s", fieldstr);

	PG_RETURN_CSTRING(res);
}

/*
 * Given an interval typmod value, return a code for the least-significant
 * field that the typmod allows to be nonzero, for instance given
 * INTERVAL DAY TO HOUR we want to identify "hour".
 *
 * The results should be ordered by field significance, which means
 * we can't use the dt.h macros YEAR etc, because for some odd reason
 * they aren't ordered that way.  Instead, arbitrarily represent
 * SECOND = 0, MINUTE = 1, HOUR = 2, DAY = 3, MONTH = 4, YEAR = 5.
 */
static int
intervaltypmodleastfield(int32 typmod)
{
	if (typmod < 0)
		return 0;				/* SECOND */

	switch (INTERVAL_RANGE(typmod))
	{
		case INTERVAL_MASK(YEAR):
			return 5;			/* YEAR */
		case INTERVAL_MASK(MONTH):
			return 4;			/* MONTH */
		case INTERVAL_MASK(DAY):
			return 3;			/* DAY */
		case INTERVAL_MASK(HOUR):
			return 2;			/* HOUR */
		case INTERVAL_MASK(MINUTE):
			return 1;			/* MINUTE */
		case INTERVAL_MASK(SECOND):
			return 0;			/* SECOND */
		case INTERVAL_MASK(YEAR) | INTERVAL_MASK(MONTH):
			return 4;			/* MONTH */
		case INTERVAL_MASK(DAY) | INTERVAL_MASK(HOUR):
			return 2;			/* HOUR */
		case INTERVAL_MASK(DAY) | INTERVAL_MASK(HOUR) | INTERVAL_MASK(MINUTE):
			return 1;			/* MINUTE */
		case INTERVAL_MASK(DAY) | INTERVAL_MASK(HOUR) | INTERVAL_MASK(MINUTE) | INTERVAL_MASK(SECOND):
			return 0;			/* SECOND */
		case INTERVAL_MASK(HOUR) | INTERVAL_MASK(MINUTE):
			return 1;			/* MINUTE */
		case INTERVAL_MASK(HOUR) | INTERVAL_MASK(MINUTE) | INTERVAL_MASK(SECOND):
			return 0;			/* SECOND */
		case INTERVAL_MASK(MINUTE) | INTERVAL_MASK(SECOND):
			return 0;			/* SECOND */
		case INTERVAL_FULL_RANGE:
			return 0;			/* SECOND */
		default:
			elog(ERROR, "invalid INTERVAL typmod: 0x%x", typmod);
			break;
	}
	return 0;					/* can't get here, but keep compiler quiet */
}


/* interval_transform()
 * Flatten superfluous calls to interval_scale().  The interval typmod is
 * complex to permit accepting and regurgitating all SQL standard variations.
 * For truncation purposes, it boils down to a single, simple granularity.
 */
Datum
interval_transform(PG_FUNCTION_ARGS)
{
	FuncExpr   *expr = (FuncExpr *) PG_GETARG_POINTER(0);
	Node	   *ret = NULL;
	Node	   *typmod;

	Assert(IsA(expr, FuncExpr));
	Assert(list_length(expr->args) >= 2);

	typmod = (Node *) lsecond(expr->args);

	if (IsA(typmod, Const) &&!((Const *) typmod)->constisnull)
	{
		Node	   *source = (Node *) linitial(expr->args);
		int32		new_typmod = DatumGetInt32(((Const *) typmod)->constvalue);
		bool		noop;

		if (new_typmod < 0)
			noop = true;
		else
		{
			int32		old_typmod = exprTypmod(source);
			int			old_least_field;
			int			new_least_field;
			int			old_precis;
			int			new_precis;

			old_least_field = intervaltypmodleastfield(old_typmod);
			new_least_field = intervaltypmodleastfield(new_typmod);
			if (old_typmod < 0)
				old_precis = INTERVAL_FULL_PRECISION;
			else
				old_precis = INTERVAL_PRECISION(old_typmod);
			new_precis = INTERVAL_PRECISION(new_typmod);

			/*
			 * Cast is a no-op if least field stays the same or decreases
			 * while precision stays the same or increases.  But precision,
			 * which is to say, sub-second precision, only affects ranges that
			 * include SECOND.
			 */
			noop = (new_least_field <= old_least_field) &&
				(old_least_field > 0 /* SECOND */ ||
				 new_precis >= MAX_INTERVAL_PRECISION ||
				 new_precis >= old_precis);
		}
		if (noop)
			ret = relabel_to_typmod(source, new_typmod);
	}

	PG_RETURN_POINTER(ret);
}

/* interval_scale()
 * Adjust interval type for specified fields.
 * Used by PostgreSQL type system to stuff columns.
 */
Datum
interval_scale(PG_FUNCTION_ARGS)
{
	Interval   *interval = PG_GETARG_INTERVAL_P(0);
	int32		typmod = PG_GETARG_INT32(1);
	Interval   *result;

	result = palloc(sizeof(Interval));
	*result = *interval;

	AdjustIntervalForTypmod(result, typmod);

	PG_RETURN_INTERVAL_P(result);
}

/*
 *	Adjust interval for specified precision, in both YEAR to SECOND
 *	range and sub-second precision.
 */
static void
AdjustIntervalForTypmod(Interval *interval, int32 typmod)
{
#ifdef HAVE_INT64_TIMESTAMP
	static const int64 IntervalScales[MAX_INTERVAL_PRECISION + 1] = {
		INT64CONST(1000000),
		INT64CONST(100000),
		INT64CONST(10000),
		INT64CONST(1000),
		INT64CONST(100),
		INT64CONST(10),
		INT64CONST(1)
	};

	static const int64 IntervalOffsets[MAX_INTERVAL_PRECISION + 1] = {
		INT64CONST(500000),
		INT64CONST(50000),
		INT64CONST(5000),
		INT64CONST(500),
		INT64CONST(50),
		INT64CONST(5),
		INT64CONST(0)
	};
#else
	static const double IntervalScales[MAX_INTERVAL_PRECISION + 1] = {
		1,
		10,
		100,
		1000,
		10000,
		100000,
		1000000
	};
#endif

	/*
	 * Unspecified range and precision? Then not necessary to adjust. Setting
	 * typmod to -1 is the convention for all data types.
	 */
	if (typmod >= 0)
	{
		int			range = INTERVAL_RANGE(typmod);
		int			precision = INTERVAL_PRECISION(typmod);

		/*
		 * Our interpretation of intervals with a limited set of fields is
		 * that fields to the right of the last one specified are zeroed out,
		 * but those to the left of it remain valid.  Thus for example there
		 * is no operational difference between INTERVAL YEAR TO MONTH and
		 * INTERVAL MONTH.  In some cases we could meaningfully enforce that
		 * higher-order fields are zero; for example INTERVAL DAY could reject
		 * nonzero "month" field.  However that seems a bit pointless when we
		 * can't do it consistently.  (We cannot enforce a range limit on the
		 * highest expected field, since we do not have any equivalent of
		 * SQL's <interval leading field precision>.)  If we ever decide to
		 * revisit this, interval_transform will likely require adjusting.
		 *
		 * Note: before PG 8.4 we interpreted a limited set of fields as
		 * actually causing a "modulo" operation on a given value, potentially
		 * losing high-order as well as low-order information.  But there is
		 * no support for such behavior in the standard, and it seems fairly
		 * undesirable on data consistency grounds anyway.  Now we only
		 * perform truncation or rounding of low-order fields.
		 */
		if (range == INTERVAL_FULL_RANGE)
		{
			/* Do nothing... */
		}
		else if (range == INTERVAL_MASK(YEAR))
		{
			interval->month = (interval->month / MONTHS_PER_YEAR) * MONTHS_PER_YEAR;
			interval->day = 0;
			interval->time = 0;
		}
		else if (range == INTERVAL_MASK(MONTH))
		{
			interval->day = 0;
			interval->time = 0;
		}
		/* YEAR TO MONTH */
		else if (range == (INTERVAL_MASK(YEAR) | INTERVAL_MASK(MONTH)))
		{
			interval->day = 0;
			interval->time = 0;
		}
		else if (range == INTERVAL_MASK(DAY))
		{
			interval->time = 0;
		}
		else if (range == INTERVAL_MASK(HOUR))
		{
#ifdef HAVE_INT64_TIMESTAMP
			interval->time = (interval->time / USECS_PER_HOUR) *
				USECS_PER_HOUR;
#else
			interval->time = ((int) (interval->time / SECS_PER_HOUR)) * (double) SECS_PER_HOUR;
#endif
		}
		else if (range == INTERVAL_MASK(MINUTE))
		{
#ifdef HAVE_INT64_TIMESTAMP
			interval->time = (interval->time / USECS_PER_MINUTE) *
				USECS_PER_MINUTE;
#else
			interval->time = ((int) (interval->time / SECS_PER_MINUTE)) * (double) SECS_PER_MINUTE;
#endif
		}
		else if (range == INTERVAL_MASK(SECOND))
		{
			/* fractional-second rounding will be dealt with below */
		}
		/* DAY TO HOUR */
		else if (range == (INTERVAL_MASK(DAY) |
						   INTERVAL_MASK(HOUR)))
		{
#ifdef HAVE_INT64_TIMESTAMP
			interval->time = (interval->time / USECS_PER_HOUR) *
				USECS_PER_HOUR;
#else
			interval->time = ((int) (interval->time / SECS_PER_HOUR)) * (double) SECS_PER_HOUR;
#endif
		}
		/* DAY TO MINUTE */
		else if (range == (INTERVAL_MASK(DAY) |
						   INTERVAL_MASK(HOUR) |
						   INTERVAL_MASK(MINUTE)))
		{
#ifdef HAVE_INT64_TIMESTAMP
			interval->time = (interval->time / USECS_PER_MINUTE) *
				USECS_PER_MINUTE;
#else
			interval->time = ((int) (interval->time / SECS_PER_MINUTE)) * (double) SECS_PER_MINUTE;
#endif
		}
		/* DAY TO SECOND */
		else if (range == (INTERVAL_MASK(DAY) |
						   INTERVAL_MASK(HOUR) |
						   INTERVAL_MASK(MINUTE) |
						   INTERVAL_MASK(SECOND)))
		{
			/* fractional-second rounding will be dealt with below */
		}
		/* HOUR TO MINUTE */
		else if (range == (INTERVAL_MASK(HOUR) |
						   INTERVAL_MASK(MINUTE)))
		{
#ifdef HAVE_INT64_TIMESTAMP
			interval->time = (interval->time / USECS_PER_MINUTE) *
				USECS_PER_MINUTE;
#else
			interval->time = ((int) (interval->time / SECS_PER_MINUTE)) * (double) SECS_PER_MINUTE;
#endif
		}
		/* HOUR TO SECOND */
		else if (range == (INTERVAL_MASK(HOUR) |
						   INTERVAL_MASK(MINUTE) |
						   INTERVAL_MASK(SECOND)))
		{
			/* fractional-second rounding will be dealt with below */
		}
		/* MINUTE TO SECOND */
		else if (range == (INTERVAL_MASK(MINUTE) |
						   INTERVAL_MASK(SECOND)))
		{
			/* fractional-second rounding will be dealt with below */
		}
		else
			elog(ERROR, "unrecognized interval typmod: %d", typmod);

		/* Need to adjust subsecond precision? */
		if (precision != INTERVAL_FULL_PRECISION)
		{
			if (precision < 0 || precision > MAX_INTERVAL_PRECISION)
				ereport(ERROR,
						(errcode(ERRCODE_INVALID_PARAMETER_VALUE),
				   errmsg("interval(%d) precision must be between %d and %d",
						  precision, 0, MAX_INTERVAL_PRECISION)));

			/*
			 * Note: this round-to-nearest code is not completely consistent
			 * about rounding values that are exactly halfway between integral
			 * values.  On most platforms, rint() will implement
			 * round-to-nearest-even, but the integer code always rounds up
			 * (away from zero).  Is it worth trying to be consistent?
			 */
#ifdef HAVE_INT64_TIMESTAMP
			if (interval->time >= INT64CONST(0))
			{
				interval->time = ((interval->time +
								   IntervalOffsets[precision]) /
								  IntervalScales[precision]) *
					IntervalScales[precision];
			}
			else
			{
				interval->time = -(((-interval->time +
									 IntervalOffsets[precision]) /
									IntervalScales[precision]) *
								   IntervalScales[precision]);
			}
#else
			interval->time = rint(((double) interval->time) *
								  IntervalScales[precision]) /
				IntervalScales[precision];
#endif
		}
	}
}

/*
 * make_interval - numeric Interval constructor
 */
Datum
make_interval(PG_FUNCTION_ARGS)
{
	int32		years = PG_GETARG_INT32(0);
	int32		months = PG_GETARG_INT32(1);
	int32		weeks = PG_GETARG_INT32(2);
	int32		days = PG_GETARG_INT32(3);
	int32		hours = PG_GETARG_INT32(4);
	int32		mins = PG_GETARG_INT32(5);
	double		secs = PG_GETARG_FLOAT8(6);
	Interval   *result;

	/*
	 * Reject out-of-range inputs.  We really ought to check the integer
	 * inputs as well, but it's not entirely clear what limits to apply.
	 */
	if (isinf(secs) || isnan(secs))
		ereport(ERROR,
				(errcode(ERRCODE_DATETIME_VALUE_OUT_OF_RANGE),
				 errmsg("interval out of range")));

	result = (Interval *) palloc(sizeof(Interval));
	result->month = years * MONTHS_PER_YEAR + months;
	result->day = weeks * 7 + days;

#ifdef HAVE_INT64_TIMESTAMP
	secs = rint(secs * USECS_PER_SEC);
	result->time = hours * ((int64) SECS_PER_HOUR * USECS_PER_SEC) +
		mins * ((int64) SECS_PER_MINUTE * USECS_PER_SEC) +
		(int64) secs;
#else
	result->time = hours * (double) SECS_PER_HOUR +
		mins * (double) SECS_PER_MINUTE +
		secs;
#endif

	PG_RETURN_INTERVAL_P(result);
}

/* EncodeSpecialTimestamp()
 * Convert reserved timestamp data type to string.
 */
void
EncodeSpecialTimestamp(Timestamp dt, char *str)
{
	if (TIMESTAMP_IS_NOBEGIN(dt))
		strcpy(str, EARLY);
	else if (TIMESTAMP_IS_NOEND(dt))
		strcpy(str, LATE);
	else	/* shouldn't happen */
		elog(ERROR, "invalid argument for EncodeSpecialTimestamp");
}

Datum
now(PG_FUNCTION_ARGS)
{
	PG_RETURN_TIMESTAMPTZ(GetCurrentTransactionStartTimestamp());
}

Datum
statement_timestamp(PG_FUNCTION_ARGS)
{
	PG_RETURN_TIMESTAMPTZ(GetCurrentStatementStartTimestamp());
}

Datum
clock_timestamp(PG_FUNCTION_ARGS)
{
	PG_RETURN_TIMESTAMPTZ(GetCurrentTimestamp());
}

Datum
pg_postmaster_start_time(PG_FUNCTION_ARGS)
{
	PG_RETURN_TIMESTAMPTZ(PgStartTime);
}

Datum
pg_conf_load_time(PG_FUNCTION_ARGS)
{
	PG_RETURN_TIMESTAMPTZ(PgReloadTime);
}

/*
 * GetCurrentTimestamp -- get the current operating system time
 *
 * Result is in the form of a TimestampTz value, and is expressed to the
 * full precision of the gettimeofday() syscall
 */
TimestampTz
GetCurrentTimestamp(void)
{
	TimestampTz result;
	struct timeval tp;

	gettimeofday(&tp, NULL);

	result = (TimestampTz) tp.tv_sec -
		((POSTGRES_EPOCH_JDATE - UNIX_EPOCH_JDATE) * SECS_PER_DAY);

#ifdef HAVE_INT64_TIMESTAMP
	result = (result * USECS_PER_SEC) + tp.tv_usec;
#else
	result = result + (tp.tv_usec / 1000000.0);
#endif

	return result;
}

/*
 * GetCurrentIntegerTimestamp -- get the current operating system time as int64
 *
 * Result is the number of microseconds since the Postgres epoch. If compiled
 * with --enable-integer-datetimes, this is identical to GetCurrentTimestamp(),
 * and is implemented as a macro.
 */
#ifndef HAVE_INT64_TIMESTAMP
int64
GetCurrentIntegerTimestamp(void)
{
	int64		result;
	struct timeval tp;

	gettimeofday(&tp, NULL);

	result = (int64) tp.tv_sec -
		((POSTGRES_EPOCH_JDATE - UNIX_EPOCH_JDATE) * SECS_PER_DAY);

	result = (result * USECS_PER_SEC) + tp.tv_usec;

	return result;
}
#endif

/*
 * IntegetTimestampToTimestampTz -- convert an int64 timestamp to native format
 *
 * When compiled with --enable-integer-datetimes, this is implemented as a
 * no-op macro.
 */
#ifndef HAVE_INT64_TIMESTAMP
TimestampTz
IntegerTimestampToTimestampTz(int64 timestamp)
{
	TimestampTz result;

	result = timestamp / USECS_PER_SEC;
	result += (timestamp % USECS_PER_SEC) / 1000000.0;

	return result;
}
#endif

/*
 * TimestampDifference -- convert the difference between two timestamps
 *		into integer seconds and microseconds
 *
 * Both inputs must be ordinary finite timestamps (in current usage,
 * they'll be results from GetCurrentTimestamp()).
 *
 * We expect start_time <= stop_time.  If not, we return zeroes; for current
 * callers there is no need to be tense about which way division rounds on
 * negative inputs.
 */
void
TimestampDifference(TimestampTz start_time, TimestampTz stop_time,
					long *secs, int *microsecs)
{
	TimestampTz diff = stop_time - start_time;

	if (diff <= 0)
	{
		*secs = 0;
		*microsecs = 0;
	}
	else
	{
#ifdef HAVE_INT64_TIMESTAMP
		*secs = (long) (diff / USECS_PER_SEC);
		*microsecs = (int) (diff % USECS_PER_SEC);
#else
		*secs = (long) diff;
		*microsecs = (int) ((diff - *secs) * 1000000.0);
#endif
	}
}

/*
 * TimestampDifferenceExceeds -- report whether the difference between two
 *		timestamps is >= a threshold (expressed in milliseconds)
 *
 * Both inputs must be ordinary finite timestamps (in current usage,
 * they'll be results from GetCurrentTimestamp()).
 */
bool
TimestampDifferenceExceeds(TimestampTz start_time,
						   TimestampTz stop_time,
						   int msec)
{
	TimestampTz diff = stop_time - start_time;

#ifdef HAVE_INT64_TIMESTAMP
	return (diff >= msec * INT64CONST(1000));
#else
	return (diff * 1000.0 >= msec);
#endif
}

/*
 * Convert a time_t to TimestampTz.
 *
 * We do not use time_t internally in Postgres, but this is provided for use
 * by functions that need to interpret, say, a stat(2) result.
 *
 * To avoid having the function's ABI vary depending on the width of time_t,
 * we declare the argument as pg_time_t, which is cast-compatible with
 * time_t but always 64 bits wide (unless the platform has no 64-bit type).
 * This detail should be invisible to callers, at least at source code level.
 */
TimestampTz
time_t_to_timestamptz(pg_time_t tm)
{
	TimestampTz result;

	result = (TimestampTz) tm -
		((POSTGRES_EPOCH_JDATE - UNIX_EPOCH_JDATE) * SECS_PER_DAY);

#ifdef HAVE_INT64_TIMESTAMP
	result *= USECS_PER_SEC;
#endif

	return result;
}

/*
 * Convert a TimestampTz to time_t.
 *
 * This too is just marginally useful, but some places need it.
 *
 * To avoid having the function's ABI vary depending on the width of time_t,
 * we declare the result as pg_time_t, which is cast-compatible with
 * time_t but always 64 bits wide (unless the platform has no 64-bit type).
 * This detail should be invisible to callers, at least at source code level.
 */
pg_time_t
timestamptz_to_time_t(TimestampTz t)
{
	pg_time_t	result;

#ifdef HAVE_INT64_TIMESTAMP
	result = (pg_time_t) (t / USECS_PER_SEC +
				 ((POSTGRES_EPOCH_JDATE - UNIX_EPOCH_JDATE) * SECS_PER_DAY));
#else
	result = (pg_time_t) (t +
				 ((POSTGRES_EPOCH_JDATE - UNIX_EPOCH_JDATE) * SECS_PER_DAY));
#endif

	return result;
}

/*
 * Produce a C-string representation of a TimestampTz.
 *
 * This is mostly for use in emitting messages.  The primary difference
 * from timestamptz_out is that we force the output format to ISO.  Note
 * also that the result is in a static buffer, not pstrdup'd.
 */
const char *
timestamptz_to_str(TimestampTz t)
{
	static char buf[MAXDATELEN + 1];
	int			tz;
	struct pg_tm tt,
			   *tm = &tt;
	fsec_t		fsec;
	const char *tzn;

	if (TIMESTAMP_NOT_FINITE(t))
		EncodeSpecialTimestamp(t, buf);
	else if (timestamp2tm(t, &tz, tm, &fsec, &tzn, NULL) == 0)
		EncodeDateTime(tm, fsec, true, tz, tzn, USE_ISO_DATES, buf);
	else
		strlcpy(buf, "(timestamp out of range)", sizeof(buf));

	return buf;
}


void
dt2time(Timestamp jd, int *hour, int *min, int *sec, fsec_t *fsec)
{
	TimeOffset	time;

	time = jd;

#ifdef HAVE_INT64_TIMESTAMP
	*hour = time / USECS_PER_HOUR;
	time -= (*hour) * USECS_PER_HOUR;
	*min = time / USECS_PER_MINUTE;
	time -= (*min) * USECS_PER_MINUTE;
	*sec = time / USECS_PER_SEC;
	*fsec = time - (*sec * USECS_PER_SEC);
#else
	*hour = time / SECS_PER_HOUR;
	time -= (*hour) * SECS_PER_HOUR;
	*min = time / SECS_PER_MINUTE;
	time -= (*min) * SECS_PER_MINUTE;
	*sec = time;
	*fsec = time - *sec;
#endif
}	/* dt2time() */


/*
 * timestamp2tm() - Convert timestamp data type to POSIX time structure.
 *
 * Note that year is _not_ 1900-based, but is an explicit full value.
 * Also, month is one-based, _not_ zero-based.
 * Returns:
 *	 0 on success
 *	-1 on out of range
 *
 * If attimezone is NULL, the global timezone setting will be used.
 */
int
timestamp2tm(Timestamp dt, int *tzp, struct pg_tm * tm, fsec_t *fsec, const char **tzn, pg_tz *attimezone)
{
	Timestamp	date;
	Timestamp	time;
	pg_time_t	utime;

	/* Use session timezone if caller asks for default */
	if (attimezone == NULL)
		attimezone = session_timezone;

#ifdef HAVE_INT64_TIMESTAMP
	time = dt;
	TMODULO(time, date, USECS_PER_DAY);

	if (time < INT64CONST(0))
	{
		time += USECS_PER_DAY;
		date -= 1;
	}

	/* add offset to go from J2000 back to standard Julian date */
	date += POSTGRES_EPOCH_JDATE;

	/* Julian day routine does not work for negative Julian days */
	if (date < 0 || date > (Timestamp) INT_MAX)
		return -1;

	j2date((int) date, &tm->tm_year, &tm->tm_mon, &tm->tm_mday);
	dt2time(time, &tm->tm_hour, &tm->tm_min, &tm->tm_sec, fsec);
#else
	time = dt;
	TMODULO(time, date, (double) SECS_PER_DAY);

	if (time < 0)
	{
		time += SECS_PER_DAY;
		date -= 1;
	}

	/* add offset to go from J2000 back to standard Julian date */
	date += POSTGRES_EPOCH_JDATE;

recalc_d:
	/* Julian day routine does not work for negative Julian days */
	if (date < 0 || date > (Timestamp) INT_MAX)
		return -1;

	j2date((int) date, &tm->tm_year, &tm->tm_mon, &tm->tm_mday);
recalc_t:
	dt2time(time, &tm->tm_hour, &tm->tm_min, &tm->tm_sec, fsec);

	*fsec = TSROUND(*fsec);
	/* roundoff may need to propagate to higher-order fields */
	if (*fsec >= 1.0)
	{
		time = ceil(time);
		if (time >= (double) SECS_PER_DAY)
		{
			time = 0;
			date += 1;
			goto recalc_d;
		}
		goto recalc_t;
	}
#endif

	/* Done if no TZ conversion wanted */
	if (tzp == NULL)
	{
		tm->tm_isdst = -1;
		tm->tm_gmtoff = 0;
		tm->tm_zone = NULL;
		if (tzn != NULL)
			*tzn = NULL;
		return 0;
	}

	/*
	 * If the time falls within the range of pg_time_t, use pg_localtime() to
	 * rotate to the local time zone.
	 *
	 * First, convert to an integral timestamp, avoiding possibly
	 * platform-specific roundoff-in-wrong-direction errors, and adjust to
	 * Unix epoch.  Then see if we can convert to pg_time_t without loss. This
	 * coding avoids hardwiring any assumptions about the width of pg_time_t,
	 * so it should behave sanely on machines without int64.
	 */
#ifdef HAVE_INT64_TIMESTAMP
	dt = (dt - *fsec) / USECS_PER_SEC +
		(POSTGRES_EPOCH_JDATE - UNIX_EPOCH_JDATE) * SECS_PER_DAY;
#else
	dt = rint(dt - *fsec +
			  (POSTGRES_EPOCH_JDATE - UNIX_EPOCH_JDATE) * SECS_PER_DAY);
#endif
	utime = (pg_time_t) dt;
	if ((Timestamp) utime == dt)
	{
		struct pg_tm *tx = pg_localtime(&utime, attimezone);

		tm->tm_year = tx->tm_year + 1900;
		tm->tm_mon = tx->tm_mon + 1;
		tm->tm_mday = tx->tm_mday;
		tm->tm_hour = tx->tm_hour;
		tm->tm_min = tx->tm_min;
		tm->tm_sec = tx->tm_sec;
		tm->tm_isdst = tx->tm_isdst;
		tm->tm_gmtoff = tx->tm_gmtoff;
		tm->tm_zone = tx->tm_zone;
		*tzp = -tm->tm_gmtoff;
		if (tzn != NULL)
			*tzn = tm->tm_zone;
	}
	else
	{
		/*
		 * When out of range of pg_time_t, treat as GMT
		 */
		*tzp = 0;
		/* Mark this as *no* time zone available */
		tm->tm_isdst = -1;
		tm->tm_gmtoff = 0;
		tm->tm_zone = NULL;
		if (tzn != NULL)
			*tzn = NULL;
	}

	return 0;
}


/* tm2timestamp()
 * Convert a tm structure to a timestamp data type.
 * Note that year is _not_ 1900-based, but is an explicit full value.
 * Also, month is one-based, _not_ zero-based.
 *
 * Returns -1 on failure (value out of range).
 */
int
tm2timestamp(struct pg_tm * tm, fsec_t fsec, int *tzp, Timestamp *result)
{
	TimeOffset	date;
	TimeOffset	time;

	/* Julian day routines are not correct for negative Julian days */
	if (!IS_VALID_JULIAN(tm->tm_year, tm->tm_mon, tm->tm_mday))
	{
		*result = 0;			/* keep compiler quiet */
		return -1;
	}

	date = date2j(tm->tm_year, tm->tm_mon, tm->tm_mday) - POSTGRES_EPOCH_JDATE;
	time = time2t(tm->tm_hour, tm->tm_min, tm->tm_sec, fsec);

#ifdef HAVE_INT64_TIMESTAMP
	*result = date * USECS_PER_DAY + time;
	/* check for major overflow */
	if ((*result - time) / USECS_PER_DAY != date)
	{
		*result = 0;			/* keep compiler quiet */
		return -1;
	}
	/* check for just-barely overflow (okay except time-of-day wraps) */
	/* caution: we want to allow 1999-12-31 24:00:00 */
	if ((*result < 0 && date > 0) ||
		(*result > 0 && date < -1))
	{
		*result = 0;			/* keep compiler quiet */
		return -1;
	}
#else
	*result = date * SECS_PER_DAY + time;
#endif
	if (tzp != NULL)
		*result = dt2local(*result, -(*tzp));

	return 0;
}


/* interval2tm()
 * Convert a interval data type to a tm structure.
 */
int
interval2tm(Interval span, struct pg_tm * tm, fsec_t *fsec)
{
	TimeOffset	time;
	TimeOffset	tfrac;

	tm->tm_year = span.month / MONTHS_PER_YEAR;
	tm->tm_mon = span.month % MONTHS_PER_YEAR;
	tm->tm_mday = span.day;
	time = span.time;

#ifdef HAVE_INT64_TIMESTAMP
	tfrac = time / USECS_PER_HOUR;
	time -= tfrac * USECS_PER_HOUR;
	tm->tm_hour = tfrac;
	if (!SAMESIGN(tm->tm_hour, tfrac))
		ereport(ERROR,
				(errcode(ERRCODE_DATETIME_VALUE_OUT_OF_RANGE),
				 errmsg("interval out of range")));
	tfrac = time / USECS_PER_MINUTE;
	time -= tfrac * USECS_PER_MINUTE;
	tm->tm_min = tfrac;
	tfrac = time / USECS_PER_SEC;
	*fsec = time - (tfrac * USECS_PER_SEC);
	tm->tm_sec = tfrac;
#else
recalc:
	TMODULO(time, tfrac, (double) SECS_PER_HOUR);
	tm->tm_hour = tfrac;		/* could overflow ... */
	TMODULO(time, tfrac, (double) SECS_PER_MINUTE);
	tm->tm_min = tfrac;
	TMODULO(time, tfrac, 1.0);
	tm->tm_sec = tfrac;
	time = TSROUND(time);
	/* roundoff may need to propagate to higher-order fields */
	if (time >= 1.0)
	{
		time = ceil(span.time);
		goto recalc;
	}
	*fsec = time;
#endif

	return 0;
}

int
tm2interval(struct pg_tm * tm, fsec_t fsec, Interval *span)
{
	double		total_months = (double) tm->tm_year * MONTHS_PER_YEAR + tm->tm_mon;

	if (total_months > INT_MAX || total_months < INT_MIN)
		return -1;
	span->month = total_months;
	span->day = tm->tm_mday;
#ifdef HAVE_INT64_TIMESTAMP
	span->time = (((((tm->tm_hour * INT64CONST(60)) +
					 tm->tm_min) * INT64CONST(60)) +
				   tm->tm_sec) * USECS_PER_SEC) + fsec;
#else
	span->time = (((tm->tm_hour * (double) MINS_PER_HOUR) +
				   tm->tm_min) * (double) SECS_PER_MINUTE) +
		tm->tm_sec + fsec;
#endif

	return 0;
}

static TimeOffset
time2t(const int hour, const int min, const int sec, const fsec_t fsec)
{
#ifdef HAVE_INT64_TIMESTAMP
	return (((((hour * MINS_PER_HOUR) + min) * SECS_PER_MINUTE) + sec) * USECS_PER_SEC) + fsec;
#else
	return (((hour * MINS_PER_HOUR) + min) * SECS_PER_MINUTE) + sec + fsec;
#endif
}

static Timestamp
dt2local(Timestamp dt, int tz)
{
#ifdef HAVE_INT64_TIMESTAMP
	dt -= (tz * USECS_PER_SEC);
#else
	dt -= tz;
#endif
	return dt;
}


/*****************************************************************************
 *	 PUBLIC ROUTINES														 *
 *****************************************************************************/


Datum
timestamp_finite(PG_FUNCTION_ARGS)
{
	Timestamp	timestamp = PG_GETARG_TIMESTAMP(0);

	PG_RETURN_BOOL(!TIMESTAMP_NOT_FINITE(timestamp));
}

Datum
interval_finite(PG_FUNCTION_ARGS)
{
	PG_RETURN_BOOL(true);
}


/*----------------------------------------------------------
 *	Relational operators for timestamp.
 *---------------------------------------------------------*/

void
GetEpochTime(struct pg_tm * tm)
{
	struct pg_tm *t0;
	pg_time_t	epoch = 0;

	t0 = pg_gmtime(&epoch);

	if (t0 == NULL)
		elog(ERROR, "could not convert epoch to timestamp: %m");

	tm->tm_year = t0->tm_year;
	tm->tm_mon = t0->tm_mon;
	tm->tm_mday = t0->tm_mday;
	tm->tm_hour = t0->tm_hour;
	tm->tm_min = t0->tm_min;
	tm->tm_sec = t0->tm_sec;

	tm->tm_year += 1900;
	tm->tm_mon++;
}

Timestamp
SetEpochTimestamp(void)
{
	Timestamp	dt;
	struct pg_tm tt,
			   *tm = &tt;

	GetEpochTime(tm);
	/* we don't bother to test for failure ... */
	tm2timestamp(tm, 0, NULL, &dt);

	return dt;
}	/* SetEpochTimestamp() */

/*
 * We are currently sharing some code between timestamp and timestamptz.
 * The comparison functions are among them. - thomas 2001-09-25
 *
 *		timestamp_relop - is timestamp1 relop timestamp2
 *
 *		collate invalid timestamp at the end
 */
int
timestamp_cmp_internal(Timestamp dt1, Timestamp dt2)
{
#ifdef HAVE_INT64_TIMESTAMP
	return (dt1 < dt2) ? -1 : ((dt1 > dt2) ? 1 : 0);
#else

	/*
	 * When using float representation, we have to be wary of NaNs.
	 *
	 * We consider all NANs to be equal and larger than any non-NAN. This is
	 * somewhat arbitrary; the important thing is to have a consistent sort
	 * order.
	 */
	if (isnan(dt1))
	{
		if (isnan(dt2))
			return 0;			/* NAN = NAN */
		else
			return 1;			/* NAN > non-NAN */
	}
	else if (isnan(dt2))
	{
		return -1;				/* non-NAN < NAN */
	}
	else
	{
		if (dt1 > dt2)
			return 1;
		else if (dt1 < dt2)
			return -1;
		else
			return 0;
	}
#endif
}

Datum
timestamp_eq(PG_FUNCTION_ARGS)
{
	Timestamp	dt1 = PG_GETARG_TIMESTAMP(0);
	Timestamp	dt2 = PG_GETARG_TIMESTAMP(1);

	PG_RETURN_BOOL(timestamp_cmp_internal(dt1, dt2) == 0);
}

Datum
timestamp_ne(PG_FUNCTION_ARGS)
{
	Timestamp	dt1 = PG_GETARG_TIMESTAMP(0);
	Timestamp	dt2 = PG_GETARG_TIMESTAMP(1);

	PG_RETURN_BOOL(timestamp_cmp_internal(dt1, dt2) != 0);
}

Datum
timestamp_lt(PG_FUNCTION_ARGS)
{
	Timestamp	dt1 = PG_GETARG_TIMESTAMP(0);
	Timestamp	dt2 = PG_GETARG_TIMESTAMP(1);

	PG_RETURN_BOOL(timestamp_cmp_internal(dt1, dt2) < 0);
}

Datum
timestamp_gt(PG_FUNCTION_ARGS)
{
	Timestamp	dt1 = PG_GETARG_TIMESTAMP(0);
	Timestamp	dt2 = PG_GETARG_TIMESTAMP(1);

	PG_RETURN_BOOL(timestamp_cmp_internal(dt1, dt2) > 0);
}

Datum
timestamp_le(PG_FUNCTION_ARGS)
{
	Timestamp	dt1 = PG_GETARG_TIMESTAMP(0);
	Timestamp	dt2 = PG_GETARG_TIMESTAMP(1);

	PG_RETURN_BOOL(timestamp_cmp_internal(dt1, dt2) <= 0);
}

Datum
timestamp_ge(PG_FUNCTION_ARGS)
{
	Timestamp	dt1 = PG_GETARG_TIMESTAMP(0);
	Timestamp	dt2 = PG_GETARG_TIMESTAMP(1);

	PG_RETURN_BOOL(timestamp_cmp_internal(dt1, dt2) >= 0);
}

Datum
timestamp_cmp(PG_FUNCTION_ARGS)
{
	Timestamp	dt1 = PG_GETARG_TIMESTAMP(0);
	Timestamp	dt2 = PG_GETARG_TIMESTAMP(1);

	PG_RETURN_INT32(timestamp_cmp_internal(dt1, dt2));
}

/* note: this is used for timestamptz also */
static int
timestamp_fastcmp(Datum x, Datum y, SortSupport ssup)
{
	Timestamp	a = DatumGetTimestamp(x);
	Timestamp	b = DatumGetTimestamp(y);

	return timestamp_cmp_internal(a, b);
}

Datum
timestamp_sortsupport(PG_FUNCTION_ARGS)
{
	SortSupport ssup = (SortSupport) PG_GETARG_POINTER(0);

	ssup->comparator = timestamp_fastcmp;
	PG_RETURN_VOID();
}

Datum
timestamp_hash(PG_FUNCTION_ARGS)
{
	/* We can use either hashint8 or hashfloat8 directly */
#ifdef HAVE_INT64_TIMESTAMP
	return hashint8(fcinfo);
#else
	return hashfloat8(fcinfo);
#endif
}


/*
 * Crosstype comparison functions for timestamp vs timestamptz
 */

Datum
timestamp_eq_timestamptz(PG_FUNCTION_ARGS)
{
	Timestamp	timestampVal = PG_GETARG_TIMESTAMP(0);
	TimestampTz dt2 = PG_GETARG_TIMESTAMPTZ(1);
	TimestampTz dt1;

	dt1 = timestamp2timestamptz(timestampVal);

	PG_RETURN_BOOL(timestamp_cmp_internal(dt1, dt2) == 0);
}

Datum
timestamp_ne_timestamptz(PG_FUNCTION_ARGS)
{
	Timestamp	timestampVal = PG_GETARG_TIMESTAMP(0);
	TimestampTz dt2 = PG_GETARG_TIMESTAMPTZ(1);
	TimestampTz dt1;

	dt1 = timestamp2timestamptz(timestampVal);

	PG_RETURN_BOOL(timestamp_cmp_internal(dt1, dt2) != 0);
}

Datum
timestamp_lt_timestamptz(PG_FUNCTION_ARGS)
{
	Timestamp	timestampVal = PG_GETARG_TIMESTAMP(0);
	TimestampTz dt2 = PG_GETARG_TIMESTAMPTZ(1);
	TimestampTz dt1;

	dt1 = timestamp2timestamptz(timestampVal);

	PG_RETURN_BOOL(timestamp_cmp_internal(dt1, dt2) < 0);
}

Datum
timestamp_gt_timestamptz(PG_FUNCTION_ARGS)
{
	Timestamp	timestampVal = PG_GETARG_TIMESTAMP(0);
	TimestampTz dt2 = PG_GETARG_TIMESTAMPTZ(1);
	TimestampTz dt1;

	dt1 = timestamp2timestamptz(timestampVal);

	PG_RETURN_BOOL(timestamp_cmp_internal(dt1, dt2) > 0);
}

Datum
timestamp_le_timestamptz(PG_FUNCTION_ARGS)
{
	Timestamp	timestampVal = PG_GETARG_TIMESTAMP(0);
	TimestampTz dt2 = PG_GETARG_TIMESTAMPTZ(1);
	TimestampTz dt1;

	dt1 = timestamp2timestamptz(timestampVal);

	PG_RETURN_BOOL(timestamp_cmp_internal(dt1, dt2) <= 0);
}

Datum
timestamp_ge_timestamptz(PG_FUNCTION_ARGS)
{
	Timestamp	timestampVal = PG_GETARG_TIMESTAMP(0);
	TimestampTz dt2 = PG_GETARG_TIMESTAMPTZ(1);
	TimestampTz dt1;

	dt1 = timestamp2timestamptz(timestampVal);

	PG_RETURN_BOOL(timestamp_cmp_internal(dt1, dt2) >= 0);
}

Datum
timestamp_cmp_timestamptz(PG_FUNCTION_ARGS)
{
	Timestamp	timestampVal = PG_GETARG_TIMESTAMP(0);
	TimestampTz dt2 = PG_GETARG_TIMESTAMPTZ(1);
	TimestampTz dt1;

	dt1 = timestamp2timestamptz(timestampVal);

	PG_RETURN_INT32(timestamp_cmp_internal(dt1, dt2));
}

Datum
timestamptz_eq_timestamp(PG_FUNCTION_ARGS)
{
	TimestampTz dt1 = PG_GETARG_TIMESTAMPTZ(0);
	Timestamp	timestampVal = PG_GETARG_TIMESTAMP(1);
	TimestampTz dt2;

	dt2 = timestamp2timestamptz(timestampVal);

	PG_RETURN_BOOL(timestamp_cmp_internal(dt1, dt2) == 0);
}

Datum
timestamptz_ne_timestamp(PG_FUNCTION_ARGS)
{
	TimestampTz dt1 = PG_GETARG_TIMESTAMPTZ(0);
	Timestamp	timestampVal = PG_GETARG_TIMESTAMP(1);
	TimestampTz dt2;

	dt2 = timestamp2timestamptz(timestampVal);

	PG_RETURN_BOOL(timestamp_cmp_internal(dt1, dt2) != 0);
}

Datum
timestamptz_lt_timestamp(PG_FUNCTION_ARGS)
{
	TimestampTz dt1 = PG_GETARG_TIMESTAMPTZ(0);
	Timestamp	timestampVal = PG_GETARG_TIMESTAMP(1);
	TimestampTz dt2;

	dt2 = timestamp2timestamptz(timestampVal);

	PG_RETURN_BOOL(timestamp_cmp_internal(dt1, dt2) < 0);
}

Datum
timestamptz_gt_timestamp(PG_FUNCTION_ARGS)
{
	TimestampTz dt1 = PG_GETARG_TIMESTAMPTZ(0);
	Timestamp	timestampVal = PG_GETARG_TIMESTAMP(1);
	TimestampTz dt2;

	dt2 = timestamp2timestamptz(timestampVal);

	PG_RETURN_BOOL(timestamp_cmp_internal(dt1, dt2) > 0);
}

Datum
timestamptz_le_timestamp(PG_FUNCTION_ARGS)
{
	TimestampTz dt1 = PG_GETARG_TIMESTAMPTZ(0);
	Timestamp	timestampVal = PG_GETARG_TIMESTAMP(1);
	TimestampTz dt2;

	dt2 = timestamp2timestamptz(timestampVal);

	PG_RETURN_BOOL(timestamp_cmp_internal(dt1, dt2) <= 0);
}

Datum
timestamptz_ge_timestamp(PG_FUNCTION_ARGS)
{
	TimestampTz dt1 = PG_GETARG_TIMESTAMPTZ(0);
	Timestamp	timestampVal = PG_GETARG_TIMESTAMP(1);
	TimestampTz dt2;

	dt2 = timestamp2timestamptz(timestampVal);

	PG_RETURN_BOOL(timestamp_cmp_internal(dt1, dt2) >= 0);
}

Datum
timestamptz_cmp_timestamp(PG_FUNCTION_ARGS)
{
	TimestampTz dt1 = PG_GETARG_TIMESTAMPTZ(0);
	Timestamp	timestampVal = PG_GETARG_TIMESTAMP(1);
	TimestampTz dt2;

	dt2 = timestamp2timestamptz(timestampVal);

	PG_RETURN_INT32(timestamp_cmp_internal(dt1, dt2));
}


/*
 *		interval_relop	- is interval1 relop interval2
 *
 * Interval comparison is based on converting interval values to a linear
 * representation expressed in the units of the time field (microseconds,
 * in the case of integer timestamps) with days assumed to be always 24 hours
 * and months assumed to be always 30 days.  To avoid overflow, we need a
 * wider-than-int64 datatype for the linear representation, so use INT128
 * with integer timestamps.
 *
 * In the float8 case, our problems are not with overflow but with precision;
 * but it's been like that since day one, so live with it.
 */
#ifdef HAVE_INT64_TIMESTAMP
typedef INT128 IntervalOffset;
#else
typedef TimeOffset IntervalOffset;
#endif

static inline IntervalOffset
interval_cmp_value(const Interval *interval)
{
	IntervalOffset span;

#ifdef HAVE_INT64_TIMESTAMP
	int64		dayfraction;
	int64		days;

	/*
	 * Separate time field into days and dayfraction, then add the month and
	 * day fields to the days part.  We cannot overflow int64 days here.
	 */
	dayfraction = interval->time % USECS_PER_DAY;
	days = interval->time / USECS_PER_DAY;
	days += interval->month * INT64CONST(30);
	days += interval->day;

	/* Widen dayfraction to 128 bits */
	span = int64_to_int128(dayfraction);

	/* Scale up days to microseconds, forming a 128-bit product */
	int128_add_int64_mul_int64(&span, days, USECS_PER_DAY);
#else
	span = interval->time;
	span += interval->month * ((double) DAYS_PER_MONTH * SECS_PER_DAY);
	span += interval->day * ((double) HOURS_PER_DAY * SECS_PER_HOUR);
#endif

	return span;
}

int
interval_cmp_internal(const Interval *interval1, const Interval *interval2)
{
	IntervalOffset span1 = interval_cmp_value(interval1);
	IntervalOffset span2 = interval_cmp_value(interval2);

#ifdef HAVE_INT64_TIMESTAMP
	return int128_compare(span1, span2);
#else
	return ((span1 < span2) ? -1 : (span1 > span2) ? 1 : 0);
#endif
}

/*
 * Divide one interval by another producing a float8 quotient and an
 * Interval remainder to return via optional supplied pointers to
 * allocated storage.
 *
 * The implementation ignores the semantics of days and months, since there's
 * no way to apply it without a reference date and time zone. The user may
 * want to justify the results (or not).
 *
 * The result indicates success or failure.  The caller should avoid calls
 * that might fail, but he we take precautions anyway.
 */
bool
interval_div_internal(Interval *interval1, Interval *interval2,
					  float8 *quo, Interval *rem)
{
	TimeOffset	span1 = interval_cmp_value(interval1);
	TimeOffset	span2 = interval_cmp_value(interval2);
	float8 q;

	if (span2 == 0)
		return false;

	q = ((float8) span1 / (float8) span2);
	if (quo)
		*quo = q;

	if (rem)
	{
		rem->time = span1;
		TMODULO(rem->time, q, span2);
		rem->day = 0;
		rem->month = 0;
	}

	return true;
}

/*
 * Internal implementation to add a timestamp and an interval.
 *
 * Note that interval has provisions for qualitative year/month and day
 * units, so try to do the right thing with them.
 * To add a month, increment the month, and use the same day of month.
 * Then, if the next month has fewer days, set the day of month
 * to the last day of month.
 * To add a day, increment the mday, and use the same time of day.
 * Lastly, add in the "quantitative time".
 *
 * NB This is nearly identical to to timestamptz_add_internal.
 *    Chances are that any change made here should also be made there.
 */
static inline Timestamp
timestamp_offset_internal(Timestamp timestamp, Interval *span)
{
	if (TIMESTAMP_NOT_FINITE(timestamp))
		return timestamp;

	if (span->month != 0)
	{
		struct pg_tm tt,
		*tm = &tt;
		fsec_t		fsec = 0;

		if (timestamp2tm(timestamp, NULL, tm, &fsec, NULL, NULL) != 0)
			ereport(ERROR,
					(errcode(ERRCODE_DATETIME_VALUE_OUT_OF_RANGE),
					 errmsg("timestamp out of range")));

		tm->tm_mon += span->month;
		if (tm->tm_mon > MONTHS_PER_YEAR)
		{
			tm->tm_year += (tm->tm_mon - 1) / MONTHS_PER_YEAR;
			tm->tm_mon = ((tm->tm_mon - 1) % MONTHS_PER_YEAR) + 1;
		}
		else if (tm->tm_mon < 1)
		{
			tm->tm_year += tm->tm_mon / MONTHS_PER_YEAR - 1;
			tm->tm_mon = tm->tm_mon % MONTHS_PER_YEAR + MONTHS_PER_YEAR;
		}

		/* adjust for end of month boundary problems... */
		if (tm->tm_mday > day_tab[isleap(tm->tm_year)][tm->tm_mon - 1])
			tm->tm_mday = (day_tab[isleap(tm->tm_year)][tm->tm_mon - 1]);

		if (tm2timestamp(tm, fsec, NULL, &timestamp) != 0)
			ereport(ERROR,
					(errcode(ERRCODE_DATETIME_VALUE_OUT_OF_RANGE),
					 errmsg("timestamp out of range")));
	}

	if (span->day != 0)
	{
		struct pg_tm tt,
		*tm = &tt;
		fsec_t		fsec = 0;
		int			julian;

		if (timestamp2tm(timestamp, NULL, tm, &fsec, NULL, NULL) != 0)
			ereport(ERROR,
					(errcode(ERRCODE_DATETIME_VALUE_OUT_OF_RANGE),
					 errmsg("timestamp out of range")));

		/* Add days by converting to and from julian */
		julian = date2j(tm->tm_year, tm->tm_mon, tm->tm_mday) + span->day;
		j2date(julian, &tm->tm_year, &tm->tm_mon, &tm->tm_mday);

		if (tm2timestamp(tm, fsec, NULL, &timestamp) != 0)
			ereport(ERROR,
					(errcode(ERRCODE_DATETIME_VALUE_OUT_OF_RANGE),
					 errmsg("timestamp out of range")));
	}

	timestamp += span->time;
	return timestamp;
}

/*
 * Add a multiplied Interval to a Timestamp.
 */
static inline Timestamp
timestamp_offset_multiple(Timestamp base, Interval *unit, int64 mul)
{
	Interval span;

	span.time = unit->time * mul;
	span.month = unit->month * mul;
	span.day = unit->day * mul;

	return timestamp_offset_internal(base, &span);
}

/*
 * Internal implementation to add a timestamp with time zone
 * and an interval.
 *
 * Note that interval has provisions for qualitative year/month
 * units, so try to do the right thing with them.
 * To add a month, increment the month, and use the same day of month.
 * Then, if the next month has fewer days, set the day of month
 * to the last day of month.
 * Lastly, add in the "quantitative time".
 *
 * NB This is nearly identical to to timestamp_offset_internal.
 *    Chances are that any change made here should also be made there.
 */
static inline TimestampTz
timestamptz_offset_internal(TimestampTz timestamp, Interval *span)
{
	int			tz;

	if (TIMESTAMP_NOT_FINITE(timestamp))
		return timestamp;

	if (span->month != 0)
	{
		struct pg_tm tt,
		*tm = &tt;
		fsec_t		fsec = 0;

		if (timestamp2tm(timestamp, &tz, tm, &fsec, NULL, NULL) != 0)
			ereport(ERROR,
					(errcode(ERRCODE_DATETIME_VALUE_OUT_OF_RANGE),
					 errmsg("timestamp out of range")));

		tm->tm_mon += span->month;
		if (tm->tm_mon > MONTHS_PER_YEAR)
		{
			tm->tm_year += (tm->tm_mon - 1) / MONTHS_PER_YEAR;
			tm->tm_mon = ((tm->tm_mon - 1) % MONTHS_PER_YEAR) + 1;
		}
		else if (tm->tm_mon < 1)
		{
			tm->tm_year += tm->tm_mon / MONTHS_PER_YEAR - 1;
			tm->tm_mon = tm->tm_mon % MONTHS_PER_YEAR + MONTHS_PER_YEAR;
		}

		/* adjust for end of month boundary problems... */
		if (tm->tm_mday > day_tab[isleap(tm->tm_year)][tm->tm_mon - 1])
			tm->tm_mday = (day_tab[isleap(tm->tm_year)][tm->tm_mon - 1]);

		tz = DetermineTimeZoneOffset(tm, session_timezone);

		if (tm2timestamp(tm, fsec, &tz, &timestamp) != 0)
			ereport(ERROR,
					(errcode(ERRCODE_DATETIME_VALUE_OUT_OF_RANGE),
					 errmsg("timestamp out of range")));
	}

	if (span->day != 0)
	{
		struct pg_tm tt,
		*tm = &tt;
		fsec_t		fsec = 0;
		int			julian;

		if (timestamp2tm(timestamp, &tz, tm, &fsec, NULL, NULL) != 0)
			ereport(ERROR,
					(errcode(ERRCODE_DATETIME_VALUE_OUT_OF_RANGE),
					 errmsg("timestamp out of range")));

		/* Add days by converting to and from julian */
		julian = date2j(tm->tm_year, tm->tm_mon, tm->tm_mday) + span->day;
		j2date(julian, &tm->tm_year, &tm->tm_mon, &tm->tm_mday);

		tz = DetermineTimeZoneOffset(tm, session_timezone);

		if (tm2timestamp(tm, fsec, &tz, &timestamp) != 0)
			ereport(ERROR,
					(errcode(ERRCODE_DATETIME_VALUE_OUT_OF_RANGE),
					 errmsg("timestamp out of range")));
	}

	timestamp += span->time;
	return timestamp;
}


/*
 * Add a multiplied Interval to a TimestampTz.
 */
static inline TimestampTz
timestamptz_offset_multiple(TimestampTz base, Interval *unit, int64 mul)
{
	Interval span;

	span.time = unit->time * mul;
	span.month = unit->month * mul;
	span.day = unit->day * mul;

	return timestamptz_offset_internal(base, &span);
}



Datum
interval_eq(PG_FUNCTION_ARGS)
{
	Interval   *interval1 = PG_GETARG_INTERVAL_P(0);
	Interval   *interval2 = PG_GETARG_INTERVAL_P(1);

	PG_RETURN_BOOL(interval_cmp_internal(interval1, interval2) == 0);
}

Datum
interval_ne(PG_FUNCTION_ARGS)
{
	Interval   *interval1 = PG_GETARG_INTERVAL_P(0);
	Interval   *interval2 = PG_GETARG_INTERVAL_P(1);

	PG_RETURN_BOOL(interval_cmp_internal(interval1, interval2) != 0);
}

Datum
interval_lt(PG_FUNCTION_ARGS)
{
	Interval   *interval1 = PG_GETARG_INTERVAL_P(0);
	Interval   *interval2 = PG_GETARG_INTERVAL_P(1);

	PG_RETURN_BOOL(interval_cmp_internal(interval1, interval2) < 0);
}

Datum
interval_gt(PG_FUNCTION_ARGS)
{
	Interval   *interval1 = PG_GETARG_INTERVAL_P(0);
	Interval   *interval2 = PG_GETARG_INTERVAL_P(1);

	PG_RETURN_BOOL(interval_cmp_internal(interval1, interval2) > 0);
}

Datum
interval_le(PG_FUNCTION_ARGS)
{
	Interval   *interval1 = PG_GETARG_INTERVAL_P(0);
	Interval   *interval2 = PG_GETARG_INTERVAL_P(1);

	PG_RETURN_BOOL(interval_cmp_internal(interval1, interval2) <= 0);
}

Datum
interval_ge(PG_FUNCTION_ARGS)
{
	Interval   *interval1 = PG_GETARG_INTERVAL_P(0);
	Interval   *interval2 = PG_GETARG_INTERVAL_P(1);

	PG_RETURN_BOOL(interval_cmp_internal(interval1, interval2) >= 0);
}

Datum
interval_cmp(PG_FUNCTION_ARGS)
{
	Interval   *interval1 = PG_GETARG_INTERVAL_P(0);
	Interval   *interval2 = PG_GETARG_INTERVAL_P(1);

	PG_RETURN_INT32(interval_cmp_internal(interval1, interval2));
}

/*
 * Hashing for intervals
 *
 * We must produce equal hashvals for values that interval_cmp_internal()
 * considers equal.  So, compute the net span the same way it does,
 * and then hash that, using either int64 or float8 hashing.
 */
Datum
interval_hash(PG_FUNCTION_ARGS)
{
	Interval   *interval = PG_GETARG_INTERVAL_P(0);
	IntervalOffset span = interval_cmp_value(interval);

#ifdef HAVE_INT64_TIMESTAMP
	int64		span64;

	/*
	 * Use only the least significant 64 bits for hashing.  The upper 64 bits
	 * seldom add any useful information, and besides we must do it like this
	 * for compatibility with hashes calculated before use of INT128 was
	 * introduced.
	 */
	span64 = int128_to_int64(span);

	return DirectFunctionCall1(hashint8, Int64GetDatumFast(span64));
#else
	return DirectFunctionCall1(hashfloat8, Float8GetDatumFast(span));
#endif
}

/* overlaps_timestamp() --- implements the SQL OVERLAPS operator.
 *
 * Algorithm is per SQL spec.  This is much harder than you'd think
 * because the spec requires us to deliver a non-null answer in some cases
 * where some of the inputs are null.
 */
Datum
overlaps_timestamp(PG_FUNCTION_ARGS)
{
	/*
	 * The arguments are Timestamps, but we leave them as generic Datums to
	 * avoid unnecessary conversions between value and reference forms --- not
	 * to mention possible dereferences of null pointers.
	 */
	Datum		ts1 = PG_GETARG_DATUM(0);
	Datum		te1 = PG_GETARG_DATUM(1);
	Datum		ts2 = PG_GETARG_DATUM(2);
	Datum		te2 = PG_GETARG_DATUM(3);
	bool		ts1IsNull = PG_ARGISNULL(0);
	bool		te1IsNull = PG_ARGISNULL(1);
	bool		ts2IsNull = PG_ARGISNULL(2);
	bool		te2IsNull = PG_ARGISNULL(3);

#define TIMESTAMP_GT(t1,t2) \
	DatumGetBool(DirectFunctionCall2(timestamp_gt,t1,t2))
#define TIMESTAMP_LT(t1,t2) \
	DatumGetBool(DirectFunctionCall2(timestamp_lt,t1,t2))

	/*
	 * If both endpoints of interval 1 are null, the result is null (unknown).
	 * If just one endpoint is null, take ts1 as the non-null one. Otherwise,
	 * take ts1 as the lesser endpoint.
	 */
	if (ts1IsNull)
	{
		if (te1IsNull)
			PG_RETURN_NULL();
		/* swap null for non-null */
		ts1 = te1;
		te1IsNull = true;
	}
	else if (!te1IsNull)
	{
		if (TIMESTAMP_GT(ts1, te1))
		{
			Datum		tt = ts1;

			ts1 = te1;
			te1 = tt;
		}
	}

	/* Likewise for interval 2. */
	if (ts2IsNull)
	{
		if (te2IsNull)
			PG_RETURN_NULL();
		/* swap null for non-null */
		ts2 = te2;
		te2IsNull = true;
	}
	else if (!te2IsNull)
	{
		if (TIMESTAMP_GT(ts2, te2))
		{
			Datum		tt = ts2;

			ts2 = te2;
			te2 = tt;
		}
	}

	/*
	 * At this point neither ts1 nor ts2 is null, so we can consider three
	 * cases: ts1 > ts2, ts1 < ts2, ts1 = ts2
	 */
	if (TIMESTAMP_GT(ts1, ts2))
	{
		/*
		 * This case is ts1 < te2 OR te1 < te2, which may look redundant but
		 * in the presence of nulls it's not quite completely so.
		 */
		if (te2IsNull)
			PG_RETURN_NULL();
		if (TIMESTAMP_LT(ts1, te2))
			PG_RETURN_BOOL(true);
		if (te1IsNull)
			PG_RETURN_NULL();

		/*
		 * If te1 is not null then we had ts1 <= te1 above, and we just found
		 * ts1 >= te2, hence te1 >= te2.
		 */
		PG_RETURN_BOOL(false);
	}
	else if (TIMESTAMP_LT(ts1, ts2))
	{
		/* This case is ts2 < te1 OR te2 < te1 */
		if (te1IsNull)
			PG_RETURN_NULL();
		if (TIMESTAMP_LT(ts2, te1))
			PG_RETURN_BOOL(true);
		if (te2IsNull)
			PG_RETURN_NULL();

		/*
		 * If te2 is not null then we had ts2 <= te2 above, and we just found
		 * ts2 >= te1, hence te2 >= te1.
		 */
		PG_RETURN_BOOL(false);
	}
	else
	{
		/*
		 * For ts1 = ts2 the spec says te1 <> te2 OR te1 = te2, which is a
		 * rather silly way of saying "true if both are nonnull, else null".
		 */
		if (te1IsNull || te2IsNull)
			PG_RETURN_NULL();
		PG_RETURN_BOOL(true);
	}

#undef TIMESTAMP_GT
#undef TIMESTAMP_LT
}


/*----------------------------------------------------------
 *	"Arithmetic" operators on date/times.
 *---------------------------------------------------------*/

Datum
timestamp_smaller(PG_FUNCTION_ARGS)
{
	Timestamp	dt1 = PG_GETARG_TIMESTAMP(0);
	Timestamp	dt2 = PG_GETARG_TIMESTAMP(1);
	Timestamp	result;

	/* use timestamp_cmp_internal to be sure this agrees with comparisons */
	if (timestamp_cmp_internal(dt1, dt2) < 0)
		result = dt1;
	else
		result = dt2;
	PG_RETURN_TIMESTAMP(result);
}

Datum
timestamp_larger(PG_FUNCTION_ARGS)
{
	Timestamp	dt1 = PG_GETARG_TIMESTAMP(0);
	Timestamp	dt2 = PG_GETARG_TIMESTAMP(1);
	Timestamp	result;

	if (timestamp_cmp_internal(dt1, dt2) > 0)
		result = dt1;
	else
		result = dt2;
	PG_RETURN_TIMESTAMP(result);
}


Datum
timestamp_mi(PG_FUNCTION_ARGS)
{
	Timestamp	dt1 = PG_GETARG_TIMESTAMP(0);
	Timestamp	dt2 = PG_GETARG_TIMESTAMP(1);
	Interval   *result;

	result = (Interval *) palloc(sizeof(Interval));

	if (TIMESTAMP_NOT_FINITE(dt1) || TIMESTAMP_NOT_FINITE(dt2))
		ereport(ERROR,
				(errcode(ERRCODE_DATETIME_VALUE_OUT_OF_RANGE),
				 errmsg("cannot subtract infinite timestamps")));

	result->time = dt1 - dt2;

	result->month = 0;
	result->day = 0;

	/*----------
	 *	This is wrong, but removing it breaks a lot of regression tests.
	 *	For example:
	 *
	 *	test=> SET timezone = 'EST5EDT';
	 *	test=> SELECT
	 *	test-> ('2005-10-30 13:22:00-05'::timestamptz -
	 *	test(>	'2005-10-29 13:22:00-04'::timestamptz);
	 *	?column?
	 *	----------------
	 *	 1 day 01:00:00
	 *	 (1 row)
	 *
	 *	so adding that to the first timestamp gets:
	 *
	 *	 test=> SELECT
	 *	 test-> ('2005-10-29 13:22:00-04'::timestamptz +
	 *	 test(> ('2005-10-30 13:22:00-05'::timestamptz -
	 *	 test(>  '2005-10-29 13:22:00-04'::timestamptz)) at time zone 'EST';
	 *		timezone
	 *	--------------------
	 *	2005-10-30 14:22:00
	 *	(1 row)
	 *----------
	 */
	result = DatumGetIntervalP(DirectFunctionCall1(interval_justify_hours,
												 IntervalPGetDatum(result)));

	PG_RETURN_INTERVAL_P(result);
}

/*
 *	interval_justify_interval()
 *
 *	Adjust interval so 'month', 'day', and 'time' portions are within
 *	customary bounds.  Specifically:
 *
 *		0 <= abs(time) < 24 hours
 *		0 <= abs(day)  < 30 days
 *
 *	Also, the sign bit on all three fields is made equal, so either
 *	all three fields are negative or all are positive.
 */
Datum
interval_justify_interval(PG_FUNCTION_ARGS)
{
	Interval   *span = PG_GETARG_INTERVAL_P(0);
	Interval   *result;
	TimeOffset	wholeday;
	int32		wholemonth;

	result = (Interval *) palloc(sizeof(Interval));
	result->month = span->month;
	result->day = span->day;
	result->time = span->time;

#ifdef HAVE_INT64_TIMESTAMP
	TMODULO(result->time, wholeday, USECS_PER_DAY);
#else
	TMODULO(result->time, wholeday, (double) SECS_PER_DAY);
#endif
	result->day += wholeday;	/* could overflow... */

	wholemonth = result->day / DAYS_PER_MONTH;
	result->day -= wholemonth * DAYS_PER_MONTH;
	result->month += wholemonth;

	if (result->month > 0 &&
		(result->day < 0 || (result->day == 0 && result->time < 0)))
	{
		result->day += DAYS_PER_MONTH;
		result->month--;
	}
	else if (result->month < 0 &&
			 (result->day > 0 || (result->day == 0 && result->time > 0)))
	{
		result->day -= DAYS_PER_MONTH;
		result->month++;
	}

	if (result->day > 0 && result->time < 0)
	{
#ifdef HAVE_INT64_TIMESTAMP
		result->time += USECS_PER_DAY;
#else
		result->time += (double) SECS_PER_DAY;
#endif
		result->day--;
	}
	else if (result->day < 0 && result->time > 0)
	{
#ifdef HAVE_INT64_TIMESTAMP
		result->time -= USECS_PER_DAY;
#else
		result->time -= (double) SECS_PER_DAY;
#endif
		result->day++;
	}

	PG_RETURN_INTERVAL_P(result);
}

/*
 *	interval_justify_hours()
 *
 *	Adjust interval so 'time' contains less than a whole day, adding
 *	the excess to 'day'.  This is useful for
 *	situations (such as non-TZ) where '1 day' = '24 hours' is valid,
 *	e.g. interval subtraction and division.
 */
Datum
interval_justify_hours(PG_FUNCTION_ARGS)
{
	Interval   *span = PG_GETARG_INTERVAL_P(0);
	Interval   *result;
	TimeOffset	wholeday;

	result = (Interval *) palloc(sizeof(Interval));
	result->month = span->month;
	result->day = span->day;
	result->time = span->time;

#ifdef HAVE_INT64_TIMESTAMP
	TMODULO(result->time, wholeday, USECS_PER_DAY);
#else
	TMODULO(result->time, wholeday, (double) SECS_PER_DAY);
#endif
	result->day += wholeday;	/* could overflow... */

	if (result->day > 0 && result->time < 0)
	{
#ifdef HAVE_INT64_TIMESTAMP
		result->time += USECS_PER_DAY;
#else
		result->time += (double) SECS_PER_DAY;
#endif
		result->day--;
	}
	else if (result->day < 0 && result->time > 0)
	{
#ifdef HAVE_INT64_TIMESTAMP
		result->time -= USECS_PER_DAY;
#else
		result->time -= (double) SECS_PER_DAY;
#endif
		result->day++;
	}

	PG_RETURN_INTERVAL_P(result);
}

/*
 *	interval_justify_days()
 *
 *	Adjust interval so 'day' contains less than 30 days, adding
 *	the excess to 'month'.
 */
Datum
interval_justify_days(PG_FUNCTION_ARGS)
{
	Interval   *span = PG_GETARG_INTERVAL_P(0);
	Interval   *result;
	int32		wholemonth;

	result = (Interval *) palloc(sizeof(Interval));
	result->month = span->month;
	result->day = span->day;
	result->time = span->time;

	wholemonth = result->day / DAYS_PER_MONTH;
	result->day -= wholemonth * DAYS_PER_MONTH;
	result->month += wholemonth;

	if (result->month > 0 && result->day < 0)
	{
		result->day += DAYS_PER_MONTH;
		result->month--;
	}
	else if (result->month < 0 && result->day > 0)
	{
		result->day -= DAYS_PER_MONTH;
		result->month++;
	}

	PG_RETURN_INTERVAL_P(result);
}

/*
 * timestamp_pl_interval()
 */
Datum
timestamp_pl_interval(PG_FUNCTION_ARGS)
{
	Timestamp	timestamp = PG_GETARG_TIMESTAMP(0);
	Interval   *span = PG_GETARG_INTERVAL_P(1);
	Timestamp	result;

	result = timestamp_offset_internal(timestamp, span);

	PG_RETURN_TIMESTAMP(result);
}

Datum
timestamp_mi_interval(PG_FUNCTION_ARGS)
{
	Timestamp	timestamp = PG_GETARG_TIMESTAMP(0);
	Interval   *span = PG_GETARG_INTERVAL_P(1);
	Interval	tspan;
	Timestamp	result;

	tspan.month = -span->month;
	tspan.day = -span->day;
	tspan.time = -span->time;

	result = timestamp_offset_internal(timestamp, &tspan);

	PG_RETURN_TIMESTAMP(result);
}


/*
 * timestamptz_pl_interval()
 */
Datum
timestamptz_pl_interval(PG_FUNCTION_ARGS)
{
	TimestampTz timestamp = PG_GETARG_TIMESTAMPTZ(0);
	Interval   *span = PG_GETARG_INTERVAL_P(1);
	TimestampTz result = timestamptz_offset_internal(timestamp, span);

	PG_RETURN_TIMESTAMP(result);
}

Datum
timestamptz_mi_interval(PG_FUNCTION_ARGS)
{
	TimestampTz timestamp = PG_GETARG_TIMESTAMPTZ(0);
	Interval   *span = PG_GETARG_INTERVAL_P(1);
	Interval	tspan;
	TimestampTz result;

	tspan.month = -span->month;
	tspan.day = -span->day;
	tspan.time = -span->time;

	result = timestamptz_offset_internal(timestamp, &tspan);
	PG_RETURN_TIMESTAMP(result);
}


Datum
interval_um(PG_FUNCTION_ARGS)
{
	Interval   *interval = PG_GETARG_INTERVAL_P(0);
	Interval   *result;

	result = (Interval *) palloc(sizeof(Interval));

	result->time = -interval->time;
	/* overflow check copied from int4um */
	if (interval->time != 0 && SAMESIGN(result->time, interval->time))
		ereport(ERROR,
				(errcode(ERRCODE_DATETIME_VALUE_OUT_OF_RANGE),
				 errmsg("interval out of range")));
	result->day = -interval->day;
	if (interval->day != 0 && SAMESIGN(result->day, interval->day))
		ereport(ERROR,
				(errcode(ERRCODE_DATETIME_VALUE_OUT_OF_RANGE),
				 errmsg("interval out of range")));
	result->month = -interval->month;
	if (interval->month != 0 && SAMESIGN(result->month, interval->month))
		ereport(ERROR,
				(errcode(ERRCODE_DATETIME_VALUE_OUT_OF_RANGE),
				 errmsg("interval out of range")));

	PG_RETURN_INTERVAL_P(result);
}


Datum
interval_smaller(PG_FUNCTION_ARGS)
{
	Interval   *interval1 = PG_GETARG_INTERVAL_P(0);
	Interval   *interval2 = PG_GETARG_INTERVAL_P(1);
	Interval   *result;

	/* use interval_cmp_internal to be sure this agrees with comparisons */
	if (interval_cmp_internal(interval1, interval2) < 0)
		result = interval1;
	else
		result = interval2;
	PG_RETURN_INTERVAL_P(result);
}

Datum
interval_larger(PG_FUNCTION_ARGS)
{
	Interval   *interval1 = PG_GETARG_INTERVAL_P(0);
	Interval   *interval2 = PG_GETARG_INTERVAL_P(1);
	Interval   *result;

	if (interval_cmp_internal(interval1, interval2) > 0)
		result = interval1;
	else
		result = interval2;
	PG_RETURN_INTERVAL_P(result);
}

Datum
interval_pl(PG_FUNCTION_ARGS)
{
	Interval   *span1 = PG_GETARG_INTERVAL_P(0);
	Interval   *span2 = PG_GETARG_INTERVAL_P(1);
	Interval   *result;

	result = (Interval *) palloc(sizeof(Interval));

	result->month = span1->month + span2->month;
	/* overflow check copied from int4pl */
	if (SAMESIGN(span1->month, span2->month) &&
		!SAMESIGN(result->month, span1->month))
		ereport(ERROR,
				(errcode(ERRCODE_DATETIME_VALUE_OUT_OF_RANGE),
				 errmsg("interval out of range")));

	result->day = span1->day + span2->day;
	if (SAMESIGN(span1->day, span2->day) &&
		!SAMESIGN(result->day, span1->day))
		ereport(ERROR,
				(errcode(ERRCODE_DATETIME_VALUE_OUT_OF_RANGE),
				 errmsg("interval out of range")));

	result->time = span1->time + span2->time;
	if (SAMESIGN(span1->time, span2->time) &&
		!SAMESIGN(result->time, span1->time))
		ereport(ERROR,
				(errcode(ERRCODE_DATETIME_VALUE_OUT_OF_RANGE),
				 errmsg("interval out of range")));

	PG_RETURN_INTERVAL_P(result);
}

Datum
interval_mi(PG_FUNCTION_ARGS)
{
	Interval   *span1 = PG_GETARG_INTERVAL_P(0);
	Interval   *span2 = PG_GETARG_INTERVAL_P(1);
	Interval   *result;

	result = (Interval *) palloc(sizeof(Interval));

	result->month = span1->month - span2->month;
	/* overflow check copied from int4mi */
	if (!SAMESIGN(span1->month, span2->month) &&
		!SAMESIGN(result->month, span1->month))
		ereport(ERROR,
				(errcode(ERRCODE_DATETIME_VALUE_OUT_OF_RANGE),
				 errmsg("interval out of range")));

	result->day = span1->day - span2->day;
	if (!SAMESIGN(span1->day, span2->day) &&
		!SAMESIGN(result->day, span1->day))
		ereport(ERROR,
				(errcode(ERRCODE_DATETIME_VALUE_OUT_OF_RANGE),
				 errmsg("interval out of range")));

	result->time = span1->time - span2->time;
	if (!SAMESIGN(span1->time, span2->time) &&
		!SAMESIGN(result->time, span1->time))
		ereport(ERROR,
				(errcode(ERRCODE_DATETIME_VALUE_OUT_OF_RANGE),
				 errmsg("interval out of range")));

	PG_RETURN_INTERVAL_P(result);
}

/*
 *	There is no interval_abs():  it is unclear what value to return:
 *	  http://archives.postgresql.org/pgsql-general/2009-10/msg01031.php
 *	  http://archives.postgresql.org/pgsql-general/2009-11/msg00041.php
 */

Datum
interval_mul(PG_FUNCTION_ARGS)
{
	Interval   *span = PG_GETARG_INTERVAL_P(0);
	float8		factor = PG_GETARG_FLOAT8(1);
	double		month_remainder_days,
				sec_remainder,
				result_double;
	int32		orig_month = span->month,
				orig_day = span->day;
	Interval   *result;

	result = (Interval *) palloc(sizeof(Interval));

	result_double = span->month * factor;
	if (result_double > INT_MAX || result_double < INT_MIN)
		ereport(ERROR,
				(errcode(ERRCODE_DATETIME_VALUE_OUT_OF_RANGE),
				 errmsg("interval out of range")));
	result->month = (int32) result_double;

	result_double = span->day * factor;
	if (result_double > INT_MAX || result_double < INT_MIN)
		ereport(ERROR,
				(errcode(ERRCODE_DATETIME_VALUE_OUT_OF_RANGE),
				 errmsg("interval out of range")));
	result->day = (int32) result_double;

	/*
	 * The above correctly handles the whole-number part of the month and day
	 * products, but we have to do something with any fractional part
	 * resulting when the factor is nonintegral.  We cascade the fractions
	 * down to lower units using the conversion factors DAYS_PER_MONTH and
	 * SECS_PER_DAY.  Note we do NOT cascade up, since we are not forced to do
	 * so by the representation.  The user can choose to cascade up later,
	 * using justify_hours and/or justify_days.
	 */

	/*
	 * Fractional months full days into days.
	 *
	 * Floating point calculation are inherently inprecise, so these
	 * calculations are crafted to produce the most reliable result possible.
	 * TSROUND() is needed to more accurately produce whole numbers where
	 * appropriate.
	 */
	month_remainder_days = (orig_month * factor - result->month) * DAYS_PER_MONTH;
	month_remainder_days = TSROUND(month_remainder_days);
	sec_remainder = (orig_day * factor - result->day +
		   month_remainder_days - (int) month_remainder_days) * SECS_PER_DAY;
	sec_remainder = TSROUND(sec_remainder);

	/*
	 * Might have 24:00:00 hours due to rounding, or >24 hours because of time
	 * cascade from months and days.  It might still be >24 if the combination
	 * of cascade and the seconds factor operation itself.
	 */
	if (Abs(sec_remainder) >= SECS_PER_DAY)
	{
		result->day += (int) (sec_remainder / SECS_PER_DAY);
		sec_remainder -= (int) (sec_remainder / SECS_PER_DAY) * SECS_PER_DAY;
	}

	/* cascade units down */
	result->day += (int32) month_remainder_days;
#ifdef HAVE_INT64_TIMESTAMP
	result_double = rint(span->time * factor + sec_remainder * USECS_PER_SEC);
	if (result_double > PG_INT64_MAX || result_double < PG_INT64_MIN)
		ereport(ERROR,
				(errcode(ERRCODE_DATETIME_VALUE_OUT_OF_RANGE),
				 errmsg("interval out of range")));
	result->time = (int64) result_double;
#else
	result->time = span->time * factor + sec_remainder;
#endif

	PG_RETURN_INTERVAL_P(result);
}

Datum
mul_d_interval(PG_FUNCTION_ARGS)
{
	/* Args are float8 and Interval *, but leave them as generic Datum */
	Datum		factor = PG_GETARG_DATUM(0);
	Datum		span = PG_GETARG_DATUM(1);

	return DirectFunctionCall2(interval_mul, span, factor);
}

/*
 * interval_li_fraction
 *
 * What fraction of interval <x0, x1> does <x0, x> represent?
 */
float8
interval_li_fraction(Interval *x, Interval *x0, Interval *x1,
					 bool *eq_bounds, bool *eq_abscissas)
{
	float8 result;
	Interval diffx;
	Interval diffx1;
	
	Assert(eq_bounds && eq_abscissas);
	*eq_bounds = false;
	*eq_abscissas = false;
	
	diffx.month = x->month - x0->month;
	diffx.day = x->day - x0->day;
	diffx.time = x->time - x0->time;
	
	diffx1.month = x1->month - x0->month;
	diffx1.day = x1->day - x0->day;
	diffx1.time = x1->time - x0->time;
	
	if ( ! interval_div_internal(&diffx, &diffx1, &result, NULL) )
	{
		*eq_bounds = true;
		*eq_abscissas = (interval_cmp_internal(x, x0) == 0);
		result = NAN;
	}
	
	return result;
}

/*
 * interval_li_value
 *
 * What interval value lies fraction <f> of the way into interval
 * <y0, y1>? 
 * 
 * Note
 *		li_value(0.0, y0, y1) --> y0
 *		li_value(1.0, y0, y1) --> y1
 */
Interval *
interval_li_value(float8 f, Interval *y0, Interval *y1)
{
	Interval diffy;
	Interval *y;
	
	diffy.month = y1->month - y0->month;
	diffy.day = y1->day - y0->day;
	diffy.time = y1->time - y0->time;
	
	y = DatumGetIntervalP(DirectFunctionCall2(interval_mul, IntervalPGetDatum(&diffy),
								Float8GetDatum(f)));
	
	y->month += y0->month;
	y->day += y0->day;
	y->time += y0->time;
	
	return y;
}

Datum
interval_div(PG_FUNCTION_ARGS)
{
	Interval   *span = PG_GETARG_INTERVAL_P(0);
	float8		factor = PG_GETARG_FLOAT8(1);
	double		month_remainder_days,
				sec_remainder;
	int32		orig_month = span->month,
				orig_day = span->day;
	Interval   *result;

	result = (Interval *) palloc(sizeof(Interval));

	if (factor == 0.0)
		ereport(ERROR,
				(errcode(ERRCODE_DIVISION_BY_ZERO),
				 errmsg("division by zero")));

	result->month = (int32) (span->month / factor);
	result->day = (int32) (span->day / factor);

	/*
	 * Fractional months full days into days.  See comment in interval_mul().
	 */
	month_remainder_days = (orig_month / factor - result->month) * DAYS_PER_MONTH;
	month_remainder_days = TSROUND(month_remainder_days);
	sec_remainder = (orig_day / factor - result->day +
		   month_remainder_days - (int) month_remainder_days) * SECS_PER_DAY;
	sec_remainder = TSROUND(sec_remainder);
	if (Abs(sec_remainder) >= SECS_PER_DAY)
	{
		result->day += (int) (sec_remainder / SECS_PER_DAY);
		sec_remainder -= (int) (sec_remainder / SECS_PER_DAY) * SECS_PER_DAY;
	}

	/* cascade units down */
	result->day += (int32) month_remainder_days;
#ifdef HAVE_INT64_TIMESTAMP
	result->time = rint(span->time / factor + sec_remainder * USECS_PER_SEC);
#else
	/* See TSROUND comment in interval_mul(). */
	result->time = span->time / factor + sec_remainder;
#endif

	PG_RETURN_INTERVAL_P(result);
}

Datum
interval_interval_div(PG_FUNCTION_ARGS)
{
	Interval   *dividend = PG_GETARG_INTERVAL_P(0);
	Interval   *divisor = PG_GETARG_INTERVAL_P(1);

	float8		result = 0.0;

	if (interval_cmp_internal(divisor, &IntervalZero) == 0)
		ereport(ERROR,
				(errcode(ERRCODE_DIVISION_BY_ZERO),
				 errmsg("division by zero")));

	if (!interval_div_internal(dividend, divisor, &result, NULL))
		elog(ERROR, "invalid call to interval_div_internal");

	PG_RETURN_FLOAT8(result);
}

/* Function interval_interval_mod actually computes the remainder function,
 * not the modulus function.  However it is named after the corresponding
 * numeric variant -- numeric_mod.
 */
Datum
interval_interval_mod(PG_FUNCTION_ARGS)
{
	Interval   *dividend = PG_GETARG_INTERVAL_P(0);
	Interval   *divisor = PG_GETARG_INTERVAL_P(1);

	Interval	*result =  (Interval *) palloc0(sizeof(Interval));

	if (interval_cmp_internal(divisor, &IntervalZero) == 0)
		ereport(ERROR,
				(errcode(ERRCODE_DIVISION_BY_ZERO),
				 errmsg("division by zero")));

	if (!interval_div_internal(dividend, divisor, NULL, result))
		elog(ERROR, "invalid call to interval_div_internal");

	PG_RETURN_INTERVAL_P(result);
}

/*
 * interval_accum, interval_accum_inv, and interval_avg implement the
 * AVG(interval) aggregate.
 *
 * The transition datatype for this aggregate is a 2-element array of
 * intervals, where the first is the running sum and the second contains
 * the number of values so far in its 'time' field.  This is a bit ugly
 * but it beats inventing a specialized datatype for the purpose.
 *
 * NOTE: The inverse transition function cannot guarantee exact results
 * when using float8 timestamps.  However, int8 timestamps are now the
 * norm, and the probable range of values is not so wide that disastrous
 * cancellation is likely even with float8, so we'll ignore the risk.
 */

Datum
interval_accum(PG_FUNCTION_ARGS)
{
	ArrayType  *transarray = PG_GETARG_ARRAYTYPE_P(0);
	Interval   *newval = PG_GETARG_INTERVAL_P(1);
	Datum	   *transdatums;
	int			ndatums;
	Interval	sumX,
				N;
	Interval   *newsum;
	ArrayType  *result;

	deconstruct_array(transarray,
					  INTERVALOID, sizeof(Interval), false, 'd',
					  &transdatums, NULL, &ndatums);
	if (ndatums != 2)
		elog(ERROR, "expected 2-element interval array");

	sumX = *(DatumGetIntervalP(transdatums[0]));
	N = *(DatumGetIntervalP(transdatums[1]));

	newsum = DatumGetIntervalP(DirectFunctionCall2(interval_pl,
												   IntervalPGetDatum(&sumX),
												 IntervalPGetDatum(newval)));
	N.time += 1;

	transdatums[0] = IntervalPGetDatum(newsum);
	transdatums[1] = IntervalPGetDatum(&N);

	result = construct_array(transdatums, 2,
							 INTERVALOID, sizeof(Interval), false, 'd');

	PG_RETURN_ARRAYTYPE_P(result);
}

Datum
interval_combine(PG_FUNCTION_ARGS)
{
	ArrayType  *transarray1 = PG_GETARG_ARRAYTYPE_P(0);
	ArrayType  *transarray2 = PG_GETARG_ARRAYTYPE_P(1);
	Datum	   *transdatums1;
	Datum	   *transdatums2;
	int			ndatums1;
	int			ndatums2;
	Interval	sum1,
				N1;
	Interval	sum2,
				N2;

	Interval   *newsum;
	ArrayType  *result;

	deconstruct_array(transarray1,
					  INTERVALOID, sizeof(Interval), false, 'd',
					  &transdatums1, NULL, &ndatums1);
	if (ndatums1 != 2)
		elog(ERROR, "expected 2-element interval array");

	sum1 = *(DatumGetIntervalP(transdatums1[0]));
	N1 = *(DatumGetIntervalP(transdatums1[1]));

	deconstruct_array(transarray2,
					  INTERVALOID, sizeof(Interval), false, 'd',
					  &transdatums2, NULL, &ndatums2);
	if (ndatums2 != 2)
		elog(ERROR, "expected 2-element interval array");

	sum2 = *(DatumGetIntervalP(transdatums2[0]));
	N2 = *(DatumGetIntervalP(transdatums2[1]));

	newsum = DatumGetIntervalP(DirectFunctionCall2(interval_pl,
												   IntervalPGetDatum(&sum1),
												   IntervalPGetDatum(&sum2)));
	N1.time += N2.time;

	transdatums1[0] = IntervalPGetDatum(newsum);
	transdatums1[1] = IntervalPGetDatum(&N1);

	result = construct_array(transdatums1, 2,
							 INTERVALOID, sizeof(Interval), false, 'd');

	PG_RETURN_ARRAYTYPE_P(result);
}

Datum
interval_accum_inv(PG_FUNCTION_ARGS)
{
	ArrayType  *transarray = PG_GETARG_ARRAYTYPE_P(0);
	Interval   *newval = PG_GETARG_INTERVAL_P(1);
	Datum	   *transdatums;
	int			ndatums;
	Interval	sumX,
				N;
	Interval   *newsum;
	ArrayType  *result;

	deconstruct_array(transarray,
					  INTERVALOID, sizeof(Interval), false, 'd',
					  &transdatums, NULL, &ndatums);
	if (ndatums != 2)
		elog(ERROR, "expected 2-element interval array");

	sumX = *(DatumGetIntervalP(transdatums[0]));
	N = *(DatumGetIntervalP(transdatums[1]));

	newsum = DatumGetIntervalP(DirectFunctionCall2(interval_mi,
												   IntervalPGetDatum(&sumX),
												 IntervalPGetDatum(newval)));
	N.time -= 1;

	transdatums[0] = IntervalPGetDatum(newsum);
	transdatums[1] = IntervalPGetDatum(&N);

	result = construct_array(transdatums, 2,
							 INTERVALOID, sizeof(Interval), false, 'd');

	PG_RETURN_ARRAYTYPE_P(result);
}

Datum
interval_avg(PG_FUNCTION_ARGS)
{
	ArrayType  *transarray = PG_GETARG_ARRAYTYPE_P(0);
	Datum	   *transdatums;
	int			ndatums;
	Interval	sumX,
				N;

	deconstruct_array(transarray,
					  INTERVALOID, sizeof(Interval), false, 'd',
					  &transdatums, NULL, &ndatums);
	if (ndatums != 2)
		elog(ERROR, "expected 2-element interval array");

	sumX = *(DatumGetIntervalP(transdatums[0]));
	N = *(DatumGetIntervalP(transdatums[1]));

	/* SQL defines AVG of no values to be NULL */
	if (N.time == 0)
		PG_RETURN_NULL();

	return DirectFunctionCall2(interval_div,
							   IntervalPGetDatum(&sumX),
							   Float8GetDatum((double) N.time));
}

/* timestamp_age()
 * Calculate time difference while retaining year/month fields.
 * Note that this does not result in an accurate absolute time span
 *	since year and month are out of context once the arithmetic
 *	is done.
 */
Datum
timestamp_age(PG_FUNCTION_ARGS)
{
	Timestamp	dt1 = PG_GETARG_TIMESTAMP(0);
	Timestamp	dt2 = PG_GETARG_TIMESTAMP(1);
	Interval   *result;
	fsec_t		fsec,
				fsec1 = 0,
				fsec2 = 0;
	struct pg_tm tt,
			   *tm = &tt;
	struct pg_tm tt1,
			   *tm1 = &tt1;
	struct pg_tm tt2,
			   *tm2 = &tt2;

	result = (Interval *) palloc(sizeof(Interval));

	if (timestamp2tm(dt1, NULL, tm1, &fsec1, NULL, NULL) == 0 &&
		timestamp2tm(dt2, NULL, tm2, &fsec2, NULL, NULL) == 0)
	{
		/* form the symbolic difference */
		fsec = fsec1 - fsec2;
		tm->tm_sec = tm1->tm_sec - tm2->tm_sec;
		tm->tm_min = tm1->tm_min - tm2->tm_min;
		tm->tm_hour = tm1->tm_hour - tm2->tm_hour;
		tm->tm_mday = tm1->tm_mday - tm2->tm_mday;
		tm->tm_mon = tm1->tm_mon - tm2->tm_mon;
		tm->tm_year = tm1->tm_year - tm2->tm_year;

		/* flip sign if necessary... */
		if (dt1 < dt2)
		{
			fsec = -fsec;
			tm->tm_sec = -tm->tm_sec;
			tm->tm_min = -tm->tm_min;
			tm->tm_hour = -tm->tm_hour;
			tm->tm_mday = -tm->tm_mday;
			tm->tm_mon = -tm->tm_mon;
			tm->tm_year = -tm->tm_year;
		}

		/* propagate any negative fields into the next higher field */
		while (fsec < 0)
		{
#ifdef HAVE_INT64_TIMESTAMP
			fsec += USECS_PER_SEC;
#else
			fsec += 1.0;
#endif
			tm->tm_sec--;
		}

		while (tm->tm_sec < 0)
		{
			tm->tm_sec += SECS_PER_MINUTE;
			tm->tm_min--;
		}

		while (tm->tm_min < 0)
		{
			tm->tm_min += MINS_PER_HOUR;
			tm->tm_hour--;
		}

		while (tm->tm_hour < 0)
		{
			tm->tm_hour += HOURS_PER_DAY;
			tm->tm_mday--;
		}

		while (tm->tm_mday < 0)
		{
			if (dt1 < dt2)
			{
				tm->tm_mday += day_tab[isleap(tm1->tm_year)][tm1->tm_mon - 1];
				tm->tm_mon--;
			}
			else
			{
				tm->tm_mday += day_tab[isleap(tm2->tm_year)][tm2->tm_mon - 1];
				tm->tm_mon--;
			}
		}

		while (tm->tm_mon < 0)
		{
			tm->tm_mon += MONTHS_PER_YEAR;
			tm->tm_year--;
		}

		/* recover sign if necessary... */
		if (dt1 < dt2)
		{
			fsec = -fsec;
			tm->tm_sec = -tm->tm_sec;
			tm->tm_min = -tm->tm_min;
			tm->tm_hour = -tm->tm_hour;
			tm->tm_mday = -tm->tm_mday;
			tm->tm_mon = -tm->tm_mon;
			tm->tm_year = -tm->tm_year;
		}

		if (tm2interval(tm, fsec, result) != 0)
			ereport(ERROR,
					(errcode(ERRCODE_DATETIME_VALUE_OUT_OF_RANGE),
					 errmsg("interval out of range")));
	}
	else
		ereport(ERROR,
				(errcode(ERRCODE_DATETIME_VALUE_OUT_OF_RANGE),
				 errmsg("timestamp out of range")));

	PG_RETURN_INTERVAL_P(result);
}


/* timestamptz_age()
 * Calculate time difference while retaining year/month fields.
 * Note that this does not result in an accurate absolute time span
 *	since year and month are out of context once the arithmetic
 *	is done.
 */
Datum
timestamptz_age(PG_FUNCTION_ARGS)
{
	TimestampTz dt1 = PG_GETARG_TIMESTAMPTZ(0);
	TimestampTz dt2 = PG_GETARG_TIMESTAMPTZ(1);
	Interval   *result;
	fsec_t		fsec,
				fsec1,
				fsec2;
	struct pg_tm tt,
			   *tm = &tt;
	struct pg_tm tt1,
			   *tm1 = &tt1;
	struct pg_tm tt2,
			   *tm2 = &tt2;
	int			tz1;
	int			tz2;

	result = (Interval *) palloc(sizeof(Interval));

	if (timestamp2tm(dt1, &tz1, tm1, &fsec1, NULL, NULL) == 0 &&
		timestamp2tm(dt2, &tz2, tm2, &fsec2, NULL, NULL) == 0)
	{
		/* form the symbolic difference */
		fsec = fsec1 - fsec2;
		tm->tm_sec = tm1->tm_sec - tm2->tm_sec;
		tm->tm_min = tm1->tm_min - tm2->tm_min;
		tm->tm_hour = tm1->tm_hour - tm2->tm_hour;
		tm->tm_mday = tm1->tm_mday - tm2->tm_mday;
		tm->tm_mon = tm1->tm_mon - tm2->tm_mon;
		tm->tm_year = tm1->tm_year - tm2->tm_year;

		/* flip sign if necessary... */
		if (dt1 < dt2)
		{
			fsec = -fsec;
			tm->tm_sec = -tm->tm_sec;
			tm->tm_min = -tm->tm_min;
			tm->tm_hour = -tm->tm_hour;
			tm->tm_mday = -tm->tm_mday;
			tm->tm_mon = -tm->tm_mon;
			tm->tm_year = -tm->tm_year;
		}

		/* propagate any negative fields into the next higher field */
		while (fsec < 0)
		{
#ifdef HAVE_INT64_TIMESTAMP
			fsec += USECS_PER_SEC;
#else
			fsec += 1.0;
#endif
			tm->tm_sec--;
		}

		while (tm->tm_sec < 0)
		{
			tm->tm_sec += SECS_PER_MINUTE;
			tm->tm_min--;
		}

		while (tm->tm_min < 0)
		{
			tm->tm_min += MINS_PER_HOUR;
			tm->tm_hour--;
		}

		while (tm->tm_hour < 0)
		{
			tm->tm_hour += HOURS_PER_DAY;
			tm->tm_mday--;
		}

		while (tm->tm_mday < 0)
		{
			if (dt1 < dt2)
			{
				tm->tm_mday += day_tab[isleap(tm1->tm_year)][tm1->tm_mon - 1];
				tm->tm_mon--;
			}
			else
			{
				tm->tm_mday += day_tab[isleap(tm2->tm_year)][tm2->tm_mon - 1];
				tm->tm_mon--;
			}
		}

		while (tm->tm_mon < 0)
		{
			tm->tm_mon += MONTHS_PER_YEAR;
			tm->tm_year--;
		}

		/*
		 * Note: we deliberately ignore any difference between tz1 and tz2.
		 */

		/* recover sign if necessary... */
		if (dt1 < dt2)
		{
			fsec = -fsec;
			tm->tm_sec = -tm->tm_sec;
			tm->tm_min = -tm->tm_min;
			tm->tm_hour = -tm->tm_hour;
			tm->tm_mday = -tm->tm_mday;
			tm->tm_mon = -tm->tm_mon;
			tm->tm_year = -tm->tm_year;
		}

		if (tm2interval(tm, fsec, result) != 0)
			ereport(ERROR,
					(errcode(ERRCODE_DATETIME_VALUE_OUT_OF_RANGE),
					 errmsg("interval out of range")));
	}
	else
		ereport(ERROR,
				(errcode(ERRCODE_DATETIME_VALUE_OUT_OF_RANGE),
				 errmsg("timestamp out of range")));

	PG_RETURN_INTERVAL_P(result);
}

/*
 * timestamp_li_fraction
 *
 * What fraction of interval <x0, x1> does <x0, x> represent?
 */
float8
timestamp_li_fraction(Timestamp x, Timestamp x0, Timestamp x1, 
					  bool *eq_bounds, bool *eq_abscissas)
{
	float8 result;
	Interval diffx;
	Interval diffx1;
	
	Assert(eq_bounds && eq_abscissas);
	*eq_bounds = false;
	*eq_abscissas = false;
	
	if (TIMESTAMP_NOT_FINITE(x) || TIMESTAMP_NOT_FINITE(x0) || TIMESTAMP_NOT_FINITE(x1))
	{
		*eq_bounds = true; /* simulate divide by zero */
		*eq_abscissas = false; /* no equality in this situation */
		return NAN;
	}
	
	/* We do it this way to conserve precision and semantics. */
	
	diffx.time = x - x0;
	diffx.month = 0;
	diffx.day = 0;
	
	diffx1.time = x1 - x0;
	diffx1.month = 0;
	diffx1.day = 0;
	
	if ( ! interval_div_internal(&diffx, &diffx1, &result, NULL) )
	{
		*eq_bounds = true;
		*eq_abscissas = (timestamp_cmp_internal(x, x0) == 0);
		result = NAN;
	}
	
	return result;
}

/*
 * timestamp_li_value
 *
 * What interval value lies fraction <f> of the way into interval
 * <y0, y1>? 
 * 
 * Note
 *		li_value(0.0, y0, y1) --> y0
 *		li_value(1.0, y0, y1) --> y1
 */
Timestamp
timestamp_li_value(float8 f, Timestamp y0, Timestamp y1)
{
	Timestamp y;
	Interval diffy;
	Interval *offset;
	
	diffy.month = 0;
	diffy.day = 0;
	diffy.time = y1 - y0;
	
	offset = DatumGetIntervalP(DirectFunctionCall2(interval_mul, IntervalPGetDatum(&diffy),
									Float8GetDatum(f)));
	y = timestamp_offset_internal(y0, offset);
	pfree(offset);
	
	return y;
}

/*
 * timestamptz_li_fraction
 *
 * What fraction of interval <x0, x1> does <x0, x> represent?
 */
float8
timestamptz_li_fraction(TimestampTz x, TimestampTz x0, TimestampTz x1, 
						bool *eq_bounds, bool *eq_abscissas)
{
	/* Internally identical to Timestamp */
	return timestamp_li_fraction(x, x0, x1, eq_bounds, eq_abscissas);
}

/*
 * timestamptz_li_value
 *
 * What interval value lies fraction <f> of the way into interval
 * <y0, y1>? 
 * 
 * Note
 *		li_value(0.0, y0, y1) --> y0
 *		li_value(1.0, y0, y1) --> y1
 */
Timestamp
timestamptz_li_value(float8 f, TimestampTz y0, TimestampTz y1)
{
	/* Internally identical to Timestamp */
	return timestamp_li_value(f, y0, y1);
}

/*----------------------------------------------------------
 *	Conversion operators.
 *---------------------------------------------------------*/


/* timestamp_trunc()
 * Truncate timestamp to specified units.
 */
Datum
timestamp_trunc(PG_FUNCTION_ARGS)
{
	text	   *units = PG_GETARG_TEXT_PP(0);
	Timestamp	timestamp = PG_GETARG_TIMESTAMP(1);
	Timestamp	result;
	int			type,
				val;
	char	   *lowunits;
	fsec_t		fsec = 0;
	struct pg_tm tt,
			   *tm = &tt;

	if (TIMESTAMP_NOT_FINITE(timestamp))
		PG_RETURN_TIMESTAMP(timestamp);

	lowunits = downcase_truncate_identifier(VARDATA_ANY(units),
											VARSIZE_ANY_EXHDR(units),
											false);

	type = DecodeUnits(0, lowunits, &val);

	if (type == UNITS)
	{
		if (timestamp2tm(timestamp, NULL, tm, &fsec, NULL, NULL) != 0)
			ereport(ERROR,
					(errcode(ERRCODE_DATETIME_VALUE_OUT_OF_RANGE),
					 errmsg("timestamp out of range")));

		switch (val)
		{
			case DTK_WEEK:
				{
					int			woy;

					woy = date2isoweek(tm->tm_year, tm->tm_mon, tm->tm_mday);

					/*
					 * If it is week 52/53 and the month is January, then the
					 * week must belong to the previous year. Also, some
					 * December dates belong to the next year.
					 */
					if (woy >= 52 && tm->tm_mon == 1)
						--tm->tm_year;
					if (woy <= 1 && tm->tm_mon == MONTHS_PER_YEAR)
						++tm->tm_year;
					isoweek2date(woy, &(tm->tm_year), &(tm->tm_mon), &(tm->tm_mday));
					tm->tm_hour = 0;
					tm->tm_min = 0;
					tm->tm_sec = 0;
					fsec = 0;
					break;
				}
			case DTK_MILLENNIUM:
				/* see comments in timestamptz_trunc */
				if (tm->tm_year > 0)
					tm->tm_year = ((tm->tm_year + 999) / 1000) * 1000 - 999;
				else
					tm->tm_year = -((999 - (tm->tm_year - 1)) / 1000) * 1000 + 1;
			case DTK_CENTURY:
				/* see comments in timestamptz_trunc */
				if (tm->tm_year > 0)
					tm->tm_year = ((tm->tm_year + 99) / 100) * 100 - 99;
				else
					tm->tm_year = -((99 - (tm->tm_year - 1)) / 100) * 100 + 1;
			case DTK_DECADE:
				/* see comments in timestamptz_trunc */
				if (val != DTK_MILLENNIUM && val != DTK_CENTURY)
				{
					if (tm->tm_year > 0)
						tm->tm_year = (tm->tm_year / 10) * 10;
					else
						tm->tm_year = -((8 - (tm->tm_year - 1)) / 10) * 10;
				}
			case DTK_YEAR:
				tm->tm_mon = 1;
			case DTK_QUARTER:
				tm->tm_mon = (3 * ((tm->tm_mon - 1) / 3)) + 1;
			case DTK_MONTH:
				tm->tm_mday = 1;
			case DTK_DAY:
				tm->tm_hour = 0;
			case DTK_HOUR:
				tm->tm_min = 0;
			case DTK_MINUTE:
				tm->tm_sec = 0;
			case DTK_SECOND:
				fsec = 0;
				break;

			case DTK_MILLISEC:
#ifdef HAVE_INT64_TIMESTAMP
				fsec = (fsec / 1000) * 1000;
#else
				fsec = floor(fsec * 1000) / 1000;
#endif
				break;

			case DTK_MICROSEC:
#ifndef HAVE_INT64_TIMESTAMP
				fsec = floor(fsec * 1000000) / 1000000;
#endif
				break;

			default:
				ereport(ERROR,
						(errcode(ERRCODE_FEATURE_NOT_SUPPORTED),
						 errmsg("timestamp units \"%s\" not supported",
								lowunits)));
				result = 0;
		}

		if (tm2timestamp(tm, fsec, NULL, &result) != 0)
			ereport(ERROR,
					(errcode(ERRCODE_DATETIME_VALUE_OUT_OF_RANGE),
					 errmsg("timestamp out of range")));
	}
	else
	{
		ereport(ERROR,
				(errcode(ERRCODE_INVALID_PARAMETER_VALUE),
				 errmsg("timestamp units \"%s\" not recognized",
						lowunits)));
		result = 0;
	}

	PG_RETURN_TIMESTAMP(result);
}

/* timestamptz_trunc()
 * Truncate timestamp to specified units.
 */
Datum
timestamptz_trunc(PG_FUNCTION_ARGS)
{
	text	   *units = PG_GETARG_TEXT_PP(0);
	TimestampTz timestamp = PG_GETARG_TIMESTAMPTZ(1);
	TimestampTz result;
	int			tz = 0;
	int			type,
				val;
	bool		redotz = false;
	char	   *lowunits;
	fsec_t		fsec;
	struct pg_tm tt,
			   *tm = &tt;

	if (TIMESTAMP_NOT_FINITE(timestamp))
		PG_RETURN_TIMESTAMPTZ(timestamp);

	lowunits = downcase_truncate_identifier(VARDATA_ANY(units),
											VARSIZE_ANY_EXHDR(units),
											false);

	type = DecodeUnits(0, lowunits, &val);

	if (type == UNITS)
	{
		if (timestamp2tm(timestamp, &tz, tm, &fsec, NULL, NULL) != 0)
			ereport(ERROR,
					(errcode(ERRCODE_DATETIME_VALUE_OUT_OF_RANGE),
					 errmsg("timestamp out of range")));

		switch (val)
		{
			case DTK_WEEK:
				{
					int			woy;

					woy = date2isoweek(tm->tm_year, tm->tm_mon, tm->tm_mday);

					/*
					 * If it is week 52/53 and the month is January, then the
					 * week must belong to the previous year. Also, some
					 * December dates belong to the next year.
					 */
					if (woy >= 52 && tm->tm_mon == 1)
						--tm->tm_year;
					if (woy <= 1 && tm->tm_mon == MONTHS_PER_YEAR)
						++tm->tm_year;
					isoweek2date(woy, &(tm->tm_year), &(tm->tm_mon), &(tm->tm_mday));
					tm->tm_hour = 0;
					tm->tm_min = 0;
					tm->tm_sec = 0;
					fsec = 0;
					redotz = true;
					break;
				}
				/* one may consider DTK_THOUSAND and DTK_HUNDRED... */
			case DTK_MILLENNIUM:

				/*
				 * truncating to the millennium? what is this supposed to
				 * mean? let us put the first year of the millennium... i.e.
				 * -1000, 1, 1001, 2001...
				 */
				if (tm->tm_year > 0)
					tm->tm_year = ((tm->tm_year + 999) / 1000) * 1000 - 999;
				else
					tm->tm_year = -((999 - (tm->tm_year - 1)) / 1000) * 1000 + 1;
				/* FALL THRU */
			case DTK_CENTURY:
				/* truncating to the century? as above: -100, 1, 101... */
				if (tm->tm_year > 0)
					tm->tm_year = ((tm->tm_year + 99) / 100) * 100 - 99;
				else
					tm->tm_year = -((99 - (tm->tm_year - 1)) / 100) * 100 + 1;
				/* FALL THRU */
			case DTK_DECADE:

				/*
				 * truncating to the decade? first year of the decade. must
				 * not be applied if year was truncated before!
				 */
				if (val != DTK_MILLENNIUM && val != DTK_CENTURY)
				{
					if (tm->tm_year > 0)
						tm->tm_year = (tm->tm_year / 10) * 10;
					else
						tm->tm_year = -((8 - (tm->tm_year - 1)) / 10) * 10;
				}
				/* FALL THRU */
			case DTK_YEAR:
				tm->tm_mon = 1;
				/* FALL THRU */
			case DTK_QUARTER:
				tm->tm_mon = (3 * ((tm->tm_mon - 1) / 3)) + 1;
				/* FALL THRU */
			case DTK_MONTH:
				tm->tm_mday = 1;
				/* FALL THRU */
			case DTK_DAY:
				tm->tm_hour = 0;
				redotz = true;	/* for all cases >= DAY */
				/* FALL THRU */
			case DTK_HOUR:
				tm->tm_min = 0;
				/* FALL THRU */
			case DTK_MINUTE:
				tm->tm_sec = 0;
				/* FALL THRU */
			case DTK_SECOND:
				fsec = 0;
				break;

			case DTK_MILLISEC:
#ifdef HAVE_INT64_TIMESTAMP
				fsec = (fsec / 1000) * 1000;
#else
				fsec = floor(fsec * 1000) / 1000;
#endif
				break;
			case DTK_MICROSEC:
#ifndef HAVE_INT64_TIMESTAMP
				fsec = floor(fsec * 1000000) / 1000000;
#endif
				break;

			default:
				ereport(ERROR,
						(errcode(ERRCODE_FEATURE_NOT_SUPPORTED),
						 errmsg("timestamp with time zone units \"%s\" not "
								"supported", lowunits)));
				result = 0;
		}

		if (redotz)
			tz = DetermineTimeZoneOffset(tm, session_timezone);

		if (tm2timestamp(tm, fsec, &tz, &result) != 0)
			ereport(ERROR,
					(errcode(ERRCODE_DATETIME_VALUE_OUT_OF_RANGE),
					 errmsg("timestamp out of range")));
	}
	else
	{
		ereport(ERROR,
				(errcode(ERRCODE_INVALID_PARAMETER_VALUE),
			   errmsg("timestamp with time zone units \"%s\" not recognized",
					  lowunits)));
		result = 0;
	}

	PG_RETURN_TIMESTAMPTZ(result);
}

/* interval_trunc()
 * Extract specified field from interval.
 */
Datum
interval_trunc(PG_FUNCTION_ARGS)
{
	text	   *units = PG_GETARG_TEXT_PP(0);
	Interval   *interval = PG_GETARG_INTERVAL_P(1);
	Interval   *result;
	int			type,
				val;
	char	   *lowunits;
	fsec_t		fsec;
	struct pg_tm tt,
			   *tm = &tt;

	result = (Interval *) palloc(sizeof(Interval));

	lowunits = downcase_truncate_identifier(VARDATA_ANY(units),
											VARSIZE_ANY_EXHDR(units),
											false);

	type = DecodeUnits(0, lowunits, &val);

	if (type == UNITS)
	{
		if (interval2tm(*interval, tm, &fsec) == 0)
		{
			switch (val)
			{
					/* fall through */
				case DTK_MILLENNIUM:
					/* caution: C division may have negative remainder */
					tm->tm_year = (tm->tm_year / 1000) * 1000;
				case DTK_CENTURY:
					/* caution: C division may have negative remainder */
					tm->tm_year = (tm->tm_year / 100) * 100;
				case DTK_DECADE:
					/* caution: C division may have negative remainder */
					tm->tm_year = (tm->tm_year / 10) * 10;
				case DTK_YEAR:
					tm->tm_mon = 0;
				case DTK_QUARTER:
					tm->tm_mon = 3 * (tm->tm_mon / 3);
				case DTK_MONTH:
					tm->tm_mday = 0;
				case DTK_DAY:
					tm->tm_hour = 0;
				case DTK_HOUR:
					tm->tm_min = 0;
				case DTK_MINUTE:
					tm->tm_sec = 0;
				case DTK_SECOND:
					fsec = 0;
					break;

				case DTK_MILLISEC:
#ifdef HAVE_INT64_TIMESTAMP
					fsec = (fsec / 1000) * 1000;
#else
					fsec = floor(fsec * 1000) / 1000;
#endif
					break;
				case DTK_MICROSEC:
#ifndef HAVE_INT64_TIMESTAMP
					fsec = floor(fsec * 1000000) / 1000000;
#endif
					break;

				default:
					if (val == DTK_WEEK)
						ereport(ERROR,
								(errcode(ERRCODE_FEATURE_NOT_SUPPORTED),
								 errmsg("interval units \"%s\" not supported "
							  "because months usually have fractional weeks",
										lowunits)));
					else
						ereport(ERROR,
								(errcode(ERRCODE_FEATURE_NOT_SUPPORTED),
								 errmsg("interval units \"%s\" not supported",
										lowunits)));
			}

			if (tm2interval(tm, fsec, result) != 0)
				ereport(ERROR,
						(errcode(ERRCODE_DATETIME_VALUE_OUT_OF_RANGE),
						 errmsg("interval out of range")));
		}
		else
			elog(ERROR, "could not convert interval to tm");
	}
	else
	{
		ereport(ERROR,
				(errcode(ERRCODE_INVALID_PARAMETER_VALUE),
				 errmsg("interval units \"%s\" not recognized",
						lowunits)));
	}

	PG_RETURN_INTERVAL_P(result);
}

/* isoweek2j()
 *
 *	Return the Julian day which corresponds to the first day (Monday) of the given ISO 8601 year and week.
 *	Julian days are used to convert between ISO week dates and Gregorian dates.
 */
int
isoweek2j(int year, int week)
{
	int			day0,
				day4;

	/* fourth day of current year */
	day4 = date2j(year, 1, 4);

	/* day0 == offset to first day of week (Monday) */
	day0 = j2day(day4 - 1);

	return ((week - 1) * 7) + (day4 - day0);
}

/* isoweek2date()
 * Convert ISO week of year number to date.
 * The year field must be specified with the ISO year!
 * karel 2000/08/07
 */
void
isoweek2date(int woy, int *year, int *mon, int *mday)
{
	j2date(isoweek2j(*year, woy), year, mon, mday);
}

/* isoweekdate2date()
 *
 *	Convert an ISO 8601 week date (ISO year, ISO week) into a Gregorian date.
 *	Gregorian day of week sent so weekday strings can be supplied.
 *	Populates year, mon, and mday with the correct Gregorian values.
 *	year must be passed in as the ISO year.
 */
void
isoweekdate2date(int isoweek, int wday, int *year, int *mon, int *mday)
{
	int			jday;

	jday = isoweek2j(*year, isoweek);
	/* convert Gregorian week start (Sunday=1) to ISO week start (Monday=1) */
	if (wday > 1)
		jday += wday - 2;
	else
		jday += 6;
	j2date(jday, year, mon, mday);
}

/* date2isoweek()
 *
 *	Returns ISO week number of year.
 */
int
date2isoweek(int year, int mon, int mday)
{
	float8		result;
	int			day0,
				day4,
				dayn;

	/* current day */
	dayn = date2j(year, mon, mday);

	/* fourth day of current year */
	day4 = date2j(year, 1, 4);

	/* day0 == offset to first day of week (Monday) */
	day0 = j2day(day4 - 1);

	/*
	 * We need the first week containing a Thursday, otherwise this day falls
	 * into the previous year for purposes of counting weeks
	 */
	if (dayn < day4 - day0)
	{
		day4 = date2j(year - 1, 1, 4);

		/* day0 == offset to first day of week (Monday) */
		day0 = j2day(day4 - 1);
	}

	result = (dayn - (day4 - day0)) / 7 + 1;

	/*
	 * Sometimes the last few days in a year will fall into the first week of
	 * the next year, so check for this.
	 */
	if (result >= 52)
	{
		day4 = date2j(year + 1, 1, 4);

		/* day0 == offset to first day of week (Monday) */
		day0 = j2day(day4 - 1);

		if (dayn >= day4 - day0)
			result = (dayn - (day4 - day0)) / 7 + 1;
	}

	return (int) result;
}


/* date2isoyear()
 *
 *	Returns ISO 8601 year number.
 */
int
date2isoyear(int year, int mon, int mday)
{
	float8		result;
	int			day0,
				day4,
				dayn;

	/* current day */
	dayn = date2j(year, mon, mday);

	/* fourth day of current year */
	day4 = date2j(year, 1, 4);

	/* day0 == offset to first day of week (Monday) */
	day0 = j2day(day4 - 1);

	/*
	 * We need the first week containing a Thursday, otherwise this day falls
	 * into the previous year for purposes of counting weeks
	 */
	if (dayn < day4 - day0)
	{
		day4 = date2j(year - 1, 1, 4);

		/* day0 == offset to first day of week (Monday) */
		day0 = j2day(day4 - 1);

		year--;
	}

	result = (dayn - (day4 - day0)) / 7 + 1;

	/*
	 * Sometimes the last few days in a year will fall into the first week of
	 * the next year, so check for this.
	 */
	if (result >= 52)
	{
		day4 = date2j(year + 1, 1, 4);

		/* day0 == offset to first day of week (Monday) */
		day0 = j2day(day4 - 1);

		if (dayn >= day4 - day0)
			year++;
	}

	return year;
}


/* date2isoyearday()
 *
 *	Returns the ISO 8601 day-of-year, given a Gregorian year, month and day.
 *	Possible return values are 1 through 371 (364 in non-leap years).
 */
int
date2isoyearday(int year, int mon, int mday)
{
	return date2j(year, mon, mday) - isoweek2j(date2isoyear(year, mon, mday), 1) + 1;
}

/* timestamp_part()
 * Extract specified field from timestamp.
 */
Datum
timestamp_part(PG_FUNCTION_ARGS)
{
	text	   *units = PG_GETARG_TEXT_PP(0);
	Timestamp	timestamp = PG_GETARG_TIMESTAMP(1);
	float8		result;
	int			type,
				val;
	char	   *lowunits;
	fsec_t		fsec = 0;
	struct pg_tm tt,
			   *tm = &tt;

	if (TIMESTAMP_NOT_FINITE(timestamp))
	{
		result = 0;
		PG_RETURN_FLOAT8(result);
	}

	lowunits = downcase_truncate_identifier(VARDATA_ANY(units),
											VARSIZE_ANY_EXHDR(units),
											false);

	type = DecodeUnits(0, lowunits, &val);
	if (type == UNKNOWN_FIELD)
		type = DecodeSpecial(0, lowunits, &val);

	if (type == UNITS)
	{
		if (timestamp2tm(timestamp, NULL, tm, &fsec, NULL, NULL) != 0)
			ereport(ERROR,
					(errcode(ERRCODE_DATETIME_VALUE_OUT_OF_RANGE),
					 errmsg("timestamp out of range")));

		switch (val)
		{
			case DTK_MICROSEC:
#ifdef HAVE_INT64_TIMESTAMP
				result = tm->tm_sec * 1000000.0 + fsec;
#else
				result = (tm->tm_sec + fsec) * 1000000;
#endif
				break;

			case DTK_MILLISEC:
#ifdef HAVE_INT64_TIMESTAMP
				result = tm->tm_sec * 1000.0 + fsec / 1000.0;
#else
				result = (tm->tm_sec + fsec) * 1000;
#endif
				break;

			case DTK_SECOND:
#ifdef HAVE_INT64_TIMESTAMP
				result = tm->tm_sec + fsec / 1000000.0;
#else
				result = tm->tm_sec + fsec;
#endif
				break;

			case DTK_MINUTE:
				result = tm->tm_min;
				break;

			case DTK_HOUR:
				result = tm->tm_hour;
				break;

			case DTK_DAY:
				result = tm->tm_mday;
				break;

			case DTK_MONTH:
				result = tm->tm_mon;
				break;

			case DTK_QUARTER:
				result = (tm->tm_mon - 1) / 3 + 1;
				break;

			case DTK_WEEK:
				result = (float8) date2isoweek(tm->tm_year, tm->tm_mon, tm->tm_mday);
				break;

			case DTK_YEAR:
				if (tm->tm_year > 0)
					result = tm->tm_year;
				else
					/* there is no year 0, just 1 BC and 1 AD */
					result = tm->tm_year - 1;
				break;

			case DTK_DECADE:

				/*
				 * what is a decade wrt dates? let us assume that decade 199
				 * is 1990 thru 1999... decade 0 starts on year 1 BC, and -1
				 * is 11 BC thru 2 BC...
				 */
				if (tm->tm_year >= 0)
					result = tm->tm_year / 10;
				else
					result = -((8 - (tm->tm_year - 1)) / 10);
				break;

			case DTK_CENTURY:

				/* ----
				 * centuries AD, c>0: year in [ (c-1)* 100 + 1 : c*100 ]
				 * centuries BC, c<0: year in [ c*100 : (c+1) * 100 - 1]
				 * there is no number 0 century.
				 * ----
				 */
				if (tm->tm_year > 0)
					result = (tm->tm_year + 99) / 100;
				else
					/* caution: C division may have negative remainder */
					result = -((99 - (tm->tm_year - 1)) / 100);
				break;

			case DTK_MILLENNIUM:
				/* see comments above. */
				if (tm->tm_year > 0)
					result = (tm->tm_year + 999) / 1000;
				else
					result = -((999 - (tm->tm_year - 1)) / 1000);
				break;

			case DTK_JULIAN:
				result = date2j(tm->tm_year, tm->tm_mon, tm->tm_mday);
#ifdef HAVE_INT64_TIMESTAMP
				result += ((((tm->tm_hour * MINS_PER_HOUR) + tm->tm_min) * SECS_PER_MINUTE) +
					tm->tm_sec + (fsec / 1000000.0)) / (double) SECS_PER_DAY;
#else
				result += ((((tm->tm_hour * MINS_PER_HOUR) + tm->tm_min) * SECS_PER_MINUTE) +
						   tm->tm_sec + fsec) / (double) SECS_PER_DAY;
#endif
				break;

			case DTK_ISOYEAR:
				result = date2isoyear(tm->tm_year, tm->tm_mon, tm->tm_mday);
				break;

			case DTK_DOW:
			case DTK_ISODOW:
				if (timestamp2tm(timestamp, NULL, tm, &fsec, NULL, NULL) != 0)
					ereport(ERROR,
							(errcode(ERRCODE_DATETIME_VALUE_OUT_OF_RANGE),
							 errmsg("timestamp out of range")));
				result = j2day(date2j(tm->tm_year, tm->tm_mon, tm->tm_mday));
				if (val == DTK_ISODOW && result == 0)
					result = 7;
				break;

			case DTK_DOY:
				if (timestamp2tm(timestamp, NULL, tm, &fsec, NULL, NULL) != 0)
					ereport(ERROR,
							(errcode(ERRCODE_DATETIME_VALUE_OUT_OF_RANGE),
							 errmsg("timestamp out of range")));
				result = (date2j(tm->tm_year, tm->tm_mon, tm->tm_mday)
						  - date2j(tm->tm_year, 1, 1) + 1);
				break;

			case DTK_TZ:
			case DTK_TZ_MINUTE:
			case DTK_TZ_HOUR:
			default:
				ereport(ERROR,
						(errcode(ERRCODE_FEATURE_NOT_SUPPORTED),
						 errmsg("timestamp units \"%s\" not supported",
								lowunits)));
				result = 0;
		}
	}
	else if (type == RESERV)
	{
		switch (val)
		{
			case DTK_EPOCH:
#ifdef HAVE_INT64_TIMESTAMP
				result = (timestamp - SetEpochTimestamp()) / 1000000.0;
#else
				result = timestamp - SetEpochTimestamp();
#endif
				break;

			default:
				ereport(ERROR,
						(errcode(ERRCODE_FEATURE_NOT_SUPPORTED),
						 errmsg("timestamp units \"%s\" not supported",
								lowunits)));
				result = 0;
		}

	}
	else
	{
		ereport(ERROR,
				(errcode(ERRCODE_INVALID_PARAMETER_VALUE),
				 errmsg("timestamp units \"%s\" not recognized", lowunits)));
		result = 0;
	}

	PG_RETURN_FLOAT8(result);
}

/* timestamptz_part()
 * Extract specified field from timestamp with time zone.
 */
Datum
timestamptz_part(PG_FUNCTION_ARGS)
{
	text	   *units = PG_GETARG_TEXT_PP(0);
	TimestampTz timestamp = PG_GETARG_TIMESTAMPTZ(1);
	float8		result;
	int			tz = 0;
	int			type,
				val;
	char	   *lowunits;
	double		dummy;
	fsec_t		fsec;
	struct pg_tm tt,
			   *tm = &tt;

	if (TIMESTAMP_NOT_FINITE(timestamp))
	{
		result = 0;
		PG_RETURN_FLOAT8(result);
	}

	lowunits = downcase_truncate_identifier(VARDATA_ANY(units),
											VARSIZE_ANY_EXHDR(units),
											false);

	type = DecodeUnits(0, lowunits, &val);
	if (type == UNKNOWN_FIELD)
		type = DecodeSpecial(0, lowunits, &val);

	if (type == UNITS)
	{
		if (timestamp2tm(timestamp, &tz, tm, &fsec, NULL, NULL) != 0)
			ereport(ERROR,
					(errcode(ERRCODE_DATETIME_VALUE_OUT_OF_RANGE),
					 errmsg("timestamp out of range")));

		switch (val)
		{
			case DTK_TZ:
				result = -tz;
				break;

			case DTK_TZ_MINUTE:
				result = -tz;
				result /= MINS_PER_HOUR;
				FMODULO(result, dummy, (double) MINS_PER_HOUR);
				break;

			case DTK_TZ_HOUR:
				dummy = -tz;
				FMODULO(dummy, result, (double) SECS_PER_HOUR);
				break;

			case DTK_MICROSEC:
#ifdef HAVE_INT64_TIMESTAMP
				result = tm->tm_sec * 1000000.0 + fsec;
#else
				result = (tm->tm_sec + fsec) * 1000000;
#endif
				break;

			case DTK_MILLISEC:
#ifdef HAVE_INT64_TIMESTAMP
				result = tm->tm_sec * 1000.0 + fsec / 1000.0;
#else
				result = (tm->tm_sec + fsec) * 1000;
#endif
				break;

			case DTK_SECOND:
#ifdef HAVE_INT64_TIMESTAMP
				result = tm->tm_sec + fsec / 1000000.0;
#else
				result = tm->tm_sec + fsec;
#endif
				break;

			case DTK_MINUTE:
				result = tm->tm_min;
				break;

			case DTK_HOUR:
				result = tm->tm_hour;
				break;

			case DTK_DAY:
				result = tm->tm_mday;
				break;

			case DTK_MONTH:
				result = tm->tm_mon;
				break;

			case DTK_QUARTER:
				result = (tm->tm_mon - 1) / 3 + 1;
				break;

			case DTK_WEEK:
				result = (float8) date2isoweek(tm->tm_year, tm->tm_mon, tm->tm_mday);
				break;

			case DTK_YEAR:
				if (tm->tm_year > 0)
					result = tm->tm_year;
				else
					/* there is no year 0, just 1 BC and 1 AD */
					result = tm->tm_year - 1;
				break;

			case DTK_DECADE:
				/* see comments in timestamp_part */
				if (tm->tm_year > 0)
					result = tm->tm_year / 10;
				else
					result = -((8 - (tm->tm_year - 1)) / 10);
				break;

			case DTK_CENTURY:
				/* see comments in timestamp_part */
				if (tm->tm_year > 0)
					result = (tm->tm_year + 99) / 100;
				else
					result = -((99 - (tm->tm_year - 1)) / 100);
				break;

			case DTK_MILLENNIUM:
				/* see comments in timestamp_part */
				if (tm->tm_year > 0)
					result = (tm->tm_year + 999) / 1000;
				else
					result = -((999 - (tm->tm_year - 1)) / 1000);
				break;

			case DTK_JULIAN:
				result = date2j(tm->tm_year, tm->tm_mon, tm->tm_mday);
#ifdef HAVE_INT64_TIMESTAMP
				result += ((((tm->tm_hour * MINS_PER_HOUR) + tm->tm_min) * SECS_PER_MINUTE) +
					tm->tm_sec + (fsec / 1000000.0)) / (double) SECS_PER_DAY;
#else
				result += ((((tm->tm_hour * MINS_PER_HOUR) + tm->tm_min) * SECS_PER_MINUTE) +
						   tm->tm_sec + fsec) / (double) SECS_PER_DAY;
#endif
				break;

			case DTK_ISOYEAR:
				result = date2isoyear(tm->tm_year, tm->tm_mon, tm->tm_mday);
				break;

			case DTK_DOW:
			case DTK_ISODOW:
				if (timestamp2tm(timestamp, &tz, tm, &fsec, NULL, NULL) != 0)
					ereport(ERROR,
							(errcode(ERRCODE_DATETIME_VALUE_OUT_OF_RANGE),
							 errmsg("timestamp out of range")));
				result = j2day(date2j(tm->tm_year, tm->tm_mon, tm->tm_mday));
				if (val == DTK_ISODOW && result == 0)
					result = 7;
				break;

			case DTK_DOY:
				if (timestamp2tm(timestamp, &tz, tm, &fsec, NULL, NULL) != 0)
					ereport(ERROR,
							(errcode(ERRCODE_DATETIME_VALUE_OUT_OF_RANGE),
							 errmsg("timestamp out of range")));
				result = (date2j(tm->tm_year, tm->tm_mon, tm->tm_mday)
						  - date2j(tm->tm_year, 1, 1) + 1);
				break;

			default:
				ereport(ERROR,
						(errcode(ERRCODE_FEATURE_NOT_SUPPORTED),
				errmsg("timestamp with time zone units \"%s\" not supported",
					   lowunits)));
				result = 0;
		}

	}
	else if (type == RESERV)
	{
		switch (val)
		{
			case DTK_EPOCH:
#ifdef HAVE_INT64_TIMESTAMP
				result = (timestamp - SetEpochTimestamp()) / 1000000.0;
#else
				result = timestamp - SetEpochTimestamp();
#endif
				break;

			default:
				ereport(ERROR,
						(errcode(ERRCODE_FEATURE_NOT_SUPPORTED),
				errmsg("timestamp with time zone units \"%s\" not supported",
					   lowunits)));
				result = 0;
		}
	}
	else
	{
		ereport(ERROR,
				(errcode(ERRCODE_INVALID_PARAMETER_VALUE),
			   errmsg("timestamp with time zone units \"%s\" not recognized",
					  lowunits)));

		result = 0;
	}

	PG_RETURN_FLOAT8(result);
}


/* interval_part()
 * Extract specified field from interval.
 */
Datum
interval_part(PG_FUNCTION_ARGS)
{
	text	   *units = PG_GETARG_TEXT_PP(0);
	Interval   *interval = PG_GETARG_INTERVAL_P(1);
	float8		result;
	int			type,
				val;
	char	   *lowunits;
	fsec_t		fsec;
	struct pg_tm tt,
			   *tm = &tt;

	lowunits = downcase_truncate_identifier(VARDATA_ANY(units),
											VARSIZE_ANY_EXHDR(units),
											false);

	type = DecodeUnits(0, lowunits, &val);
	if (type == UNKNOWN_FIELD)
		type = DecodeSpecial(0, lowunits, &val);

	if (type == UNITS)
	{
		if (interval2tm(*interval, tm, &fsec) == 0)
		{
			switch (val)
			{
				case DTK_MICROSEC:
#ifdef HAVE_INT64_TIMESTAMP
					result = tm->tm_sec * 1000000.0 + fsec;
#else
					result = (tm->tm_sec + fsec) * 1000000;
#endif
					break;

				case DTK_MILLISEC:
#ifdef HAVE_INT64_TIMESTAMP
					result = tm->tm_sec * 1000.0 + fsec / 1000.0;
#else
					result = (tm->tm_sec + fsec) * 1000;
#endif
					break;

				case DTK_SECOND:
#ifdef HAVE_INT64_TIMESTAMP
					result = tm->tm_sec + fsec / 1000000.0;
#else
					result = tm->tm_sec + fsec;
#endif
					break;

				case DTK_MINUTE:
					result = tm->tm_min;
					break;

				case DTK_HOUR:
					result = tm->tm_hour;
					break;

				case DTK_DAY:
					result = tm->tm_mday;
					break;

				case DTK_MONTH:
					result = tm->tm_mon;
					break;

				case DTK_QUARTER:
					result = (tm->tm_mon / 3) + 1;
					break;

				case DTK_YEAR:
					result = tm->tm_year;
					break;

				case DTK_DECADE:
					/* caution: C division may have negative remainder */
					result = tm->tm_year / 10;
					break;

				case DTK_CENTURY:
					/* caution: C division may have negative remainder */
					result = tm->tm_year / 100;
					break;

				case DTK_MILLENNIUM:
					/* caution: C division may have negative remainder */
					result = tm->tm_year / 1000;
					break;

				default:
					ereport(ERROR,
							(errcode(ERRCODE_FEATURE_NOT_SUPPORTED),
							 errmsg("interval units \"%s\" not supported",
									lowunits)));
					result = 0;
			}

		}
		else
		{
			elog(ERROR, "could not convert interval to tm");
			result = 0;
		}
	}
	else if (type == RESERV && val == DTK_EPOCH)
	{
#ifdef HAVE_INT64_TIMESTAMP
		result = interval->time / 1000000.0;
#else
		result = interval->time;
#endif
		result += ((double) DAYS_PER_YEAR * SECS_PER_DAY) * (interval->month / MONTHS_PER_YEAR);
		result += ((double) DAYS_PER_MONTH * SECS_PER_DAY) * (interval->month % MONTHS_PER_YEAR);
		result += ((double) SECS_PER_DAY) * interval->day;
	}
	else
	{
		ereport(ERROR,
				(errcode(ERRCODE_INVALID_PARAMETER_VALUE),
				 errmsg("interval units \"%s\" not recognized",
						lowunits)));
		result = 0;
	}

	PG_RETURN_FLOAT8(result);
}


/*	timestamp_zone()
 *	Encode timestamp type with specified time zone.
 *	This function is just timestamp2timestamptz() except instead of
 *	shifting to the global timezone, we shift to the specified timezone.
 *	This is different from the other AT TIME ZONE cases because instead
 *	of shifting to a _to_ a new time zone, it sets the time to _be_ the
 *	specified timezone.
 */
Datum
timestamp_zone(PG_FUNCTION_ARGS)
{
	text	   *zone = PG_GETARG_TEXT_PP(0);
	Timestamp	timestamp = PG_GETARG_TIMESTAMP(1);
	TimestampTz result;
	int			tz;
	char		tzname[TZ_STRLEN_MAX + 1];
	char	   *lowzone;
	int			type,
				val;
	pg_tz	   *tzp;
	struct pg_tm tm;
	fsec_t		fsec;

	if (TIMESTAMP_NOT_FINITE(timestamp))
		PG_RETURN_TIMESTAMPTZ(timestamp);

	/*
	 * Look up the requested timezone.  First we look in the timezone
	 * abbreviation table (to handle cases like "EST"), and if that fails, we
	 * look in the timezone database (to handle cases like
	 * "America/New_York").  (This matches the order in which timestamp input
	 * checks the cases; it's important because the timezone database unwisely
	 * uses a few zone names that are identical to offset abbreviations.)
	 */
	text_to_cstring_buffer(zone, tzname, sizeof(tzname));

	/* DecodeTimezoneAbbrev requires lowercase input */
	lowzone = downcase_truncate_identifier(tzname,
										   strlen(tzname),
										   false);

	type = DecodeTimezoneAbbrev(0, lowzone, &val, &tzp);

	if (type == TZ || type == DTZ)
	{
		/* fixed-offset abbreviation */
		tz = val;
		result = dt2local(timestamp, tz);
	}
	else if (type == DYNTZ)
	{
		/* dynamic-offset abbreviation, resolve using specified time */
		if (timestamp2tm(timestamp, NULL, &tm, &fsec, NULL, tzp) != 0)
			ereport(ERROR,
					(errcode(ERRCODE_DATETIME_VALUE_OUT_OF_RANGE),
					 errmsg("timestamp out of range")));
		tz = -DetermineTimeZoneAbbrevOffset(&tm, tzname, tzp);
		result = dt2local(timestamp, tz);
	}
	else
	{
		/* try it as a full zone name */
		tzp = pg_tzset(tzname);
		if (tzp)
		{
			/* Apply the timezone change */
<<<<<<< HEAD
			struct pg_tm tm;
 			fsec_t		fsec = 0;

=======
>>>>>>> 4f0bf335
			if (timestamp2tm(timestamp, NULL, &tm, &fsec, NULL, tzp) != 0)
				ereport(ERROR,
						(errcode(ERRCODE_DATETIME_VALUE_OUT_OF_RANGE),
						 errmsg("timestamp out of range")));
			tz = DetermineTimeZoneOffset(&tm, tzp);
			if (tm2timestamp(&tm, fsec, &tz, &result) != 0)
				ereport(ERROR,
						(errcode(ERRCODE_INVALID_PARAMETER_VALUE),
						 errmsg("could not convert to time zone \"%s\"",
								tzname)));
		}
		else
		{
			ereport(ERROR,
					(errcode(ERRCODE_INVALID_PARAMETER_VALUE),
					 errmsg("time zone \"%s\" not recognized", tzname)));
			result = 0;			/* keep compiler quiet */
		}
	}

	PG_RETURN_TIMESTAMPTZ(result);
}

/* timestamp_izone()
 * Encode timestamp type with specified time interval as time zone.
 */
Datum
timestamp_izone(PG_FUNCTION_ARGS)
{
	Interval   *zone = PG_GETARG_INTERVAL_P(0);
	Timestamp	timestamp = PG_GETARG_TIMESTAMP(1);
	TimestampTz result;
	int			tz;

	if (TIMESTAMP_NOT_FINITE(timestamp))
		PG_RETURN_TIMESTAMPTZ(timestamp);

	if (zone->month != 0 || zone->day != 0)
		ereport(ERROR,
				(errcode(ERRCODE_INVALID_PARAMETER_VALUE),
		  errmsg("interval time zone \"%s\" must not include months or days",
				 DatumGetCString(DirectFunctionCall1(interval_out,
												  PointerGetDatum(zone))))));

#ifdef HAVE_INT64_TIMESTAMP
	tz = zone->time / USECS_PER_SEC;
#else
	tz = zone->time;
#endif

	result = dt2local(timestamp, tz);

	PG_RETURN_TIMESTAMPTZ(result);
}	/* timestamp_izone() */

/* timestamp_timestamptz()
 * Convert local timestamp to timestamp at GMT
 */
Datum
timestamp_timestamptz(PG_FUNCTION_ARGS)
{
	Timestamp	timestamp = PG_GETARG_TIMESTAMP(0);

	PG_RETURN_TIMESTAMPTZ(timestamp2timestamptz(timestamp));
}

static TimestampTz
timestamp2timestamptz(Timestamp timestamp)
{
	TimestampTz result;
	struct pg_tm tt,
			   *tm = &tt;
	fsec_t		fsec = 0;
	int			tz;

	if (TIMESTAMP_NOT_FINITE(timestamp))
		result = timestamp;
	else
	{
		if (timestamp2tm(timestamp, NULL, tm, &fsec, NULL, NULL) != 0)
			ereport(ERROR,
					(errcode(ERRCODE_DATETIME_VALUE_OUT_OF_RANGE),
					 errmsg("timestamp out of range")));

		tz = DetermineTimeZoneOffset(tm, session_timezone);

		if (tm2timestamp(tm, fsec, &tz, &result) != 0)
			ereport(ERROR,
					(errcode(ERRCODE_DATETIME_VALUE_OUT_OF_RANGE),
					 errmsg("timestamp out of range")));
	}

	return result;
}

/* timestamptz_timestamp()
 * Convert timestamp at GMT to local timestamp
 */
Datum
timestamptz_timestamp(PG_FUNCTION_ARGS)
{
	TimestampTz timestamp = PG_GETARG_TIMESTAMPTZ(0);
	Timestamp	result;
	struct pg_tm tt,
			   *tm = &tt;
	fsec_t		fsec;
	int			tz;

	if (TIMESTAMP_NOT_FINITE(timestamp))
		result = timestamp;
	else
	{
		if (timestamp2tm(timestamp, &tz, tm, &fsec, NULL, NULL) != 0)
			ereport(ERROR,
					(errcode(ERRCODE_DATETIME_VALUE_OUT_OF_RANGE),
					 errmsg("timestamp out of range")));
		if (tm2timestamp(tm, fsec, NULL, &result) != 0)
			ereport(ERROR,
					(errcode(ERRCODE_DATETIME_VALUE_OUT_OF_RANGE),
					 errmsg("timestamp out of range")));
	}
	PG_RETURN_TIMESTAMP(result);
}

/* timestamptz_zone()
 * Evaluate timestamp with time zone type at the specified time zone.
 * Returns a timestamp without time zone.
 */
Datum
timestamptz_zone(PG_FUNCTION_ARGS)
{
	text	   *zone = PG_GETARG_TEXT_PP(0);
	TimestampTz timestamp = PG_GETARG_TIMESTAMPTZ(1);
	Timestamp	result;
	int			tz;
	char		tzname[TZ_STRLEN_MAX + 1];
	char	   *lowzone;
	int			type,
				val;
	pg_tz	   *tzp;

	if (TIMESTAMP_NOT_FINITE(timestamp))
		PG_RETURN_TIMESTAMP(timestamp);

	/*
	 * Look up the requested timezone.  First we look in the timezone
	 * abbreviation table (to handle cases like "EST"), and if that fails, we
	 * look in the timezone database (to handle cases like
	 * "America/New_York").  (This matches the order in which timestamp input
	 * checks the cases; it's important because the timezone database unwisely
	 * uses a few zone names that are identical to offset abbreviations.)
	 */
	text_to_cstring_buffer(zone, tzname, sizeof(tzname));

	/* DecodeTimezoneAbbrev requires lowercase input */
	lowzone = downcase_truncate_identifier(tzname,
										   strlen(tzname),
										   false);

	type = DecodeTimezoneAbbrev(0, lowzone, &val, &tzp);

	if (type == TZ || type == DTZ)
	{
		/* fixed-offset abbreviation */
		tz = -val;
		result = dt2local(timestamp, tz);
	}
	else if (type == DYNTZ)
	{
		/* dynamic-offset abbreviation, resolve using specified time */
		int			isdst;

		tz = DetermineTimeZoneAbbrevOffsetTS(timestamp, tzname, tzp, &isdst);
		result = dt2local(timestamp, tz);
	}
	else
	{
		/* try it as a full zone name */
		tzp = pg_tzset(tzname);
		if (tzp)
		{
			/* Apply the timezone change */
			struct pg_tm tm;
 			fsec_t		fsec = 0;

			if (timestamp2tm(timestamp, &tz, &tm, &fsec, NULL, tzp) != 0)
				ereport(ERROR,
						(errcode(ERRCODE_DATETIME_VALUE_OUT_OF_RANGE),
						 errmsg("timestamp out of range")));
			if (tm2timestamp(&tm, fsec, NULL, &result) != 0)
				ereport(ERROR,
						(errcode(ERRCODE_INVALID_PARAMETER_VALUE),
						 errmsg("could not convert to time zone \"%s\"",
								tzname)));
		}
		else
		{
			ereport(ERROR,
					(errcode(ERRCODE_INVALID_PARAMETER_VALUE),
					 errmsg("time zone \"%s\" not recognized", tzname)));
			result = 0;			/* keep compiler quiet */
		}
	}

	PG_RETURN_TIMESTAMP(result);
}

/* timestamptz_izone()
 * Encode timestamp with time zone type with specified time interval as time zone.
 * Returns a timestamp without time zone.
 */
Datum
timestamptz_izone(PG_FUNCTION_ARGS)
{
	Interval   *zone = PG_GETARG_INTERVAL_P(0);
	TimestampTz timestamp = PG_GETARG_TIMESTAMPTZ(1);
	Timestamp	result;
	int			tz;

	if (TIMESTAMP_NOT_FINITE(timestamp))
		PG_RETURN_TIMESTAMP(timestamp);

	if (zone->month != 0 || zone->day != 0)
		ereport(ERROR,
				(errcode(ERRCODE_INVALID_PARAMETER_VALUE),
		  errmsg("interval time zone \"%s\" must not include months or days",
				 DatumGetCString(DirectFunctionCall1(interval_out,
												  PointerGetDatum(zone))))));

#ifdef HAVE_INT64_TIMESTAMP
	tz = -(zone->time / USECS_PER_SEC);
#else
	tz = -zone->time;
#endif

	result = dt2local(timestamp, tz);

	PG_RETURN_TIMESTAMP(result);
}

/* generate_series_timestamp()
 * Generate the set of timestamps from start to finish by step
 */
Datum
generate_series_timestamp(PG_FUNCTION_ARGS)
{
	FuncCallContext *funcctx;
	generate_series_timestamp_fctx *fctx;
	Timestamp	result;

	/* stuff done only on the first call of the function */
	if (SRF_IS_FIRSTCALL())
	{
		Timestamp	start = PG_GETARG_TIMESTAMP(0);
		Timestamp	finish = PG_GETARG_TIMESTAMP(1);
		Interval   *step = PG_GETARG_INTERVAL_P(2);
		MemoryContext oldcontext;
		Interval	interval_zero;

		/* create a function context for cross-call persistence */
		funcctx = SRF_FIRSTCALL_INIT();

		/*
		 * switch to memory context appropriate for multiple function calls
		 */
		oldcontext = MemoryContextSwitchTo(funcctx->multi_call_memory_ctx);

		/* allocate memory for user context */
		fctx = (generate_series_timestamp_fctx *)
			palloc(sizeof(generate_series_timestamp_fctx));

		/*
		 * Use fctx to keep state from call to call. Seed current with the
		 * original start value
		 */
		fctx->current = start;
		fctx->finish = finish;
		fctx->step = *step;

		/* Determine sign of the interval */
		MemSet(&interval_zero, 0, sizeof(Interval));
		fctx->step_sign = interval_cmp_internal(&fctx->step, &interval_zero);

		if (fctx->step_sign == 0)
			ereport(ERROR,
					(errcode(ERRCODE_INVALID_PARAMETER_VALUE),
					 errmsg("step size cannot equal zero")));

		funcctx->user_fctx = fctx;
		MemoryContextSwitchTo(oldcontext);
	}

	/* stuff done on every call of the function */
	funcctx = SRF_PERCALL_SETUP();

	/*
	 * get the saved state and use current as the result for this iteration
	 */
	fctx = funcctx->user_fctx;
	result = fctx->current;

	if (fctx->step_sign > 0 ?
		timestamp_cmp_internal(result, fctx->finish) <= 0 :
		timestamp_cmp_internal(result, fctx->finish) >= 0)
	{
		/* increment current in preparation for next iteration */
		fctx->current = DatumGetTimestamp(
								   DirectFunctionCall2(timestamp_pl_interval,
											TimestampGetDatum(fctx->current),
											  PointerGetDatum(&fctx->step)));

		/* do when there is more left to send */
		SRF_RETURN_NEXT(funcctx, TimestampGetDatum(result));
	}
	else
	{
		/* do when there is no more left */
		SRF_RETURN_DONE(funcctx);
	}
}

/* generate_series_timestamptz()
 * Generate the set of timestamps from start to finish by step
 */
Datum
generate_series_timestamptz(PG_FUNCTION_ARGS)
{
	FuncCallContext *funcctx;
	generate_series_timestamptz_fctx *fctx;
	TimestampTz result;

	/* stuff done only on the first call of the function */
	if (SRF_IS_FIRSTCALL())
	{
		TimestampTz start = PG_GETARG_TIMESTAMPTZ(0);
		TimestampTz finish = PG_GETARG_TIMESTAMPTZ(1);
		Interval   *step = PG_GETARG_INTERVAL_P(2);
		MemoryContext oldcontext;
		Interval	interval_zero;

		/* create a function context for cross-call persistence */
		funcctx = SRF_FIRSTCALL_INIT();

		/*
		 * switch to memory context appropriate for multiple function calls
		 */
		oldcontext = MemoryContextSwitchTo(funcctx->multi_call_memory_ctx);

		/* allocate memory for user context */
		fctx = (generate_series_timestamptz_fctx *)
			palloc(sizeof(generate_series_timestamptz_fctx));

		/*
		 * Use fctx to keep state from call to call. Seed current with the
		 * original start value
		 */
		fctx->current = start;
		fctx->finish = finish;
		fctx->step = *step;

		/* Determine sign of the interval */
		MemSet(&interval_zero, 0, sizeof(Interval));
		fctx->step_sign = interval_cmp_internal(&fctx->step, &interval_zero);

		if (fctx->step_sign == 0)
			ereport(ERROR,
					(errcode(ERRCODE_INVALID_PARAMETER_VALUE),
					 errmsg("step size cannot equal zero")));

		funcctx->user_fctx = fctx;
		MemoryContextSwitchTo(oldcontext);
	}

	/* stuff done on every call of the function */
	funcctx = SRF_PERCALL_SETUP();

	/*
	 * get the saved state and use current as the result for this iteration
	 */
	fctx = funcctx->user_fctx;
	result = fctx->current;

	if (fctx->step_sign > 0 ?
		timestamp_cmp_internal(result, fctx->finish) <= 0 :
		timestamp_cmp_internal(result, fctx->finish) >= 0)
	{
		/* increment current in preparation for next iteration */
		fctx->current = DatumGetTimestampTz(
								 DirectFunctionCall2(timestamptz_pl_interval,
										  TimestampTzGetDatum(fctx->current),
											  PointerGetDatum(&fctx->step)));

		/* do when there is more left to send */
		SRF_RETURN_NEXT(funcctx, TimestampTzGetDatum(result));
	}
	else
	{
		/* do when there is no more left */
		SRF_RETURN_DONE(funcctx);
	}
}<|MERGE_RESOLUTION|>--- conflicted
+++ resolved
@@ -5738,12 +5738,6 @@
 		if (tzp)
 		{
 			/* Apply the timezone change */
-<<<<<<< HEAD
-			struct pg_tm tm;
- 			fsec_t		fsec = 0;
-
-=======
->>>>>>> 4f0bf335
 			if (timestamp2tm(timestamp, NULL, &tm, &fsec, NULL, tzp) != 0)
 				ereport(ERROR,
 						(errcode(ERRCODE_DATETIME_VALUE_OUT_OF_RANGE),
