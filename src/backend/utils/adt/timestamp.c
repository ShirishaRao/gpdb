--- conflicted
+++ resolved
@@ -3,11 +3,7 @@
  * timestamp.c
  *	  Functions for the built-in SQL92 types "timestamp" and "interval".
  *
-<<<<<<< HEAD
  * Portions Copyright (c) 1996-2009, PostgreSQL Global Development Group
-=======
- * Portions Copyright (c) 1996-2008, PostgreSQL Global Development Group
->>>>>>> d13f41d2
  * Portions Copyright (c) 1994, Regents of the University of California
  *
  *
@@ -1112,11 +1108,7 @@
 	tl = ArrayGetIntegerTypmods(ta, &n);
 
 	/*
-<<<<<<< HEAD
 	 * tl[0] - interval range (fields bitmask)  tl[1] - precision (optional)
-=======
-	 * tl[0] - opt_interval tl[1] - Iconst (optional)
->>>>>>> d13f41d2
 	 *
 	 * Note we must validate tl[0] even though it's normally guaranteed
 	 * correct by the grammar --- consider SELECT 'foo'::"interval"(1000).
@@ -2387,25 +2379,11 @@
  *
  *		collate invalid interval at the end
  */
-<<<<<<< HEAD
 static inline TimeOffset
 interval_cmp_value(const Interval *interval)
 {
 	TimeOffset	span;
 
-=======
-#ifdef HAVE_INT64_TIMESTAMP
-typedef int64 TimeOffset;
-#else
-typedef double TimeOffset;
-#endif
-
-static inline TimeOffset
-interval_cmp_value(const Interval *interval)
-{
-	TimeOffset	span;
-
->>>>>>> d13f41d2
 	span = interval->time;
 
 #ifdef HAVE_INT64_TIMESTAMP
@@ -2419,13 +2397,8 @@
 	return span;
 }
 
-<<<<<<< HEAD
 int
 interval_cmp_internal(const Interval *interval1, const Interval *interval2)
-=======
-static int
-interval_cmp_internal(Interval *interval1, Interval *interval2)
->>>>>>> d13f41d2
 {
 	TimeOffset	span1 = interval_cmp_value(interval1);
 	TimeOffset	span2 = interval_cmp_value(interval2);
@@ -2744,14 +2717,6 @@
 {
 	Interval   *interval = PG_GETARG_INTERVAL_P(0);
 	TimeOffset	span = interval_cmp_value(interval);
-<<<<<<< HEAD
-
-#ifdef HAVE_INT64_TIMESTAMP
-	return DirectFunctionCall1(hashint8, Int64GetDatumFast(span));
-#else
-	return DirectFunctionCall1(hashfloat8, Float8GetDatumFast(span));
-#endif
-=======
 	uint32		thash;
 
 #ifdef HAVE_INT64_TIMESTAMP
@@ -2763,7 +2728,6 @@
 #endif
 
 	PG_RETURN_UINT32(thash);
->>>>>>> d13f41d2
 }
 
 /* overlaps_timestamp() --- implements the SQL92 OVERLAPS operator.
@@ -3174,80 +3138,7 @@
 {
 	TimestampTz timestamp = PG_GETARG_TIMESTAMPTZ(0);
 	Interval   *span = PG_GETARG_INTERVAL_P(1);
-<<<<<<< HEAD
 	TimestampTz result = timestamptz_offset_internal(timestamp, span);
-=======
-	TimestampTz result;
-	int			tz;
-	char	   *tzn;
-
-	if (TIMESTAMP_NOT_FINITE(timestamp))
-		result = timestamp;
-	else
-	{
-		if (span->month != 0)
-		{
-			struct pg_tm tt,
-					   *tm = &tt;
-			fsec_t		fsec;
-
-			if (timestamp2tm(timestamp, &tz, tm, &fsec, &tzn, NULL) != 0)
-				ereport(ERROR,
-						(errcode(ERRCODE_DATETIME_VALUE_OUT_OF_RANGE),
-						 errmsg("timestamp out of range")));
-
-			tm->tm_mon += span->month;
-			if (tm->tm_mon > MONTHS_PER_YEAR)
-			{
-				tm->tm_year += (tm->tm_mon - 1) / MONTHS_PER_YEAR;
-				tm->tm_mon = ((tm->tm_mon - 1) % MONTHS_PER_YEAR) + 1;
-			}
-			else if (tm->tm_mon < 1)
-			{
-				tm->tm_year += tm->tm_mon / MONTHS_PER_YEAR - 1;
-				tm->tm_mon = tm->tm_mon % MONTHS_PER_YEAR + MONTHS_PER_YEAR;
-			}
-
-			/* adjust for end of month boundary problems... */
-			if (tm->tm_mday > day_tab[isleap(tm->tm_year)][tm->tm_mon - 1])
-				tm->tm_mday = (day_tab[isleap(tm->tm_year)][tm->tm_mon - 1]);
-
-			tz = DetermineTimeZoneOffset(tm, session_timezone);
-
-			if (tm2timestamp(tm, fsec, &tz, &timestamp) != 0)
-				ereport(ERROR,
-						(errcode(ERRCODE_DATETIME_VALUE_OUT_OF_RANGE),
-						 errmsg("timestamp out of range")));
-		}
-
-		if (span->day != 0)
-		{
-			struct pg_tm tt,
-					   *tm = &tt;
-			fsec_t		fsec;
-			int			julian;
-
-			if (timestamp2tm(timestamp, &tz, tm, &fsec, &tzn, NULL) != 0)
-				ereport(ERROR,
-						(errcode(ERRCODE_DATETIME_VALUE_OUT_OF_RANGE),
-						 errmsg("timestamp out of range")));
-
-			/* Add days by converting to and from julian */
-			julian = date2j(tm->tm_year, tm->tm_mon, tm->tm_mday) + span->day;
-			j2date(julian, &tm->tm_year, &tm->tm_mon, &tm->tm_mday);
-
-			tz = DetermineTimeZoneOffset(tm, session_timezone);
-
-			if (tm2timestamp(tm, fsec, &tz, &timestamp) != 0)
-				ereport(ERROR,
-						(errcode(ERRCODE_DATETIME_VALUE_OUT_OF_RANGE),
-						 errmsg("timestamp out of range")));
-		}
-
-		timestamp += span->time;
-		result = timestamp;
-	}
->>>>>>> d13f41d2
 
 	PG_RETURN_TIMESTAMP(result);
 }
@@ -4066,190 +3957,6 @@
  *	Conversion operators.
  *---------------------------------------------------------*/
 
-<<<<<<< HEAD
-/* timestamp_text()
- * Convert timestamp to text data type.
- */
-Datum
-timestamp_text(PG_FUNCTION_ARGS)
-{
-	/* Input is a Timestamp, but may as well leave it in Datum form */
-	Datum		timestamp = PG_GETARG_DATUM(0);
-	text	   *result;
-	char	   *str;
-	int			len;
-
-	str = DatumGetCString(DirectFunctionCall1(timestamp_out, timestamp));
-
-	len = (strlen(str) + VARHDRSZ);
-
-	result = palloc(len);
-
-	SET_VARSIZE(result, len);
-	memcpy(VARDATA(result), str, (len - VARHDRSZ));
-
-	pfree(str);
-
-	PG_RETURN_TEXT_P(result);
-}
-
-
-/* text_timestamp()
- * Convert text string to timestamp.
- * Text type is not null terminated, so use temporary string
- *	then call the standard input routine.
- */
-Datum
-text_timestamp(PG_FUNCTION_ARGS)
-{
-	text	   *str = PG_GETARG_TEXT_P(0);
-	int			i;
-	char	   *sp,
-			   *dp,
-				dstr[MAXDATELEN + 1];
-
-	if (VARSIZE(str) - VARHDRSZ > MAXDATELEN)
-		ereport(ERROR,
-				(errcode(ERRCODE_INVALID_DATETIME_FORMAT),
-				 errmsg("invalid input syntax for type timestamp: \"%s\"",
-						DatumGetCString(DirectFunctionCall1(textout,
-												   PointerGetDatum(str))))));
-
-	sp = VARDATA(str);
-	dp = dstr;
-	for (i = 0; i < VARSIZE(str) - VARHDRSZ; i++)
-		*dp++ = *sp++;
-	*dp = '\0';
-
-	return DirectFunctionCall3(timestamp_in,
-							   CStringGetDatum(dstr),
-							   ObjectIdGetDatum(InvalidOid),
-							   Int32GetDatum(-1));
-}
-
-
-/* timestamptz_text()
- * Convert timestamp with time zone to text data type.
- */
-Datum
-timestamptz_text(PG_FUNCTION_ARGS)
-{
-	/* Input is a Timestamp, but may as well leave it in Datum form */
-	Datum		timestamp = PG_GETARG_DATUM(0);
-	text	   *result;
-	char	   *str;
-	int			len;
-
-	str = DatumGetCString(DirectFunctionCall1(timestamptz_out, timestamp));
-
-	len = strlen(str) + VARHDRSZ;
-
-	result = palloc(len);
-
-	SET_VARSIZE(result, len);
-	memcpy(VARDATA(result), str, (len - VARHDRSZ));
-
-	pfree(str);
-
-	PG_RETURN_TEXT_P(result);
-}
-
-/* text_timestamptz()
- * Convert text string to timestamp with time zone.
- * Text type is not null terminated, so use temporary string
- *	then call the standard input routine.
- */
-Datum
-text_timestamptz(PG_FUNCTION_ARGS)
-{
-	text	   *str = PG_GETARG_TEXT_P(0);
-	int			i;
-	char	   *sp,
-			   *dp,
-				dstr[MAXDATELEN + 1];
-
-	if (VARSIZE(str) - VARHDRSZ > MAXDATELEN)
-		ereport(ERROR,
-				(errcode(ERRCODE_INVALID_DATETIME_FORMAT),
-				 errmsg("invalid input syntax for type timestamp with time zone: \"%s\"",
-						DatumGetCString(DirectFunctionCall1(textout,
-												   PointerGetDatum(str))))));
-
-	sp = VARDATA(str);
-	dp = dstr;
-	for (i = 0; i < VARSIZE(str) - VARHDRSZ; i++)
-		*dp++ = *sp++;
-	*dp = '\0';
-
-	return DirectFunctionCall3(timestamptz_in,
-							   CStringGetDatum(dstr),
-							   ObjectIdGetDatum(InvalidOid),
-							   Int32GetDatum(-1));
-}
-
-
-/* interval_text()
- * Convert interval to text data type.
- */
-Datum
-interval_text(PG_FUNCTION_ARGS)
-{
-	Interval   *interval = PG_GETARG_INTERVAL_P(0);
-	text	   *result;
-	char	   *str;
-	int			len;
-
-	str = DatumGetCString(DirectFunctionCall1(interval_out,
-											  IntervalPGetDatum(interval)));
-
-	len = strlen(str) + VARHDRSZ;
-
-	result = palloc(len);
-
-	SET_VARSIZE(result, len);
-	memcpy(VARDATA(result), str, len - VARHDRSZ);
-
-	pfree(str);
-
-	PG_RETURN_TEXT_P(result);
-}
-
-
-/* text_interval()
- * Convert text string to interval.
- * Text type may not be null terminated, so copy to temporary string
- *	then call the standard input routine.
- */
-Datum
-text_interval(PG_FUNCTION_ARGS)
-{
-	text	   *str = PG_GETARG_TEXT_P(0);
-	int			i;
-	char	   *sp,
-			   *dp,
-				dstr[MAXDATELEN + 1];
-
-	if (VARSIZE(str) - VARHDRSZ > MAXDATELEN)
-		ereport(ERROR,
-				(errcode(ERRCODE_INVALID_DATETIME_FORMAT),
-				 errmsg("invalid input syntax for type interval: \"%s\"",
-						DatumGetCString(DirectFunctionCall1(textout,
-												   PointerGetDatum(str))))));
-
-	sp = VARDATA(str);
-	dp = dstr;
-	for (i = 0; i < (VARSIZE(str) - VARHDRSZ); i++)
-		*dp++ = *sp++;
-	*dp = '\0';
-
-	return DirectFunctionCall3(interval_in,
-							   CStringGetDatum(dstr),
-							   ObjectIdGetDatum(InvalidOid),
-							   Int32GetDatum(-1));
-}
-
-=======
->>>>>>> d13f41d2
 
 /* timestamp_trunc()
  * Truncate timestamp to specified units.
@@ -5396,10 +5103,6 @@
 	TimestampTz result;
 	int			tz;
 	char		tzname[TZ_STRLEN_MAX + 1];
-<<<<<<< HEAD
-=======
-	int			len;
->>>>>>> d13f41d2
 	char	   *lowzone;
 	int			type,
 				val;
@@ -5416,7 +5119,6 @@
 	 * important because the timezone database unwisely uses a few zone names
 	 * that are identical to offset abbreviations.)
 	 */
-<<<<<<< HEAD
 	text_to_cstring_buffer(zone, tzname, sizeof(tzname));
 	lowzone = downcase_truncate_identifier(tzname,
 										   strlen(tzname),
@@ -5424,13 +5126,6 @@
 
 	type = DecodeSpecial(0, lowzone, &val);
 
-=======
-	lowzone = downcase_truncate_identifier(VARDATA(zone),
-										   VARSIZE(zone) - VARHDRSZ,
-										   false);
-	type = DecodeSpecial(0, lowzone, &val);
-
->>>>>>> d13f41d2
 	if (type == TZ || type == DTZ)
 	{
 		tz = -(val * 60);
@@ -5438,22 +5133,12 @@
 	}
 	else
 	{
-<<<<<<< HEAD
-=======
-		len = Min(VARSIZE(zone) - VARHDRSZ, TZ_STRLEN_MAX);
-		memcpy(tzname, VARDATA(zone), len);
-		tzname[len] = '\0';
->>>>>>> d13f41d2
 		tzp = pg_tzset(tzname);
 		if (tzp)
 		{
 			/* Apply the timezone change */
 			struct pg_tm tm;
-<<<<<<< HEAD
  			fsec_t		fsec = 0;
-=======
-			fsec_t		fsec;
->>>>>>> d13f41d2
 
 			if (timestamp2tm(timestamp, NULL, &tm, &fsec, NULL, tzp) != 0)
 				ereport(ERROR,
@@ -5592,10 +5277,6 @@
 	Timestamp	result;
 	int			tz;
 	char		tzname[TZ_STRLEN_MAX + 1];
-<<<<<<< HEAD
-=======
-	int			len;
->>>>>>> d13f41d2
 	char	   *lowzone;
 	int			type,
 				val;
@@ -5612,7 +5293,6 @@
 	 * important because the timezone database unwisely uses a few zone names
 	 * that are identical to offset abbreviations.)
 	 */
-<<<<<<< HEAD
 	text_to_cstring_buffer(zone, tzname, sizeof(tzname));
 	lowzone = downcase_truncate_identifier(tzname,
 										   strlen(tzname),
@@ -5620,13 +5300,6 @@
 
 	type = DecodeSpecial(0, lowzone, &val);
 
-=======
-	lowzone = downcase_truncate_identifier(VARDATA(zone),
-										   VARSIZE(zone) - VARHDRSZ,
-										   false);
-	type = DecodeSpecial(0, lowzone, &val);
-
->>>>>>> d13f41d2
 	if (type == TZ || type == DTZ)
 	{
 		tz = val * 60;
@@ -5634,22 +5307,12 @@
 	}
 	else
 	{
-<<<<<<< HEAD
-=======
-		len = Min(VARSIZE(zone) - VARHDRSZ, TZ_STRLEN_MAX);
-		memcpy(tzname, VARDATA(zone), len);
-		tzname[len] = '\0';
->>>>>>> d13f41d2
 		tzp = pg_tzset(tzname);
 		if (tzp)
 		{
 			/* Apply the timezone change */
 			struct pg_tm tm;
-<<<<<<< HEAD
  			fsec_t		fsec = 0;
-=======
-			fsec_t		fsec;
->>>>>>> d13f41d2
 
 			if (timestamp2tm(timestamp, &tz, &tm, &fsec, NULL, tzp) != 0)
 				ereport(ERROR,
