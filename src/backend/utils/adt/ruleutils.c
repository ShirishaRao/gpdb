--- conflicted
+++ resolved
@@ -2,11 +2,7 @@
  * ruleutils.c	- Functions to convert stored expressions/querytrees
  *				back to source text
  *
-<<<<<<< HEAD
- *	  $PostgreSQL: pgsql/src/backend/utils/adt/ruleutils.c,v 1.237 2006/12/23 00:43:11 tgl Exp $
-=======
  *	  $PostgreSQL: pgsql/src/backend/utils/adt/ruleutils.c,v 1.241 2007/01/09 02:14:14 tgl Exp $
->>>>>>> 1e0bf904
  **********************************************************************/
 
 #include "postgres.h"
@@ -656,21 +652,13 @@
 	StringInfoData buf;
 	char	   *str;
 	char	   *sep;
-	cqContext  *idxcqCtx;
-	cqContext  *irlcqCtx;
-	cqContext  *amcqCtx;
 
 	/*
 	 * Fetch the pg_index tuple by the Oid of the index
 	 */
-	idxcqCtx = caql_beginscan(
-			NULL,
-			cql("SELECT * FROM pg_index "
-				" WHERE indexrelid = :1 ",
-				ObjectIdGetDatum(indexrelid)));
-
-	ht_idx = caql_getnext(idxcqCtx);
-
+	ht_idx = SearchSysCache(INDEXRELID,
+							ObjectIdGetDatum(indexrelid),
+							0, 0, 0);
 	if (!HeapTupleIsValid(ht_idx))
 	{
 		/* Was: elog(ERROR, "cache lookup failed for index %u", indexrelid); */
@@ -682,15 +670,9 @@
 	indrelid = idxrec->indrelid;
 	Assert(indexrelid == idxrec->indexrelid);
 
-<<<<<<< HEAD
-	/* Must get indclass the hard way */
-	indclassDatum = caql_getattr(idxcqCtx,
-								 Anum_pg_index_indclass, &isnull);
-=======
 	/* Must get indclass and indoption the hard way */
 	indclassDatum = SysCacheGetAttr(INDEXRELID, ht_idx,
 									Anum_pg_index_indclass, &isnull);
->>>>>>> 1e0bf904
 	Assert(!isnull);
 	indclass = (oidvector *) DatumGetPointer(indclassDatum);
 	indoptionDatum = SysCacheGetAttr(INDEXRELID, ht_idx,
@@ -701,14 +683,9 @@
 	/*
 	 * Fetch the pg_class tuple of the index relation
 	 */
-	irlcqCtx = caql_beginscan(
-			NULL,
-			cql("SELECT * FROM pg_class "
-				" WHERE oid = :1 ",
-				ObjectIdGetDatum(indexrelid)));
-	
-	ht_idxrel = caql_getnext(irlcqCtx);
-
+	ht_idxrel = SearchSysCache(RELOID,
+							   ObjectIdGetDatum(indexrelid),
+							   0, 0, 0);
 	if (!HeapTupleIsValid(ht_idxrel))
 		elog(ERROR, "cache lookup failed for relation %u", indexrelid);
 	idxrelrec = (Form_pg_class) GETSTRUCT(ht_idxrel);
@@ -716,14 +693,9 @@
 	/*
 	 * Fetch the pg_am tuple of the index' access method
 	 */
-	amcqCtx = caql_beginscan(
-			NULL,
-			cql("SELECT * FROM pg_am "
-				" WHERE oid = :1 ",
-				ObjectIdGetDatum(idxrelrec->relam)));
-
-	ht_am = caql_getnext(amcqCtx);
-
+	ht_am = SearchSysCache(AMOID,
+						   ObjectIdGetDatum(idxrelrec->relam),
+						   0, 0, 0);
 	if (!HeapTupleIsValid(ht_am))
 		elog(ERROR, "cache lookup failed for access method %u",
 			 idxrelrec->relam);
@@ -740,8 +712,8 @@
 		bool		isnull;
 		char	   *exprsString;
 
-		exprsDatum = caql_getattr(idxcqCtx,
-								  Anum_pg_index_indexprs, &isnull);
+		exprsDatum = SysCacheGetAttr(INDEXRELID, ht_idx,
+									 Anum_pg_index_indexprs, &isnull);
 		Assert(!isnull);
 		exprsString = TextDatumGetCString(exprsDatum);
 		indexprs = (List *) stringToNode(exprsString);
@@ -876,8 +848,8 @@
 			char	   *predString;
 
 			/* Convert text string to node tree */
-			predDatum = caql_getattr(idxcqCtx,
-									 Anum_pg_index_indpred, &isnull);
+			predDatum = SysCacheGetAttr(INDEXRELID, ht_idx,
+										Anum_pg_index_indpred, &isnull);
 			Assert(!isnull);
 			predString = TextDatumGetCString(predDatum);
 			node = (Node *) stringToNode(predString);
@@ -891,10 +863,9 @@
 	}
 
 	/* Clean up */
-
-	caql_endscan(idxcqCtx);
-	caql_endscan(irlcqCtx);
-	caql_endscan(amcqCtx);
+	ReleaseSysCache(ht_idx);
+	ReleaseSysCache(ht_idxrel);
+	ReleaseSysCache(ht_am);
 
 	return buf.data;
 }
@@ -2097,58 +2068,11 @@
 	/* Add the ORDER BY clause if given */
 	if (query->sortClause != NIL)
 	{
-<<<<<<< HEAD
         get_sortlist_expr(query->sortClause,
                           query->targetList,
                           force_colno,
                           context,
                           " ORDER BY ");
-=======
-		appendContextKeyword(context, " ORDER BY ",
-							 -PRETTYINDENT_STD, PRETTYINDENT_STD, 1);
-		sep = "";
-		foreach(l, query->sortClause)
-		{
-			SortClause *srt = (SortClause *) lfirst(l);
-			Node	   *sortexpr;
-			Oid			sortcoltype;
-			TypeCacheEntry *typentry;
-
-			appendStringInfoString(buf, sep);
-			sortexpr = get_rule_sortgroupclause(srt, query->targetList,
-												force_colno, context);
-			sortcoltype = exprType(sortexpr);
-			/* See whether operator is default < or > for datatype */
-			typentry = lookup_type_cache(sortcoltype,
-										 TYPECACHE_LT_OPR | TYPECACHE_GT_OPR);
-			if (srt->sortop == typentry->lt_opr)
-			{
-				 /* ASC is default, so emit nothing for it */
-				if (srt->nulls_first)
-					appendStringInfo(buf, " NULLS FIRST");
-			}
-			else if (srt->sortop == typentry->gt_opr)
-			{
-				appendStringInfo(buf, " DESC");
-				/* DESC defaults to NULLS FIRST */
-				if (!srt->nulls_first)
-					appendStringInfo(buf, " NULLS LAST");
-			}
-			else
-			{
-				appendStringInfo(buf, " USING %s",
-								 generate_operator_name(srt->sortop,
-														sortcoltype,
-														sortcoltype));
-				/* be specific to eliminate ambiguity */
-				if (srt->nulls_first)
-					appendStringInfo(buf, " NULLS FIRST");
-				else
-					appendStringInfo(buf, " NULLS LAST");
-			}
-			sep = ", ";
-		}
->>>>>>> 1e0bf904
 	}
 
 	/* Add the LIMIT clause if given */
@@ -4964,14 +4888,30 @@
 		typentry = lookup_type_cache(sortcoltype,
 									 TYPECACHE_LT_OPR | TYPECACHE_GT_OPR);
 		if (srt->sortop == typentry->lt_opr)
-			 /* ASC is default, so emit nothing */ ;
+		{
+			/* ASC is default, so emit nothing for it */
+			if (srt->nulls_first)
+				appendStringInfo(buf, " NULLS FIRST");
+		}
 		else if (srt->sortop == typentry->gt_opr)
+		{
 			appendStringInfo(buf, " DESC");
+			/* DESC defaults to NULLS FIRST */
+			if (!srt->nulls_first)
+				appendStringInfo(buf, " NULLS LAST");
+		}
 		else
+		{
 			appendStringInfo(buf, " USING %s",
 							 generate_operator_name(srt->sortop,
 													sortcoltype,
 													sortcoltype));
+			/* be specific to eliminate ambiguity */
+			if (srt->nulls_first)
+				appendStringInfo(buf, " NULLS FIRST");
+			else
+				appendStringInfo(buf, " NULLS LAST");
+		}
 		sep = ", ";
 	}
 }
