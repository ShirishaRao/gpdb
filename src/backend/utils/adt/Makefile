--- conflicted
+++ resolved
@@ -22,13 +22,8 @@
 	gp_partition_functions.o interpolate.o matrix.o orderedsetaggs.o \
 	pivot.o date.o datetime.o datum.o domains.o \
 	enum.o float.o format_type.o \
-<<<<<<< HEAD
-	geo_ops.o geo_selfuncs.o int.o int8.o like.o lockfuncs.o \
-	misc.o nabstime.o name.o numeric.o numutils.o \
-=======
 	geo_ops.o geo_selfuncs.o int.o int8.o json.o jsonfuncs.o like.o \
 	lockfuncs.o misc.o nabstime.o name.o numeric.o numutils.o \
->>>>>>> e472b921
 	oid.o oracle_compat.o pseudotypes.o rangetypes.o rangetypes_gist.o \
 	rowtypes.o regexp.o regproc.o ruleutils.o selfuncs.o \
 	tid.o timestamp.o varbit.o varchar.o varlena.o version.o xid.o \
@@ -38,12 +33,8 @@
 	tsginidx.o tsgistidx.o tsquery.o tsquery_cleanup.o tsquery_gist.o \
 	tsquery_op.o tsquery_rewrite.o tsquery_util.o tsrank.o \
 	tsvector.o tsvector_op.o tsvector_parser.o \
-<<<<<<< HEAD
-	txid.o uuid.o windowfuncs.o xml.o json.o jsonfuncs.o
-=======
 	txid.o uuid.o windowfuncs.o xml.o rangetypes_spgist.o \
 	rangetypes_typanalyze.o rangetypes_selfuncs.o
->>>>>>> e472b921
 
 like.o: like.c like_match.c
 
