/*-------------------------------------------------------------------------
 *
 * misc.c
 *
 *
 * Portions Copyright (c) 1996-2019, PostgreSQL Global Development Group
 * Portions Copyright (c) 1994, Regents of the University of California
 *
 *
 * IDENTIFICATION
 *	  src/backend/utils/adt/misc.c
 *
 *-------------------------------------------------------------------------
 */
#include "postgres.h"

#include <sys/file.h>
#include <sys/stat.h>
#include <dirent.h>
#include <fcntl.h>
#include <math.h>
#include <unistd.h>

#include "access/sysattr.h"
#include "access/table.h"
#include "catalog/catalog.h"
#include "catalog/pg_tablespace.h"
#include "catalog/pg_type.h"
#include "commands/dbcommands.h"
#include "commands/tablespace.h"
#include "common/keywords.h"
#include "funcapi.h"
#include "miscadmin.h"
#include "pgstat.h"
#include "parser/scansup.h"
#include "postmaster/syslogger.h"
#include "rewrite/rewriteHandler.h"
#include "storage/fd.h"
#include "utils/lsyscache.h"
#include "utils/ruleutils.h"
#include "tcop/tcopprot.h"
#include "utils/builtins.h"
#include "utils/timestamp.h"

#include "catalog/pg_authid.h"
#include "postmaster/fts.h"
#include "storage/pmsignal.h"
#include "storage/procarray.h"
#include "utils/backend_cancel.h"


/*
 * Common subroutine for num_nulls() and num_nonnulls().
 * Returns true if successful, false if function should return NULL.
 * If successful, total argument count and number of nulls are
 * returned into *nargs and *nulls.
 */
static bool
count_nulls(FunctionCallInfo fcinfo,
			int32 *nargs, int32 *nulls)
{
	int32		count = 0;
	int			i;

	/* Did we get a VARIADIC array argument, or separate arguments? */
	if (get_fn_expr_variadic(fcinfo->flinfo))
	{
		ArrayType  *arr;
		int			ndims,
					nitems,
				   *dims;
		bits8	   *bitmap;

		Assert(PG_NARGS() == 1);

		/*
		 * If we get a null as VARIADIC array argument, we can't say anything
		 * useful about the number of elements, so return NULL.  This behavior
		 * is consistent with other variadic functions - see concat_internal.
		 */
		if (PG_ARGISNULL(0))
			return false;

		/*
		 * Non-null argument had better be an array.  We assume that any call
		 * context that could let get_fn_expr_variadic return true will have
		 * checked that a VARIADIC-labeled parameter actually is an array.  So
		 * it should be okay to just Assert that it's an array rather than
		 * doing a full-fledged error check.
		 */
		Assert(OidIsValid(get_base_element_type(get_fn_expr_argtype(fcinfo->flinfo, 0))));

		/* OK, safe to fetch the array value */
		arr = PG_GETARG_ARRAYTYPE_P(0);

		/* Count the array elements */
		ndims = ARR_NDIM(arr);
		dims = ARR_DIMS(arr);
		nitems = ArrayGetNItems(ndims, dims);

		/* Count those that are NULL */
		bitmap = ARR_NULLBITMAP(arr);
		if (bitmap)
		{
			int			bitmask = 1;

			for (i = 0; i < nitems; i++)
			{
				if ((*bitmap & bitmask) == 0)
					count++;

				bitmask <<= 1;
				if (bitmask == 0x100)
				{
					bitmap++;
					bitmask = 1;
				}
			}
		}

		*nargs = nitems;
		*nulls = count;
	}
	else
	{
		/* Separate arguments, so just count 'em */
		for (i = 0; i < PG_NARGS(); i++)
		{
			if (PG_ARGISNULL(i))
				count++;
		}

		*nargs = PG_NARGS();
		*nulls = count;
	}

	return true;
}

/*
 * num_nulls()
 *	Count the number of NULL arguments
 */
Datum
pg_num_nulls(PG_FUNCTION_ARGS)
{
	int32		nargs,
				nulls;

	if (!count_nulls(fcinfo, &nargs, &nulls))
		PG_RETURN_NULL();

	PG_RETURN_INT32(nulls);
}

/*
 * num_nonnulls()
 *	Count the number of non-NULL arguments
 */
Datum
pg_num_nonnulls(PG_FUNCTION_ARGS)
{
	int32		nargs,
				nulls;

	if (!count_nulls(fcinfo, &nargs, &nulls))
		PG_RETURN_NULL();

	PG_RETURN_INT32(nargs - nulls);
}


/*
 * current_database()
 *	Expose the current database to the user
 */
Datum
current_database(PG_FUNCTION_ARGS)
{
	Name		db;

	db = (Name) palloc(NAMEDATALEN);

	namestrcpy(db, get_database_name(MyDatabaseId));
	PG_RETURN_NAME(db);
}


/*
 * current_query()
 *	Expose the current query to the user (useful in stored procedures)
 *	We might want to use ActivePortal->sourceText someday.
 */
Datum
current_query(PG_FUNCTION_ARGS)
{
	/* there is no easy way to access the more concise 'query_string' */
	if (debug_query_string)
		PG_RETURN_TEXT_P(cstring_to_text(debug_query_string));
	else
		PG_RETURN_NULL();
}

/* Function to find out which databases make use of a tablespace */

Datum
pg_tablespace_databases(PG_FUNCTION_ARGS)
{
	Oid			tablespaceOid = PG_GETARG_OID(0);
	ReturnSetInfo *rsinfo = (ReturnSetInfo *) fcinfo->resultinfo;
	bool		randomAccess;
	TupleDesc	tupdesc;
	Tuplestorestate *tupstore;
	char	   *location;
	DIR		   *dirdesc;
	struct dirent *de;
	MemoryContext oldcontext;

	/* check to see if caller supports us returning a tuplestore */
	if (rsinfo == NULL || !IsA(rsinfo, ReturnSetInfo))
		ereport(ERROR,
				(errcode(ERRCODE_FEATURE_NOT_SUPPORTED),
				 errmsg("set-valued function called in context that cannot accept a set")));
	if (!(rsinfo->allowedModes & SFRM_Materialize))
		ereport(ERROR,
				(errcode(ERRCODE_SYNTAX_ERROR),
				 errmsg("materialize mode required, but it is not allowed in this context")));

	/* The tupdesc and tuplestore must be created in ecxt_per_query_memory */
	oldcontext = MemoryContextSwitchTo(rsinfo->econtext->ecxt_per_query_memory);

	tupdesc = CreateTemplateTupleDesc(1);
	TupleDescInitEntry(tupdesc, (AttrNumber) 1, "pg_tablespace_databases",
					   OIDOID, -1, 0);

<<<<<<< HEAD
		if (tablespaceOid == GLOBALTABLESPACE_OID)
		{
			fctx->dirdesc = NULL;
			ereport(WARNING,
					(errmsg("global tablespace never has databases")));
		}
		else
		{
			if (tablespaceOid == DEFAULTTABLESPACE_OID)
				fctx->location = psprintf("base");
			else
				fctx->location = psprintf("pg_tblspc/%u/%s", tablespaceOid,
										  GP_TABLESPACE_VERSION_DIRECTORY);
=======
	randomAccess = (rsinfo->allowedModes & SFRM_Materialize_Random) != 0;
	tupstore = tuplestore_begin_heap(randomAccess, false, work_mem);
>>>>>>> 7cd0d523

	rsinfo->returnMode = SFRM_Materialize;
	rsinfo->setResult = tupstore;
	rsinfo->setDesc = tupdesc;

	MemoryContextSwitchTo(oldcontext);

	if (tablespaceOid == GLOBALTABLESPACE_OID)
	{
		ereport(WARNING,
				(errmsg("global tablespace never has databases")));
		/* return empty tuplestore */
		return (Datum) 0;
	}

	if (tablespaceOid == DEFAULTTABLESPACE_OID)
		location = psprintf("base");
	else
		location = psprintf("pg_tblspc/%u/%s", tablespaceOid,
							TABLESPACE_VERSION_DIRECTORY);

	dirdesc = AllocateDir(location);

	if (!dirdesc)
	{
		/* the only expected error is ENOENT */
		if (errno != ENOENT)
			ereport(ERROR,
					(errcode_for_file_access(),
					 errmsg("could not open directory \"%s\": %m",
							location)));
		ereport(WARNING,
				(errmsg("%u is not a tablespace OID", tablespaceOid)));
		/* return empty tuplestore */
		return (Datum) 0;
	}

	while ((de = ReadDir(dirdesc, location)) != NULL)
	{
		Oid			datOid = atooid(de->d_name);
		char	   *subdir;
		bool		isempty;
		Datum		values[1];
		bool		nulls[1];

		/* this test skips . and .., but is awfully weak */
		if (!datOid)
			continue;

		/* if database subdir is empty, don't report tablespace as used */

		subdir = psprintf("%s/%s", location, de->d_name);
		isempty = directory_is_empty(subdir);
		pfree(subdir);

		if (isempty)
			continue;			/* indeed, nothing in it */

		values[0] = ObjectIdGetDatum(datOid);
		nulls[0] = false;

		tuplestore_putvalues(tupstore, tupdesc, values, nulls);
	}

	FreeDir(dirdesc);
	return (Datum) 0;
}


/*
 * pg_tablespace_location - get location for a tablespace
 */
Datum
pg_tablespace_location(PG_FUNCTION_ARGS)
{
	Oid			tablespaceOid = PG_GETARG_OID(0);
	char		sourcepath[MAXPGPATH];
	char		targetpath[MAXPGPATH];
	int			rllen;
#ifndef WIN32
	struct stat st;
#endif

	/*
	 * It's useful to apply this function to pg_class.reltablespace, wherein
	 * zero means "the database's default tablespace".  So, rather than
	 * throwing an error for zero, we choose to assume that's what is meant.
	 */
	if (tablespaceOid == InvalidOid)
		tablespaceOid = MyDatabaseTableSpace;

	/*
	 * Return empty string for the cluster's default tablespaces
	 */
	if (tablespaceOid == DEFAULTTABLESPACE_OID ||
		tablespaceOid == GLOBALTABLESPACE_OID)
		PG_RETURN_TEXT_P(cstring_to_text(""));

#if defined(HAVE_READLINK) || defined(WIN32)

	/*
	 * Find the location of the tablespace by reading the symbolic link that
	 * is in pg_tblspc/<oid>.
	 */
	snprintf(sourcepath, sizeof(sourcepath), "pg_tblspc/%u", tablespaceOid);

	/*
	 * Before reading the link, check if the source path is a link or a
	 * junction point.  Note that a directory is possible for a tablespace
	 * created with allow_in_place_tablespaces enabled.  If a directory is
	 * found, a relative path to the data directory is returned.
	 */
#ifdef WIN32
	if (!pgwin32_is_junction(sourcepath))
		PG_RETURN_TEXT_P(cstring_to_text(sourcepath));
#else
	if (lstat(sourcepath, &st) < 0)
	{
		ereport(ERROR,
				(errcode_for_file_access(),
				 errmsg("could not stat file \"%s\": %m",
						sourcepath)));
	}

	if (!S_ISLNK(st.st_mode))
		PG_RETURN_TEXT_P(cstring_to_text(sourcepath));
#endif

	/*
	 * In presence of a link or a junction point, return the path pointing to.
	 */
	rllen = readlink(sourcepath, targetpath, sizeof(targetpath));
	if (rllen < 0)
		ereport(ERROR,
				(errcode_for_file_access(),
				 errmsg("could not read symbolic link \"%s\": %m",
						sourcepath)));
	if (rllen >= sizeof(targetpath))
		ereport(ERROR,
				(errcode(ERRCODE_PROGRAM_LIMIT_EXCEEDED),
				 errmsg("symbolic link \"%s\" target is too long",
						sourcepath)));
	targetpath[rllen] = '\0';
	
	get_parent_directory(targetpath);
	if (strcmp(targetpath, "") == 0)
		ereport(ERROR,
				(errmsg("path to tablespace is not a valid path: \"%s\"",
					sourcepath)));


	PG_RETURN_TEXT_P(cstring_to_text(targetpath));
#else
	ereport(ERROR,
			(errcode(ERRCODE_FEATURE_NOT_SUPPORTED),
			 errmsg("tablespaces are not supported on this platform")));
	PG_RETURN_NULL();
#endif
}

/*
 * pg_sleep - delay for N seconds
 */
Datum
pg_sleep(PG_FUNCTION_ARGS)
{
	float8		secs = PG_GETARG_FLOAT8(0);
	float8		endtime;

	/*
	 * We sleep using WaitLatch, to ensure that we'll wake up promptly if an
	 * important signal (such as SIGALRM or SIGINT) arrives.  Because
	 * WaitLatch's upper limit of delay is INT_MAX milliseconds, and the user
	 * might ask for more than that, we sleep for at most 10 minutes and then
	 * loop.
	 *
	 * By computing the intended stop time initially, we avoid accumulation of
	 * extra delay across multiple sleeps.  This also ensures we won't delay
	 * less than the specified time when WaitLatch is terminated early by a
	 * non-query-canceling signal such as SIGHUP.
	 */
#define GetNowFloat()	((float8) GetCurrentTimestamp() / 1000000.0)

	endtime = GetNowFloat() + secs;

	for (;;)
	{
		float8		delay;
		long		delay_ms;

		CHECK_FOR_INTERRUPTS();

		delay = endtime - GetNowFloat();
		if (delay >= 600.0)
			delay_ms = 600000;
		else if (delay > 0.0)
			delay_ms = (long) ceil(delay * 1000.0);
		else
			break;

		(void) WaitLatch(MyLatch,
						 WL_LATCH_SET | WL_TIMEOUT | WL_EXIT_ON_PM_DEATH,
						 delay_ms,
						 WAIT_EVENT_PG_SLEEP);
		ResetLatch(MyLatch);
	}

	PG_RETURN_VOID();
}

/* Function to return the list of grammar keywords */
Datum
pg_get_keywords(PG_FUNCTION_ARGS)
{
	FuncCallContext *funcctx;

	if (SRF_IS_FIRSTCALL())
	{
		MemoryContext oldcontext;
		TupleDesc	tupdesc;

		funcctx = SRF_FIRSTCALL_INIT();
		oldcontext = MemoryContextSwitchTo(funcctx->multi_call_memory_ctx);

		tupdesc = CreateTemplateTupleDesc(3);
		TupleDescInitEntry(tupdesc, (AttrNumber) 1, "word",
						   TEXTOID, -1, 0);
		TupleDescInitEntry(tupdesc, (AttrNumber) 2, "catcode",
						   CHAROID, -1, 0);
		TupleDescInitEntry(tupdesc, (AttrNumber) 3, "catdesc",
						   TEXTOID, -1, 0);

		funcctx->attinmeta = TupleDescGetAttInMetadata(tupdesc);

		MemoryContextSwitchTo(oldcontext);
	}

	funcctx = SRF_PERCALL_SETUP();

	if (funcctx->call_cntr < ScanKeywords.num_keywords)
	{
		char	   *values[3];
		HeapTuple	tuple;

		/* cast-away-const is ugly but alternatives aren't much better */
		values[0] = unconstify(char *,
							   GetScanKeyword(funcctx->call_cntr,
											  &ScanKeywords));

		switch (ScanKeywordCategories[funcctx->call_cntr])
		{
			case UNRESERVED_KEYWORD:
				values[1] = "U";
				values[2] = _("unreserved");
				break;
			case COL_NAME_KEYWORD:
				values[1] = "C";
				values[2] = _("unreserved (cannot be function or type name)");
				break;
			case TYPE_FUNC_NAME_KEYWORD:
				values[1] = "T";
				values[2] = _("reserved (can be function or type name)");
				break;
			case RESERVED_KEYWORD:
				values[1] = "R";
				values[2] = _("reserved");
				break;
			default:			/* shouldn't be possible */
				values[1] = NULL;
				values[2] = NULL;
				break;
		}

		tuple = BuildTupleFromCStrings(funcctx->attinmeta, values);

		SRF_RETURN_NEXT(funcctx, HeapTupleGetDatum(tuple));
	}

	SRF_RETURN_DONE(funcctx);
}


/*
 * Return the type of the argument.
 */
Datum
pg_typeof(PG_FUNCTION_ARGS)
{
	PG_RETURN_OID(get_fn_expr_argtype(fcinfo->flinfo, 0));
}


/*
 * Implementation of the COLLATE FOR expression; returns the collation
 * of the argument.
 */
Datum
pg_collation_for(PG_FUNCTION_ARGS)
{
	Oid			typeid;
	Oid			collid;

	typeid = get_fn_expr_argtype(fcinfo->flinfo, 0);
	if (!typeid)
		PG_RETURN_NULL();
	if (!type_is_collatable(typeid) && typeid != UNKNOWNOID)
		ereport(ERROR,
				(errcode(ERRCODE_DATATYPE_MISMATCH),
				 errmsg("collations are not supported by type %s",
						format_type_be(typeid))));

	collid = PG_GET_COLLATION();
	if (!collid)
		PG_RETURN_NULL();
	PG_RETURN_TEXT_P(cstring_to_text(generate_collation_name(collid)));
}


/*
 * pg_relation_is_updatable - determine which update events the specified
 * relation supports.
 *
 * This relies on relation_is_updatable() in rewriteHandler.c, which see
 * for additional information.
 */
Datum
pg_relation_is_updatable(PG_FUNCTION_ARGS)
{
	Oid			reloid = PG_GETARG_OID(0);
	bool		include_triggers = PG_GETARG_BOOL(1);

	PG_RETURN_INT32(relation_is_updatable(reloid, NIL, include_triggers, NULL));
}

/*
 * pg_column_is_updatable - determine whether a column is updatable
 *
 * This function encapsulates the decision about just what
 * information_schema.columns.is_updatable actually means.  It's not clear
 * whether deletability of the column's relation should be required, so
 * we want that decision in C code where we could change it without initdb.
 */
Datum
pg_column_is_updatable(PG_FUNCTION_ARGS)
{
	Oid			reloid = PG_GETARG_OID(0);
	AttrNumber	attnum = PG_GETARG_INT16(1);
	AttrNumber	col = attnum - FirstLowInvalidHeapAttributeNumber;
	bool		include_triggers = PG_GETARG_BOOL(2);
	int			events;

	/* System columns are never updatable */
	if (attnum <= 0)
		PG_RETURN_BOOL(false);

	events = relation_is_updatable(reloid, NIL, include_triggers,
								   bms_make_singleton(col));

	/* We require both updatability and deletability of the relation */
#define REQ_EVENTS ((1 << CMD_UPDATE) | (1 << CMD_DELETE))

	PG_RETURN_BOOL((events & REQ_EVENTS) == REQ_EVENTS);
}


/*
 * Is character a valid identifier start?
 * Must match scan.l's {ident_start} character class.
 */
static bool
is_ident_start(unsigned char c)
{
	/* Underscores and ASCII letters are OK */
	if (c == '_')
		return true;
	if ((c >= 'a' && c <= 'z') || (c >= 'A' && c <= 'Z'))
		return true;
	/* Any high-bit-set character is OK (might be part of a multibyte char) */
	if (IS_HIGHBIT_SET(c))
		return true;
	return false;
}

/*
 * Is character a valid identifier continuation?
 * Must match scan.l's {ident_cont} character class.
 */
static bool
is_ident_cont(unsigned char c)
{
	/* Can be digit or dollar sign ... */
	if ((c >= '0' && c <= '9') || c == '$')
		return true;
	/* ... or an identifier start character */
	return is_ident_start(c);
}

/*
 * parse_ident - parse a SQL qualified identifier into separate identifiers.
 * When strict mode is active (second parameter), then any chars after
 * the last identifier are disallowed.
 */
Datum
parse_ident(PG_FUNCTION_ARGS)
{
	text	   *qualname = PG_GETARG_TEXT_PP(0);
	bool		strict = PG_GETARG_BOOL(1);
	char	   *qualname_str = text_to_cstring(qualname);
	ArrayBuildState *astate = NULL;
	char	   *nextp;
	bool		after_dot = false;

	/*
	 * The code below scribbles on qualname_str in some cases, so we should
	 * reconvert qualname if we need to show the original string in error
	 * messages.
	 */
	nextp = qualname_str;

	/* skip leading whitespace */
	while (scanner_isspace(*nextp))
		nextp++;

	for (;;)
	{
		char	   *curname;
		bool		missing_ident = true;

		if (*nextp == '"')
		{
			char	   *endp;

			curname = nextp + 1;
			for (;;)
			{
				endp = strchr(nextp + 1, '"');
				if (endp == NULL)
					ereport(ERROR,
							(errcode(ERRCODE_INVALID_PARAMETER_VALUE),
							 errmsg("string is not a valid identifier: \"%s\"",
									text_to_cstring(qualname)),
							 errdetail("String has unclosed double quotes.")));
				if (endp[1] != '"')
					break;
				memmove(endp, endp + 1, strlen(endp));
				nextp = endp;
			}
			nextp = endp + 1;
			*endp = '\0';

			if (endp - curname == 0)
				ereport(ERROR,
						(errcode(ERRCODE_INVALID_PARAMETER_VALUE),
						 errmsg("string is not a valid identifier: \"%s\"",
								text_to_cstring(qualname)),
						 errdetail("Quoted identifier must not be empty.")));

			astate = accumArrayResult(astate, CStringGetTextDatum(curname),
									  false, TEXTOID, CurrentMemoryContext);
			missing_ident = false;
		}
		else if (is_ident_start((unsigned char) *nextp))
		{
			char	   *downname;
			int			len;
			text	   *part;

			curname = nextp++;
			while (is_ident_cont((unsigned char) *nextp))
				nextp++;

			len = nextp - curname;

			/*
			 * We don't implicitly truncate identifiers. This is useful for
			 * allowing the user to check for specific parts of the identifier
			 * being too long. It's easy enough for the user to get the
			 * truncated names by casting our output to name[].
			 */
			downname = downcase_identifier(curname, len, false, false);
			part = cstring_to_text_with_len(downname, len);
			astate = accumArrayResult(astate, PointerGetDatum(part), false,
									  TEXTOID, CurrentMemoryContext);
			missing_ident = false;
		}

		if (missing_ident)
		{
			/* Different error messages based on where we failed. */
			if (*nextp == '.')
				ereport(ERROR,
						(errcode(ERRCODE_INVALID_PARAMETER_VALUE),
						 errmsg("string is not a valid identifier: \"%s\"",
								text_to_cstring(qualname)),
						 errdetail("No valid identifier before \".\".")));
			else if (after_dot)
				ereport(ERROR,
						(errcode(ERRCODE_INVALID_PARAMETER_VALUE),
						 errmsg("string is not a valid identifier: \"%s\"",
								text_to_cstring(qualname)),
						 errdetail("No valid identifier after \".\".")));
			else
				ereport(ERROR,
						(errcode(ERRCODE_INVALID_PARAMETER_VALUE),
						 errmsg("string is not a valid identifier: \"%s\"",
								text_to_cstring(qualname))));
		}

		while (scanner_isspace(*nextp))
			nextp++;

		if (*nextp == '.')
		{
			after_dot = true;
			nextp++;
			while (scanner_isspace(*nextp))
				nextp++;
		}
		else if (*nextp == '\0')
		{
			break;
		}
		else
		{
			if (strict)
				ereport(ERROR,
						(errcode(ERRCODE_INVALID_PARAMETER_VALUE),
						 errmsg("string is not a valid identifier: \"%s\"",
								text_to_cstring(qualname))));
			break;
		}
	}

	PG_RETURN_DATUM(makeArrayResult(astate, CurrentMemoryContext));
}

/*
 * pg_current_logfile
 *
 * Report current log file used by log collector by scanning current_logfiles.
 */
Datum
pg_current_logfile(PG_FUNCTION_ARGS)
{
	FILE	   *fd;
	char		lbuffer[MAXPGPATH];
	char	   *logfmt;

	/* The log format parameter is optional */
	if (PG_NARGS() == 0 || PG_ARGISNULL(0))
		logfmt = NULL;
	else
	{
		logfmt = text_to_cstring(PG_GETARG_TEXT_PP(0));

		if (strcmp(logfmt, "stderr") != 0 && strcmp(logfmt, "csvlog") != 0)
			ereport(ERROR,
					(errcode(ERRCODE_INVALID_PARAMETER_VALUE),
					 errmsg("log format \"%s\" is not supported", logfmt),
					 errhint("The supported log formats are \"stderr\" and \"csvlog\".")));
	}

	fd = AllocateFile(LOG_METAINFO_DATAFILE, "r");
	if (fd == NULL)
	{
		if (errno != ENOENT)
			ereport(ERROR,
					(errcode_for_file_access(),
					 errmsg("could not read file \"%s\": %m",
							LOG_METAINFO_DATAFILE)));
		PG_RETURN_NULL();
	}

#ifdef WIN32
	/* syslogger.c writes CRLF line endings on Windows */
	_setmode(_fileno(fd), _O_TEXT);
#endif

	/*
	 * Read the file to gather current log filename(s) registered by the
	 * syslogger.
	 */
	while (fgets(lbuffer, sizeof(lbuffer), fd) != NULL)
	{
		char	   *log_format;
		char	   *log_filepath;
		char	   *nlpos;

		/* Extract log format and log file path from the line. */
		log_format = lbuffer;
		log_filepath = strchr(lbuffer, ' ');
		if (log_filepath == NULL)
		{
			/* Uh oh.  No space found, so file content is corrupted. */
			elog(ERROR,
				 "missing space character in \"%s\"", LOG_METAINFO_DATAFILE);
			break;
		}

		*log_filepath = '\0';
		log_filepath++;
		nlpos = strchr(log_filepath, '\n');
		if (nlpos == NULL)
		{
			/* Uh oh.  No newline found, so file content is corrupted. */
			elog(ERROR,
				 "missing newline character in \"%s\"", LOG_METAINFO_DATAFILE);
			break;
		}
		*nlpos = '\0';

		if (logfmt == NULL || strcmp(logfmt, log_format) == 0)
		{
			FreeFile(fd);
			PG_RETURN_TEXT_P(cstring_to_text(log_filepath));
		}
	}

	/* Close the current log filename file. */
	FreeFile(fd);

	PG_RETURN_NULL();
}

/*
 * Report current log file used by log collector (1 argument version)
 *
 * note: this wrapper is necessary to pass the sanity check in opr_sanity,
 * which checks that all built-in functions that share the implementing C
 * function take the same number of arguments
 */
Datum
pg_current_logfile_1arg(PG_FUNCTION_ARGS)
{
	return pg_current_logfile(fcinfo);
}

/*
 * SQL wrapper around RelationGetReplicaIndex().
 */
Datum
pg_get_replica_identity_index(PG_FUNCTION_ARGS)
{
	Oid			reloid = PG_GETARG_OID(0);
	Oid			idxoid;
	Relation	rel;

	rel = table_open(reloid, AccessShareLock);
	idxoid = RelationGetReplicaIndex(rel);
	table_close(rel, AccessShareLock);

	if (OidIsValid(idxoid))
		PG_RETURN_OID(idxoid);
	else
		PG_RETURN_NULL();
}<|MERGE_RESOLUTION|>--- conflicted
+++ resolved
@@ -233,24 +233,8 @@
 	TupleDescInitEntry(tupdesc, (AttrNumber) 1, "pg_tablespace_databases",
 					   OIDOID, -1, 0);
 
-<<<<<<< HEAD
-		if (tablespaceOid == GLOBALTABLESPACE_OID)
-		{
-			fctx->dirdesc = NULL;
-			ereport(WARNING,
-					(errmsg("global tablespace never has databases")));
-		}
-		else
-		{
-			if (tablespaceOid == DEFAULTTABLESPACE_OID)
-				fctx->location = psprintf("base");
-			else
-				fctx->location = psprintf("pg_tblspc/%u/%s", tablespaceOid,
-										  GP_TABLESPACE_VERSION_DIRECTORY);
-=======
 	randomAccess = (rsinfo->allowedModes & SFRM_Materialize_Random) != 0;
 	tupstore = tuplestore_begin_heap(randomAccess, false, work_mem);
->>>>>>> 7cd0d523
 
 	rsinfo->returnMode = SFRM_Materialize;
 	rsinfo->setResult = tupstore;
@@ -270,7 +254,7 @@
 		location = psprintf("base");
 	else
 		location = psprintf("pg_tblspc/%u/%s", tablespaceOid,
-							TABLESPACE_VERSION_DIRECTORY);
+							GP_TABLESPACE_VERSION_DIRECTORY);
 
 	dirdesc = AllocateDir(location);
 
