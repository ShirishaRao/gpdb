--- conflicted
+++ resolved
@@ -38,7 +38,6 @@
 #include "utils/relmapper.h"
 #include "utils/syscache.h"
 
-<<<<<<< HEAD
 #include "access/tableam.h"
 #include "catalog/pg_appendonly.h"
 #include "libpq-fe.h"
@@ -48,12 +47,8 @@
 #include "cdb/cdbvars.h"
 #include "utils/snapmgr.h"
 
-/* Divide by two and round towards positive infinity. */
-#define half_rounded(x)   (((x) + ((x) < 0 ? 0 : 1)) / 2)
-=======
 /* Divide by two and round away from zero */
 #define half_rounded(x)   (((x) + ((x) < 0 ? -1 : 1)) / 2)
->>>>>>> 7cd0d523
 
 static int64 calculate_total_relation_size(Relation rel);
 
@@ -896,13 +891,8 @@
 	Datum		divisor_numeric;
 	Datum		result;
 
-<<<<<<< HEAD
-	divisor_int64 = Int64GetDatum((int64) (1LL << count));
-	divisor_numeric = DirectFunctionCall1(int8_numeric, divisor_int64);
-=======
 	divisor_numeric = DirectFunctionCall1(int8_numeric,
 										  Int64GetDatum(divisor));
->>>>>>> 7cd0d523
 	result = DirectFunctionCall2(numeric_div_trunc, d, divisor_numeric);
 	return DatumGetNumeric(result);
 }
