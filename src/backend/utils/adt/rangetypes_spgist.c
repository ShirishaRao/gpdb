/*-------------------------------------------------------------------------
 *
 * rangetypes_spgist.c
 *	  implementation of quad tree over ranges mapped to 2d-points for SP-GiST.
 *
 * Quad tree is a data structure similar to a binary tree, but is adapted to
 * 2d data. Each inner node of a quad tree contains a point (centroid) which
 * divides the 2d-space into 4 quadrants. Each quadrant is associated with a
 * child node.
 *
 * Ranges are mapped to 2d-points so that the lower bound is one dimension,
 * and the upper bound is another. By convention, we visualize the lower bound
 * to be the horizontal axis, and upper bound the vertical axis.
 *
 * One quirk with this mapping is the handling of empty ranges. An empty range
 * doesn't have lower and upper bounds, so it cannot be mapped to 2d space in
 * a straightforward way. To cope with that, the root node can have a 5th
 * quadrant, which is reserved for empty ranges. Furthermore, there can be
 * inner nodes in the tree with no centroid. They contain only two child nodes,
 * one for empty ranges and another for non-empty ones. Such a node can appear
 * as the root node, or in the tree under the 5th child of the root node (in
 * which case it will only contain empty nodes).
 *
 * The SP-GiST picksplit function uses medians along both axes as the centroid.
 * This implementation only uses the comparison function of the range element
 * datatype, therefore it works for any range type.
 *
 * Portions Copyright (c) 1996-2015, PostgreSQL Global Development Group
 * Portions Copyright (c) 1994, Regents of the University of California
 *
 * IDENTIFICATION
 *			src/backend/utils/adt/rangetypes_spgist.c
 *
 *-------------------------------------------------------------------------
 */

#include "postgres.h"

#include "access/spgist.h"
#include "access/stratnum.h"
#include "catalog/pg_type.h"
#include "utils/builtins.h"
#include "utils/datum.h"
#include "utils/rangetypes.h"

/* SP-GiST API functions */
Datum		spg_range_quad_config(PG_FUNCTION_ARGS);
Datum		spg_range_quad_choose(PG_FUNCTION_ARGS);
Datum		spg_range_quad_picksplit(PG_FUNCTION_ARGS);
Datum		spg_range_quad_inner_consistent(PG_FUNCTION_ARGS);
Datum		spg_range_quad_leaf_consistent(PG_FUNCTION_ARGS);

static int16 getQuadrant(TypeCacheEntry *typcache, RangeType *centroid,
			RangeType *tst);
static int	bound_cmp(const void *a, const void *b, void *arg);

static int adjacent_inner_consistent(TypeCacheEntry *typcache,
						  RangeBound *arg, RangeBound *centroid,
						  RangeBound *prev);
static int adjacent_cmp_bounds(TypeCacheEntry *typcache, RangeBound *arg,
					RangeBound *centroid);

/*
 * SP-GiST 'config' interface function.
 */
Datum
spg_range_quad_config(PG_FUNCTION_ARGS)
{
	/* spgConfigIn *cfgin = (spgConfigIn *) PG_GETARG_POINTER(0); */
	spgConfigOut *cfg = (spgConfigOut *) PG_GETARG_POINTER(1);

	cfg->prefixType = ANYRANGEOID;
	cfg->labelType = VOIDOID;	/* we don't need node labels */
	cfg->canReturnData = true;
	cfg->longValuesOK = false;
	PG_RETURN_VOID();
}

/*----------
 * Determine which quadrant a 2d-mapped range falls into, relative to the
 * centroid.
 *
 * Quadrants are numbered like this:
 *
 *	 4	|  1
 *	----+----
 *	 3	|  2
 *
 * Where the lower bound of range is the horizontal axis and upper bound the
 * vertical axis.
 *
 * Ranges on one of the axes are taken to lie in the quadrant with higher value
 * along perpendicular axis. That is, a value on the horizontal axis is taken
 * to belong to quadrant 1 or 4, and a value on the vertical axis is taken to
 * belong to quadrant 1 or 2. A range equal to centroid is taken to lie in
 * quadrant 1.
 *
 * Empty ranges are taken to lie in the special quadrant 5.
 *----------
 */
static int16
getQuadrant(TypeCacheEntry *typcache, RangeType *centroid, RangeType *tst)
{
	RangeBound	centroidLower,
				centroidUpper;
	bool		centroidEmpty;
	RangeBound	lower,
				upper;
	bool		empty;

	range_deserialize(typcache, centroid, &centroidLower, &centroidUpper,
					  &centroidEmpty);
	range_deserialize(typcache, tst, &lower, &upper, &empty);

	if (empty)
		return 5;

	if (range_cmp_bounds(typcache, &lower, &centroidLower) >= 0)
	{
		if (range_cmp_bounds(typcache, &upper, &centroidUpper) >= 0)
			return 1;
		else
			return 2;
	}
	else
	{
		if (range_cmp_bounds(typcache, &upper, &centroidUpper) >= 0)
			return 4;
		else
			return 3;
	}
}

/*
 * Choose SP-GiST function: choose path for addition of new range.
 */
Datum
spg_range_quad_choose(PG_FUNCTION_ARGS)
{
	spgChooseIn *in = (spgChooseIn *) PG_GETARG_POINTER(0);
	spgChooseOut *out = (spgChooseOut *) PG_GETARG_POINTER(1);
	RangeType  *inRange = DatumGetRangeType(in->datum),
			   *centroid;
	int16		quadrant;
	TypeCacheEntry *typcache;

	if (in->allTheSame)
	{
		out->resultType = spgMatchNode;
		/* nodeN will be set by core */
		out->result.matchNode.levelAdd = 0;
		out->result.matchNode.restDatum = RangeTypeGetDatum(inRange);
		PG_RETURN_VOID();
	}

	typcache = range_get_typcache(fcinfo, RangeTypeGetOid(inRange));

	/*
	 * A node with no centroid divides ranges purely on whether they're empty
	 * or not. All empty ranges go to child node 0, all non-empty ranges go to
	 * node 1.
	 */
	if (!in->hasPrefix)
	{
		out->resultType = spgMatchNode;
		if (RangeIsEmpty(inRange))
			out->result.matchNode.nodeN = 0;
		else
			out->result.matchNode.nodeN = 1;
		out->result.matchNode.levelAdd = 1;
		out->result.matchNode.restDatum = RangeTypeGetDatum(inRange);
		PG_RETURN_VOID();
	}

	centroid = DatumGetRangeType(in->prefixDatum);
	quadrant = getQuadrant(typcache, centroid, inRange);

	Assert(quadrant <= in->nNodes);

	/* Select node matching to quadrant number */
	out->resultType = spgMatchNode;
	out->result.matchNode.nodeN = quadrant - 1;
	out->result.matchNode.levelAdd = 1;
	out->result.matchNode.restDatum = RangeTypeGetDatum(inRange);

	PG_RETURN_VOID();
}

/*
 * Bound comparison for sorting.
 */
static int
bound_cmp(const void *a, const void *b, void *arg)
{
	RangeBound *ba = (RangeBound *) a;
	RangeBound *bb = (RangeBound *) b;
	TypeCacheEntry *typcache = (TypeCacheEntry *) arg;

	return range_cmp_bounds(typcache, ba, bb);
}

/*
 * Picksplit SP-GiST function: split ranges into nodes. Select "centroid"
 * range and distribute ranges according to quadrants.
 */
Datum
spg_range_quad_picksplit(PG_FUNCTION_ARGS)
{
	spgPickSplitIn *in = (spgPickSplitIn *) PG_GETARG_POINTER(0);
	spgPickSplitOut *out = (spgPickSplitOut *) PG_GETARG_POINTER(1);
	int			i;
	int			j;
	int			nonEmptyCount;
	RangeType  *centroid;
	bool		empty;
	TypeCacheEntry *typcache;

	/* Use the median values of lower and upper bounds as the centroid range */
	RangeBound *lowerBounds,
			   *upperBounds;

	typcache = range_get_typcache(fcinfo,
						  RangeTypeGetOid(DatumGetRangeType(in->datums[0])));

	/* Allocate memory for bounds */
	lowerBounds = palloc(sizeof(RangeBound) * in->nTuples);
	upperBounds = palloc(sizeof(RangeBound) * in->nTuples);
	j = 0;

	/* Deserialize bounds of ranges, count non-empty ranges */
	for (i = 0; i < in->nTuples; i++)
	{
		range_deserialize(typcache, DatumGetRangeType(in->datums[i]),
						  &lowerBounds[j], &upperBounds[j], &empty);
		if (!empty)
			j++;
	}
	nonEmptyCount = j;

	/*
	 * All the ranges are empty. The best we can do is to construct an inner
	 * node with no centroid, and put all ranges into node 0. If non-empty
	 * ranges are added later, they will be routed to node 1.
	 */
	if (nonEmptyCount == 0)
	{
		out->nNodes = 2;
		out->hasPrefix = false;
		/* Prefix is empty */
		out->prefixDatum = PointerGetDatum(NULL);
		out->nodeLabels = NULL;

		out->mapTuplesToNodes = palloc(sizeof(int) * in->nTuples);
		out->leafTupleDatums = palloc(sizeof(Datum) * in->nTuples);

		/* Place all ranges into node 0 */
		for (i = 0; i < in->nTuples; i++)
		{
			RangeType  *range = DatumGetRangeType(in->datums[i]);

			out->leafTupleDatums[i] = RangeTypeGetDatum(range);
			out->mapTuplesToNodes[i] = 0;
		}
		PG_RETURN_VOID();
	}

	/* Sort range bounds in order to find medians */
	qsort_arg(lowerBounds, nonEmptyCount, sizeof(RangeBound),
			  bound_cmp, typcache);
	qsort_arg(upperBounds, nonEmptyCount, sizeof(RangeBound),
			  bound_cmp, typcache);

	/* Construct "centroid" range from medians of lower and upper bounds */
	centroid = range_serialize(typcache, &lowerBounds[nonEmptyCount / 2],
							   &upperBounds[nonEmptyCount / 2], false);
	out->hasPrefix = true;
	out->prefixDatum = RangeTypeGetDatum(centroid);

	/* Create node for empty ranges only if it is a root node */
	out->nNodes = (in->level == 0) ? 5 : 4;
	out->nodeLabels = NULL;		/* we don't need node labels */

	out->mapTuplesToNodes = palloc(sizeof(int) * in->nTuples);
	out->leafTupleDatums = palloc(sizeof(Datum) * in->nTuples);

	/*
	 * Assign ranges to corresponding nodes according to quadrants relative to
	 * "centroid" range.
	 */
	for (i = 0; i < in->nTuples; i++)
	{
		RangeType  *range = DatumGetRangeType(in->datums[i]);
		int16		quadrant = getQuadrant(typcache, centroid, range);

		out->leafTupleDatums[i] = RangeTypeGetDatum(range);
		out->mapTuplesToNodes[i] = quadrant - 1;
	}

	PG_RETURN_VOID();
}

/*
 * SP-GiST consistent function for inner nodes: check which nodes are
 * consistent with given set of queries.
 */
Datum
spg_range_quad_inner_consistent(PG_FUNCTION_ARGS)
{
	spgInnerConsistentIn *in = (spgInnerConsistentIn *) PG_GETARG_POINTER(0);
	spgInnerConsistentOut *out = (spgInnerConsistentOut *) PG_GETARG_POINTER(1);
	int			which;
	int			i;

	/*
	 * For adjacent search we need also previous centroid (if any) to improve
	 * the precision of the consistent check. In this case needPrevious flag
	 * is set and centroid is passed into reconstructedValues. This is not the
	 * intended purpose of reconstructedValues (because we already have the
	 * full value available at the leaf), but it's a convenient place to store
	 * state while traversing the tree.
	 */
	bool		needPrevious = false;

	if (in->allTheSame)
	{
		/* Report that all nodes should be visited */
		out->nNodes = in->nNodes;
		out->nodeNumbers = (int *) palloc(sizeof(int) * in->nNodes);
		for (i = 0; i < in->nNodes; i++)
			out->nodeNumbers[i] = i;
		PG_RETURN_VOID();
	}

	if (!in->hasPrefix)
	{
		/*
		 * No centroid on this inner node. Such a node has two child nodes,
		 * the first for empty ranges, and the second for non-empty ones.
		 */
		Assert(in->nNodes == 2);

		/*
		 * Nth bit of which variable means that (N - 1)th node should be
		 * visited. Initially all bits are set. Bits of nodes which should be
		 * skipped will be unset.
		 */
		which = (1 << 1) | (1 << 2);
		for (i = 0; i < in->nkeys; i++)
		{
			StrategyNumber strategy = in->scankeys[i].sk_strategy;
			bool		empty;

			/*
			 * The only strategy when second argument of operator is not range
			 * is RANGESTRAT_CONTAINS_ELEM.
			 */
			if (strategy != RANGESTRAT_CONTAINS_ELEM)
				empty = RangeIsEmpty(
							 DatumGetRangeType(in->scankeys[i].sk_argument));
			else
				empty = false;

			switch (strategy)
			{
				case RANGESTRAT_BEFORE:
				case RANGESTRAT_OVERLEFT:
				case RANGESTRAT_OVERLAPS:
				case RANGESTRAT_OVERRIGHT:
				case RANGESTRAT_AFTER:
				case RANGESTRAT_ADJACENT:
					/* These strategies return false if any argument is empty */
					if (empty)
						which = 0;
					else
						which &= (1 << 2);
					break;

				case RANGESTRAT_CONTAINS:

					/*
					 * All ranges contain an empty range. Only non-empty
					 * ranges can contain a non-empty range.
					 */
					if (!empty)
						which &= (1 << 2);
					break;

				case RANGESTRAT_CONTAINED_BY:

					/*
					 * Only an empty range is contained by an empty range.
					 * Both empty and non-empty ranges can be contained by a
					 * non-empty range.
					 */
					if (empty)
						which &= (1 << 1);
					break;

				case RANGESTRAT_CONTAINS_ELEM:
					which &= (1 << 2);
					break;

				case RANGESTRAT_EQ:
					if (empty)
						which &= (1 << 1);
					else
						which &= (1 << 2);
					break;

				default:
					elog(ERROR, "unrecognized range strategy: %d", strategy);
					break;
			}
			if (which == 0)
				break;			/* no need to consider remaining conditions */
		}
	}
	else
	{
		RangeBound	centroidLower,
					centroidUpper;
		bool		centroidEmpty;
		TypeCacheEntry *typcache;
		RangeType  *centroid;

		/* This node has a centroid. Fetch it. */
		centroid = DatumGetRangeType(in->prefixDatum);
		typcache = range_get_typcache(fcinfo,
							   RangeTypeGetOid(DatumGetRangeType(centroid)));
		range_deserialize(typcache, centroid, &centroidLower, &centroidUpper,
						  &centroidEmpty);

		Assert(in->nNodes == 4 || in->nNodes == 5);

		/*
		 * Nth bit of which variable means that (N - 1)th node (Nth quadrant)
		 * should be visited. Initially all bits are set. Bits of nodes which
		 * can be skipped will be unset.
		 */
		which = (1 << 1) | (1 << 2) | (1 << 3) | (1 << 4) | (1 << 5);

		for (i = 0; i < in->nkeys; i++)
		{
			StrategyNumber strategy;
			RangeBound	lower,
						upper;
			bool		empty;
			RangeType  *range = NULL;

			RangeType  *prevCentroid = NULL;
			RangeBound	prevLower,
						prevUpper;
			bool		prevEmpty;

			/* Restrictions on range bounds according to scan strategy */
			RangeBound *minLower = NULL,
					   *maxLower = NULL,
					   *minUpper = NULL,
					   *maxUpper = NULL;

			/* Are the restrictions on range bounds inclusive? */
			bool		inclusive = true;
			bool		strictEmpty = true;
			int			cmp,
						which1,
						which2;

			strategy = in->scankeys[i].sk_strategy;

			/*
			 * RANGESTRAT_CONTAINS_ELEM is just like RANGESTRAT_CONTAINS, but
			 * the argument is a single element. Expand the single element to
			 * a range containing only the element, and treat it like
			 * RANGESTRAT_CONTAINS.
			 */
			if (strategy == RANGESTRAT_CONTAINS_ELEM)
			{
				lower.inclusive = true;
				lower.infinite = false;
				lower.lower = true;
				lower.val = in->scankeys[i].sk_argument;

				upper.inclusive = true;
				upper.infinite = false;
				upper.lower = false;
				upper.val = in->scankeys[i].sk_argument;

				empty = false;

				strategy = RANGESTRAT_CONTAINS;
			}
			else
			{
				range = DatumGetRangeType(in->scankeys[i].sk_argument);
				range_deserialize(typcache, range, &lower, &upper, &empty);
			}

			/*
			 * Most strategies are handled by forming a bounding box from the
			 * search key, defined by a minLower, maxLower, minUpper,
			 * maxUpper. Some modify 'which' directly, to specify exactly
			 * which quadrants need to be visited.
			 *
			 * For most strategies, nothing matches an empty search key, and
			 * an empty range never matches a non-empty key. If a strategy
			 * does not behave like that wrt. empty ranges, set strictEmpty to
			 * false.
			 */
			switch (strategy)
			{
				case RANGESTRAT_BEFORE:

					/*
					 * Range A is before range B if upper bound of A is lower
					 * than lower bound of B.
					 */
					maxUpper = &lower;
					inclusive = false;
					break;

				case RANGESTRAT_OVERLEFT:

					/*
					 * Range A is overleft to range B if upper bound of A is
					 * less or equal to upper bound of B.
					 */
					maxUpper = &upper;
					break;

				case RANGESTRAT_OVERLAPS:

					/*
					 * Non-empty ranges overlap, if lower bound of each range
					 * is lower or equal to upper bound of the other range.
					 */
					maxLower = &upper;
					minUpper = &lower;
					break;

				case RANGESTRAT_OVERRIGHT:

					/*
					 * Range A is overright to range B if lower bound of A is
					 * greater or equal to lower bound of B.
					 */
					minLower = &lower;
					break;

				case RANGESTRAT_AFTER:

					/*
					 * Range A is after range B if lower bound of A is greater
					 * than upper bound of B.
					 */
					minLower = &upper;
					inclusive = false;
					break;

				case RANGESTRAT_ADJACENT:
					if (empty)
						break;	/* Skip to strictEmpty check. */

					/*
					 * Previously selected quadrant could exclude possibility
					 * for lower or upper bounds to be adjacent. Deserialize
					 * previous centroid range if present for checking this.
					 */
					if (in->reconstructedValue != (Datum) 0)
					{
						prevCentroid = DatumGetRangeType(in->reconstructedValue);
						range_deserialize(typcache, prevCentroid,
										  &prevLower, &prevUpper, &prevEmpty);
					}

					/*
					 * For a range's upper bound to be adjacent to the
					 * argument's lower bound, it will be found along the line
					 * adjacent to (and just below) Y=lower. Therefore, if the
					 * argument's lower bound is less than the centroid's
					 * upper bound, the line falls in quadrants 2 and 3; if
					 * greater, the line falls in quadrants 1 and 4. (see
					 * adjacent_cmp_bounds for description of edge cases).
					 */
					cmp = adjacent_inner_consistent(typcache, &lower,
													&centroidUpper,
<<<<<<< HEAD
											prevCentroid ? &prevUpper : NULL);
=======
										   prevCentroid ? &prevUpper : NULL);
>>>>>>> ab93f90c
					if (cmp > 0)
						which1 = (1 << 1) | (1 << 4);
					else if (cmp < 0)
						which1 = (1 << 2) | (1 << 3);
					else
						which1 = 0;

					/*
					 * Also search for ranges's adjacent to argument's upper
					 * bound. They will be found along the line adjacent to
<<<<<<< HEAD
					 * (and just right of) X=upper, which falls in quadrants
					 * 3 and 4, or 1 and 2.
					 */
					cmp = adjacent_inner_consistent(typcache, &upper,
													&centroidLower,
											prevCentroid ? &prevLower : NULL);
=======
					 * (and just right of) X=upper, which falls in quadrants 3
					 * and 4, or 1 and 2.
					 */
					cmp = adjacent_inner_consistent(typcache, &upper,
													&centroidLower,
										   prevCentroid ? &prevLower : NULL);
>>>>>>> ab93f90c
					if (cmp > 0)
						which2 = (1 << 1) | (1 << 2);
					else if (cmp < 0)
						which2 = (1 << 3) | (1 << 4);
					else
						which2 = 0;

					/* We must chase down ranges adjacent to either bound. */
					which &= which1 | which2;

					needPrevious = true;
					break;

				case RANGESTRAT_CONTAINS:

					/*
					 * Non-empty range A contains non-empty range B if lower
					 * bound of A is lower or equal to lower bound of range B
					 * and upper bound of range A is greater or equal to upper
					 * bound of range A.
					 *
					 * All non-empty ranges contain an empty range.
					 */
					strictEmpty = false;
					if (!empty)
					{
						which &= (1 << 1) | (1 << 2) | (1 << 3) | (1 << 4);
						maxLower = &lower;
						minUpper = &upper;
					}
					break;

				case RANGESTRAT_CONTAINED_BY:
					/* The opposite of contains. */
					strictEmpty = false;
					if (empty)
					{
						/* An empty range is only contained by an empty range */
						which &= (1 << 5);
					}
					else
					{
						minLower = &lower;
						maxUpper = &upper;
					}
					break;

				case RANGESTRAT_EQ:

					/*
					 * Equal range can be only in the same quadrant where
					 * argument would be placed to.
					 */
					strictEmpty = false;
					which &= (1 << getQuadrant(typcache, centroid, range));
					break;

				default:
					elog(ERROR, "unrecognized range strategy: %d", strategy);
					break;
			}

			if (strictEmpty)
			{
				if (empty)
				{
					/* Scan key is empty, no branches are satisfying */
					which = 0;
					break;
				}
				else
				{
					/* Shouldn't visit tree branch with empty ranges */
					which &= (1 << 1) | (1 << 2) | (1 << 3) | (1 << 4);
				}
			}

			/*
			 * Using the bounding box, see which quadrants we have to descend
			 * into.
			 */
			if (minLower)
			{
				/*
				 * If the centroid's lower bound is less than or equal to the
				 * minimum lower bound, anything in the 3rd and 4th quadrants
				 * will have an even smaller lower bound, and thus can't
				 * match.
				 */
				if (range_cmp_bounds(typcache, &centroidLower, minLower) <= 0)
					which &= (1 << 1) | (1 << 2) | (1 << 5);
			}
			if (maxLower)
			{
				/*
				 * If the centroid's lower bound is greater than the maximum
				 * lower bound, anything in the 1st and 2nd quadrants will
				 * also have a greater than or equal lower bound, and thus
				 * can't match. If the centroid's lower bound is equal to the
				 * maximum lower bound, we can still exclude the 1st and 2nd
				 * quadrants if we're looking for a value strictly greater
				 * than the maximum.
				 */
				int			cmp;

				cmp = range_cmp_bounds(typcache, &centroidLower, maxLower);
				if (cmp > 0 || (!inclusive && cmp == 0))
					which &= (1 << 3) | (1 << 4) | (1 << 5);
			}
			if (minUpper)
			{
				/*
				 * If the centroid's upper bound is less than or equal to the
				 * minimum upper bound, anything in the 2nd and 3rd quadrants
				 * will have an even smaller upper bound, and thus can't
				 * match.
				 */
				if (range_cmp_bounds(typcache, &centroidUpper, minUpper) <= 0)
					which &= (1 << 1) | (1 << 4) | (1 << 5);
			}
			if (maxUpper)
			{
				/*
				 * If the centroid's upper bound is greater than the maximum
				 * upper bound, anything in the 1st and 4th quadrants will
				 * also have a greater than or equal upper bound, and thus
				 * can't match. If the centroid's upper bound is equal to the
				 * maximum upper bound, we can still exclude the 1st and 4th
				 * quadrants if we're looking for a value strictly greater
				 * than the maximum.
				 */
				int			cmp;

				cmp = range_cmp_bounds(typcache, &centroidUpper, maxUpper);
				if (cmp > 0 || (!inclusive && cmp == 0))
					which &= (1 << 2) | (1 << 3) | (1 << 5);
			}

			if (which == 0)
				break;			/* no need to consider remaining conditions */
		}
	}

	/* We must descend into the quadrant(s) identified by 'which' */
	out->nodeNumbers = (int *) palloc(sizeof(int) * in->nNodes);
	if (needPrevious)
		out->reconstructedValues = (Datum *) palloc(sizeof(Datum) * in->nNodes);
	out->nNodes = 0;
	for (i = 1; i <= in->nNodes; i++)
	{
		if (which & (1 << i))
		{
			/* Save previous prefix if needed */
			if (needPrevious)
				out->reconstructedValues[out->nNodes] = in->prefixDatum;
			out->nodeNumbers[out->nNodes++] = i - 1;
		}
	}

	PG_RETURN_VOID();
}

/*
 * adjacent_cmp_bounds
 *
 * Given an argument and centroid bound, this function determines if any
 * bounds that are adjacent to the argument are smaller than, or greater than
 * or equal to centroid. For brevity, we call the arg < centroid "left", and
 * arg >= centroid case "right". This corresponds to how the quadrants are
 * arranged, if you imagine that "left" is equivalent to "down" and "right"
 * is equivalent to "up".
 *
 * For the "left" case, returns -1, and for the "right" case, returns 1.
 */
static int
adjacent_cmp_bounds(TypeCacheEntry *typcache, RangeBound *arg,
					RangeBound *centroid)
{
	int			cmp;

	Assert(arg->lower != centroid->lower);

<<<<<<< HEAD
	cmp = range_cmp_bounds(typcache, arg,  centroid);
=======
	cmp = range_cmp_bounds(typcache, arg, centroid);
>>>>>>> ab93f90c

	if (centroid->lower)
	{
		/*------
		 * The argument is an upper bound, we are searching for adjacent lower
		 * bounds. A matching adjacent lower bound must be *larger* than the
		 * argument, but only just.
		 *
		 * The following table illustrates the desired result with a fixed
		 * argument bound, and different centroids. The CMP column shows
		 * the value of 'cmp' variable, and ADJ shows whether the argument
		 * and centroid are adjacent, per bounds_adjacent(). (N) means we
		 * don't need to check for that case, because it's implied by CMP.
		 * With the argument range [..., 500), the adjacent range we're
		 * searching for is [500, ...):
		 *
<<<<<<< HEAD
		 *  ARGUMENT   CENTROID     CMP   ADJ
		 *  [..., 500) [498, ...)    >    (N)   [500, ...) is to the right
		 *  [..., 500) [499, ...)    =    (N)   [500, ...) is to the right
		 *  [..., 500) [500, ...)    <     Y    [500, ...) is to the right
		 *  [..., 500) [501, ...)    <     N    [500, ...) is to the left
=======
		 *	ARGUMENT   CENTROID		CMP   ADJ
		 *	[..., 500) [498, ...)	 >	  (N)	[500, ...) is to the right
		 *	[..., 500) [499, ...)	 =	  (N)	[500, ...) is to the right
		 *	[..., 500) [500, ...)	 <	   Y	[500, ...) is to the right
		 *	[..., 500) [501, ...)	 <	   N	[500, ...) is to the left
>>>>>>> ab93f90c
		 *
		 * So, we must search left when the argument is smaller than, and not
		 * adjacent, to the centroid. Otherwise search right.
		 *------
		 */
		if (cmp < 0 && !bounds_adjacent(typcache, *arg, *centroid))
			return -1;
		else
			return 1;
	}
	else
	{
		/*------
		 * The argument is a lower bound, we are searching for adjacent upper
		 * bounds. A matching adjacent upper bound must be *smaller* than the
		 * argument, but only just.
		 *
<<<<<<< HEAD
		 *  ARGUMENT   CENTROID     CMP   ADJ
		 *  [500, ...) [..., 499)    >    (N)   [..., 500) is to the right
		 *  [500, ...) [..., 500)    >    (Y)   [..., 500) is to the right
		 *  [500, ...) [..., 501)    =    (N)   [..., 500) is to the left
		 *  [500, ...) [..., 502)    <    (N)   [..., 500) is to the left
=======
		 *	ARGUMENT   CENTROID		CMP   ADJ
		 *	[500, ...) [..., 499)	 >	  (N)	[..., 500) is to the right
		 *	[500, ...) [..., 500)	 >	  (Y)	[..., 500) is to the right
		 *	[500, ...) [..., 501)	 =	  (N)	[..., 500) is to the left
		 *	[500, ...) [..., 502)	 <	  (N)	[..., 500) is to the left
>>>>>>> ab93f90c
		 *
		 * We must search left when the argument is smaller than or equal to
		 * the centroid. Otherwise search right. We don't need to check
		 * whether the argument is adjacent with the centroid, because it
		 * doesn't matter.
		 *------
		 */
		if (cmp <= 0)
			return -1;
		else
			return 1;
	}
}

/*----------
 * adjacent_inner_consistent
 *
 * Like adjacent_cmp_bounds, but also takes into account the previous
 * level's centroid. We might've traversed left (or right) at the previous
 * node, in search for ranges adjacent to the other bound, even though we
 * already ruled out the possibility for any matches in that direction for
 * this bound. By comparing the argument with the previous centroid, and
 * the previous centroid with the current centroid, we can determine which
 * direction we should've moved in at previous level, and which direction we
 * actually moved.
 *
 * If there can be any matches to the left, returns -1. If to the right,
 * returns 1. If there can be no matches below this centroid, because we
 * already ruled them out at the previous level, returns 0.
 *
 * XXX: Comparing just the previous and current level isn't foolproof; we
 * might still search some branches unnecessarily. For example, imagine that
 * we are searching for value 15, and we traverse the following centroids
 * (only considering one bound for the moment):
 *
 * Level 1: 20
 * Level 2: 50
 * Level 3: 25
 *
 * At this point, previous centroid is 50, current centroid is 25, and the
 * target value is to the left. But because we already moved right from
 * centroid 20 to 50 in the first level, there cannot be any values < 20 in
 * the current branch. But we don't know that just by looking at the previous
 * and current centroid, so we traverse left, unnecessarily. The reason we are
 * down this branch is that we're searching for matches with the *other*
 * bound. If we kept track of which bound we are searching for explicitly,
 * instead of deducing that from the previous and current centroid, we could
 * avoid some unnecessary work.
 *----------
 */
static int
adjacent_inner_consistent(TypeCacheEntry *typcache, RangeBound *arg,
						  RangeBound *centroid, RangeBound *prev)
{
	if (prev)
	{
		int			prevcmp;
		int			cmp;

		/*
		 * Which direction were we supposed to traverse at previous level,
		 * left or right?
		 */
		prevcmp = adjacent_cmp_bounds(typcache, arg, prev);

		/* and which direction did we actually go? */
		cmp = range_cmp_bounds(typcache, centroid, prev);

		/* if the two don't agree, there's nothing to see here */
		if ((prevcmp < 0 && cmp >= 0) || (prevcmp > 0 && cmp < 0))
			return 0;
	}

	return adjacent_cmp_bounds(typcache, arg, centroid);
}

/*
 * SP-GiST consistent function for leaf nodes: check leaf value against query
 * using corresponding function.
 */
Datum
spg_range_quad_leaf_consistent(PG_FUNCTION_ARGS)
{
	spgLeafConsistentIn *in = (spgLeafConsistentIn *) PG_GETARG_POINTER(0);
	spgLeafConsistentOut *out = (spgLeafConsistentOut *) PG_GETARG_POINTER(1);
	RangeType  *leafRange = DatumGetRangeType(in->leafDatum);
	TypeCacheEntry *typcache;
	bool		res;
	int			i;

	/* all tests are exact */
	out->recheck = false;

	/* leafDatum is what it is... */
	out->leafValue = in->leafDatum;

	typcache = range_get_typcache(fcinfo, RangeTypeGetOid(leafRange));

	/* Perform the required comparison(s) */
	res = true;
	for (i = 0; i < in->nkeys; i++)
	{
		Datum		keyDatum = in->scankeys[i].sk_argument;

		/* Call the function corresponding to the scan strategy */
		switch (in->scankeys[i].sk_strategy)
		{
			case RANGESTRAT_BEFORE:
				res = range_before_internal(typcache, leafRange,
											DatumGetRangeType(keyDatum));
				break;
			case RANGESTRAT_OVERLEFT:
				res = range_overleft_internal(typcache, leafRange,
											  DatumGetRangeType(keyDatum));
				break;
			case RANGESTRAT_OVERLAPS:
				res = range_overlaps_internal(typcache, leafRange,
											  DatumGetRangeType(keyDatum));
				break;
			case RANGESTRAT_OVERRIGHT:
				res = range_overright_internal(typcache, leafRange,
											   DatumGetRangeType(keyDatum));
				break;
			case RANGESTRAT_AFTER:
				res = range_after_internal(typcache, leafRange,
										   DatumGetRangeType(keyDatum));
				break;
			case RANGESTRAT_ADJACENT:
				res = range_adjacent_internal(typcache, leafRange,
											  DatumGetRangeType(keyDatum));
				break;
			case RANGESTRAT_CONTAINS:
				res = range_contains_internal(typcache, leafRange,
											  DatumGetRangeType(keyDatum));
				break;
			case RANGESTRAT_CONTAINED_BY:
				res = range_contained_by_internal(typcache, leafRange,
												DatumGetRangeType(keyDatum));
				break;
			case RANGESTRAT_CONTAINS_ELEM:
				res = range_contains_elem_internal(typcache, leafRange,
												   keyDatum);
				break;
			case RANGESTRAT_EQ:
				res = range_eq_internal(typcache, leafRange,
										DatumGetRangeType(keyDatum));
				break;
			default:
				elog(ERROR, "unrecognized range strategy: %d",
					 in->scankeys[i].sk_strategy);
				break;
		}

		/*
		 * If leaf datum doesn't match to a query key, no need to check
		 * subsequent keys.
		 */
		if (!res)
			break;
	}

	PG_RETURN_BOOL(res);
}<|MERGE_RESOLUTION|>--- conflicted
+++ resolved
@@ -583,11 +583,7 @@
 					 */
 					cmp = adjacent_inner_consistent(typcache, &lower,
 													&centroidUpper,
-<<<<<<< HEAD
-											prevCentroid ? &prevUpper : NULL);
-=======
 										   prevCentroid ? &prevUpper : NULL);
->>>>>>> ab93f90c
 					if (cmp > 0)
 						which1 = (1 << 1) | (1 << 4);
 					else if (cmp < 0)
@@ -598,21 +594,12 @@
 					/*
 					 * Also search for ranges's adjacent to argument's upper
 					 * bound. They will be found along the line adjacent to
-<<<<<<< HEAD
-					 * (and just right of) X=upper, which falls in quadrants
-					 * 3 and 4, or 1 and 2.
-					 */
-					cmp = adjacent_inner_consistent(typcache, &upper,
-													&centroidLower,
-											prevCentroid ? &prevLower : NULL);
-=======
 					 * (and just right of) X=upper, which falls in quadrants 3
 					 * and 4, or 1 and 2.
 					 */
 					cmp = adjacent_inner_consistent(typcache, &upper,
 													&centroidLower,
 										   prevCentroid ? &prevLower : NULL);
->>>>>>> ab93f90c
 					if (cmp > 0)
 						which2 = (1 << 1) | (1 << 2);
 					else if (cmp < 0)
@@ -795,11 +782,7 @@
 
 	Assert(arg->lower != centroid->lower);
 
-<<<<<<< HEAD
-	cmp = range_cmp_bounds(typcache, arg,  centroid);
-=======
 	cmp = range_cmp_bounds(typcache, arg, centroid);
->>>>>>> ab93f90c
 
 	if (centroid->lower)
 	{
@@ -816,19 +799,11 @@
 		 * With the argument range [..., 500), the adjacent range we're
 		 * searching for is [500, ...):
 		 *
-<<<<<<< HEAD
-		 *  ARGUMENT   CENTROID     CMP   ADJ
-		 *  [..., 500) [498, ...)    >    (N)   [500, ...) is to the right
-		 *  [..., 500) [499, ...)    =    (N)   [500, ...) is to the right
-		 *  [..., 500) [500, ...)    <     Y    [500, ...) is to the right
-		 *  [..., 500) [501, ...)    <     N    [500, ...) is to the left
-=======
 		 *	ARGUMENT   CENTROID		CMP   ADJ
 		 *	[..., 500) [498, ...)	 >	  (N)	[500, ...) is to the right
 		 *	[..., 500) [499, ...)	 =	  (N)	[500, ...) is to the right
 		 *	[..., 500) [500, ...)	 <	   Y	[500, ...) is to the right
 		 *	[..., 500) [501, ...)	 <	   N	[500, ...) is to the left
->>>>>>> ab93f90c
 		 *
 		 * So, we must search left when the argument is smaller than, and not
 		 * adjacent, to the centroid. Otherwise search right.
@@ -846,19 +821,11 @@
 		 * bounds. A matching adjacent upper bound must be *smaller* than the
 		 * argument, but only just.
 		 *
-<<<<<<< HEAD
-		 *  ARGUMENT   CENTROID     CMP   ADJ
-		 *  [500, ...) [..., 499)    >    (N)   [..., 500) is to the right
-		 *  [500, ...) [..., 500)    >    (Y)   [..., 500) is to the right
-		 *  [500, ...) [..., 501)    =    (N)   [..., 500) is to the left
-		 *  [500, ...) [..., 502)    <    (N)   [..., 500) is to the left
-=======
 		 *	ARGUMENT   CENTROID		CMP   ADJ
 		 *	[500, ...) [..., 499)	 >	  (N)	[..., 500) is to the right
 		 *	[500, ...) [..., 500)	 >	  (Y)	[..., 500) is to the right
 		 *	[500, ...) [..., 501)	 =	  (N)	[..., 500) is to the left
 		 *	[500, ...) [..., 502)	 <	  (N)	[..., 500) is to the left
->>>>>>> ab93f90c
 		 *
 		 * We must search left when the argument is smaller than or equal to
 		 * the centroid. Otherwise search right. We don't need to check
