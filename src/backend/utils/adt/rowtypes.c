/*-------------------------------------------------------------------------
 *
 * rowtypes.c
 *	  I/O and comparison functions for generic composite types.
 *
<<<<<<< HEAD
 * Portions Copyright (c) 1996-2009, PostgreSQL Global Development Group
=======
 * Portions Copyright (c) 1996-2007, PostgreSQL Global Development Group
>>>>>>> 29dccf5f
 * Portions Copyright (c) 1994, Regents of the University of California
 *
 *
 * IDENTIFICATION
 *	  $PostgreSQL: pgsql/src/backend/utils/adt/rowtypes.c,v 1.18 2007/01/05 22:19:42 momjian Exp $
 *
 *-------------------------------------------------------------------------
 */
#include "postgres.h"

#include <ctype.h>

#include "access/heapam.h"
#include "catalog/pg_type.h"
#include "libpq/pqformat.h"
#include "utils/builtins.h"
#include "utils/lsyscache.h"
#include "utils/typcache.h"


/*
 * structure to cache metadata needed for record I/O
 */
typedef struct ColumnIOData
{
	Oid			column_type;
	Oid			typiofunc;
	Oid			typioparam;
	FmgrInfo	proc;
} ColumnIOData;

typedef struct RecordIOData
{
	Oid			record_type;
	int32		record_typmod;
	int			ncolumns;
	ColumnIOData columns[1];	/* VARIABLE LENGTH ARRAY */
} RecordIOData;


/*
 * record_in		- input routine for any composite type.
 */
Datum
record_in(PG_FUNCTION_ARGS)
{
	char	   *string = PG_GETARG_CSTRING(0);
	Oid			tupType = PG_GETARG_OID(1);

#ifdef NOT_USED
	int32		typmod = PG_GETARG_INT32(2);
#endif
	HeapTupleHeader result;
	int32		tupTypmod;
	TupleDesc	tupdesc;
	HeapTuple	tuple;
	RecordIOData *my_extra;
	bool		needComma = false;
	int			ncolumns;
	int			i;
	char	   *ptr;
	Datum	   *values;
	bool	   *nulls;
	StringInfoData buf;

	/*
	 * Use the passed type unless it's RECORD; we can't support input of
	 * anonymous types, mainly because there's no good way to figure out which
	 * anonymous type is wanted.  Note that for RECORD, what we'll probably
	 * actually get is RECORD's typelem, ie, zero.
	 */
	if (tupType == InvalidOid || tupType == RECORDOID)
		ereport(ERROR,
				(errcode(ERRCODE_FEATURE_NOT_SUPPORTED),
		   errmsg("input of anonymous composite types is not implemented")));
	tupTypmod = -1;				/* for all non-anonymous types */
	tupdesc = lookup_rowtype_tupdesc(tupType, tupTypmod);
	ncolumns = tupdesc->natts;

	/*
	 * We arrange to look up the needed I/O info just once per series of
	 * calls, assuming the record type doesn't change underneath us.
	 */
	my_extra = (RecordIOData *) fcinfo->flinfo->fn_extra;
	if (my_extra == NULL ||
		my_extra->ncolumns != ncolumns)
	{
		fcinfo->flinfo->fn_extra =
			MemoryContextAlloc(fcinfo->flinfo->fn_mcxt,
							   sizeof(RecordIOData) - sizeof(ColumnIOData)
							   + ncolumns * sizeof(ColumnIOData));
		my_extra = (RecordIOData *) fcinfo->flinfo->fn_extra;
		my_extra->record_type = InvalidOid;
		my_extra->record_typmod = 0;
	}

	if (my_extra->record_type != tupType ||
		my_extra->record_typmod != tupTypmod)
	{
		MemSet(my_extra, 0,
			   sizeof(RecordIOData) - sizeof(ColumnIOData)
			   + ncolumns * sizeof(ColumnIOData));
		my_extra->record_type = tupType;
		my_extra->record_typmod = tupTypmod;
		my_extra->ncolumns = ncolumns;
	}

	values = (Datum *) palloc(ncolumns * sizeof(Datum));
	nulls = (bool *) palloc(ncolumns * sizeof(bool));

	/*
	 * Scan the string.  We use "buf" to accumulate the de-quoted data for
	 * each column, which is then fed to the appropriate input converter.
	 */
	ptr = string;
	/* Allow leading whitespace */
	while (*ptr && isspace((unsigned char) *ptr))
		ptr++;
	if (*ptr++ != '(')
	{
		ReleaseTupleDesc(tupdesc);
		ereport(ERROR,
				(errcode(ERRCODE_INVALID_TEXT_REPRESENTATION),
				 errmsg("malformed record literal: \"%s\"", string),
				 errdetail("Missing left parenthesis.")));		
	}

	initStringInfo(&buf);

	for (i = 0; i < ncolumns; i++)
	{
		ColumnIOData *column_info = &my_extra->columns[i];
		Oid			column_type = tupdesc->attrs[i]->atttypid;
		char	   *column_data;

		/* Ignore dropped columns in datatype, but fill with nulls */
		if (tupdesc->attrs[i]->attisdropped)
		{
			values[i] = (Datum) 0;
			nulls[i] = true;
			continue;
		}

		if (needComma)
		{
			/* Skip comma that separates prior field from this one */
			if (*ptr == ',')
				ptr++;
			else
			{
				ReleaseTupleDesc(tupdesc);
				/* *ptr must be ')' */
				ereport(ERROR,
						(errcode(ERRCODE_INVALID_TEXT_REPRESENTATION),
						 errmsg("malformed record literal: \"%s\"", string),
						 errdetail("Too few columns.")));
			}
		}

		/* Check for null: completely empty input means null */
		if (*ptr == ',' || *ptr == ')')
		{
			column_data = NULL;
			nulls[i] = true;
		}
		else
		{
			/* Extract string for this column */
			bool		inquote = false;

			buf.len = 0;
			buf.data[0] = '\0';
			while (inquote || !(*ptr == ',' || *ptr == ')'))
			{
				char		ch = *ptr++;

				if (ch == '\0')
				{
					ReleaseTupleDesc(tupdesc);
					ereport(ERROR,
							(errcode(ERRCODE_INVALID_TEXT_REPRESENTATION),
							 errmsg("malformed record literal: \"%s\"",
									string),
							 errdetail("Unexpected end of input.")));					
				}
				if (ch == '\\')
				{
					if (*ptr == '\0')
					{
						ReleaseTupleDesc(tupdesc);
						ereport(ERROR,
								(errcode(ERRCODE_INVALID_TEXT_REPRESENTATION),
								 errmsg("malformed record literal: \"%s\"",
										string),
								 errdetail("Unexpected end of input.")));
					}
					appendStringInfoChar(&buf, *ptr++);
				}
				else if (ch == '\"')
				{
					if (!inquote)
						inquote = true;
					else if (*ptr == '\"')
					{
						/* doubled quote within quote sequence */
						appendStringInfoChar(&buf, *ptr++);
					}
					else
						inquote = false;
				}
				else
					appendStringInfoChar(&buf, ch);
			}

			column_data = buf.data;
			nulls[i] = false;
		}

		/*
		 * Convert the column value
		 */
		if (column_info->column_type != column_type)
		{
			getTypeInputInfo(column_type,
							 &column_info->typiofunc,
							 &column_info->typioparam);
			fmgr_info_cxt(column_info->typiofunc, &column_info->proc,
						  fcinfo->flinfo->fn_mcxt);
			column_info->column_type = column_type;
		}

		values[i] = InputFunctionCall(&column_info->proc,
									  column_data,
									  column_info->typioparam,
									  tupdesc->attrs[i]->atttypmod);

		/*
		 * Prep for next column
		 */
		needComma = true;
	}

	if (*ptr++ != ')')
	{
		ReleaseTupleDesc(tupdesc);
		ereport(ERROR,
				(errcode(ERRCODE_INVALID_TEXT_REPRESENTATION),
				 errmsg("malformed record literal: \"%s\"", string),
				 errdetail("Too many columns.")));
	}
	/* Allow trailing whitespace */
	while (*ptr && isspace((unsigned char) *ptr))
		ptr++;
	if (*ptr)
	{
		ReleaseTupleDesc(tupdesc);
		ereport(ERROR,
				(errcode(ERRCODE_INVALID_TEXT_REPRESENTATION),
				 errmsg("malformed record literal: \"%s\"", string),
				 errdetail("Junk after right parenthesis.")));
	}
	tuple = heap_form_tuple(tupdesc, values, nulls);

	/*
	 * We cannot return tuple->t_data because heap_form_tuple allocates it as
	 * part of a larger chunk, and our caller may expect to be able to pfree
	 * our result.	So must copy the info into a new palloc chunk.
	 */
	result = (HeapTupleHeader) palloc(tuple->t_len);
	memcpy(result, tuple->t_data, tuple->t_len);

	heap_freetuple(tuple);
	pfree(buf.data);
	pfree(values);
	pfree(nulls);
	ReleaseTupleDesc(tupdesc);

	PG_RETURN_HEAPTUPLEHEADER(result);
}

/*
 * record_out		- output routine for any composite type.
 */
Datum
record_out(PG_FUNCTION_ARGS)
{
	HeapTupleHeader rec = PG_GETARG_HEAPTUPLEHEADER(0);
	Oid			tupType;
	int32		tupTypmod;
	TupleDesc	tupdesc;
	HeapTupleData tuple;
	RecordIOData *my_extra;
	bool		needComma = false;
	int			ncolumns;
	int			i;
	Datum	   *values;
	bool	   *nulls;
	StringInfoData buf;

	/* Extract type info from the tuple itself */
	tupType = HeapTupleHeaderGetTypeId(rec);
	tupTypmod = HeapTupleHeaderGetTypMod(rec);
	tupdesc = lookup_rowtype_tupdesc(tupType, tupTypmod);
	ncolumns = tupdesc->natts;

	/* Build a temporary HeapTuple control structure */
	tuple.t_len = HeapTupleHeaderGetDatumLength(rec);
	ItemPointerSetInvalid(&(tuple.t_self));
	tuple.t_data = rec;

	/*
	 * We arrange to look up the needed I/O info just once per series of
	 * calls, assuming the record type doesn't change underneath us.
	 */
	my_extra = (RecordIOData *) fcinfo->flinfo->fn_extra;
	if (my_extra == NULL ||
		my_extra->ncolumns != ncolumns)
	{
		fcinfo->flinfo->fn_extra =
			MemoryContextAlloc(fcinfo->flinfo->fn_mcxt,
							   sizeof(RecordIOData) - sizeof(ColumnIOData)
							   + ncolumns * sizeof(ColumnIOData));
		my_extra = (RecordIOData *) fcinfo->flinfo->fn_extra;
		my_extra->record_type = InvalidOid;
		my_extra->record_typmod = 0;
	}

	if (my_extra->record_type != tupType ||
		my_extra->record_typmod != tupTypmod)
	{
		MemSet(my_extra, 0,
			   sizeof(RecordIOData) - sizeof(ColumnIOData)
			   + ncolumns * sizeof(ColumnIOData));
		my_extra->record_type = tupType;
		my_extra->record_typmod = tupTypmod;
		my_extra->ncolumns = ncolumns;
	}

	values = (Datum *) palloc(ncolumns * sizeof(Datum));
	nulls = (bool *) palloc(ncolumns * sizeof(bool));

	/* Break down the tuple into fields */
	heap_deform_tuple(&tuple, tupdesc, values, nulls);

	/* And build the result string */
	initStringInfo(&buf);

	appendStringInfoChar(&buf, '(');

	for (i = 0; i < ncolumns; i++)
	{
		ColumnIOData *column_info = &my_extra->columns[i];
		Oid			column_type = tupdesc->attrs[i]->atttypid;
		char	   *value;
		char	   *tmp;
		bool		nq;

		/* Ignore dropped columns in datatype */
		if (tupdesc->attrs[i]->attisdropped)
			continue;

		if (needComma)
			appendStringInfoChar(&buf, ',');
		needComma = true;

		if (nulls[i])
		{
			/* emit nothing... */
			continue;
		}

		/*
		 * Convert the column value to text
		 */
		if (column_info->column_type != column_type)
		{
			bool		typIsVarlena;

			getTypeOutputInfo(column_type,
							  &column_info->typiofunc,
							  &typIsVarlena);
			fmgr_info_cxt(column_info->typiofunc, &column_info->proc,
						  fcinfo->flinfo->fn_mcxt);
			column_info->column_type = column_type;
		}

		value = OutputFunctionCall(&column_info->proc, values[i]);

		/* Detect whether we need double quotes for this value */
		nq = (value[0] == '\0');	/* force quotes for empty string */
		for (tmp = value; *tmp; tmp++)
		{
			char		ch = *tmp;

			if (ch == '"' || ch == '\\' ||
				ch == '(' || ch == ')' || ch == ',' ||
				isspace((unsigned char) ch))
			{
				nq = true;
				break;
			}
		}

		/* And emit the string */
		if (nq)
			appendStringInfoChar(&buf, '"');
		for (tmp = value; *tmp; tmp++)
		{
			char		ch = *tmp;

			if (ch == '"' || ch == '\\')
				appendStringInfoChar(&buf, ch);
			appendStringInfoChar(&buf, ch);
		}
		if (nq)
			appendStringInfoChar(&buf, '"');
	}

	appendStringInfoChar(&buf, ')');

	pfree(values);
	pfree(nulls);
	ReleaseTupleDesc(tupdesc);

	PG_RETURN_CSTRING(buf.data);
}

/*
 * record_recv		- binary input routine for any composite type.
 */
Datum
record_recv(PG_FUNCTION_ARGS)
{
	StringInfo	buf = (StringInfo) PG_GETARG_POINTER(0);
	Oid			tupType = PG_GETARG_OID(1);

#ifdef NOT_USED
	int32		typmod = PG_GETARG_INT32(2);
#endif
	HeapTupleHeader result;
	int32		tupTypmod;
	TupleDesc	tupdesc;
	HeapTuple	tuple;
	RecordIOData *my_extra;
	int			ncolumns;
	int			usercols;
	int			validcols;
	int			i;
	Datum	   *values;
	bool	   *nulls;

	/*
	 * Use the passed type unless it's RECORD; we can't support input of
	 * anonymous types, mainly because there's no good way to figure out which
	 * anonymous type is wanted.  Note that for RECORD, what we'll probably
	 * actually get is RECORD's typelem, ie, zero.
	 */
	if (tupType == InvalidOid || tupType == RECORDOID)
		ereport(ERROR,
				(errcode(ERRCODE_FEATURE_NOT_SUPPORTED),
		   errmsg("input of anonymous composite types is not implemented")));
	tupTypmod = -1;				/* for all non-anonymous types */
	tupdesc = lookup_rowtype_tupdesc(tupType, tupTypmod);
	ncolumns = tupdesc->natts;

	/*
	 * We arrange to look up the needed I/O info just once per series of
	 * calls, assuming the record type doesn't change underneath us.
	 */
	my_extra = (RecordIOData *) fcinfo->flinfo->fn_extra;
	if (my_extra == NULL ||
		my_extra->ncolumns != ncolumns)
	{
		fcinfo->flinfo->fn_extra =
			MemoryContextAlloc(fcinfo->flinfo->fn_mcxt,
							   sizeof(RecordIOData) - sizeof(ColumnIOData)
							   + ncolumns * sizeof(ColumnIOData));
		my_extra = (RecordIOData *) fcinfo->flinfo->fn_extra;
		my_extra->record_type = InvalidOid;
		my_extra->record_typmod = 0;
	}

	if (my_extra->record_type != tupType ||
		my_extra->record_typmod != tupTypmod)
	{
		MemSet(my_extra, 0,
			   sizeof(RecordIOData) - sizeof(ColumnIOData)
			   + ncolumns * sizeof(ColumnIOData));
		my_extra->record_type = tupType;
		my_extra->record_typmod = tupTypmod;
		my_extra->ncolumns = ncolumns;
	}

	values = (Datum *) palloc(ncolumns * sizeof(Datum));
	nulls = (bool *) palloc(ncolumns * sizeof(bool));

	/* Fetch number of columns user thinks it has */
	usercols = pq_getmsgint(buf, 4);

	/* Need to scan to count nondeleted columns */
	validcols = 0;
	for (i = 0; i < ncolumns; i++)
	{
		if (!tupdesc->attrs[i]->attisdropped)
			validcols++;
	}
	if (usercols != validcols)
		ereport(ERROR,
				(errcode(ERRCODE_DATATYPE_MISMATCH),
				 errmsg("wrong number of columns: %d, expected %d",
						usercols, validcols)));

	/* Process each column */
	for (i = 0; i < ncolumns; i++)
	{
		ColumnIOData *column_info = &my_extra->columns[i];
		Oid			column_type = tupdesc->attrs[i]->atttypid;
		Oid			coltypoid;
		int			itemlen;
		StringInfoData item_buf;
		StringInfo	bufptr;
		char		csave;

		/* Ignore dropped columns in datatype, but fill with nulls */
		if (tupdesc->attrs[i]->attisdropped)
		{
			values[i] = (Datum) 0;
			nulls[i] = true;
			continue;
		}

		/* Verify column datatype */
		coltypoid = pq_getmsgint(buf, sizeof(Oid));
		if (coltypoid != column_type)
			ereport(ERROR,
					(errcode(ERRCODE_DATATYPE_MISMATCH),
					 errmsg("wrong data type: %u, expected %u",
							coltypoid, column_type)));

		/* Get and check the item length */
		itemlen = pq_getmsgint(buf, 4);
		if (itemlen < -1 || itemlen > (buf->len - buf->cursor))
			ereport(ERROR,
					(errcode(ERRCODE_INVALID_BINARY_REPRESENTATION),
					 errmsg("insufficient data left in message")));

		if (itemlen == -1)
		{
			/* -1 length means NULL */
			bufptr = NULL;
			nulls[i] = true;
			csave = 0;			/* keep compiler quiet */
		}
		else
		{
			/*
			 * Rather than copying data around, we just set up a phony
			 * StringInfo pointing to the correct portion of the input buffer.
			 * We assume we can scribble on the input buffer so as to maintain
			 * the convention that StringInfos have a trailing null.
			 */
			item_buf.data = &buf->data[buf->cursor];
			item_buf.maxlen = itemlen + 1;
			item_buf.len = itemlen;
			item_buf.cursor = 0;

			buf->cursor += itemlen;

			csave = buf->data[buf->cursor];
			buf->data[buf->cursor] = '\0';

			bufptr = &item_buf;
			nulls[i] = false;
		}

		/* Now call the column's receiveproc */
		if (column_info->column_type != column_type)
		{
			getTypeBinaryInputInfo(column_type,
								   &column_info->typiofunc,
								   &column_info->typioparam);
			fmgr_info_cxt(column_info->typiofunc, &column_info->proc,
						  fcinfo->flinfo->fn_mcxt);
			column_info->column_type = column_type;
		}

		values[i] = ReceiveFunctionCall(&column_info->proc,
										bufptr,
										column_info->typioparam,
										tupdesc->attrs[i]->atttypmod);

		if (bufptr)
		{
			/* Trouble if it didn't eat the whole buffer */
			if (item_buf.cursor != itemlen)
				ereport(ERROR,
						(errcode(ERRCODE_INVALID_BINARY_REPRESENTATION),
						 errmsg("improper binary format in record column %d",
								i + 1)));

			buf->data[buf->cursor] = csave;
		}
	}

	tuple = heap_form_tuple(tupdesc, values, nulls);

	/*
	 * We cannot return tuple->t_data because heap_form_tuple allocates it as
	 * part of a larger chunk, and our caller may expect to be able to pfree
	 * our result.	So must copy the info into a new palloc chunk.
	 */
	result = (HeapTupleHeader) palloc(tuple->t_len);
	memcpy(result, tuple->t_data, tuple->t_len);

	heap_freetuple(tuple);
	pfree(values);
	pfree(nulls);
	ReleaseTupleDesc(tupdesc);

	PG_RETURN_HEAPTUPLEHEADER(result);
}

/*
 * record_send		- binary output routine for any composite type.
 */
Datum
record_send(PG_FUNCTION_ARGS)
{
	HeapTupleHeader rec = PG_GETARG_HEAPTUPLEHEADER(0);
	Oid			tupType;
	int32		tupTypmod;
	TupleDesc	tupdesc;
	HeapTupleData tuple;
	RecordIOData *my_extra;
	int			ncolumns;
	int			validcols;
	int			i;
	Datum	   *values;
	bool	   *nulls;
	StringInfoData buf;

	/* Extract type info from the tuple itself */
	tupType = HeapTupleHeaderGetTypeId(rec);
	tupTypmod = HeapTupleHeaderGetTypMod(rec);
	tupdesc = lookup_rowtype_tupdesc(tupType, tupTypmod);
	ncolumns = tupdesc->natts;

	/* Build a temporary HeapTuple control structure */
	tuple.t_len = HeapTupleHeaderGetDatumLength(rec);
	ItemPointerSetInvalid(&(tuple.t_self));
	tuple.t_data = rec;

	/*
	 * We arrange to look up the needed I/O info just once per series of
	 * calls, assuming the record type doesn't change underneath us.
	 */
	my_extra = (RecordIOData *) fcinfo->flinfo->fn_extra;
	if (my_extra == NULL ||
		my_extra->ncolumns != ncolumns)
	{
		fcinfo->flinfo->fn_extra =
			MemoryContextAlloc(fcinfo->flinfo->fn_mcxt,
							   sizeof(RecordIOData) - sizeof(ColumnIOData)
							   + ncolumns * sizeof(ColumnIOData));
		my_extra = (RecordIOData *) fcinfo->flinfo->fn_extra;
		my_extra->record_type = InvalidOid;
		my_extra->record_typmod = 0;
	}

	if (my_extra->record_type != tupType ||
		my_extra->record_typmod != tupTypmod)
	{
		MemSet(my_extra, 0,
			   sizeof(RecordIOData) - sizeof(ColumnIOData)
			   + ncolumns * sizeof(ColumnIOData));
		my_extra->record_type = tupType;
		my_extra->record_typmod = tupTypmod;
		my_extra->ncolumns = ncolumns;
	}

	values = (Datum *) palloc(ncolumns * sizeof(Datum));
	nulls = (bool *) palloc(ncolumns * sizeof(bool));

	/* Break down the tuple into fields */
	heap_deform_tuple(&tuple, tupdesc, values, nulls);

	/* And build the result string */
	pq_begintypsend(&buf);

	/* Need to scan to count nondeleted columns */
	validcols = 0;
	for (i = 0; i < ncolumns; i++)
	{
		if (!tupdesc->attrs[i]->attisdropped)
			validcols++;
	}
	pq_sendint(&buf, validcols, 4);

	for (i = 0; i < ncolumns; i++)
	{
		ColumnIOData *column_info = &my_extra->columns[i];
		Oid			column_type = tupdesc->attrs[i]->atttypid;
		bytea	   *outputbytes;

		/* Ignore dropped columns in datatype */
		if (tupdesc->attrs[i]->attisdropped)
			continue;

		pq_sendint(&buf, column_type, sizeof(Oid));

		if (nulls[i])
		{
			/* emit -1 data length to signify a NULL */
			pq_sendint(&buf, -1, 4);
			continue;
		}

		/*
		 * Convert the column value to binary
		 */
		if (column_info->column_type != column_type)
		{
			bool		typIsVarlena;

			getTypeBinaryOutputInfo(column_type,
									&column_info->typiofunc,
									&typIsVarlena);
			fmgr_info_cxt(column_info->typiofunc, &column_info->proc,
						  fcinfo->flinfo->fn_mcxt);
			column_info->column_type = column_type;
		}

		outputbytes = SendFunctionCall(&column_info->proc, values[i]);

		/* We assume the result will not have been toasted */
		pq_sendint(&buf, VARSIZE(outputbytes) - VARHDRSZ, 4);
		pq_sendbytes(&buf, VARDATA(outputbytes),
					 VARSIZE(outputbytes) - VARHDRSZ);
		pfree(outputbytes);
	}

	pfree(values);
	pfree(nulls);
	ReleaseTupleDesc(tupdesc);

	PG_RETURN_BYTEA_P(pq_endtypsend(&buf));
}<|MERGE_RESOLUTION|>--- conflicted
+++ resolved
@@ -3,11 +3,7 @@
  * rowtypes.c
  *	  I/O and comparison functions for generic composite types.
  *
-<<<<<<< HEAD
  * Portions Copyright (c) 1996-2009, PostgreSQL Global Development Group
-=======
- * Portions Copyright (c) 1996-2007, PostgreSQL Global Development Group
->>>>>>> 29dccf5f
  * Portions Copyright (c) 1994, Regents of the University of California
  *
  *
