#-------------------------------------------------------------------------
#
# Makefile--
#    Makefile for storage/lmgr
#
# IDENTIFICATION
#    $PostgreSQL: pgsql/src/backend/storage/lmgr/Makefile,v 1.23 2008/02/19 10:30:08 petere Exp $
#
#-------------------------------------------------------------------------

subdir = src/backend/storage/lmgr
top_builddir = ../../../..
include $(top_builddir)/src/Makefile.global

OBJS = lmgr.o lock.o proc.o deadlock.o lwlock.o spin.o s_lock.o

include $(top_srcdir)/src/backend/common.mk

ifdef TAS
TASPATH = $(top_builddir)/src/backend/port/tas.o
endif

s_lock_test: s_lock.c $(top_builddir)/src/port/libpgport.a
	$(CC) $(CPPFLAGS) $(CFLAGS) -DS_LOCK_TEST=1 $(srcdir)/s_lock.c \
		$(TASPATH) -L $(top_builddir)/src/port -lpgport -o s_lock_test

check: s_lock_test
	./s_lock_test

clean distclean maintainer-clean: 
<<<<<<< HEAD
	rm -f $(OBJS) s_lock_test
=======
	rm -f s_lock_test
>>>>>>> 0f855d62
<|MERGE_RESOLUTION|>--- conflicted
+++ resolved
@@ -28,8 +28,4 @@
 	./s_lock_test
 
 clean distclean maintainer-clean: 
-<<<<<<< HEAD
-	rm -f $(OBJS) s_lock_test
-=======
-	rm -f s_lock_test
->>>>>>> 0f855d62
+	rm -f s_lock_test