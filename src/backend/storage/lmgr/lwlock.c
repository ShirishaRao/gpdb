/*-------------------------------------------------------------------------
 *
 * lwlock.c
 *	  Lightweight lock manager
 *
 * Lightweight locks are intended primarily to provide mutual exclusion of
 * access to shared-memory data structures.  Therefore, they offer both
 * exclusive and shared lock modes (to support read/write and read-only
 * access to a shared object).	There are few other frammishes.  User-level
 * locking should be done with the full lock manager --- which depends on
 * LWLocks to protect its shared state.
 *
 *
 * Portions Copyright (c) 1996-2010, PostgreSQL Global Development Group
 * Portions Copyright (c) 1994, Regents of the University of California
 *
 * IDENTIFICATION
 *	  $PostgreSQL: pgsql/src/backend/storage/lmgr/lwlock.c,v 1.56 2010/02/16 22:34:50 tgl Exp $
 *
 *-------------------------------------------------------------------------
 */
#include "postgres.h"

#include "access/clog.h"
#include "access/multixact.h"
#include "access/distributedlog.h"
#include "access/subtrans.h"
<<<<<<< HEAD
#include "access/twophase.h"
=======
#include "commands/async.h"
>>>>>>> 1084f317
#include "miscadmin.h"
#include "pg_trace.h"
#include "storage/barrier.h"
#include "storage/ipc.h"
#include "storage/proc.h"
#include "storage/spin.h"
#include "utils/sharedsnapshot.h"
#include "pg_trace.h"


/* We use the ShmemLock spinlock to protect LWLockAssign */
extern slock_t *ShmemLock;


typedef struct LWLock
{
	slock_t		mutex;			/* Protects LWLock and queue of PGPROCs */
	bool		releaseOK;		/* T if ok to release waiters */
	char		exclusive;		/* # of exclusive holders (0 or 1) */
	int			shared;			/* # of shared holders (0..MaxBackends) */
	int			exclusivePid;	/* PID of the exclusive holder. */
	PGPROC	   *head;			/* head of list of waiting PGPROCs */
	PGPROC	   *tail;			/* tail of list of waiting PGPROCs */
	/* tail is undefined when head is NULL */
} LWLock;

/*
 * All the LWLock structs are allocated as an array in shared memory.
 * (LWLockIds are indexes into the array.)	We force the array stride to
 * be a power of 2, which saves a few cycles in indexing, but more
 * importantly also ensures that individual LWLocks don't cross cache line
 * boundaries.	This reduces cache contention problems, especially on AMD
 * Opterons.  (Of course, we have to also ensure that the array start
 * address is suitably aligned.)
 *
 * LWLock is between 16 and 32 bytes on all known platforms, so these two
 * cases are sufficient.
 */
#define LWLOCK_PADDED_SIZE	(sizeof(LWLock) <= 16 ? 16 : 32)

typedef union LWLockPadded
{
	LWLock		lock;
	char		pad[LWLOCK_PADDED_SIZE];
} LWLockPadded;

/*
 * This points to the array of LWLocks in shared memory.  Backends inherit
 * the pointer by fork from the postmaster (except in the EXEC_BACKEND case,
 * where we have special measures to pass it down).
 */
NON_EXEC_STATIC LWLockPadded *LWLockArray = NULL;


/*
 * We use this structure to keep track of locked LWLocks for release
 * during error recovery.  The maximum size could be determined at runtime
 * if necessary, but it seems unlikely that more than a few locks could
 * ever be held simultaneously.
 */
#define MAX_SIMUL_LWLOCKS	100
#define MAX_FRAME_DEPTH  	64

/* LW lock object id current PGPPROC is sleeping on (valid when PGPROC->lwWaiting = true) */
static LWLockId lwWaitingLockId = NullLock;

static int	num_held_lwlocks = 0;
static LWLockId held_lwlocks[MAX_SIMUL_LWLOCKS];
static bool held_lwlocks_exclusive[MAX_SIMUL_LWLOCKS];

#ifdef USE_TEST_UTILS_X86
static void *held_lwlocks_addresses[MAX_SIMUL_LWLOCKS][MAX_FRAME_DEPTH];
static int32 held_lwlocks_depth[MAX_SIMUL_LWLOCKS];
#endif /* USE_TEST_UTILS_X86 */

static int	lock_addin_request = 0;
static bool lock_addin_request_allowed = true;

#ifdef LWLOCK_STATS
static int	counts_for_pid = 0;
static int *sh_acquire_counts;
static int *ex_acquire_counts;
static int *block_counts;
#endif

#ifdef LOCK_DEBUG
bool		Trace_lwlocks = false;

inline static void
PRINT_LWDEBUG(const char *where, LWLockId lockid, const volatile LWLock *lock)
{
	if (Trace_lwlocks)
		elog(LOG, "%s(%d): excl %d excl pid %d shared %d head %p rOK %d",
			 where, (int) lockid,
			 (int) lock->exclusive, lock->exclusivePid, lock->shared, lock->head,
			 (int) lock->releaseOK);
}

inline static void
LOG_LWDEBUG(const char *where, LWLockId lockid, const char *msg)
{
	if (Trace_lwlocks)
		elog(LOG, "%s(%d): %s", where, (int) lockid, msg);
}
#else							/* not LOCK_DEBUG */
#define PRINT_LWDEBUG(a,b,c)
#define LOG_LWDEBUG(a,b,c)
#endif   /* LOCK_DEBUG */

#ifdef LWLOCK_STATS

static void
print_lwlock_stats(int code, Datum arg)
{
	int			i;
	int		   *LWLockCounter = (int *) ((char *) LWLockArray - 2 * sizeof(int));
	int			numLocks = LWLockCounter[1];

	/* Grab an LWLock to keep different backends from mixing reports */
	LWLockAcquire(0, LW_EXCLUSIVE);

	for (i = 0; i < numLocks; i++)
	{
		if (sh_acquire_counts[i] || ex_acquire_counts[i] || block_counts[i])
			fprintf(stderr, "PID %d lwlock %d: shacq %u exacq %u blk %u\n",
					MyProcPid, i, sh_acquire_counts[i], ex_acquire_counts[i],
					block_counts[i]);
	}

	LWLockRelease(0);
}
#endif   /* LWLOCK_STATS */


/*
 * Compute number of LWLocks to allocate.
 */
int
NumLWLocks(void)
{
	int			numLocks;

	/*
	 * Possibly this logic should be spread out among the affected modules,
	 * the same way that shmem space estimation is done.  But for now, there
	 * are few enough users of LWLocks that we can get away with just keeping
	 * the knowledge here.
	 */

	/* Predefined LWLocks */
	numLocks = (int) NumFixedLWLocks;

	/* bufmgr.c needs two for each shared buffer */
	numLocks += 2 * NBuffers;

	/* clog.c needs one per CLOG buffer */
	numLocks += NUM_CLOG_BUFFERS;

	/* subtrans.c needs one per SubTrans buffer */
	numLocks += NUM_SUBTRANS_BUFFERS;
    
    /* cdbtm.c needs one lock */
    numLocks++;
    
    /* cdbfts.c needs one lock */
    numLocks++;

	/* multixact.c needs two SLRU areas */
	numLocks += NUM_MXACTOFFSET_BUFFERS + NUM_MXACTMEMBER_BUFFERS;

<<<<<<< HEAD
	/* cdbdistributedlog.c needs one per DistributedLog buffer */
	numLocks += NUM_DISTRIBUTEDLOG_BUFFERS;

	/* sharedsnapshot.c needs one per shared snapshot slot */
	numLocks += NUM_SHARED_SNAPSHOT_SLOTS;
    
=======
	/* async.c needs one per Async buffer */
	numLocks += NUM_ASYNC_BUFFERS;

>>>>>>> 1084f317
	/*
	 * Add any requested by loadable modules; for backwards-compatibility
	 * reasons, allocate at least NUM_USER_DEFINED_LWLOCKS of them even if
	 * there are no explicit requests.
	 */
	lock_addin_request_allowed = false;
	numLocks += Max(lock_addin_request, NUM_USER_DEFINED_LWLOCKS);

	return numLocks;
}


/*
 * RequestAddinLWLocks
 *		Request that extra LWLocks be allocated for use by
 *		a loadable module.
 *
 * This is only useful if called from the _PG_init hook of a library that
 * is loaded into the postmaster via shared_preload_libraries.	Once
 * shared memory has been allocated, calls will be ignored.  (We could
 * raise an error, but it seems better to make it a no-op, so that
 * libraries containing such calls can be reloaded if needed.)
 */
void
RequestAddinLWLocks(int n)
{
	if (IsUnderPostmaster || !lock_addin_request_allowed)
		return;					/* too late */
	lock_addin_request += n;
}


/*
 * Compute shmem space needed for LWLocks.
 */
Size
LWLockShmemSize(void)
{
	Size		size;
	int			numLocks = NumLWLocks();

	/* Space for the LWLock array. */
	size = mul_size(numLocks, sizeof(LWLockPadded));

	/* Space for dynamic allocation counter, plus room for alignment. */
	size = add_size(size, 2 * sizeof(int) + LWLOCK_PADDED_SIZE);

	return size;
}


/*
 * Allocate shmem space for LWLocks and initialize the locks.
 */
void
CreateLWLocks(void)
{
	int			numLocks = NumLWLocks();
	Size		spaceLocks = LWLockShmemSize();
	LWLockPadded *lock;
	int		   *LWLockCounter;
	char	   *ptr;
	int			id;

	/* Allocate space */
	ptr = (char *) ShmemAlloc(spaceLocks);

	/* Leave room for dynamic allocation counter */
	ptr += 2 * sizeof(int);

	/* Ensure desired alignment of LWLock array */
	ptr += LWLOCK_PADDED_SIZE - ((uintptr_t) ptr) % LWLOCK_PADDED_SIZE;

	LWLockArray = (LWLockPadded *) ptr;

	/*
	 * Initialize all LWLocks to "unlocked" state
	 */
	for (id = 0, lock = LWLockArray; id < numLocks; id++, lock++)
	{
		SpinLockInit(&lock->lock.mutex);
		lock->lock.releaseOK = true;
		lock->lock.exclusive = 0;
		lock->lock.shared = 0;
		lock->lock.head = NULL;
		lock->lock.tail = NULL;
	}

	/*
	 * Initialize the dynamic-allocation counter, which is stored just before
	 * the first LWLock.
	 */
	LWLockCounter = (int *) ((char *) LWLockArray - 2 * sizeof(int));
	LWLockCounter[0] = (int) NumFixedLWLocks;
	LWLockCounter[1] = numLocks;
}


/*
 * LWLockAssign - assign a dynamically-allocated LWLock number
 *
 * We interlock this using the same spinlock that is used to protect
 * ShmemAlloc().  Interlocking is not really necessary during postmaster
 * startup, but it is needed if any user-defined code tries to allocate
 * LWLocks after startup.
 */
LWLockId
LWLockAssign(void)
{
	LWLockId	result;

	/* use volatile pointer to prevent code rearrangement */
	volatile int *LWLockCounter;

	LWLockCounter = (int *) ((char *) LWLockArray - 2 * sizeof(int));
	SpinLockAcquire(ShmemLock);
	if (LWLockCounter[0] >= LWLockCounter[1])
	{
		SpinLockRelease(ShmemLock);
		elog(ERROR, "no more LWLockIds available");
	}
	result = (LWLockId) (LWLockCounter[0]++);
	SpinLockRelease(ShmemLock);
	return result;
}

#ifdef LOCK_DEBUG

static void
LWLockTryLockWaiting(
		PGPROC	   *proc, 
		LWLockId lockid, 
		LWLockMode mode)
{
	volatile LWLock *lock = &(LWLockArray[lockid].lock);
	int 			milliseconds = 0;
	int				exclusivePid;
	
	while(true)
	{
		pg_usleep(5000L);
		if (PGSemaphoreTryLock(&proc->sem))
		{
			if (milliseconds >= 750)
				elog(LOG, "Done waiting on lockid %d", lockid);
			return;
		}

		milliseconds += 5;
		if (milliseconds == 750)
		{
			int l;
			int count = 0;
			char buffer[200];

			SpinLockAcquire(&lock->mutex);
			
			if (lock->exclusive > 0)
				exclusivePid = lock->exclusivePid;
			else
				exclusivePid = 0;
			
			SpinLockRelease(&lock->mutex);

			memcpy(buffer, "none", 5);
			
			for (l = 0; l < num_held_lwlocks; l++)
			{
				if (l == 0)
					count += sprintf(&buffer[count],"(");
				else
					count += sprintf(&buffer[count],", ");
				
				count += sprintf(&buffer[count],
							    "lockid %d",
							    held_lwlocks[l]);
			}
			if (num_held_lwlocks > 0)
				count += sprintf(&buffer[count],")");
				
			elog(LOG, "Waited .75 seconds on lockid %d with no success. Exclusive pid %d. Already held: %s", 
				 lockid, exclusivePid, buffer);

		}
	}
}

#endif

/*
 * LWLockAcquire - acquire a lightweight lock in the specified mode
 *
 * If the lock is not available, sleep until it is.
 *
 * Side effect: cancel/die interrupts are held off until lock release.
 */
void
LWLockAcquire(LWLockId lockid, LWLockMode mode)
{
	volatile LWLock *lock = &(LWLockArray[lockid].lock);
	PGPROC	   *proc = MyProc;
	bool		retry = false;
	int			extraWaits = 0;

	PRINT_LWDEBUG("LWLockAcquire", lockid, lock);

#ifdef LWLOCK_STATS
	/* Set up local count state first time through in a given process */
	if (counts_for_pid != MyProcPid)
	{
		int		   *LWLockCounter = (int *) ((char *) LWLockArray - 2 * sizeof(int));
		int			numLocks = LWLockCounter[1];

		sh_acquire_counts = calloc(numLocks, sizeof(int));
		ex_acquire_counts = calloc(numLocks, sizeof(int));
		block_counts = calloc(numLocks, sizeof(int));

		if(!sh_acquire_counts || !ex_acquire_counts || !block_counts)
			ereport(ERROR, errcode(ERRCODE_OUT_OF_MEMORY),
				errmsg("LWLockAcquire failed: out of memory"));

		counts_for_pid = MyProcPid;
		on_shmem_exit(print_lwlock_stats, 0);
	}
	/* Count lock acquisition attempts */
	if (mode == LW_EXCLUSIVE)
		ex_acquire_counts[lockid]++;
	else
		sh_acquire_counts[lockid]++;
#endif   /* LWLOCK_STATS */

	/*
	 * We can't wait if we haven't got a PGPROC.  This should only occur
	 * during bootstrap or shared memory initialization.  Put an Assert here
	 * to catch unsafe coding practices.
	 */
	Assert(!(proc == NULL && IsUnderPostmaster));

	/* Ensure we will have room to remember the lock */
	if (num_held_lwlocks >= MAX_SIMUL_LWLOCKS)
		elog(ERROR, "too many LWLocks taken");

	/*
	 * Lock out cancel/die interrupts until we exit the code section protected
	 * by the LWLock.  This ensures that interrupts will not interfere with
	 * manipulations of data structures in shared memory.
	 */
	HOLD_INTERRUPTS();

	/*
	 * Loop here to try to acquire lock after each time we are signaled by
	 * LWLockRelease.
	 *
	 * NOTE: it might seem better to have LWLockRelease actually grant us the
	 * lock, rather than retrying and possibly having to go back to sleep. But
	 * in practice that is no good because it means a process swap for every
	 * lock acquisition when two or more processes are contending for the same
	 * lock.  Since LWLocks are normally used to protect not-very-long
	 * sections of computation, a process needs to be able to acquire and
	 * release the same lock many times during a single CPU time slice, even
	 * in the presence of contention.  The efficiency of being able to do that
	 * outweighs the inefficiency of sometimes wasting a process dispatch
	 * cycle because the lock is not free when a released waiter finally gets
	 * to run.	See pgsql-hackers archives for 29-Dec-01.
	 */
	for (;;)
	{
		bool		mustwait;
		int			c;

		/* Acquire mutex.  Time spent holding mutex should be short! */
		SpinLockAcquire(&lock->mutex);

		/* If retrying, allow LWLockRelease to release waiters again */
		if (retry)
			lock->releaseOK = true;

		/* If I can get the lock, do so quickly. */
		if (mode == LW_EXCLUSIVE)
		{
			if (lock->exclusive == 0 && lock->shared == 0)
			{
				lock->exclusive++;
				lock->exclusivePid = MyProcPid;
				mustwait = false;
			}
			else
				mustwait = true;
		}
		else
		{
			if (lock->exclusive == 0)
			{
				lock->shared++;
				mustwait = false;
			}
			else
				mustwait = true;
		}

		if (!mustwait)
		{
			LOG_LWDEBUG("LWLockAcquire", lockid, "acquired!");
			break;				/* got the lock */
		}

		/*
		 * Add myself to wait queue.
		 *
		 * If we don't have a PGPROC structure, there's no way to wait. This
		 * should never occur, since MyProc should only be null during shared
		 * memory initialization.
		 */
		if (proc == NULL)
			elog(PANIC, "cannot wait without a PGPROC structure");

		proc->lwWaiting = true;
		proc->lwExclusive = (mode == LW_EXCLUSIVE);
		lwWaitingLockId = lockid;
		proc->lwWaitLink = NULL;
		if (lock->head == NULL)
			lock->head = proc;
		else
			lock->tail->lwWaitLink = proc;
		lock->tail = proc;
		
		/* Can release the mutex now */
		SpinLockRelease(&lock->mutex);

		/*
		 * Wait until awakened.
		 *
		 * Since we share the process wait semaphore with the regular lock
		 * manager and ProcWaitForSignal, and we may need to acquire an LWLock
		 * while one of those is pending, it is possible that we get awakened
		 * for a reason other than being signaled by LWLockRelease. If so,
		 * loop back and wait again.  Once we've gotten the LWLock,
		 * re-increment the sema by the number of additional signals received,
		 * so that the lock manager or signal manager will see the received
		 * signal when it next waits.
		 */
		LOG_LWDEBUG("LWLockAcquire", lockid, "waiting");

#ifdef LWLOCK_STATS
		block_counts[lockid]++;
#endif

		for (c = 0; c < num_held_lwlocks; c++)
		{
			if (held_lwlocks[c] == lockid)
				elog(PANIC, "Waiting on lock already held!");
		}

		TRACE_POSTGRESQL_LWLOCK_WAIT_START(lockid, mode);

		for (;;)
		{
			/* "false" means cannot accept cancel/die interrupt here. */
#ifndef LOCK_DEBUG
			PGSemaphoreLock(&proc->sem, false);
#else
			LWLockTryLockWaiting(proc, lockid, mode);
#endif
			if (!proc->lwWaiting)
				break;
			extraWaits++;
		}

		TRACE_POSTGRESQL_LWLOCK_WAIT_DONE(lockid, mode);

		LOG_LWDEBUG("LWLockAcquire", lockid, "awakened");

		/* Now loop back and try to acquire lock again. */
		retry = true;
	}

	/* We are done updating shared state of the lock itself. */
	SpinLockRelease(&lock->mutex);

	TRACE_POSTGRESQL_LWLOCK_ACQUIRE(lockid, mode);

#ifdef USE_TEST_UTILS_X86
	/* keep track of stack trace where lock got acquired */
	held_lwlocks_depth[num_held_lwlocks] =
			gp_backtrace(held_lwlocks_addresses[num_held_lwlocks], MAX_FRAME_DEPTH);
#endif /* USE_TEST_UTILS_X86 */

	/* Add lock to list of locks held by this backend */
	held_lwlocks_exclusive[num_held_lwlocks] = (mode == LW_EXCLUSIVE);
	held_lwlocks[num_held_lwlocks++] = lockid;

	/*
	 * Fix the process wait semaphore's count for any absorbed wakeups.
	 */
	while (extraWaits-- > 0)
		PGSemaphoreUnlock(&proc->sem);
}

/*
 * LWLockConditionalAcquire - acquire a lightweight lock in the specified mode
 *
 * If the lock is not available, return FALSE with no side-effects.
 *
 * If successful, cancel/die interrupts are held off until lock release.
 */
bool
LWLockConditionalAcquire(LWLockId lockid, LWLockMode mode)
{
	volatile LWLock *lock = &(LWLockArray[lockid].lock);
	bool		mustwait;

	PRINT_LWDEBUG("LWLockConditionalAcquire", lockid, lock);

	/* Ensure we will have room to remember the lock */
	if (num_held_lwlocks >= MAX_SIMUL_LWLOCKS)
		elog(ERROR, "too many LWLocks taken");

	/*
	 * Lock out cancel/die interrupts until we exit the code section protected
	 * by the LWLock.  This ensures that interrupts will not interfere with
	 * manipulations of data structures in shared memory.
	 */
	HOLD_INTERRUPTS();

	/* Acquire mutex.  Time spent holding mutex should be short! */
	SpinLockAcquire(&lock->mutex);

	/* If I can get the lock, do so quickly. */
	if (mode == LW_EXCLUSIVE)
	{
		if (lock->exclusive == 0 && lock->shared == 0)
		{
			lock->exclusive++;
			lock->exclusivePid = MyProcPid;
			mustwait = false;
		}
		else
			mustwait = true;
	}
	else
	{
		if (lock->exclusive == 0)
		{
			lock->shared++;
			mustwait = false;
		}
		else
			mustwait = true;
	}

	/* We are done updating shared state of the lock itself. */
	SpinLockRelease(&lock->mutex);

	if (mustwait)
	{
		/* Failed to get lock, so release interrupt holdoff */
		RESUME_INTERRUPTS();
		LOG_LWDEBUG("LWLockConditionalAcquire", lockid, "failed");
		TRACE_POSTGRESQL_LWLOCK_CONDACQUIRE_FAIL(lockid, mode);
	}
	else
	{
#ifdef USE_TEST_UTILS_X86
		/* keep track of stack trace where lock got acquired */
		held_lwlocks_depth[num_held_lwlocks] =
				gp_backtrace(held_lwlocks_addresses[num_held_lwlocks], MAX_FRAME_DEPTH);
#endif /* USE_TEST_UTILS_X86 */

		/* Add lock to list of locks held by this backend */
		held_lwlocks_exclusive[num_held_lwlocks] = (mode == LW_EXCLUSIVE);
		held_lwlocks[num_held_lwlocks++] = lockid;
		TRACE_POSTGRESQL_LWLOCK_CONDACQUIRE(lockid, mode);
	}

	return !mustwait;
}

/*
 * LWLockRelease - release a previously acquired lock
 */
void
LWLockRelease(LWLockId lockid)
{
	volatile LWLock *lock = &(LWLockArray[lockid].lock);
	PGPROC	   *head;
	PGPROC	   *proc;
	int			i;
	bool		saveExclusive;

	PRINT_LWDEBUG("LWLockRelease", lockid, lock);

	/*
	 * Remove lock from list of locks held.  Usually, but not always, it will
	 * be the latest-acquired lock; so search array backwards.
	 */
	for (i = num_held_lwlocks; --i >= 0;)
	{
		if (lockid == held_lwlocks[i])
			break;
	}
	if (i < 0)
		elog(ERROR, "lock %d is not held", (int) lockid);

	saveExclusive = held_lwlocks_exclusive[i];
	if (InterruptHoldoffCount <= 0)
		elog(PANIC, "upon entering lock release, the interrupt holdoff count is bad (%d) for release of lock %d (%s)", 
			 InterruptHoldoffCount,
			 (int)lockid,
			 (saveExclusive ? "Exclusive" : "Shared"));

	num_held_lwlocks--;
	for (; i < num_held_lwlocks; i++)
	{
		held_lwlocks_exclusive[i] = held_lwlocks_exclusive[i + 1];
		held_lwlocks[i] = held_lwlocks[i + 1];
#ifdef USE_TEST_UTILS_X86
		/* shift stack traces */
		held_lwlocks_depth[i] = held_lwlocks_depth[i + 1];
		memcpy
			(
			held_lwlocks_addresses[i],
			held_lwlocks_addresses[i + 1],
			held_lwlocks_depth[i] * sizeof(*held_lwlocks_depth)
			)
			;
#endif /* USE_TEST_UTILS_X86 */
	}

	// Clear out old last entry.
	held_lwlocks_exclusive[num_held_lwlocks] = false;
	held_lwlocks[num_held_lwlocks] = 0;
#ifdef USE_TEST_UTILS_X86
	held_lwlocks_depth[num_held_lwlocks] = 0;
#endif /* USE_TEST_UTILS_X86 */

	/* Acquire mutex.  Time spent holding mutex should be short! */
	SpinLockAcquire(&lock->mutex);

	/* Release my hold on lock */
	if (lock->exclusive > 0)
	{
		lock->exclusive--;
		lock->exclusivePid = 0;
	}
	else
	{
		Assert(lock->shared > 0);
		lock->shared--;
	}

	/*
	 * See if I need to awaken any waiters.  If I released a non-last shared
	 * hold, there cannot be anything to do.  Also, do not awaken any waiters
	 * if someone has already awakened waiters that haven't yet acquired the
	 * lock.
	 */
	head = lock->head;
	if (head != NULL)
	{
		if (lock->exclusive == 0 && lock->shared == 0 && lock->releaseOK)
		{
			/*
			 * Remove the to-be-awakened PGPROCs from the queue.  If the front
			 * waiter wants exclusive lock, awaken him only. Otherwise awaken
			 * as many waiters as want shared access.
			 */
			proc = head;
			if (!proc->lwExclusive)
			{
				while (proc->lwWaitLink != NULL &&
					   !proc->lwWaitLink->lwExclusive)
				{
					proc = proc->lwWaitLink;
					if (proc->pid != 0)
					{
						lock->releaseOK = false;
					}					
				}
			}
			/* proc is now the last PGPROC to be released */
			lock->head = proc->lwWaitLink;
			proc->lwWaitLink = NULL;
			
			/* proc->pid can be 0 if process exited while waiting for lock */
			if (proc->pid != 0)
			{
				/* prevent additional wakeups until retryer gets to run */
				lock->releaseOK = false;
			}
		}
		else
		{
			/* lock is still held, can't awaken anything */
			head = NULL;
		}
	}

	/* We are done updating shared state of the lock itself. */
	SpinLockRelease(&lock->mutex);

	TRACE_POSTGRESQL_LWLOCK_RELEASE(lockid);

	/*
	 * Awaken any waiters I removed from the queue.
	 */
	while (head != NULL)
	{
		LOG_LWDEBUG("LWLockRelease", lockid, "release waiter");
		proc = head;
		head = proc->lwWaitLink;
		proc->lwWaitLink = NULL;
		pg_write_barrier();
		proc->lwWaiting = false;
		PGSemaphoreUnlock(&proc->sem);
	}

	/*
	 * Now okay to allow cancel/die interrupts.
	 */
	if (InterruptHoldoffCount <= 0)
		elog(PANIC, "upon exiting lock release, the interrupt holdoff count is bad (%d) for release of lock %d (%s)", 
			 InterruptHoldoffCount,
			 (int)lockid,
			 (saveExclusive ? "Exclusive" : "Shared"));
	RESUME_INTERRUPTS();
}

/*
 * LWLockReleaseAll - release all currently-held locks
 *
 * Used to clean up after ereport(ERROR). An important difference between this
 * function and retail LWLockRelease calls is that InterruptHoldoffCount is
 * unchanged by this operation.  This is necessary since InterruptHoldoffCount
 * has been set to an appropriate level earlier in error recovery. We could
 * decrement it below zero if we allow it to drop for each released lock!
 */
void
LWLockReleaseAll(void)
{
	while (num_held_lwlocks > 0)
	{
		HOLD_INTERRUPTS();		/* match the upcoming RESUME_INTERRUPTS */

		LWLockRelease(held_lwlocks[num_held_lwlocks - 1]);
	}
}


/*
 * LWLockHeldByMe - test whether my process currently holds a lock
 *
 * This is meant as debug support only.  We do not distinguish whether the
 * lock is held shared or exclusive.
 */
bool
LWLockHeldByMe(LWLockId lockid)
{
	int			i;

	for (i = 0; i < num_held_lwlocks; i++)
	{
		if (held_lwlocks[i] == lockid)
			return true;
	}
	return false;
}

/*
 * LWLockHeldByMe - test whether my process currently holds an exclusive lock
 *
 * This is meant as debug support only.  We do not distinguish whether the
 * lock is held shared or exclusive.
 */
bool
LWLockHeldExclusiveByMe(LWLockId lockid)
{
	int			i;

	for (i = 0; i < num_held_lwlocks; i++)
	{
		if (held_lwlocks[i] == lockid &&
			held_lwlocks_exclusive[i])
			return true;
	}
	return false;
}

#ifdef USE_TEST_UTILS_X86

/*
 * Return number of locks held by my process
 */
uint32
LWLocksHeld()
{
	Assert(num_held_lwlocks >= 0);

	uint32 locks = 0, i = 0;

	for (i = 0; i < num_held_lwlocks; i++)
	{
		if (LWLOCK_IS_PREDEFINED(held_lwlocks[i]))
		{
			locks++;
		}
	}

	return locks;
}


/*
 * Get lock id of the most lately acquired lwlock
 */
LWLockId
LWLockHeldLatestId()
{
	Assert(num_held_lwlocks > 0);

	uint32 i = 0;

	for (i = num_held_lwlocks; i > 0; i--)
	{
		if (LWLOCK_IS_PREDEFINED(held_lwlocks[i - 1]))
		{
			return held_lwlocks[i - 1];
		}
	}

	Assert(!"No predefined lwlock held");
	return MaxDynamicLWLock;
}


/*
 * Get caller address for the most lately acquired lwlock
 */
void *
LWLockHeldLatestCaller()
{
	Assert(num_held_lwlocks > 0);

	uint32 i = 0;

	for (i = num_held_lwlocks; i > 0; i--)
	{
		if (LWLOCK_IS_PREDEFINED(held_lwlocks[i - 1]))
		{
			return held_lwlocks_addresses[i - 1][1];
		}
	}

	return 0;
}


/*
 * Build string containing stack traces where all exclusively-held
 * locks were acquired;
 */
const char*
LWLocksHeldStackTraces()
{
	if (num_held_lwlocks == 0)
	{
		return NULL;
	}

	StringInfo append = makeStringInfo();	/* palloc'd */
	uint32 i = 0, cnt = 1;

	/* append stack trace for each held lock */
	for (i = 0; i < num_held_lwlocks; i++)
	{
		if (!LWLOCK_IS_PREDEFINED(held_lwlocks[i]))
		{
			continue;
		}

		appendStringInfo(append, "%d: LWLock %d:\n", cnt++, held_lwlocks[i] );

		char *stackTrace =
				gp_stacktrace(held_lwlocks_addresses[i], held_lwlocks_depth[i]);

		Assert(stackTrace != NULL);
		appendStringInfoString(append, stackTrace);
		pfree(stackTrace);
	}

	Assert(append->len > 0);
	return append->data;
}

#endif /* USE_TEST_UTILS_X86 */<|MERGE_RESOLUTION|>--- conflicted
+++ resolved
@@ -25,11 +25,8 @@
 #include "access/multixact.h"
 #include "access/distributedlog.h"
 #include "access/subtrans.h"
-<<<<<<< HEAD
 #include "access/twophase.h"
-=======
 #include "commands/async.h"
->>>>>>> 1084f317
 #include "miscadmin.h"
 #include "pg_trace.h"
 #include "storage/barrier.h"
@@ -200,18 +197,15 @@
 	/* multixact.c needs two SLRU areas */
 	numLocks += NUM_MXACTOFFSET_BUFFERS + NUM_MXACTMEMBER_BUFFERS;
 
-<<<<<<< HEAD
+	/* async.c needs one per Async buffer */
+	numLocks += NUM_ASYNC_BUFFERS;
+
 	/* cdbdistributedlog.c needs one per DistributedLog buffer */
 	numLocks += NUM_DISTRIBUTEDLOG_BUFFERS;
 
 	/* sharedsnapshot.c needs one per shared snapshot slot */
 	numLocks += NUM_SHARED_SNAPSHOT_SLOTS;
-    
-=======
-	/* async.c needs one per Async buffer */
-	numLocks += NUM_ASYNC_BUFFERS;
-
->>>>>>> 1084f317
+
 	/*
 	 * Add any requested by loadable modules; for backwards-compatibility
 	 * reasons, allocate at least NUM_USER_DEFINED_LWLOCKS of them even if
