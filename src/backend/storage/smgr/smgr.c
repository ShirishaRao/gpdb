--- conflicted
+++ resolved
@@ -6,13 +6,9 @@
  *	  All file system operations in POSTGRES dispatch through these
  *	  routines.
  *
-<<<<<<< HEAD
  * Portions Copyright (c) 2006-2008, Greenplum inc
  * Portions Copyright (c) 2012-Present Pivotal Software, Inc.
- * Portions Copyright (c) 1996-2009, PostgreSQL Global Development Group
-=======
  * Portions Copyright (c) 1996-2010, PostgreSQL Global Development Group
->>>>>>> 1084f317
  * Portions Copyright (c) 1994, Regents of the University of California
  *
  *
@@ -282,9 +278,6 @@
 
 	DropRelFileNodeBuffers(rnode, forknum, isTemp, 0);
 
-<<<<<<< HEAD
-	mdunlink(rnode, forknum, isRedo);
-=======
 	/*
 	 * It'd be nice to tell the stats collector to forget it immediately, too.
 	 * But we can't because we don't know the OID (and in cases involving
@@ -309,8 +302,7 @@
 	 * ERROR, because we've already decided to commit or abort the current
 	 * xact.
 	 */
-	(*(smgrsw[which].smgr_unlink)) (rnode, forknum, isRedo);
->>>>>>> 1084f317
+	mdunlink(rnode, forknum, isRedo);
 }
 
 /*
@@ -402,11 +394,6 @@
 	 */
 	DropRelFileNodeBuffers(reln->smgr_rnode, forknum, isLocalBuf, nblocks);
 
-<<<<<<< HEAD
-	/* Do the truncation */
-	// GPDB_84_MERGE_FIXME: is allowedNotFound = false correct here?
-	mdtruncate(reln, forknum, nblocks, isLocalBuf, false /* allowedNotFound */);
-=======
 	/*
 	 * Send a shared-inval message to force other backends to close any smgr
 	 * references they may have for this rel.  This is useful because they
@@ -422,9 +409,8 @@
 	/*
 	 * Do the truncation.
 	 */
-	(*(smgrsw[reln->smgr_which].smgr_truncate)) (reln, forknum, nblocks,
-												 isTemp);
->>>>>>> 1084f317
+	// GPDB_84_MERGE_FIXME: is allowedNotFound = false correct here?
+	mdtruncate(reln, forknum, nblocks, isLocalBuf, false /* allowedNotFound */);
 }
 
 /*
