--- conflicted
+++ resolved
@@ -257,20 +257,11 @@
 {
 	Oid			lobjId;
 
-<<<<<<< HEAD
-	ereport(ERROR,
-		(errcode(ERRCODE_FEATURE_NOT_SUPPORTED),
-		 errmsg("large objects are not supported")));
-
-	/*
-	 * We don't actually need to store into fscxt, but create it anyway to
-	 * ensure that AtEOXact_LargeObject knows there is state to clean up
-	 */
-	CreateFSContext();
-
-=======
+	ereport(ERROR,
+		(errcode(ERRCODE_FEATURE_NOT_SUPPORTED),
+		 errmsg("large objects are not supported")));
+
 	lo_cleanup_needed = true;
->>>>>>> 7cd0d523
 	lobjId = inv_create(InvalidOid);
 
 	PG_RETURN_OID(lobjId);
@@ -281,20 +272,11 @@
 {
 	Oid			lobjId = PG_GETARG_OID(0);
 
-<<<<<<< HEAD
-	ereport(ERROR,
-		(errcode(ERRCODE_FEATURE_NOT_SUPPORTED),
-		 errmsg("large objects are not supported")));
-
-	/*
-	 * We don't actually need to store into fscxt, but create it anyway to
-	 * ensure that AtEOXact_LargeObject knows there is state to clean up
-	 */
-	CreateFSContext();
-
-=======
+	ereport(ERROR,
+		(errcode(ERRCODE_FEATURE_NOT_SUPPORTED),
+		 errmsg("large objects are not supported")));
+
 	lo_cleanup_needed = true;
->>>>>>> 7cd0d523
 	lobjId = inv_create(lobjId);
 
 	PG_RETURN_OID(lobjId);
