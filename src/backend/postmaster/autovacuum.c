/*-------------------------------------------------------------------------
 *
 * autovacuum.c
 *
 * PostgreSQL Integrated Autovacuum Daemon
 *
 * The autovacuum system is structured in two different kinds of processes: the
 * autovacuum launcher and the autovacuum worker.  The launcher is an
 * always-running process, started by the postmaster when the autovacuum GUC
 * parameter is set.  The launcher schedules autovacuum workers to be started
 * when appropriate.  The workers are the processes which execute the actual
 * vacuuming; they connect to a database as determined in the launcher, and
 * once connected they examine the catalogs to select the tables to vacuum.
 *
 * The autovacuum launcher cannot start the worker processes by itself,
 * because doing so would cause robustness issues (namely, failure to shut
 * them down on exceptional conditions, and also, since the launcher is
 * connected to shared memory and is thus subject to corruption there, it is
 * not as robust as the postmaster).  So it leaves that task to the postmaster.
 *
 * There is an autovacuum shared memory area, where the launcher stores
 * information about the database it wants vacuumed.  When it wants a new
 * worker to start, it sets a flag in shared memory and sends a signal to the
 * postmaster.  Then postmaster knows nothing more than it must start a worker;
 * so it forks a new child, which turns into a worker.  This new process
 * connects to shared memory, and there it can inspect the information that the
 * launcher has set up.
 *
 * If the fork() call fails in the postmaster, it sets a flag in the shared
 * memory area, and sends a signal to the launcher.  The launcher, upon
 * noticing the flag, can try starting the worker again by resending the
 * signal.  Note that the failure can only be transient (fork failure due to
 * high load, memory pressure, too many processes, etc); more permanent
 * problems, like failure to connect to a database, are detected later in the
 * worker and dealt with just by having the worker exit normally.  The launcher
 * will launch a new worker again later, per schedule.
 *
 * When the worker is done vacuuming it sends SIGUSR2 to the launcher.  The
 * launcher then wakes up and is able to launch another worker, if the schedule
 * is so tight that a new worker is needed immediately.  At this time the
 * launcher can also balance the settings for the various remaining workers'
 * cost-based vacuum delay feature.
 *
 * Note that there can be more than one worker in a database concurrently.
 * They will store the table they are currently vacuuming in shared memory, so
 * that other workers avoid being blocked waiting for the vacuum lock for that
 * table.  They will also reload the pgstats data just before vacuuming each
 * table, to avoid vacuuming a table that was just finished being vacuumed by
 * another worker and thus is no longer noted in shared memory.  However,
 * there is a window (caused by pgstat delay) on which a worker may choose a
 * table that was already vacuumed; this is a bug in the current design.
 *
 * Portions Copyright (c) 1996-2019, PostgreSQL Global Development Group
 * Portions Copyright (c) 1994, Regents of the University of California
 *
 *
 * IDENTIFICATION
 *	  src/backend/postmaster/autovacuum.c
 *
 *-------------------------------------------------------------------------
 */
#include "postgres.h"

#include <signal.h>
#include <sys/time.h>
#include <unistd.h>

#include "access/heapam.h"
#include "access/htup_details.h"
#include "access/multixact.h"
#include "access/reloptions.h"
#include "access/tableam.h"
#include "access/transam.h"
#include "access/xact.h"
#include "catalog/dependency.h"
#include "catalog/namespace.h"
#include "catalog/pg_database.h"
#include "commands/dbcommands.h"
#include "commands/vacuum.h"
#include "lib/ilist.h"
#include "libpq/pqsignal.h"
#include "miscadmin.h"
#include "nodes/makefuncs.h"
#include "pgstat.h"
#include "postmaster/autovacuum.h"
#include "postmaster/fork_process.h"
#include "postmaster/postmaster.h"
#include "storage/bufmgr.h"
#include "storage/ipc.h"
#include "storage/latch.h"
#include "storage/lmgr.h"
#include "storage/pmsignal.h"
#include "storage/proc.h"
#include "storage/procarray.h"
#include "storage/procsignal.h"
#include "storage/sinval.h"
#include "storage/sinvaladt.h"
#include "storage/smgr.h"
#include "tcop/tcopprot.h"
#include "utils/fmgroids.h"
#include "utils/fmgrprotos.h"
#include "utils/lsyscache.h"
#include "utils/memutils.h"
#include "utils/ps_status.h"
#include "utils/rel.h"
#include "utils/snapmgr.h"
#include "utils/syscache.h"
#include "utils/timeout.h"
#include "utils/timestamp.h"

#include "cdb/cdbvars.h"
#include "cdb/cdbpartition.h"
#include "utils/faultinjector.h"


/*
 * GUC parameters
 */
bool		autovacuum_start_daemon = false;
int			autovacuum_max_workers;
int			autovacuum_work_mem = -1;
int			autovacuum_naptime;
int			autovacuum_vac_thresh;
double		autovacuum_vac_scale;
int			autovacuum_anl_thresh;
double		autovacuum_anl_scale;
int			autovacuum_freeze_max_age;
int			autovacuum_multixact_freeze_max_age;

double		autovacuum_vac_cost_delay;
int			autovacuum_vac_cost_limit;

int			Log_autovacuum_min_duration = 0;

/* how long to keep pgstat data in the launcher, in milliseconds */
#define STATS_READ_DELAY 1000

/* the minimum allowed time between two awakenings of the launcher */
#define MIN_AUTOVAC_SLEEPTIME 100.0 /* milliseconds */
#define MAX_AUTOVAC_SLEEPTIME 300	/* seconds */

/* Flags to tell if we are in an autovacuum process */
static bool am_autovacuum_launcher = false;
static bool am_autovacuum_worker = false;

/* Flags set by signal handlers */
static volatile sig_atomic_t got_SIGHUP = false;
static volatile sig_atomic_t got_SIGUSR2 = false;
static volatile sig_atomic_t got_SIGTERM = false;

/* Comparison points for determining whether freeze_max_age is exceeded */
static TransactionId recentXid;
static MultiXactId recentMulti;

/* Default freeze ages to use for autovacuum (varies by database) */
static int	default_freeze_min_age;
static int	default_freeze_table_age;
static int	default_multixact_freeze_min_age;
static int	default_multixact_freeze_table_age;

/* Memory context for long-lived data */
static MemoryContext AutovacMemCxt;

/* struct to keep track of databases in launcher */
typedef struct avl_dbase
{
	Oid			adl_datid;		/* hash key -- must be first */
	TimestampTz adl_next_worker;
	int			adl_score;
	dlist_node	adl_node;
} avl_dbase;

/* struct to keep track of databases in worker */
typedef struct avw_dbase
{
	Oid			adw_datid;
	bool		adw_allowconn;
	char	   *adw_name;
	TransactionId adw_frozenxid;
	MultiXactId adw_minmulti;
	PgStat_StatDBEntry *adw_entry;
} avw_dbase;

/* struct to keep track of tables to vacuum and/or analyze, in 1st pass */
typedef struct av_relation
{
	Oid			ar_toastrelid;	/* hash key - must be first */
	Oid			ar_relid;
	bool		ar_hasrelopts;
	AutoVacOpts ar_reloptions;	/* copy of AutoVacOpts from the main table's
								 * reloptions, or NULL if none */
} av_relation;

/* struct to keep track of tables to vacuum and/or analyze, after rechecking */
typedef struct autovac_table
{
	Oid			at_relid;
	VacuumParams at_params;
	double		at_vacuum_cost_delay;
	int			at_vacuum_cost_limit;
	bool		at_dobalance;
	bool		at_sharedrel;
	char	   *at_relname;
	char	   *at_nspname;
	char	   *at_datname;
} autovac_table;

/*-------------
 * This struct holds information about a single worker's whereabouts.  We keep
 * an array of these in shared memory, sized according to
 * autovacuum_max_workers.
 *
 * wi_links		entry into free list or running list
 * wi_dboid		OID of the database this worker is supposed to work on
 * wi_tableoid	OID of the table currently being vacuumed, if any
 * wi_sharedrel flag indicating whether table is marked relisshared
 * wi_for_analyze true means that we should do only analyze for wi_dboid. 
 *                false means that we should do only vacuum for wi_dboid.
 * wi_proc		pointer to PGPROC of the running worker, NULL if not started
 * wi_launchtime Time at which this worker was launched
 * wi_cost_*	Vacuum cost-based delay parameters current in this worker
 *
 * All fields are protected by AutovacuumLock, except for wi_tableoid and
 * wi_sharedrel which are protected by AutovacuumScheduleLock (note these
 * two fields are read-only for everyone except that worker itself).
 *-------------
 */
typedef struct WorkerInfoData
{
	dlist_node	wi_links;
	Oid			wi_dboid;
	Oid			wi_tableoid;
	PGPROC	   *wi_proc;
	TimestampTz wi_launchtime;
	bool		wi_dobalance;
	bool		wi_sharedrel;
<<<<<<< HEAD
	bool		wi_for_analyze;  /* GPDB only */
	int			wi_cost_delay;
=======
	double		wi_cost_delay;
>>>>>>> 9e1c9f95
	int			wi_cost_limit;
	int			wi_cost_limit_base;
} WorkerInfoData;

typedef struct WorkerInfoData *WorkerInfo;

/*
 * Possible signals received by the launcher from remote processes.  These are
 * stored atomically in shared memory so that other processes can set them
 * without locking.
 */
typedef enum
{
	AutoVacForkFailed,			/* failed trying to start a worker */
	AutoVacRebalance,			/* rebalance the cost limits */
	AutoVacNumSignals			/* must be last */
}			AutoVacuumSignal;

/*
 * Autovacuum workitem array, stored in AutoVacuumShmem->av_workItems.  This
 * list is mostly protected by AutovacuumLock, except that if an item is
 * marked 'active' other processes must not modify the work-identifying
 * members.
 */
typedef struct AutoVacuumWorkItem
{
	AutoVacuumWorkItemType avw_type;
	bool		avw_used;		/* below data is valid */
	bool		avw_active;		/* being processed */
	Oid			avw_database;
	Oid			avw_relation;
	BlockNumber avw_blockNumber;
} AutoVacuumWorkItem;

#define NUM_WORKITEMS	256

/*-------------
 * The main autovacuum shmem struct.  On shared memory we store this main
 * struct and the array of WorkerInfo structs.  This struct keeps:
 *
 * av_signal		set by other processes to indicate various conditions
 * av_launcherpid	the PID of the autovacuum launcher
 * av_freeWorkers	the WorkerInfo freelist
 * av_runningWorkers the WorkerInfo non-free queue
 * av_startingWorker pointer to WorkerInfo currently being started (cleared by
 *					the worker itself as soon as it's up and running)
 * av_workItems		work item array
 *
 * This struct is protected by AutovacuumLock, except for av_signal and parts
 * of the worker list (see above).
 *-------------
 */
typedef struct
{
	sig_atomic_t av_signal[AutoVacNumSignals];
	pid_t		av_launcherpid;
	dlist_head	av_freeWorkers;
	dlist_head	av_runningWorkers;
	WorkerInfo	av_startingWorker;
	AutoVacuumWorkItem av_workItems[NUM_WORKITEMS];
} AutoVacuumShmemStruct;

static AutoVacuumShmemStruct *AutoVacuumShmem;

/*
 * the database list (of avl_dbase elements) in the launcher, and the context
 * that contains it
 */
static dlist_head DatabaseList = DLIST_STATIC_INIT(DatabaseList);
static MemoryContext DatabaseListCxt = NULL;

/* Pointer to my own WorkerInfo, valid on each worker */
static WorkerInfo MyWorkerInfo = NULL;

/* PID of launcher, valid only in worker while shutting down */
int			AutovacuumLauncherPid = 0;

#ifdef EXEC_BACKEND
static pid_t avlauncher_forkexec(void);
static pid_t avworker_forkexec(void);
#endif
NON_EXEC_STATIC void AutoVacWorkerMain(int argc, char *argv[]) pg_attribute_noreturn();
NON_EXEC_STATIC void AutoVacLauncherMain(int argc, char *argv[]) pg_attribute_noreturn();

static Oid	do_start_worker(void);
static void launcher_determine_sleep(bool canlaunch, bool recursing,
									 struct timeval *nap);
static void launch_worker(TimestampTz now);
static List *get_database_list(void);
static void rebuild_database_list(Oid newdb);
static int	db_comparator(const void *a, const void *b);
static void autovac_balance_cost(void);

static void do_autovacuum(void);
static void FreeWorkerInfo(int code, Datum arg);

static autovac_table *table_recheck_autovac(Oid relid, HTAB *table_toast_map,
											TupleDesc pg_class_desc,
											int effective_multixact_freeze_max_age);
static void relation_needs_vacanalyze(Oid relid, AutoVacOpts *relopts,
									  Form_pg_class classForm,
									  PgStat_StatTabEntry *tabentry,
									  int effective_multixact_freeze_max_age,
									  bool *dovacuum, bool *doanalyze, bool *wraparound);

static void autovacuum_do_vac_analyze(autovac_table *tab,
									  BufferAccessStrategy bstrategy);
static AutoVacOpts *extract_autovac_opts(HeapTuple tup,
										 TupleDesc pg_class_desc);
static PgStat_StatTabEntry *get_pgstat_tabentry_relid(Oid relid, bool isshared,
													  PgStat_StatDBEntry *shared,
													  PgStat_StatDBEntry *dbentry);
static void perform_work_item(AutoVacuumWorkItem *workitem);
static void autovac_report_activity(autovac_table *tab);
static void autovac_report_workitem(AutoVacuumWorkItem *workitem,
									const char *nspname, const char *relname);
static void av_sighup_handler(SIGNAL_ARGS);
static void avl_sigusr2_handler(SIGNAL_ARGS);
static void avl_sigterm_handler(SIGNAL_ARGS);
static void autovac_refresh_stats(void);



/********************************************************************
 *					  AUTOVACUUM LAUNCHER CODE
 ********************************************************************/

#ifdef EXEC_BACKEND
/*
 * forkexec routine for the autovacuum launcher process.
 *
 * Format up the arglist, then fork and exec.
 */
static pid_t
avlauncher_forkexec(void)
{
	char	   *av[10];
	int			ac = 0;

	av[ac++] = "postgres";
	av[ac++] = "--forkavlauncher";
	av[ac++] = NULL;			/* filled in by postmaster_forkexec */
	av[ac] = NULL;

	Assert(ac < lengthof(av));

	return postmaster_forkexec(ac, av);
}

/*
 * We need this set from the outside, before InitProcess is called
 */
void
AutovacuumLauncherIAm(void)
{
	am_autovacuum_launcher = true;
}
#endif

/*
 * Main entry point for autovacuum launcher process, to be called from the
 * postmaster.
 */
int
StartAutoVacLauncher(void)
{
	pid_t		AutoVacPID;

#ifdef EXEC_BACKEND
	switch ((AutoVacPID = avlauncher_forkexec()))
#else
	switch ((AutoVacPID = fork_process()))
#endif
	{
		case -1:
			ereport(LOG,
					(errmsg("could not fork autovacuum launcher process: %m")));
			return 0;

#ifndef EXEC_BACKEND
		case 0:
			/* in postmaster child ... */
			InitPostmasterChild();

			/* Close the postmaster's sockets */
			ClosePostmasterPorts(false);

			AutoVacLauncherMain(0, NULL);
			break;
#endif
		default:
			return (int) AutoVacPID;
	}

	/* shouldn't get here */
	return 0;
}

/*
 * Main loop for the autovacuum launcher process.
 */
NON_EXEC_STATIC void
AutoVacLauncherMain(int argc, char *argv[])
{
	sigjmp_buf	local_sigjmp_buf;

	am_autovacuum_launcher = true;

	/* Identify myself via ps */
	init_ps_display(pgstat_get_backend_desc(B_AUTOVAC_LAUNCHER), "", "", "");

	ereport(DEBUG1,
			(errmsg("autovacuum launcher started")));

	if (PostAuthDelay)
		pg_usleep(PostAuthDelay * 1000000L);

	SetProcessingMode(InitProcessing);

	/*
	 * Set up signal handlers.  We operate on databases much like a regular
	 * backend, so we use the same signal handling.  See equivalent code in
	 * tcop/postgres.c.
	 */
	pqsignal(SIGHUP, av_sighup_handler);
	pqsignal(SIGINT, StatementCancelHandler);
	pqsignal(SIGTERM, avl_sigterm_handler);

	pqsignal(SIGQUIT, quickdie);
	InitializeTimeouts();		/* establishes SIGALRM handler */

	pqsignal(SIGPIPE, SIG_IGN);
	pqsignal(SIGUSR1, procsignal_sigusr1_handler);
	pqsignal(SIGUSR2, avl_sigusr2_handler);
	pqsignal(SIGFPE, FloatExceptionHandler);
	pqsignal(SIGCHLD, SIG_DFL);

	/* Early initialization */
	BaseInit();

	/*
	 * Create a per-backend PGPROC struct in shared memory, except in the
	 * EXEC_BACKEND case where this was done in SubPostmasterMain. We must do
	 * this before we can use LWLocks (and in the EXEC_BACKEND case we already
	 * had to do some stuff with LWLocks).
	 */
#ifndef EXEC_BACKEND
	InitProcess();
#endif

	InitPostgres(NULL, InvalidOid, NULL, InvalidOid, NULL, false);

	SetProcessingMode(NormalProcessing);

	/*
	 * Create a memory context that we will do all our work in.  We do this so
	 * that we can reset the context during error recovery and thereby avoid
	 * possible memory leaks.
	 */
	AutovacMemCxt = AllocSetContextCreate(TopMemoryContext,
										  "Autovacuum Launcher",
										  ALLOCSET_DEFAULT_SIZES);
	MemoryContextSwitchTo(AutovacMemCxt);

	/*
	 * If an exception is encountered, processing resumes here.
	 *
	 * This code is a stripped down version of PostgresMain error recovery.
	 */
	if (sigsetjmp(local_sigjmp_buf, 1) != 0)
	{
		/* since not using PG_TRY, must reset error stack by hand */
		error_context_stack = NULL;

		/* Prevents interrupts while cleaning up */
		HOLD_INTERRUPTS();

		/* Forget any pending QueryCancel or timeout request */
		disable_all_timeouts(false);
		QueryCancelPending = false; /* second to avoid race condition */

		/* Report the error to the server log */
		EmitErrorReport();

		/* Abort the current transaction in order to recover */
		AbortCurrentTransaction();

		/*
		 * Release any other resources, for the case where we were not in a
		 * transaction.
		 */
		LWLockReleaseAll();
		pgstat_report_wait_end();
		AbortBufferIO();
		UnlockBuffers();
		/* this is probably dead code, but let's be safe: */
		if (AuxProcessResourceOwner)
			ReleaseAuxProcessResources(false);
		AtEOXact_Buffers(false);
		AtEOXact_SMgr();
		AtEOXact_Files(false);
		AtEOXact_HashTables(false);

		/*
		 * Now return to normal top-level context and clear ErrorContext for
		 * next time.
		 */
		MemoryContextSwitchTo(AutovacMemCxt);
		FlushErrorState();

		/* Flush any leaked data in the top-level context */
		MemoryContextResetAndDeleteChildren(AutovacMemCxt);

		/* don't leave dangling pointers to freed memory */
		DatabaseListCxt = NULL;
		dlist_init(&DatabaseList);

		/*
		 * Make sure pgstat also considers our stat data as gone.  Note: we
		 * mustn't use autovac_refresh_stats here.
		 */
		pgstat_clear_snapshot();

		/* Now we can allow interrupts again */
		RESUME_INTERRUPTS();

		/* if in shutdown mode, no need for anything further; just go away */
		if (got_SIGTERM)
			goto shutdown;

		/*
		 * Sleep at least 1 second after any error.  We don't want to be
		 * filling the error logs as fast as we can.
		 */
		pg_usleep(1000000L);
	}

	/* We can now handle ereport(ERROR) */
	PG_exception_stack = &local_sigjmp_buf;

	/* must unblock signals before calling rebuild_database_list */
	PG_SETMASK(&UnBlockSig);

	/*
	 * Set always-secure search path.  Launcher doesn't connect to a database,
	 * so this has no effect.
	 */
	SetConfigOption("search_path", "", PGC_SUSET, PGC_S_OVERRIDE);

	/*
	 * Force zero_damaged_pages OFF in the autovac process, even if it is set
	 * in postgresql.conf.  We don't really want such a dangerous option being
	 * applied non-interactively.
	 */
	SetConfigOption("zero_damaged_pages", "false", PGC_SUSET, PGC_S_OVERRIDE);

	/*
	 * Force settable timeouts off to avoid letting these settings prevent
	 * regular maintenance from being executed.
	 */
	SetConfigOption("statement_timeout", "0", PGC_SUSET, PGC_S_OVERRIDE);
	SetConfigOption("lock_timeout", "0", PGC_SUSET, PGC_S_OVERRIDE);
	SetConfigOption("idle_in_transaction_session_timeout", "0",
					PGC_SUSET, PGC_S_OVERRIDE);

	/*
	 * Force default_transaction_isolation to READ COMMITTED.  We don't want
	 * to pay the overhead of serializable mode, nor add any risk of causing
	 * deadlocks or delaying other transactions.
	 */
	SetConfigOption("default_transaction_isolation", "read committed",
					PGC_SUSET, PGC_S_OVERRIDE);

/*
 * In GPDB, we only want an autovacuum worker to start once we know
 * there is a database to vacuum. Therefore, we never want emergency mode
 * to start a worker immediately.
 *
 * Note: when the emergency mode is running it is possible to continuously
 * start an autovacuum worker. Within the worker, the PMSIGNAL_START_AUTOVAC_LAUNCHER
 * signal is sent when a database is found that is old enough to be vacuumed. If
 * the database chosen is connectable, the launcher will never select it and the
 * worker will continue to signal for a new launcher.
 */
#if 0
	/*
	 * In emergency mode, just start a worker (unless shutdown was requested)
	 * and go away.
	 */
	if (!AutoVacuumingActive())
	{
		if (!got_SIGTERM)
			do_start_worker();
		proc_exit(0);			/* done */
	}
#endif

	AutoVacuumShmem->av_launcherpid = MyProcPid;

	/*
	 * Create the initial database list.  The invariant we want this list to
	 * keep is that it's ordered by decreasing next_time.  As soon as an entry
	 * is updated to a higher time, it will be moved to the front (which is
	 * correct because the only operation is to add autovacuum_naptime to the
	 * entry, and time always increases).
	 */
	rebuild_database_list(InvalidOid);

	/* loop until shutdown request */
	while (!got_SIGTERM)
	{
		struct timeval nap;
		TimestampTz current_time = 0;
		bool		can_launch;

		/*
		 * This loop is a bit different from the normal use of WaitLatch,
		 * because we'd like to sleep before the first launch of a child
		 * process.  So it's WaitLatch, then ResetLatch, then check for
		 * wakening conditions.
		 */

		launcher_determine_sleep(!dlist_is_empty(&AutoVacuumShmem->av_freeWorkers),
								 false, &nap);

		/*
		 * Wait until naptime expires or we get some type of signal (all the
		 * signal handlers will wake us by calling SetLatch).
		 */
		(void) WaitLatch(MyLatch,
						 WL_LATCH_SET | WL_TIMEOUT | WL_EXIT_ON_PM_DEATH,
						 (nap.tv_sec * 1000L) + (nap.tv_usec / 1000L),
						 WAIT_EVENT_AUTOVACUUM_MAIN);

		ResetLatch(MyLatch);

		/* Process sinval catchup interrupts that happened while sleeping */
		ProcessCatchupInterrupt();

		/* the normal shutdown case */
		if (got_SIGTERM)
			break;

		if (got_SIGHUP)
		{
			got_SIGHUP = false;
			ProcessConfigFile(PGC_SIGHUP);

			/* shutdown requested in config file? */
			if (!AutoVacuumingActive())
				break;

			/* rebalance in case the default cost parameters changed */
			LWLockAcquire(AutovacuumLock, LW_EXCLUSIVE);
			autovac_balance_cost();
			LWLockRelease(AutovacuumLock);

			/* rebuild the list in case the naptime changed */
			rebuild_database_list(InvalidOid);
		}

		/*
		 * a worker finished, or postmaster signalled failure to start a
		 * worker
		 */
		if (got_SIGUSR2)
		{
			got_SIGUSR2 = false;

			/* rebalance cost limits, if needed */
			if (AutoVacuumShmem->av_signal[AutoVacRebalance])
			{
				LWLockAcquire(AutovacuumLock, LW_EXCLUSIVE);
				AutoVacuumShmem->av_signal[AutoVacRebalance] = false;
				autovac_balance_cost();
				LWLockRelease(AutovacuumLock);
			}

			if (AutoVacuumShmem->av_signal[AutoVacForkFailed])
			{
				/*
				 * If the postmaster failed to start a new worker, we sleep
				 * for a little while and resend the signal.  The new worker's
				 * state is still in memory, so this is sufficient.  After
				 * that, we restart the main loop.
				 *
				 * XXX should we put a limit to the number of times we retry?
				 * I don't think it makes much sense, because a future start
				 * of a worker will continue to fail in the same way.
				 */
				AutoVacuumShmem->av_signal[AutoVacForkFailed] = false;
				pg_usleep(1000000L);	/* 1s */
				SendPostmasterSignal(PMSIGNAL_START_AUTOVAC_WORKER);
				continue;
			}
		}

		/*
		 * There are some conditions that we need to check before trying to
		 * start a worker.  First, we need to make sure that there is a worker
		 * slot available.  Second, we need to make sure that no other worker
		 * failed while starting up.
		 */

		current_time = GetCurrentTimestamp();
		LWLockAcquire(AutovacuumLock, LW_SHARED);

		can_launch = !dlist_is_empty(&AutoVacuumShmem->av_freeWorkers);

		if (AutoVacuumShmem->av_startingWorker != NULL)
		{
			int			waittime;
			WorkerInfo	worker = AutoVacuumShmem->av_startingWorker;

			/*
			 * We can't launch another worker when another one is still
			 * starting up (or failed while doing so), so just sleep for a bit
			 * more; that worker will wake us up again as soon as it's ready.
			 * We will only wait autovacuum_naptime seconds (up to a maximum
			 * of 60 seconds) for this to happen however.  Note that failure
			 * to connect to a particular database is not a problem here,
			 * because the worker removes itself from the startingWorker
			 * pointer before trying to connect.  Problems detected by the
			 * postmaster (like fork() failure) are also reported and handled
			 * differently.  The only problems that may cause this code to
			 * fire are errors in the earlier sections of AutoVacWorkerMain,
			 * before the worker removes the WorkerInfo from the
			 * startingWorker pointer.
			 */
			waittime = Min(autovacuum_naptime, 60) * 1000;
			if (TimestampDifferenceExceeds(worker->wi_launchtime, current_time,
										   waittime))
			{
				LWLockRelease(AutovacuumLock);
				LWLockAcquire(AutovacuumLock, LW_EXCLUSIVE);

				/*
				 * No other process can put a worker in starting mode, so if
				 * startingWorker is still INVALID after exchanging our lock,
				 * we assume it's the same one we saw above (so we don't
				 * recheck the launch time).
				 */
				if (AutoVacuumShmem->av_startingWorker != NULL)
				{
					worker = AutoVacuumShmem->av_startingWorker;
					worker->wi_dboid = InvalidOid;
					worker->wi_tableoid = InvalidOid;
					worker->wi_sharedrel = false;
					worker->wi_proc = NULL;
					worker->wi_launchtime = 0;
					dlist_push_head(&AutoVacuumShmem->av_freeWorkers,
									&worker->wi_links);
					AutoVacuumShmem->av_startingWorker = NULL;
					elog(WARNING, "worker took too long to start; canceled");
				}
			}
			else
				can_launch = false;
		}
		LWLockRelease(AutovacuumLock);	/* either shared or exclusive */

		/* if we can't do anything, just go back to sleep */
		if (!can_launch)
			continue;

		/* We're OK to start a new worker */

		if (dlist_is_empty(&DatabaseList))
		{
			/*
			 * Special case when the list is empty: start a worker right away.
			 * This covers the initial case, when no database is in pgstats
			 * (thus the list is empty).  Note that the constraints in
			 * launcher_determine_sleep keep us from starting workers too
			 * quickly (at most once every autovacuum_naptime when the list is
			 * empty).
			 */
			launch_worker(current_time);
		}
		else
		{
			/*
			 * because rebuild_database_list constructs a list with most
			 * distant adl_next_worker first, we obtain our database from the
			 * tail of the list.
			 */
			avl_dbase  *avdb;

			avdb = dlist_tail_element(avl_dbase, adl_node, &DatabaseList);

			/*
			 * launch a worker if next_worker is right now or it is in the
			 * past
			 */
			if (TimestampDifferenceExceeds(avdb->adl_next_worker,
										   current_time, 0))
				launch_worker(current_time);
		}
	}

	/* Normal exit from the autovac launcher is here */
shutdown:
	ereport(DEBUG1,
			(errmsg("autovacuum launcher shutting down")));
	AutoVacuumShmem->av_launcherpid = 0;

	proc_exit(0);				/* done */
}

/*
 * Determine the time to sleep, based on the database list.
 *
 * The "canlaunch" parameter indicates whether we can start a worker right now,
 * for example due to the workers being all busy.  If this is false, we will
 * cause a long sleep, which will be interrupted when a worker exits.
 */
static void
launcher_determine_sleep(bool canlaunch, bool recursing, struct timeval *nap)
{
	/*
	 * We sleep until the next scheduled vacuum.  We trust that when the
	 * database list was built, care was taken so that no entries have times
	 * in the past; if the first entry has too close a next_worker value, or a
	 * time in the past, we will sleep a small nominal time.
	 */
	if (!canlaunch)
	{
		nap->tv_sec = autovacuum_naptime;
		nap->tv_usec = 0;
	}
	else if (!dlist_is_empty(&DatabaseList))
	{
		TimestampTz current_time = GetCurrentTimestamp();
		TimestampTz next_wakeup;
		avl_dbase  *avdb;
		long		secs;
		int			usecs;

		avdb = dlist_tail_element(avl_dbase, adl_node, &DatabaseList);

		next_wakeup = avdb->adl_next_worker;
		TimestampDifference(current_time, next_wakeup, &secs, &usecs);

		nap->tv_sec = secs;
		nap->tv_usec = usecs;
	}
	else
	{
		/* list is empty, sleep for whole autovacuum_naptime seconds  */
		nap->tv_sec = autovacuum_naptime;
		nap->tv_usec = 0;
	}

	/*
	 * If the result is exactly zero, it means a database had an entry with
	 * time in the past.  Rebuild the list so that the databases are evenly
	 * distributed again, and recalculate the time to sleep.  This can happen
	 * if there are more tables needing vacuum than workers, and they all take
	 * longer to vacuum than autovacuum_naptime.
	 *
	 * We only recurse once.  rebuild_database_list should always return times
	 * in the future, but it seems best not to trust too much on that.
	 */
	if (nap->tv_sec == 0 && nap->tv_usec == 0 && !recursing)
	{
		rebuild_database_list(InvalidOid);
		launcher_determine_sleep(canlaunch, true, nap);
		return;
	}

	/* The smallest time we'll allow the launcher to sleep. */
	if (nap->tv_sec <= 0 && nap->tv_usec <= MIN_AUTOVAC_SLEEPTIME * 1000)
	{
		nap->tv_sec = 0;
		nap->tv_usec = MIN_AUTOVAC_SLEEPTIME * 1000;
	}

	/*
	 * If the sleep time is too large, clamp it to an arbitrary maximum (plus
	 * any fractional seconds, for simplicity).  This avoids an essentially
	 * infinite sleep in strange cases like the system clock going backwards a
	 * few years.
	 */
	if (nap->tv_sec > MAX_AUTOVAC_SLEEPTIME)
		nap->tv_sec = MAX_AUTOVAC_SLEEPTIME;
}

/*
 * Build an updated DatabaseList.  It must only contain databases that appear
 * in pgstats, and must be sorted by next_worker from highest to lowest,
 * distributed regularly across the next autovacuum_naptime interval.
 *
 * Receives the Oid of the database that made this list be generated (we call
 * this the "new" database, because when the database was already present on
 * the list, we expect that this function is not called at all).  The
 * preexisting list, if any, will be used to preserve the order of the
 * databases in the autovacuum_naptime period.  The new database is put at the
 * end of the interval.  The actual values are not saved, which should not be
 * much of a problem.
 */
static void
rebuild_database_list(Oid newdb)
{
	List	   *dblist;
	ListCell   *cell;
	MemoryContext newcxt;
	MemoryContext oldcxt;
	MemoryContext tmpcxt;
	HASHCTL		hctl;
	int			score;
	int			nelems;
	HTAB	   *dbhash;
	dlist_iter	iter;

	/* use fresh stats */
	autovac_refresh_stats();

	newcxt = AllocSetContextCreate(AutovacMemCxt,
								   "AV dblist",
								   ALLOCSET_DEFAULT_SIZES);
	tmpcxt = AllocSetContextCreate(newcxt,
								   "tmp AV dblist",
								   ALLOCSET_DEFAULT_SIZES);
	oldcxt = MemoryContextSwitchTo(tmpcxt);

	/*
	 * Implementing this is not as simple as it sounds, because we need to put
	 * the new database at the end of the list; next the databases that were
	 * already on the list, and finally (at the tail of the list) all the
	 * other databases that are not on the existing list.
	 *
	 * To do this, we build an empty hash table of scored databases.  We will
	 * start with the lowest score (zero) for the new database, then
	 * increasing scores for the databases in the existing list, in order, and
	 * lastly increasing scores for all databases gotten via
	 * get_database_list() that are not already on the hash.
	 *
	 * Then we will put all the hash elements into an array, sort the array by
	 * score, and finally put the array elements into the new doubly linked
	 * list.
	 */
	hctl.keysize = sizeof(Oid);
	hctl.entrysize = sizeof(avl_dbase);
	hctl.hcxt = tmpcxt;
	dbhash = hash_create("db hash", 20, &hctl,	/* magic number here FIXME */
						 HASH_ELEM | HASH_BLOBS | HASH_CONTEXT);

	/* start by inserting the new database */
	score = 0;
	if (OidIsValid(newdb))
	{
		avl_dbase  *db;
		PgStat_StatDBEntry *entry;

		/* only consider this database if it has a pgstat entry */
		entry = pgstat_fetch_stat_dbentry(newdb);
		if (entry != NULL)
		{
			/* we assume it isn't found because the hash was just created */
			db = hash_search(dbhash, &newdb, HASH_ENTER, NULL);

			/* hash_search already filled in the key */
			db->adl_score = score++;
			/* next_worker is filled in later */
		}
	}

	/* Now insert the databases from the existing list */
	dlist_foreach(iter, &DatabaseList)
	{
		avl_dbase  *avdb = dlist_container(avl_dbase, adl_node, iter.cur);
		avl_dbase  *db;
		bool		found;
		PgStat_StatDBEntry *entry;

		/*
		 * skip databases with no stat entries -- in particular, this gets rid
		 * of dropped databases
		 */
		entry = pgstat_fetch_stat_dbentry(avdb->adl_datid);
		if (entry == NULL)
			continue;

		db = hash_search(dbhash, &(avdb->adl_datid), HASH_ENTER, &found);

		if (!found)
		{
			/* hash_search already filled in the key */
			db->adl_score = score++;
			/* next_worker is filled in later */
		}
	}

	/* finally, insert all qualifying databases not previously inserted */
	dblist = get_database_list();
	foreach(cell, dblist)
	{
		avw_dbase  *avdb = lfirst(cell);
		avl_dbase  *db;
		bool		found;
		PgStat_StatDBEntry *entry;

		/* only consider databases with a pgstat entry */
		entry = pgstat_fetch_stat_dbentry(avdb->adw_datid);
		if (entry == NULL)
			continue;

		db = hash_search(dbhash, &(avdb->adw_datid), HASH_ENTER, &found);
		/* only update the score if the database was not already on the hash */
		if (!found)
		{
			/* hash_search already filled in the key */
			db->adl_score = score++;
			/* next_worker is filled in later */
		}
	}
	nelems = score;

	/* from here on, the allocated memory belongs to the new list */
	MemoryContextSwitchTo(newcxt);
	dlist_init(&DatabaseList);

	if (nelems > 0)
	{
		TimestampTz current_time;
		int			millis_increment;
		avl_dbase  *dbary;
		avl_dbase  *db;
		HASH_SEQ_STATUS seq;
		int			i;

		/* put all the hash elements into an array */
		dbary = palloc(nelems * sizeof(avl_dbase));

		i = 0;
		hash_seq_init(&seq, dbhash);
		while ((db = hash_seq_search(&seq)) != NULL)
			memcpy(&(dbary[i++]), db, sizeof(avl_dbase));

		/* sort the array */
		qsort(dbary, nelems, sizeof(avl_dbase), db_comparator);

		/*
		 * Determine the time interval between databases in the schedule. If
		 * we see that the configured naptime would take us to sleep times
		 * lower than our min sleep time (which launcher_determine_sleep is
		 * coded not to allow), silently use a larger naptime (but don't touch
		 * the GUC variable).
		 */
		millis_increment = 1000.0 * autovacuum_naptime / nelems;
		if (millis_increment <= MIN_AUTOVAC_SLEEPTIME)
			millis_increment = MIN_AUTOVAC_SLEEPTIME * 1.1;

		current_time = GetCurrentTimestamp();

		/*
		 * move the elements from the array into the dllist, setting the
		 * next_worker while walking the array
		 */
		for (i = 0; i < nelems; i++)
		{
			avl_dbase  *db = &(dbary[i]);

			current_time = TimestampTzPlusMilliseconds(current_time,
													   millis_increment);
			db->adl_next_worker = current_time;

			/* later elements should go closer to the head of the list */
			dlist_push_head(&DatabaseList, &db->adl_node);
		}
	}

	/* all done, clean up memory */
	if (DatabaseListCxt != NULL)
		MemoryContextDelete(DatabaseListCxt);
	MemoryContextDelete(tmpcxt);
	DatabaseListCxt = newcxt;
	MemoryContextSwitchTo(oldcxt);
}

/* qsort comparator for avl_dbase, using adl_score */
static int
db_comparator(const void *a, const void *b)
{
	if (((const avl_dbase *) a)->adl_score == ((const avl_dbase *) b)->adl_score)
		return 0;
	else
		return (((const avl_dbase *) a)->adl_score < ((const avl_dbase *) b)->adl_score) ? 1 : -1;
}

/*
 * do_start_worker
 *
 * Bare-bones procedure for starting an autovacuum worker from the launcher.
 * It determines what database to work on, sets up shared memory stuff and
 * signals postmaster to start the worker.  It fails gracefully if invoked when
 * autovacuum_workers are already active.
 *
 * Return value is the OID of the database that the worker is going to process,
 * or InvalidOid if no worker was actually started.
 */
static Oid
do_start_worker(void)
{
	List	   *dblist;
	ListCell   *cell;
	TransactionId xidForceLimit;
	MultiXactId multiForceLimit;
	bool		for_xid_wrap;
	bool		for_multi_wrap;
	avw_dbase  *avdb;
	TimestampTz	current_time;
	bool		skipit = false;
	Oid			retval = InvalidOid;
	MemoryContext tmpcxt,
				oldcxt;

	/* return quickly when there are no free workers */
	LWLockAcquire(AutovacuumLock, LW_SHARED);
	if (dlist_is_empty(&AutoVacuumShmem->av_freeWorkers))
	{
		LWLockRelease(AutovacuumLock);
		return InvalidOid;
	}
	LWLockRelease(AutovacuumLock);

	/*
	 * Create and switch to a temporary context to avoid leaking the memory
	 * allocated for the database list.
	 */
	tmpcxt = AllocSetContextCreate(CurrentMemoryContext,
								   "Start worker tmp cxt",
								   ALLOCSET_DEFAULT_SIZES);
	oldcxt = MemoryContextSwitchTo(tmpcxt);

	/* use fresh stats */
	autovac_refresh_stats();

	/* Get a list of databases */
	dblist = get_database_list();

	/*
	 * Determine the oldest datfrozenxid/relfrozenxid that we will allow to
	 * pass without forcing a vacuum.  (This limit can be tightened for
	 * particular tables, but not loosened.)
	 */
	recentXid = ReadNewTransactionId();
	xidForceLimit = recentXid - autovacuum_freeze_max_age;
	/* ensure it's a "normal" XID, else TransactionIdPrecedes misbehaves */
	/* this can cause the limit to go backwards by 3, but that's OK */
	if (xidForceLimit < FirstNormalTransactionId)
		xidForceLimit -= FirstNormalTransactionId;

	/* Also determine the oldest datminmxid we will consider. */
	recentMulti = ReadNextMultiXactId();
	multiForceLimit = recentMulti - MultiXactMemberFreezeThreshold();
	if (multiForceLimit < FirstMultiXactId)
		multiForceLimit -= FirstMultiXactId;

	/*
	 * Choose a database to connect to.  We pick the database that was least
	 * recently auto-vacuumed, or one that needs vacuuming to prevent Xid
	 * wraparound-related data loss.  If any db at risk of Xid wraparound is
	 * found, we pick the one with oldest datfrozenxid, independently of
	 * autovacuum times; similarly we pick the one with the oldest datminmxid
	 * if any is in MultiXactId wraparound.  Note that those in Xid wraparound
	 * danger are given more priority than those in multi wraparound danger.
	 *
	 * Note that a database with no stats entry is not considered, except for
	 * Xid wraparound purposes.  The theory is that if no one has ever
	 * connected to it since the stats were last initialized, it doesn't need
	 * vacuuming.
	 *
	 * XXX This could be improved if we had more info about whether it needs
	 * vacuuming before connecting to it.  Perhaps look through the pgstats
	 * data for the database's tables?  One idea is to keep track of the
	 * number of new and dead tuples per database in pgstats.  However it
	 * isn't clear how to construct a metric that measures that and not cause
	 * starvation for less busy databases.
	 */
	avdb = NULL;
	for_xid_wrap = false;
	for_multi_wrap = false;
	current_time = GetCurrentTimestamp();
	foreach(cell, dblist)
	{
		avw_dbase  *tmp = lfirst(cell);
		dlist_iter	iter;

		/* Check to see if this one is at risk of wraparound
		 *
		 * GPDB enable auto-analyze on master, and currently only template0
		 * need to deal with the xid wrap around. So ignore other dbs for
		 * the wraparound check.
		 */
		if (!tmp->adw_allowconn &&
			TransactionIdPrecedes(tmp->adw_frozenxid, xidForceLimit))
		{
			if (avdb == NULL ||
				avdb->adw_allowconn ||  /* GPDB: only do anti-wraparound for !datallowconn databases */
				TransactionIdPrecedes(tmp->adw_frozenxid,
									  avdb->adw_frozenxid))
				avdb = tmp;
			for_xid_wrap = true;
			continue;
		}
		else if (for_xid_wrap)
			continue;			/* ignore not-at-risk DBs */
		else if (!tmp->adw_allowconn &&
				 MultiXactIdPrecedes(tmp->adw_minmulti, multiForceLimit))
		{
			if (avdb == NULL ||
				avdb->adw_allowconn ||  /* GPDB: only do anti-wraparound for !datallowconn databases */
				MultiXactIdPrecedes(tmp->adw_minmulti, avdb->adw_minmulti))
				avdb = tmp;
			for_multi_wrap = true;
			continue;
		}
		else if (for_multi_wrap)
			continue;			/* ignore not-at-risk DBs */

		/* Find pgstat entry if any */
		tmp->adw_entry = pgstat_fetch_stat_dbentry(tmp->adw_datid);

		/*
		 * Skip a database with no pgstat entry; it means it hasn't seen any
		 * activity.
		 */
		if (!tmp->adw_entry)
			continue;

		/*
		 * Also, skip a database that appears on the database list as having
		 * been processed recently (less than autovacuum_naptime seconds ago).
		 * We do this so that we don't select a database which we just
		 * selected, but that pgstat hasn't gotten around to updating the last
		 * autovacuum time yet.
		 */
		skipit = false;

		dlist_reverse_foreach(iter, &DatabaseList)
		{
			avl_dbase  *dbp = dlist_container(avl_dbase, adl_node, iter.cur);

			if (dbp->adl_datid == tmp->adw_datid)
			{
				/*
				 * Skip this database if its next_worker value falls between
				 * the current time and the current time plus naptime.
				 */
				if (!TimestampDifferenceExceeds(dbp->adl_next_worker,
												current_time, 0) &&
					!TimestampDifferenceExceeds(current_time,
												dbp->adl_next_worker,
												autovacuum_naptime * 1000))
					skipit = true;

				break;
			}
		}
		if (skipit)
			continue;

		/*
		 * Remember the db with oldest autovac time.  (If we are here, both
		 * tmp->entry and db->entry must be non-null.)
		 */
		if (avdb == NULL ||
			tmp->adw_entry->last_autovac_time < avdb->adw_entry->last_autovac_time)
			avdb = tmp;
	}

	/* Found a database -- process it */
	if (avdb != NULL)
	{
		WorkerInfo	worker;
		dlist_node *wptr;

		LWLockAcquire(AutovacuumLock, LW_EXCLUSIVE);

		/*
		 * Get a worker entry from the freelist.  We checked above, so there
		 * really should be a free slot.
		 */
		wptr = dlist_pop_head_node(&AutoVacuumShmem->av_freeWorkers);

		worker = dlist_container(WorkerInfoData, wi_links, wptr);
		worker->wi_dboid = avdb->adw_datid;
		worker->wi_for_analyze = avdb->adw_allowconn;
		worker->wi_proc = NULL;
		worker->wi_launchtime = GetCurrentTimestamp();

		AutoVacuumShmem->av_startingWorker = worker;

		LWLockRelease(AutovacuumLock);

		SendPostmasterSignal(PMSIGNAL_START_AUTOVAC_WORKER);

		retval = avdb->adw_datid;
	}
	else if (skipit)
	{
		/*
		 * If we skipped all databases on the list, rebuild it, because it
		 * probably contains a dropped database.
		 */
		rebuild_database_list(InvalidOid);
	}

	MemoryContextSwitchTo(oldcxt);
	MemoryContextDelete(tmpcxt);

	return retval;
}

/*
 * launch_worker
 *
 * Wrapper for starting a worker from the launcher.  Besides actually starting
 * it, update the database list to reflect the next time that another one will
 * need to be started on the selected database.  The actual database choice is
 * left to do_start_worker.
 *
 * This routine is also expected to insert an entry into the database list if
 * the selected database was previously absent from the list.
 */
static void
launch_worker(TimestampTz now)
{
	Oid			dbid;
	dlist_iter	iter;

	dbid = do_start_worker();
	if (OidIsValid(dbid))
	{
		bool		found = false;

		/*
		 * Walk the database list and update the corresponding entry.  If the
		 * database is not on the list, we'll recreate the list.
		 */
		dlist_foreach(iter, &DatabaseList)
		{
			avl_dbase  *avdb = dlist_container(avl_dbase, adl_node, iter.cur);

			if (avdb->adl_datid == dbid)
			{
				found = true;

				/*
				 * add autovacuum_naptime seconds to the current time, and use
				 * that as the new "next_worker" field for this database.
				 */
				avdb->adl_next_worker =
					TimestampTzPlusMilliseconds(now, autovacuum_naptime * 1000);

				dlist_move_head(&DatabaseList, iter.cur);
				break;
			}
		}

		/*
		 * If the database was not present in the database list, we rebuild
		 * the list.  It's possible that the database does not get into the
		 * list anyway, for example if it's a database that doesn't have a
		 * pgstat entry, but this is not a problem because we don't want to
		 * schedule workers regularly into those in any case.
		 */
		if (!found)
			rebuild_database_list(dbid);
	}
}

/*
 * Called from postmaster to signal a failure to fork a process to become
 * worker.  The postmaster should kill(SIGUSR2) the launcher shortly
 * after calling this function.
 */
void
AutoVacWorkerFailed(void)
{
	AutoVacuumShmem->av_signal[AutoVacForkFailed] = true;
}

/* SIGHUP: set flag to re-read config file at next convenient time */
static void
av_sighup_handler(SIGNAL_ARGS)
{
	int			save_errno = errno;

	got_SIGHUP = true;
	SetLatch(MyLatch);

	errno = save_errno;
}

/* SIGUSR2: a worker is up and running, or just finished, or failed to fork */
static void
avl_sigusr2_handler(SIGNAL_ARGS)
{
	int			save_errno = errno;

	got_SIGUSR2 = true;
	SetLatch(MyLatch);

	errno = save_errno;
}

/* SIGTERM: time to die */
static void
avl_sigterm_handler(SIGNAL_ARGS)
{
	int			save_errno = errno;

	got_SIGTERM = true;
	SetLatch(MyLatch);

	errno = save_errno;
}


/********************************************************************
 *					  AUTOVACUUM WORKER CODE
 ********************************************************************/

#ifdef EXEC_BACKEND
/*
 * forkexec routines for the autovacuum worker.
 *
 * Format up the arglist, then fork and exec.
 */
static pid_t
avworker_forkexec(void)
{
	char	   *av[10];
	int			ac = 0;

	av[ac++] = "postgres";
	av[ac++] = "--forkavworker";
	av[ac++] = NULL;			/* filled in by postmaster_forkexec */
	av[ac] = NULL;

	Assert(ac < lengthof(av));

	return postmaster_forkexec(ac, av);
}

/*
 * We need this set from the outside, before InitProcess is called
 */
void
AutovacuumWorkerIAm(void)
{
	am_autovacuum_worker = true;
}
#endif

/*
 * Main entry point for autovacuum worker process.
 *
 * This code is heavily based on pgarch.c, q.v.
 */
int
StartAutoVacWorker(void)
{
	pid_t		worker_pid;

#ifdef EXEC_BACKEND
	switch ((worker_pid = avworker_forkexec()))
#else
	switch ((worker_pid = fork_process()))
#endif
	{
		case -1:
			ereport(LOG,
					(errmsg("could not fork autovacuum worker process: %m")));
			return 0;

#ifndef EXEC_BACKEND
		case 0:
			/* in postmaster child ... */
			InitPostmasterChild();

			/* Close the postmaster's sockets */
			ClosePostmasterPorts(false);

			AutoVacWorkerMain(0, NULL);
			break;
#endif
		default:
			return (int) worker_pid;
	}

	/* shouldn't get here */
	return 0;
}

/*
 * AutoVacWorkerMain
 */
NON_EXEC_STATIC void
AutoVacWorkerMain(int argc, char *argv[])
{
	sigjmp_buf	local_sigjmp_buf;
	Oid			dbid;
	bool		for_analyze = false;
	GpRoleValue	orig_role;

	am_autovacuum_worker = true;

	/* MPP-4990: Autovacuum always runs as utility-mode */
	Gp_role = GP_ROLE_UTILITY;
	if (IS_QUERY_DISPATCHER() && AutoVacuumingActive())
	{
		/*
		 * Gp_role for the current autovacuum worker should be determined by wi_for_analyze. 
		 * But we don't know the value of wi_for_analyze now, so we set Gp_role to 
		 * GP_ROLE_DISPATCH first. Gp_role will switch to GP_ROLE_UTILITY as needed 
		 * after we get the wi_for_analyze.
		 */
		Gp_role = GP_ROLE_DISPATCH;
	}
	orig_role = Gp_role;

	/* Identify myself via ps */
	init_ps_display(pgstat_get_backend_desc(B_AUTOVAC_WORKER), "", "", "");

	/* 
	 * PreAuthDelay is a debugging aid for investigating problems in the 
	 * authentication cycle. 
	 */
	if (PreAuthDelay > 0)
		pg_usleep(PreAuthDelay * 1000000L);

	SetProcessingMode(InitProcessing);

	/*
	 * Set up signal handlers.  We operate on databases much like a regular
	 * backend, so we use the same signal handling.  See equivalent code in
	 * tcop/postgres.c.
	 */
	pqsignal(SIGHUP, av_sighup_handler);

	/*
	 * SIGINT is used to signal canceling the current table's vacuum; SIGTERM
	 * means abort and exit cleanly, and SIGQUIT means abandon ship.
	 */
	pqsignal(SIGINT, StatementCancelHandler);
	pqsignal(SIGTERM, die);
	pqsignal(SIGQUIT, quickdie);
	InitializeTimeouts();		/* establishes SIGALRM handler */

	pqsignal(SIGPIPE, SIG_IGN);
	pqsignal(SIGUSR1, procsignal_sigusr1_handler);
	pqsignal(SIGUSR2, SIG_IGN);
	pqsignal(SIGFPE, FloatExceptionHandler);
	pqsignal(SIGCHLD, SIG_DFL);

	/* Early initialization */
	BaseInit();

	/*
	 * Create a per-backend PGPROC struct in shared memory, except in the
	 * EXEC_BACKEND case where this was done in SubPostmasterMain. We must do
	 * this before we can use LWLocks (and in the EXEC_BACKEND case we already
	 * had to do some stuff with LWLocks).
	 */
#ifndef EXEC_BACKEND
	InitProcess();
#endif

	/*
	 * If an exception is encountered, processing resumes here.
	 *
	 * See notes in postgres.c about the design of this coding.
	 */
	if (sigsetjmp(local_sigjmp_buf, 1) != 0)
	{
		Gp_role = orig_role;
		/* Prevents interrupts while cleaning up */
		HOLD_INTERRUPTS();

		/* Report the error to the server log */
		EmitErrorReport();

		/*
		 * We can now go away.  Note that because we called InitProcess, a
		 * callback was registered to do ProcKill, which will clean up
		 * necessary state.
		 */
		proc_exit(0);
	}

	/* We can now handle ereport(ERROR) */
	PG_exception_stack = &local_sigjmp_buf;

	PG_SETMASK(&UnBlockSig);

	/*
	 * Set always-secure search path, so malicious users can't redirect user
	 * code (e.g. pg_index.indexprs).  (That code runs in a
	 * SECURITY_RESTRICTED_OPERATION sandbox, so malicious users could not
	 * take control of the entire autovacuum worker in any case.)
	 */
	SetConfigOption("search_path", "", PGC_SUSET, PGC_S_OVERRIDE);

	/*
	 * Force zero_damaged_pages OFF in the autovac process, even if it is set
	 * in postgresql.conf.  We don't really want such a dangerous option being
	 * applied non-interactively.
	 */
	SetConfigOption("zero_damaged_pages", "false", PGC_SUSET, PGC_S_OVERRIDE);

	/*
	 * Force settable timeouts off to avoid letting these settings prevent
	 * regular maintenance from being executed.
	 */
	SetConfigOption("statement_timeout", "0", PGC_SUSET, PGC_S_OVERRIDE);
	SetConfigOption("lock_timeout", "0", PGC_SUSET, PGC_S_OVERRIDE);
	SetConfigOption("idle_in_transaction_session_timeout", "0",
					PGC_SUSET, PGC_S_OVERRIDE);

	/*
	 * Force default_transaction_isolation to READ COMMITTED.  We don't want
	 * to pay the overhead of serializable mode, nor add any risk of causing
	 * deadlocks or delaying other transactions.
	 */
	SetConfigOption("default_transaction_isolation", "read committed",
					PGC_SUSET, PGC_S_OVERRIDE);

	/*
	 * Force synchronous replication off to allow regular maintenance even if
	 * we are waiting for standbys to connect. This is important to ensure we
	 * aren't blocked from performing anti-wraparound tasks.
	 */
	if (synchronous_commit > SYNCHRONOUS_COMMIT_LOCAL_FLUSH)
		SetConfigOption("synchronous_commit", "local",
						PGC_SUSET, PGC_S_OVERRIDE);

	/*
	 * Get the info about the database we're going to work on.
	 */
	LWLockAcquire(AutovacuumLock, LW_EXCLUSIVE);

	/*
	 * beware of startingWorker being INVALID; this should normally not
	 * happen, but if a worker fails after forking and before this, the
	 * launcher might have decided to remove it from the queue and start
	 * again.
	 */
	if (AutoVacuumShmem->av_startingWorker != NULL)
	{
		MyWorkerInfo = AutoVacuumShmem->av_startingWorker;
		dbid = MyWorkerInfo->wi_dboid;
		for_analyze = MyWorkerInfo->wi_for_analyze;
		MyWorkerInfo->wi_proc = MyProc;

		/* insert into the running list */
		dlist_push_head(&AutoVacuumShmem->av_runningWorkers,
						&MyWorkerInfo->wi_links);

		/*
		 * remove from the "starting" pointer, so that the launcher can start
		 * a new worker if required
		 */
		AutoVacuumShmem->av_startingWorker = NULL;
		LWLockRelease(AutovacuumLock);

		on_shmem_exit(FreeWorkerInfo, 0);

		/* wake up the launcher */
		if (AutoVacuumShmem->av_launcherpid != 0)
			kill(AutoVacuumShmem->av_launcherpid, SIGUSR2);
	}
	else
	{
		/* no worker entry for me, go away */
		elog(WARNING, "autovacuum worker started without a worker entry");
		dbid = InvalidOid;
		LWLockRelease(AutovacuumLock);
	}

	if (OidIsValid(dbid))
	{
		char		dbname[NAMEDATALEN];

		/*
		 * Report autovac startup to the stats collector.  We deliberately do
		 * this before InitPostgres, so that the last_autovac_time will get
		 * updated even if the connection attempt fails.  This is to prevent
		 * autovac from getting "stuck" repeatedly selecting an unopenable
		 * database, rather than making any progress on stuff it can connect
		 * to.
		 */
		pgstat_report_autovac(dbid);

		/*
		 * Connect to the selected database
		 *
		 * Note: if we have selected a just-deleted database (due to using
		 * stale stats info), we'll fail and exit here.
		 */
		InitPostgres(NULL, dbid, NULL, InvalidOid, dbname, false);
		SetProcessingMode(NormalProcessing);
		set_ps_display(dbname, false);
		ereport(LOG,
				(errmsg("autovacuum: processing database \"%s\"", dbname)));

		SIMPLE_FAULT_INJECTOR("auto_vac_worker_before_do_autovacuum");

		if (PostAuthDelay)
			pg_usleep(PostAuthDelay * 1000000L);

		/* And do an appropriate amount of work */
		recentXid = ReadNewTransactionId();
		recentMulti = ReadNextMultiXactId();

		AssertImply(!IS_QUERY_DISPATCHER(), for_analyze == false);
		AssertImply(for_analyze, IS_QUERY_DISPATCHER());
		if (!for_analyze && orig_role == GP_ROLE_DISPATCH)
			Gp_role = GP_ROLE_UTILITY;

		do_autovacuum();

		if (!for_analyze && orig_role == GP_ROLE_DISPATCH)
			Gp_role = orig_role;
	}

	/*
	 * The launcher will be notified of my death in ProcKill, *if* we managed
	 * to get a worker slot at all
	 */

	/* All done, go away */
	proc_exit(0);
}

/*
 * Return a WorkerInfo to the free list
 */
static void
FreeWorkerInfo(int code, Datum arg)
{
	if (MyWorkerInfo != NULL)
	{
		LWLockAcquire(AutovacuumLock, LW_EXCLUSIVE);

		/*
		 * Wake the launcher up so that he can launch a new worker immediately
		 * if required.  We only save the launcher's PID in local memory here;
		 * the actual signal will be sent when the PGPROC is recycled.  Note
		 * that we always do this, so that the launcher can rebalance the cost
		 * limit setting of the remaining workers.
		 *
		 * We somewhat ignore the risk that the launcher changes its PID
		 * between us reading it and the actual kill; we expect ProcKill to be
		 * called shortly after us, and we assume that PIDs are not reused too
		 * quickly after a process exits.
		 */
		AutovacuumLauncherPid = AutoVacuumShmem->av_launcherpid;

		dlist_delete(&MyWorkerInfo->wi_links);
		MyWorkerInfo->wi_dboid = InvalidOid;
		MyWorkerInfo->wi_tableoid = InvalidOid;
		MyWorkerInfo->wi_sharedrel = false;
		MyWorkerInfo->wi_proc = NULL;
		MyWorkerInfo->wi_launchtime = 0;
		MyWorkerInfo->wi_dobalance = false;
		MyWorkerInfo->wi_for_analyze = false;
		MyWorkerInfo->wi_cost_delay = 0;
		MyWorkerInfo->wi_cost_limit = 0;
		MyWorkerInfo->wi_cost_limit_base = 0;
		dlist_push_head(&AutoVacuumShmem->av_freeWorkers,
						&MyWorkerInfo->wi_links);
		/* not mine anymore */
		MyWorkerInfo = NULL;

		/*
		 * now that we're inactive, cause a rebalancing of the surviving
		 * workers
		 */
		AutoVacuumShmem->av_signal[AutoVacRebalance] = true;
		LWLockRelease(AutovacuumLock);
	}
}

/*
 * Update the cost-based delay parameters, so that multiple workers consume
 * each a fraction of the total available I/O.
 */
void
AutoVacuumUpdateDelay(void)
{
	if (MyWorkerInfo)
	{
		VacuumCostDelay = MyWorkerInfo->wi_cost_delay;
		VacuumCostLimit = MyWorkerInfo->wi_cost_limit;
	}
}

/*
 * autovac_balance_cost
 *		Recalculate the cost limit setting for each active worker.
 *
 * Caller must hold the AutovacuumLock in exclusive mode.
 */
static void
autovac_balance_cost(void)
{
	/*
	 * The idea here is that we ration out I/O equally.  The amount of I/O
	 * that a worker can consume is determined by cost_limit/cost_delay, so we
	 * try to equalize those ratios rather than the raw limit settings.
	 *
	 * note: in cost_limit, zero also means use value from elsewhere, because
	 * zero is not a valid value.
	 */
	int			vac_cost_limit = (autovacuum_vac_cost_limit > 0 ?
								  autovacuum_vac_cost_limit : VacuumCostLimit);
	double		vac_cost_delay = (autovacuum_vac_cost_delay >= 0 ?
								  autovacuum_vac_cost_delay : VacuumCostDelay);
	double		cost_total;
	double		cost_avail;
	dlist_iter	iter;

	/* not set? nothing to do */
	if (vac_cost_limit <= 0 || vac_cost_delay <= 0)
		return;

	/* calculate the total base cost limit of participating active workers */
	cost_total = 0.0;
	dlist_foreach(iter, &AutoVacuumShmem->av_runningWorkers)
	{
		WorkerInfo	worker = dlist_container(WorkerInfoData, wi_links, iter.cur);

		if (worker->wi_proc != NULL &&
			worker->wi_dobalance &&
			worker->wi_cost_limit_base > 0 && worker->wi_cost_delay > 0)
			cost_total +=
				(double) worker->wi_cost_limit_base / worker->wi_cost_delay;
	}

	/* there are no cost limits -- nothing to do */
	if (cost_total <= 0)
		return;

	/*
	 * Adjust cost limit of each active worker to balance the total of cost
	 * limit to autovacuum_vacuum_cost_limit.
	 */
	cost_avail = (double) vac_cost_limit / vac_cost_delay;
	dlist_foreach(iter, &AutoVacuumShmem->av_runningWorkers)
	{
		WorkerInfo	worker = dlist_container(WorkerInfoData, wi_links, iter.cur);

		if (worker->wi_proc != NULL &&
			worker->wi_dobalance &&
			worker->wi_cost_limit_base > 0 && worker->wi_cost_delay > 0)
		{
			int			limit = (int)
			(cost_avail * worker->wi_cost_limit_base / cost_total);

			/*
			 * We put a lower bound of 1 on the cost_limit, to avoid division-
			 * by-zero in the vacuum code.  Also, in case of roundoff trouble
			 * in these calculations, let's be sure we don't ever set
			 * cost_limit to more than the base value.
			 */
			worker->wi_cost_limit = Max(Min(limit,
											worker->wi_cost_limit_base),
										1);
		}

		if (worker->wi_proc != NULL)
			elog(DEBUG2, "autovac_balance_cost(pid=%u db=%u, rel=%u, dobalance=%s cost_limit=%d, cost_limit_base=%d, cost_delay=%g)",
				 worker->wi_proc->pid, worker->wi_dboid, worker->wi_tableoid,
				 worker->wi_dobalance ? "yes" : "no",
				 worker->wi_cost_limit, worker->wi_cost_limit_base,
				 worker->wi_cost_delay);
	}
}

/*
 * get_database_list
 *		Return a list of all databases found in pg_database.
 *
 * The list and associated data is allocated in the caller's memory context,
 * which is in charge of ensuring that it's properly cleaned up afterwards.
 *
 * Note: this is the only function in which the autovacuum launcher uses a
 * transaction.  Although we aren't attached to any particular database and
 * therefore can't access most catalogs, we do have enough infrastructure
 * to do a seqscan on pg_database.
 */
static List *
get_database_list(void)
{
	List	   *dblist = NIL;
	Relation	rel;
	TableScanDesc scan;
	HeapTuple	tup;
	MemoryContext resultcxt;

	/* This is the context that we will allocate our output data in */
	resultcxt = CurrentMemoryContext;

	/*
	 * Start a transaction so we can access pg_database, and get a snapshot.
	 * We don't have a use for the snapshot itself, but we're interested in
	 * the secondary effect that it sets RecentGlobalXmin.  (This is critical
	 * for anything that reads heap pages, because HOT may decide to prune
	 * them even if the process doesn't attempt to modify any tuples.)
	 */
	StartTransactionCommand();
	(void) GetTransactionSnapshot();

	rel = table_open(DatabaseRelationId, AccessShareLock);
	scan = table_beginscan_catalog(rel, 0, NULL);

	while (HeapTupleIsValid(tup = heap_getnext(scan, ForwardScanDirection)))
	{
		Form_pg_database pgdatabase = (Form_pg_database) GETSTRUCT(tup);
		avw_dbase  *avdb;
		MemoryContext oldcxt;

		/*
		 * Allocate our results in the caller's context, not the
		 * transaction's. We do this inside the loop, and restore the original
		 * context at the end, so that leaky things like heap_getnext() are
		 * not called in a potentially long-lived context.
		 */
		oldcxt = MemoryContextSwitchTo(resultcxt);

		/*
		 * In GPDB, autovacuum is currently disabled, except for the
		 * anti-wraparound vacuum of template0 (and any other databases
		 * with !datallowconn). The administrator is expected to do all
		 * VACUUMing manually, except for template0, which you cannot
		 * VACUUM manually because you cannot connect to it.
		 * 
		 * If autovacuum on the master is enabled, it means that we also want to do 
		 * autoanalyze work for databases whose datallowconn is true.
		 */
		if (!(IS_QUERY_DISPATCHER() && AutoVacuumingActive()) && pgdatabase->datallowconn)
			continue;

		avdb = (avw_dbase *) palloc(sizeof(avw_dbase));

		avdb->adw_datid = pgdatabase->oid;
		avdb->adw_name = pstrdup(NameStr(pgdatabase->datname));
		avdb->adw_frozenxid = pgdatabase->datfrozenxid;
		avdb->adw_minmulti = pgdatabase->datminmxid;
		avdb->adw_allowconn = pgdatabase->datallowconn;
		/* this gets set later: */
		avdb->adw_entry = NULL;

		dblist = lappend(dblist, avdb);
		MemoryContextSwitchTo(oldcxt);
	}

	table_endscan(scan);
	table_close(rel, AccessShareLock);

	CommitTransactionCommand();

	return dblist;
}

/*
 * Process a database table-by-table
 *
 * Note that CHECK_FOR_INTERRUPTS is supposed to be used in certain spots in
 * order not to ignore shutdown commands for too long.
 */
static void
do_autovacuum(void)
{
	Relation	classRel;
	HeapTuple	tuple;
	TableScanDesc relScan;
	Form_pg_database dbForm;
	List	   *table_oids = NIL;
	List	   *orphan_oids = NIL;
	HASHCTL		ctl;
	HTAB	   *table_toast_map;
	ListCell   *volatile cell;
	PgStat_StatDBEntry *shared;
	PgStat_StatDBEntry *dbentry;
	BufferAccessStrategy bstrategy;
	ScanKeyData key;
	TupleDesc	pg_class_desc;
	int			effective_multixact_freeze_max_age;
	bool		did_vacuum = false;
	bool		found_concurrent_worker = false;
<<<<<<< HEAD
=======
	int			i;
>>>>>>> 9e1c9f95

	/*
	 * StartTransactionCommand and CommitTransactionCommand will automatically
	 * switch to other contexts.  We need this one to keep the list of
	 * relations to vacuum/analyze across transactions.
	 */
	AutovacMemCxt = AllocSetContextCreate(TopMemoryContext,
										  "AV worker",
										  ALLOCSET_DEFAULT_SIZES);
	MemoryContextSwitchTo(AutovacMemCxt);

	/*
	 * may be NULL if we couldn't find an entry (only happens if we are
	 * forcing a vacuum for anti-wrap purposes).
	 */
	dbentry = pgstat_fetch_stat_dbentry(MyDatabaseId);

	/* Start a transaction so our commands have one to play into. */
	StartTransactionCommand();

	/*
	 * Clean up any dead statistics collector entries for this DB. We always
	 * want to do this exactly once per DB-processing cycle, even if we find
	 * nothing worth vacuuming in the database.
	 */
	pgstat_vacuum_stat();

	/*
	 * Compute the multixact age for which freezing is urgent.  This is
	 * normally autovacuum_multixact_freeze_max_age, but may be less if we are
	 * short of multixact member space.
	 */
	effective_multixact_freeze_max_age = MultiXactMemberFreezeThreshold();

	/*
	 * Find the pg_database entry and select the default freeze ages. We use
	 * zero in template and nonconnectable databases, else the system-wide
	 * default.
	 */
	tuple = SearchSysCache1(DATABASEOID, ObjectIdGetDatum(MyDatabaseId));
	if (!HeapTupleIsValid(tuple))
		elog(ERROR, "cache lookup failed for database %u", MyDatabaseId);
	dbForm = (Form_pg_database) GETSTRUCT(tuple);

	if (dbForm->datistemplate || !dbForm->datallowconn)
	{
		default_freeze_min_age = 0;
		default_freeze_table_age = 0;
		default_multixact_freeze_min_age = 0;
		default_multixact_freeze_table_age = 0;
	}
	else
	{
		default_freeze_min_age = vacuum_freeze_min_age;
		default_freeze_table_age = vacuum_freeze_table_age;
		default_multixact_freeze_min_age = vacuum_multixact_freeze_min_age;
		default_multixact_freeze_table_age = vacuum_multixact_freeze_table_age;
	}

	ReleaseSysCache(tuple);

	/* StartTransactionCommand changed elsewhere */
	MemoryContextSwitchTo(AutovacMemCxt);

	/* The database hash where pgstat keeps shared relations */
	shared = pgstat_fetch_stat_dbentry(InvalidOid);

	classRel = table_open(RelationRelationId, AccessShareLock);

	/* create a copy so we can use it after closing pg_class */
	pg_class_desc = CreateTupleDescCopy(RelationGetDescr(classRel));

	/* create hash table for toast <-> main relid mapping */
	MemSet(&ctl, 0, sizeof(ctl));
	ctl.keysize = sizeof(Oid);
	ctl.entrysize = sizeof(av_relation);

	table_toast_map = hash_create("TOAST to main relid map",
								  100,
								  &ctl,
								  HASH_ELEM | HASH_BLOBS);

	/*
	 * Scan pg_class to determine which tables to vacuum.
	 *
	 * We do this in two passes: on the first one we collect the list of plain
	 * relations and materialized views, and on the second one we collect
	 * TOAST tables. The reason for doing the second pass is that during it we
	 * want to use the main relation's pg_class.reloptions entry if the TOAST
	 * table does not have any, and we cannot obtain it unless we know
	 * beforehand what's the main table OID.
	 *
	 * We need to check TOAST tables separately because in cases with short,
	 * wide tables there might be proportionally much more activity in the
	 * TOAST table than in its parent.
	 */
	relScan = table_beginscan_catalog(classRel, 0, NULL);

	/*
	 * On the first pass, we collect main tables to vacuum, and also the main
	 * table relid to TOAST relid mapping.
	 */
	while ((tuple = heap_getnext(relScan, ForwardScanDirection)) != NULL)
	{
		Form_pg_class classForm = (Form_pg_class) GETSTRUCT(tuple);
		PgStat_StatTabEntry *tabentry;
		AutoVacOpts *relopts;
		Oid			relid;
		bool		dovacuum;
		bool		doanalyze;
		bool		wraparound;

		if (classForm->relkind != RELKIND_RELATION &&
			classForm->relkind != RELKIND_MATVIEW)
			continue;

		relid = classForm->oid;

		/*
		 * Check if it is a temp table (presumably, of some other backend's).
		 * We cannot safely process other backends' temp tables.
		 */
		if (classForm->relpersistence == RELPERSISTENCE_TEMP)
		{
			/*
			 * We just ignore it if the owning backend is still active and
			 * using the temporary schema.
			 */
			if (!isTempNamespaceInUse(classForm->relnamespace))
			{
				/*
				 * The table seems to be orphaned -- although it might be that
				 * the owning backend has already deleted it and exited; our
				 * pg_class scan snapshot is not necessarily up-to-date
				 * anymore, so we could be looking at a committed-dead entry.
				 * Remember it so we can try to delete it later.
				 */
				orphan_oids = lappend_oid(orphan_oids, relid);
			}
			continue;
		}

		/* Fetch reloptions and the pgstat entry for this table */
		relopts = extract_autovac_opts(tuple, pg_class_desc);
		tabentry = get_pgstat_tabentry_relid(relid, classForm->relisshared,
											 shared, dbentry);

		/* Check if it needs vacuum or analyze */
		relation_needs_vacanalyze(relid, relopts, classForm, tabentry,
								  effective_multixact_freeze_max_age,
								  &dovacuum, &doanalyze, &wraparound);

		/* Relations that need work are added to table_oids */
		if (dovacuum || doanalyze)
			table_oids = lappend_oid(table_oids, relid);

		/*
<<<<<<< HEAD
		 * Check if it is a temp table (presumably, of some other backend's).
		 * We cannot safely process other backends' temp tables.
		 *
		 * GPDB: Currently we enable autovacuum ANALYZE on QD(Master), so the below
		 * code only process temp tables on Master. Segments' temp tables still
		 * need to be considered in future.
=======
		 * Remember TOAST associations for the second pass.  Note: we must do
		 * this whether or not the table is going to be vacuumed, because we
		 * don't automatically vacuum toast tables along the parent table.
>>>>>>> 9e1c9f95
		 */
		if (OidIsValid(classForm->reltoastrelid))
		{
<<<<<<< HEAD
			int			backendID;
			
			backendID = GetTempNamespaceBackendId(classForm->relnamespace);
=======
			av_relation *hentry;
			bool		found;

			hentry = hash_search(table_toast_map,
								 &classForm->reltoastrelid,
								 HASH_ENTER, &found);
>>>>>>> 9e1c9f95

			if (!found)
			{
				/* hash_search already filled in the key */
				hentry->ar_relid = relid;
				hentry->ar_hasrelopts = false;
				if (relopts != NULL)
				{
					hentry->ar_hasrelopts = true;
					memcpy(&hentry->ar_reloptions, relopts,
						   sizeof(AutoVacOpts));
				}
			}
		}
	}

	table_endscan(relScan);

	/* second pass: check TOAST tables */
	ScanKeyInit(&key,
				Anum_pg_class_relkind,
				BTEqualStrategyNumber, F_CHAREQ,
				CharGetDatum(RELKIND_TOASTVALUE));

	relScan = table_beginscan_catalog(classRel, 1, &key);
	while ((tuple = heap_getnext(relScan, ForwardScanDirection)) != NULL)
	{
		Form_pg_class classForm = (Form_pg_class) GETSTRUCT(tuple);
		PgStat_StatTabEntry *tabentry;
		Oid			relid;
		AutoVacOpts *relopts = NULL;
		bool		dovacuum;
		bool		doanalyze;
		bool		wraparound;

		/*
		 * We cannot safely process other backends' temp tables, so skip 'em.
		 */
		if (classForm->relpersistence == RELPERSISTENCE_TEMP)
			continue;

		relid = classForm->oid;

		/*
		 * fetch reloptions -- if this toast table does not have them, try the
		 * main rel
		 */
		relopts = extract_autovac_opts(tuple, pg_class_desc);
		if (relopts == NULL)
		{
			av_relation *hentry;
			bool		found;

			hentry = hash_search(table_toast_map, &relid, HASH_FIND, &found);
			if (found && hentry->ar_hasrelopts)
				relopts = &hentry->ar_reloptions;
		}

		/* Fetch the pgstat entry for this table */
		tabentry = get_pgstat_tabentry_relid(relid, classForm->relisshared,
											 shared, dbentry);

		relation_needs_vacanalyze(relid, relopts, classForm, tabentry,
								  effective_multixact_freeze_max_age,
								  &dovacuum, &doanalyze, &wraparound);

		/* ignore analyze for toast tables */
		if (dovacuum)
			table_oids = lappend_oid(table_oids, relid);
	}

	table_endscan(relScan);
	table_close(classRel, AccessShareLock);

	/*
	 * Recheck orphan temporary tables, and if they still seem orphaned, drop
	 * them.  We'll eat a transaction per dropped table, which might seem
	 * excessive, but we should only need to do anything as a result of a
	 * previous backend crash, so this should not happen often enough to
	 * justify "optimizing".  Using separate transactions ensures that we
	 * don't bloat the lock table if there are many temp tables to be dropped,
	 * and it ensures that we don't lose work if a deletion attempt fails.
	 */
	foreach(cell, orphan_oids)
	{
		Oid			relid = lfirst_oid(cell);
		Form_pg_class classForm;
		ObjectAddress object;

		/*
		 * Check for user-requested abort.
		 */
		CHECK_FOR_INTERRUPTS();

		/*
		 * Try to lock the table.  If we can't get the lock immediately,
		 * somebody else is using (or dropping) the table, so it's not our
		 * concern anymore.  Having the lock prevents race conditions below.
		 */
		if (!ConditionalLockRelationOid(relid, AccessExclusiveLock))
			continue;

		/*
		 * Re-fetch the pg_class tuple and re-check whether it still seems to
		 * be an orphaned temp table.  If it's not there or no longer the same
		 * relation, ignore it.
		 */
		tuple = SearchSysCacheCopy1(RELOID, ObjectIdGetDatum(relid));
		if (!HeapTupleIsValid(tuple))
		{
			/* be sure to drop useless lock so we don't bloat lock table */
			UnlockRelationOid(relid, AccessExclusiveLock);
			continue;
		}
		classForm = (Form_pg_class) GETSTRUCT(tuple);

		/*
		 * Make all the same tests made in the loop above.  In event of OID
		 * counter wraparound, the pg_class entry we have now might be
		 * completely unrelated to the one we saw before.
		 */
		if (!((classForm->relkind == RELKIND_RELATION ||
			   classForm->relkind == RELKIND_MATVIEW) &&
			  classForm->relpersistence == RELPERSISTENCE_TEMP))
		{
			UnlockRelationOid(relid, AccessExclusiveLock);
			continue;
		}

		if (isTempNamespaceInUse(classForm->relnamespace))
		{
			UnlockRelationOid(relid, AccessExclusiveLock);
			continue;
		}

		/* OK, let's delete it */
		ereport(LOG,
				(errmsg("autovacuum: dropping orphan temp table \"%s.%s.%s\"",
						get_database_name(MyDatabaseId),
						get_namespace_name(classForm->relnamespace),
						NameStr(classForm->relname))));

		object.classId = RelationRelationId;
		object.objectId = relid;
		object.objectSubId = 0;
		performDeletion(&object, DROP_CASCADE,
						PERFORM_DELETION_INTERNAL |
						PERFORM_DELETION_QUIETLY |
						PERFORM_DELETION_SKIP_EXTENSIONS);

		/*
		 * To commit the deletion, end current transaction and start a new
		 * one.  Note this also releases the lock we took.
		 */
		CommitTransactionCommand();
		StartTransactionCommand();

		/* StartTransactionCommand changed current memory context */
		MemoryContextSwitchTo(AutovacMemCxt);
	}

	/*
	 * Create a buffer access strategy object for VACUUM to use.  We want to
	 * use the same one across all the vacuum operations we perform, since the
	 * point is for VACUUM not to blow out the shared cache.
	 */
	bstrategy = GetAccessStrategy(BAS_VACUUM);

	/*
	 * create a memory context to act as fake PortalContext, so that the
	 * contexts created in the vacuum code are cleaned up for each table.
	 */
	PortalContext = AllocSetContextCreate(AutovacMemCxt,
										  "Autovacuum Portal",
										  ALLOCSET_DEFAULT_SIZES);

	/*
	 * Perform operations on collected tables.
	 */
	foreach(cell, table_oids)
	{
		Oid			relid = lfirst_oid(cell);
		HeapTuple	classTup;
		autovac_table *tab;
		bool		isshared;
		bool		skipit;
		double		stdVacuumCostDelay;
		int			stdVacuumCostLimit;
		dlist_iter	iter;

		CHECK_FOR_INTERRUPTS();

		/*
		 * Check for config changes before processing each collected table.
		 */
		if (got_SIGHUP)
		{
			got_SIGHUP = false;
			ProcessConfigFile(PGC_SIGHUP);

			/*
			 * You might be tempted to bail out if we see autovacuum is now
			 * disabled.  Must resist that temptation -- this might be a
			 * for-wraparound emergency worker, in which case that would be
			 * entirely inappropriate.
			 */
		}

		/*
		 * Find out whether the table is shared or not.  (It's slightly
		 * annoying to fetch the syscache entry just for this, but in typical
		 * cases it adds little cost because table_recheck_autovac would
		 * refetch the entry anyway.  We could buy that back by copying the
		 * tuple here and passing it to table_recheck_autovac, but that
		 * increases the odds of that function working with stale data.)
		 */
		classTup = SearchSysCache1(RELOID, ObjectIdGetDatum(relid));
		if (!HeapTupleIsValid(classTup))
			continue;			/* somebody deleted the rel, forget it */
		isshared = ((Form_pg_class) GETSTRUCT(classTup))->relisshared;
		ReleaseSysCache(classTup);

		/*
		 * Hold schedule lock from here until we've claimed the table.  We
		 * also need the AutovacuumLock to walk the worker array, but that one
		 * can just be a shared lock.
		 */
		LWLockAcquire(AutovacuumScheduleLock, LW_EXCLUSIVE);
		LWLockAcquire(AutovacuumLock, LW_SHARED);

		/*
		 * Check whether the table is being vacuumed concurrently by another
		 * worker.
		 */
		skipit = false;
		dlist_foreach(iter, &AutoVacuumShmem->av_runningWorkers)
		{
			WorkerInfo	worker = dlist_container(WorkerInfoData, wi_links, iter.cur);

			/* ignore myself */
			if (worker == MyWorkerInfo)
				continue;

			/* ignore workers in other databases (unless table is shared) */
			if (!worker->wi_sharedrel && worker->wi_dboid != MyDatabaseId)
				continue;

			if (worker->wi_tableoid == relid)
			{
				skipit = true;
				found_concurrent_worker = true;
				break;
			}
		}
		LWLockRelease(AutovacuumLock);
		if (skipit)
		{
			LWLockRelease(AutovacuumScheduleLock);
			continue;
		}

		/*
		 * Store the table's OID in shared memory before releasing the
		 * schedule lock, so that other workers don't try to vacuum it
		 * concurrently.  (We claim it here so as not to hold
		 * AutovacuumScheduleLock while rechecking the stats.)
		 */
		MyWorkerInfo->wi_tableoid = relid;
		MyWorkerInfo->wi_sharedrel = isshared;
		LWLockRelease(AutovacuumScheduleLock);

		/*
		 * Check whether pgstat data still says we need to vacuum this table.
		 * It could have changed if something else processed the table while
		 * we weren't looking.
		 *
		 * Note: we have a special case in pgstat code to ensure that the
		 * stats we read are as up-to-date as possible, to avoid the problem
		 * that somebody just finished vacuuming this table.  The window to
		 * the race condition is not closed but it is very small.
		 */
		MemoryContextSwitchTo(AutovacMemCxt);
		tab = table_recheck_autovac(relid, table_toast_map, pg_class_desc,
									effective_multixact_freeze_max_age);
		if (tab == NULL)
		{
			/* someone else vacuumed the table, or it went away */
			LWLockAcquire(AutovacuumScheduleLock, LW_EXCLUSIVE);
			MyWorkerInfo->wi_tableoid = InvalidOid;
			MyWorkerInfo->wi_sharedrel = false;
			LWLockRelease(AutovacuumScheduleLock);
			continue;
		}

		/*
		 * Remember the prevailing values of the vacuum cost GUCs.  We have to
		 * restore these at the bottom of the loop, else we'll compute wrong
		 * values in the next iteration of autovac_balance_cost().
		 */
		stdVacuumCostDelay = VacuumCostDelay;
		stdVacuumCostLimit = VacuumCostLimit;

		/* Must hold AutovacuumLock while mucking with cost balance info */
		LWLockAcquire(AutovacuumLock, LW_EXCLUSIVE);

		/* advertise my cost delay parameters for the balancing algorithm */
		MyWorkerInfo->wi_dobalance = tab->at_dobalance;
		MyWorkerInfo->wi_cost_delay = tab->at_vacuum_cost_delay;
		MyWorkerInfo->wi_cost_limit = tab->at_vacuum_cost_limit;
		MyWorkerInfo->wi_cost_limit_base = tab->at_vacuum_cost_limit;

		/* do a balance */
		autovac_balance_cost();

		/* set the active cost parameters from the result of that */
		AutoVacuumUpdateDelay();

		/* done */
		LWLockRelease(AutovacuumLock);

		/* clean up memory before each iteration */
		MemoryContextResetAndDeleteChildren(PortalContext);

		/*
		 * Save the relation name for a possible error message, to avoid a
		 * catalog lookup in case of an error.  If any of these return NULL,
		 * then the relation has been dropped since last we checked; skip it.
		 * Note: they must live in a long-lived memory context because we call
		 * vacuum and analyze in different transactions.
		 */

		tab->at_relname = get_rel_name(tab->at_relid);
		tab->at_nspname = get_namespace_name(get_rel_namespace(tab->at_relid));
		tab->at_datname = get_database_name(MyDatabaseId);
		if (!tab->at_relname || !tab->at_nspname || !tab->at_datname)
			goto deleted;

		/*
		 * We will abort vacuuming the current table if something errors out,
		 * and continue with the next one in schedule; in particular, this
		 * happens if we are interrupted with SIGINT.
		 */
		PG_TRY();
		{
			/* Use PortalContext for any per-table allocations */
			MemoryContextSwitchTo(PortalContext);

			/* have at it */
			autovacuum_do_vac_analyze(tab, bstrategy);

			/*
			 * Clear a possible query-cancel signal, to avoid a late reaction
			 * to an automatically-sent signal because of vacuuming the
			 * current table (we're done with it, so it would make no sense to
			 * cancel at this point.)
			 */
			QueryCancelPending = false;
		}
		PG_CATCH();
		{
			/*
			 * Abort the transaction, start a new one, and proceed with the
			 * next table in our list.
			 */
			HOLD_INTERRUPTS();
			if (tab->at_params.options & VACOPT_VACUUM)
				errcontext("automatic vacuum of table \"%s.%s.%s\"",
						   tab->at_datname, tab->at_nspname, tab->at_relname);
			else
				errcontext("automatic analyze of table \"%s.%s.%s\"",
						   tab->at_datname, tab->at_nspname, tab->at_relname);
			EmitErrorReport();

			/* this resets the PGXACT flags too */
			AbortOutOfAnyTransaction();
			FlushErrorState();
			MemoryContextResetAndDeleteChildren(PortalContext);

#ifdef FAULT_INJECTOR
			FaultInjector_InjectFaultIfSet(
				"auto_vac_worker_abort", DDLNotSpecified,
				"", tab->at_relname);
#endif

			/* restart our transaction for the following operations */
			StartTransactionCommand();
			RESUME_INTERRUPTS();
		}
		PG_END_TRY();

<<<<<<< HEAD
=======
		/* Make sure we're back in AutovacMemCxt */
		MemoryContextSwitchTo(AutovacMemCxt);

>>>>>>> 9e1c9f95
		did_vacuum = true;

		/* the PGXACT flags are reset at the next end of transaction */

deleted:
		/* be tidy */
		if (tab->at_datname != NULL)
			pfree(tab->at_datname);
		if (tab->at_nspname != NULL)
			pfree(tab->at_nspname);
		if (tab->at_relname != NULL)
			pfree(tab->at_relname);
		pfree(tab);

		/*
		 * Remove my info from shared memory.  We could, but intentionally
		 * don't, clear wi_cost_limit and friends --- this is on the
		 * assumption that we probably have more to do with similar cost
		 * settings, so we don't want to give up our share of I/O for a very
		 * short interval and thereby thrash the global balance.
		 */
		LWLockAcquire(AutovacuumScheduleLock, LW_EXCLUSIVE);
		MyWorkerInfo->wi_tableoid = InvalidOid;
		MyWorkerInfo->wi_sharedrel = false;
		LWLockRelease(AutovacuumScheduleLock);

		/* restore vacuum cost GUCs for the next iteration */
		VacuumCostDelay = stdVacuumCostDelay;
		VacuumCostLimit = stdVacuumCostLimit;
	}

	/*
	 * Perform additional work items, as requested by backends.
	 */
	LWLockAcquire(AutovacuumLock, LW_EXCLUSIVE);
	for (i = 0; i < NUM_WORKITEMS; i++)
	{
		AutoVacuumWorkItem *workitem = &AutoVacuumShmem->av_workItems[i];

		if (!workitem->avw_used)
			continue;
		if (workitem->avw_active)
			continue;
		if (workitem->avw_database != MyDatabaseId)
			continue;

		/* claim this one, and release lock while performing it */
		workitem->avw_active = true;
		LWLockRelease(AutovacuumLock);

		perform_work_item(workitem);

		/*
		 * Check for config changes before acquiring lock for further jobs.
		 */
		CHECK_FOR_INTERRUPTS();
		if (got_SIGHUP)
		{
			got_SIGHUP = false;
			ProcessConfigFile(PGC_SIGHUP);
		}

		LWLockAcquire(AutovacuumLock, LW_EXCLUSIVE);

		/* and mark it done */
		workitem->avw_active = false;
		workitem->avw_used = false;
	}
	LWLockRelease(AutovacuumLock);

	/*
	 * We leak table_toast_map here (among other things), but since we're
	 * going away soon, it's not a problem.
	 */

	/*
	 * Update pg_database.datfrozenxid, and truncate pg_xact if possible. We
	 * only need to do this once, not after each table.
	 *
	 * Even if we didn't vacuum anything, it may still be important to do
	 * this, because one indirect effect of vac_update_datfrozenxid() is to
	 * update ShmemVariableCache->xidVacLimit.  That might need to be done
	 * even if we haven't vacuumed anything, because relations with older
	 * relfrozenxid values or other databases with older datfrozenxid values
	 * might have been dropped, allowing xidVacLimit to advance.
	 *
	 * However, it's also important not to do this blindly in all cases,
	 * because when autovacuum=off this will restart the autovacuum launcher.
	 * If we're not careful, an infinite loop can result, where workers find
	 * no work to do and restart the launcher, which starts another worker in
	 * the same database that finds no work to do.  To prevent that, we skip
	 * this if (1) we found no work to do and (2) we skipped at least one
	 * table due to concurrent autovacuum activity.  In that case, the other
	 * worker has already done it, or will do so when it finishes.
	 */
	if (did_vacuum || !found_concurrent_worker)
		vac_update_datfrozenxid();

	/* Finally close out the last transaction. */
	CommitTransactionCommand();
}

/*
 * Execute a previously registered work item.
 */
static void
perform_work_item(AutoVacuumWorkItem *workitem)
{
	char	   *cur_datname = NULL;
	char	   *cur_nspname = NULL;
	char	   *cur_relname = NULL;

	/*
	 * Note we do not store table info in MyWorkerInfo, since this is not
	 * vacuuming proper.
	 */

	/*
	 * Save the relation name for a possible error message, to avoid a catalog
	 * lookup in case of an error.  If any of these return NULL, then the
	 * relation has been dropped since last we checked; skip it.
	 */
	Assert(CurrentMemoryContext == AutovacMemCxt);

	cur_relname = get_rel_name(workitem->avw_relation);
	cur_nspname = get_namespace_name(get_rel_namespace(workitem->avw_relation));
	cur_datname = get_database_name(MyDatabaseId);
	if (!cur_relname || !cur_nspname || !cur_datname)
		goto deleted2;

	autovac_report_workitem(workitem, cur_nspname, cur_relname);

	/* clean up memory before each work item */
	MemoryContextResetAndDeleteChildren(PortalContext);

	/*
	 * We will abort the current work item if something errors out, and
	 * continue with the next one; in particular, this happens if we are
	 * interrupted with SIGINT.  Note that this means that the work item list
	 * can be lossy.
	 */
	PG_TRY();
	{
		/* Use PortalContext for any per-work-item allocations */
		MemoryContextSwitchTo(PortalContext);

		/* have at it */
		switch (workitem->avw_type)
		{
			case AVW_BRINSummarizeRange:
				DirectFunctionCall2(brin_summarize_range,
									ObjectIdGetDatum(workitem->avw_relation),
									Int64GetDatum((int64) workitem->avw_blockNumber));
				break;
			default:
				elog(WARNING, "unrecognized work item found: type %d",
					 workitem->avw_type);
				break;
		}

		/*
		 * Clear a possible query-cancel signal, to avoid a late reaction to
		 * an automatically-sent signal because of vacuuming the current table
		 * (we're done with it, so it would make no sense to cancel at this
		 * point.)
		 */
		QueryCancelPending = false;
	}
	PG_CATCH();
	{
		/*
		 * Abort the transaction, start a new one, and proceed with the next
		 * table in our list.
		 */
		HOLD_INTERRUPTS();
		errcontext("processing work entry for relation \"%s.%s.%s\"",
				   cur_datname, cur_nspname, cur_relname);
		EmitErrorReport();

		/* this resets the PGXACT flags too */
		AbortOutOfAnyTransaction();
		FlushErrorState();
		MemoryContextResetAndDeleteChildren(PortalContext);

		/* restart our transaction for the following operations */
		StartTransactionCommand();
		RESUME_INTERRUPTS();
	}
	PG_END_TRY();

	/* Make sure we're back in AutovacMemCxt */
	MemoryContextSwitchTo(AutovacMemCxt);

	/* We intentionally do not set did_vacuum here */

	/* be tidy */
deleted2:
	if (cur_datname)
		pfree(cur_datname);
	if (cur_nspname)
		pfree(cur_nspname);
	if (cur_relname)
		pfree(cur_relname);
}

/*
 * extract_autovac_opts
 *
 * Given a relation's pg_class tuple, return the AutoVacOpts portion of
 * reloptions, if set; otherwise, return NULL.
 */
static AutoVacOpts *
extract_autovac_opts(HeapTuple tup, TupleDesc pg_class_desc)
{
	bytea	   *relopts;
	AutoVacOpts *av;

	Assert(((Form_pg_class) GETSTRUCT(tup))->relkind == RELKIND_RELATION ||
		   ((Form_pg_class) GETSTRUCT(tup))->relkind == RELKIND_MATVIEW ||
		   ((Form_pg_class) GETSTRUCT(tup))->relkind == RELKIND_TOASTVALUE);

	relopts = extractRelOptions(tup, pg_class_desc, NULL);
	if (relopts == NULL)
		return NULL;

	av = palloc(sizeof(AutoVacOpts));
	memcpy(av, &(((StdRdOptions *) relopts)->autovacuum), sizeof(AutoVacOpts));
	pfree(relopts);

	return av;
}

/*
 * get_pgstat_tabentry_relid
 *
 * Fetch the pgstat entry of a table, either local to a database or shared.
 */
static PgStat_StatTabEntry *
get_pgstat_tabentry_relid(Oid relid, bool isshared, PgStat_StatDBEntry *shared,
						  PgStat_StatDBEntry *dbentry)
{
	PgStat_StatTabEntry *tabentry = NULL;

	if (isshared)
	{
		if (PointerIsValid(shared))
			tabentry = hash_search(shared->tables, &relid,
								   HASH_FIND, NULL);
	}
	else if (PointerIsValid(dbentry))
		tabentry = hash_search(dbentry->tables, &relid,
							   HASH_FIND, NULL);

	return tabentry;
}

/*
 * table_recheck_autovac
 *
 * Recheck whether a table still needs vacuum or analyze.  Return value is a
 * valid autovac_table pointer if it does, NULL otherwise.
 *
 * Note that the returned autovac_table does not have the name fields set.
 */
static autovac_table *
table_recheck_autovac(Oid relid, HTAB *table_toast_map,
					  TupleDesc pg_class_desc,
					  int effective_multixact_freeze_max_age)
{
	Form_pg_class classForm;
	HeapTuple	classTup;
	bool		dovacuum;
	bool		doanalyze;
	autovac_table *tab = NULL;
	PgStat_StatTabEntry *tabentry;
	PgStat_StatDBEntry *shared;
	PgStat_StatDBEntry *dbentry;
	bool		wraparound;
	AutoVacOpts *avopts;

	/* use fresh stats */
	autovac_refresh_stats();

	shared = pgstat_fetch_stat_dbentry(InvalidOid);
	dbentry = pgstat_fetch_stat_dbentry(MyDatabaseId);

	/* fetch the relation's relcache entry */
	classTup = SearchSysCacheCopy1(RELOID, ObjectIdGetDatum(relid));
	if (!HeapTupleIsValid(classTup))
		return NULL;
	classForm = (Form_pg_class) GETSTRUCT(classTup);

	/*
	 * Get the applicable reloptions.  If it is a TOAST table, try to get the
	 * main table reloptions if the toast table itself doesn't have.
	 */
	avopts = extract_autovac_opts(classTup, pg_class_desc);
	if (classForm->relkind == RELKIND_TOASTVALUE &&
		avopts == NULL && table_toast_map != NULL)
	{
		av_relation *hentry;
		bool		found;

		hentry = hash_search(table_toast_map, &relid, HASH_FIND, &found);
		if (found && hentry->ar_hasrelopts)
			avopts = &hentry->ar_reloptions;
	}

	/* fetch the pgstat table entry */
	tabentry = get_pgstat_tabentry_relid(relid, classForm->relisshared,
										 shared, dbentry);

	relation_needs_vacanalyze(relid, avopts, classForm, tabentry,
							  effective_multixact_freeze_max_age,
							  &dovacuum, &doanalyze, &wraparound);

	/* ignore ANALYZE for toast tables */
	if (classForm->relkind == RELKIND_TOASTVALUE)
		doanalyze = false;

	/* OK, it needs something done */
	if (doanalyze || dovacuum)
	{
		int			freeze_min_age;
		int			freeze_table_age;
		int			multixact_freeze_min_age;
		int			multixact_freeze_table_age;
		int			vac_cost_limit;
		double		vac_cost_delay;
		int			log_min_duration;

		/*
		 * Calculate the vacuum cost parameters and the freeze ages.  If there
		 * are options set in pg_class.reloptions, use them; in the case of a
		 * toast table, try the main table too.  Otherwise use the GUC
		 * defaults, autovacuum's own first and plain vacuum second.
		 */

		/* -1 in autovac setting means use plain vacuum_cost_delay */
		vac_cost_delay = (avopts && avopts->vacuum_cost_delay >= 0)
			? avopts->vacuum_cost_delay
			: (autovacuum_vac_cost_delay >= 0)
			? autovacuum_vac_cost_delay
			: VacuumCostDelay;

		/* 0 or -1 in autovac setting means use plain vacuum_cost_limit */
		vac_cost_limit = (avopts && avopts->vacuum_cost_limit > 0)
			? avopts->vacuum_cost_limit
			: (autovacuum_vac_cost_limit > 0)
			? autovacuum_vac_cost_limit
			: VacuumCostLimit;

		/* -1 in autovac setting means use log_autovacuum_min_duration */
		log_min_duration = (avopts && avopts->log_min_duration >= 0)
			? avopts->log_min_duration
			: Log_autovacuum_min_duration;

		/* these do not have autovacuum-specific settings */
		freeze_min_age = (avopts && avopts->freeze_min_age >= 0)
			? avopts->freeze_min_age
			: default_freeze_min_age;

		freeze_table_age = (avopts && avopts->freeze_table_age >= 0)
			? avopts->freeze_table_age
			: default_freeze_table_age;

		multixact_freeze_min_age = (avopts &&
									avopts->multixact_freeze_min_age >= 0)
			? avopts->multixact_freeze_min_age
			: default_multixact_freeze_min_age;

		multixact_freeze_table_age = (avopts &&
									  avopts->multixact_freeze_table_age >= 0)
			? avopts->multixact_freeze_table_age
			: default_multixact_freeze_table_age;

		tab = palloc(sizeof(autovac_table));
		tab->at_relid = relid;
		tab->at_sharedrel = classForm->relisshared;
		tab->at_params.options = VACOPT_SKIPTOAST |
			(dovacuum ? VACOPT_VACUUM : 0) |
			(doanalyze ? VACOPT_ANALYZE : 0) |
			(!wraparound ? VACOPT_SKIP_LOCKED : 0);
		tab->at_params.index_cleanup = VACOPT_TERNARY_DEFAULT;
		tab->at_params.truncate = VACOPT_TERNARY_DEFAULT;
		tab->at_params.freeze_min_age = freeze_min_age;
		tab->at_params.freeze_table_age = freeze_table_age;
		tab->at_params.multixact_freeze_min_age = multixact_freeze_min_age;
		tab->at_params.multixact_freeze_table_age = multixact_freeze_table_age;
		tab->at_params.is_wraparound = wraparound;
		tab->at_params.log_min_duration = log_min_duration;
		tab->at_vacuum_cost_limit = vac_cost_limit;
		tab->at_vacuum_cost_delay = vac_cost_delay;
		tab->at_relname = NULL;
		tab->at_nspname = NULL;
		tab->at_datname = NULL;

		/*
		 * If any of the cost delay parameters has been set individually for
		 * this table, disable the balancing algorithm.
		 */
		tab->at_dobalance =
			!(avopts && (avopts->vacuum_cost_limit > 0 ||
						 avopts->vacuum_cost_delay > 0));
	}

	heap_freetuple(classTup);

	return tab;
}

/*
 * relation_needs_vacanalyze
 *
 * Check whether a relation needs to be vacuumed or analyzed; return each into
 * "dovacuum" and "doanalyze", respectively.  Also return whether the vacuum is
 * being forced because of Xid or multixact wraparound.
 *
 * relopts is a pointer to the AutoVacOpts options (either for itself in the
 * case of a plain table, or for either itself or its parent table in the case
 * of a TOAST table), NULL if none; tabentry is the pgstats entry, which can be
 * NULL.
 *
 * A table needs to be vacuumed if the number of dead tuples exceeds a
 * threshold.  This threshold is calculated as
 *
 * threshold = vac_base_thresh + vac_scale_factor * reltuples
 *
 * For analyze, the analysis done is that the number of tuples inserted,
 * deleted and updated since the last analyze exceeds a threshold calculated
 * in the same fashion as above.  Note that the collector actually stores
 * the number of tuples (both live and dead) that there were as of the last
 * analyze.  This is asymmetric to the VACUUM case.
 *
 * We also force vacuum if the table's relfrozenxid is more than freeze_max_age
 * transactions back, and if its relminmxid is more than
 * multixact_freeze_max_age multixacts back.
 *
 * A table whose autovacuum_enabled option is false is
 * automatically skipped (unless we have to vacuum it due to freeze_max_age).
 * Thus autovacuum can be disabled for specific tables. Also, when the stats
 * collector does not have data about a table, it will be skipped.
 *
 * A table whose vac_base_thresh value is < 0 takes the base value from the
 * autovacuum_vacuum_threshold GUC variable.  Similarly, a vac_scale_factor
 * value < 0 is substituted with the value of
 * autovacuum_vacuum_scale_factor GUC variable.  Ditto for analyze.
 */
static void
relation_needs_vacanalyze(Oid relid,
						  AutoVacOpts *relopts,
						  Form_pg_class classForm,
						  PgStat_StatTabEntry *tabentry,
						  int effective_multixact_freeze_max_age,
 /* output params below */
						  bool *dovacuum,
						  bool *doanalyze,
						  bool *wraparound)
{
	bool		force_vacuum;
	bool		av_enabled;
	float4		reltuples;		/* pg_class.reltuples */

	/* constants from reloptions or GUC variables */
	int			vac_base_thresh,
				anl_base_thresh;
	float4		vac_scale_factor,
				anl_scale_factor;

	/* thresholds calculated from above constants */
	float4		vacthresh,
				anlthresh;

	/* number of vacuum (resp. analyze) tuples at this time */
	float4		vactuples,
				anltuples;

	/* freeze parameters */
	int			freeze_max_age;
	int			multixact_freeze_max_age;
	TransactionId xidForceLimit;
	MultiXactId multiForceLimit;
	bool		for_analyze;

	/*
	 * We don't need to hold AutovacuumLock here, since it should be read-only in the worker itself
	 * once the MyWorkerInfo gets set, all the workers only care about its own value.
	 */
	Assert(MyWorkerInfo);
	for_analyze = MyWorkerInfo->wi_for_analyze;

	AssertArg(classForm != NULL);
	AssertArg(OidIsValid(relid));

	/*
	 * Determine vacuum/analyze equation parameters.  We have two possible
	 * sources: the passed reloptions (which could be a main table or a toast
	 * table), or the autovacuum GUC variables.
	 */

	/* -1 in autovac setting means use plain vacuum_scale_factor */
	vac_scale_factor = (relopts && relopts->vacuum_scale_factor >= 0)
		? relopts->vacuum_scale_factor
		: autovacuum_vac_scale;

	vac_base_thresh = (relopts && relopts->vacuum_threshold >= 0)
		? relopts->vacuum_threshold
		: autovacuum_vac_thresh;

	anl_scale_factor = (relopts && relopts->analyze_scale_factor >= 0)
		? relopts->analyze_scale_factor
		: autovacuum_anl_scale;

	anl_base_thresh = (relopts && relopts->analyze_threshold >= 0)
		? relopts->analyze_threshold
		: autovacuum_anl_thresh;

	freeze_max_age = (relopts && relopts->freeze_max_age >= 0)
		? Min(relopts->freeze_max_age, autovacuum_freeze_max_age)
		: autovacuum_freeze_max_age;

	multixact_freeze_max_age = (relopts && relopts->multixact_freeze_max_age >= 0)
		? Min(relopts->multixact_freeze_max_age, effective_multixact_freeze_max_age)
		: effective_multixact_freeze_max_age;

	av_enabled = (relopts ? relopts->enabled : true);

	/* Force vacuum if table is at risk of wraparound */
	xidForceLimit = recentXid - freeze_max_age;
	if (xidForceLimit < FirstNormalTransactionId)
		xidForceLimit -= FirstNormalTransactionId;
	force_vacuum = (TransactionIdIsNormal(classForm->relfrozenxid) &&
					TransactionIdPrecedes(classForm->relfrozenxid,
										  xidForceLimit));
	if (!force_vacuum)
	{
		multiForceLimit = recentMulti - multixact_freeze_max_age;
		if (multiForceLimit < FirstMultiXactId)
			multiForceLimit -= FirstMultiXactId;
		force_vacuum = MultiXactIdIsValid(classForm->relminmxid) &&
			MultiXactIdPrecedes(classForm->relminmxid, multiForceLimit);
	}
	*wraparound = force_vacuum;

	/* User disabled it in pg_class.reloptions?  (But ignore if at risk) */
	if (!av_enabled && !force_vacuum)
	{
		*doanalyze = false;
		*dovacuum = false;
		return;
	}

	/*
	 * If we found the table in the stats hash, and autovacuum is currently
	 * enabled, make a threshold-based decision whether to vacuum and/or
	 * analyze.  If autovacuum is currently disabled, we must be here for
	 * anti-wraparound vacuuming only, so don't vacuum (or analyze) anything
	 * that's not being forced.
	 */
	if (PointerIsValid(tabentry) && AutoVacuumingActive())
	{
		reltuples = classForm->reltuples;
		vactuples = tabentry->n_dead_tuples;
		anltuples = tabentry->changes_since_analyze;

		vacthresh = (float4) vac_base_thresh + vac_scale_factor * reltuples;
		anlthresh = (float4) anl_base_thresh + anl_scale_factor * reltuples;

		/*
		 * Note that we don't need to take special consideration for stat
		 * reset, because if that happens, the last vacuum and analyze counts
		 * will be reset too.
		 */
		elog(DEBUG3, "%s: vac: %.0f (threshold %.0f), anl: %.0f (threshold %.0f)",
			 NameStr(classForm->relname),
			 vactuples, vacthresh, anltuples, anlthresh);

		/* Determine if this table needs vacuum or analyze. */
		*dovacuum = force_vacuum || (vactuples > vacthresh);
		*doanalyze = (anltuples > anlthresh);
	}
	else
	{
		/*
		 * Skip a table not found in stat hash, unless we have to force vacuum
		 * for anti-wrap purposes.  If it's not acted upon, there's no need to
		 * vacuum it.
		 */
		*dovacuum = force_vacuum;
		*doanalyze = false;
	}

	/* ANALYZE refuses to work with pg_statistic */
	if (relid == StatisticRelationId)
		*doanalyze = false;

	/*
	 * The Gp_role will be GP_ROLE_UTILITY when for_analyze is false, and do ANALYZE
	 * in utility mode is useless, so just disable analyze here.
	 */
	if (!for_analyze)
		*doanalyze = false;
	else
	{
		*dovacuum = false;
		*wraparound = false;
	}

	/*
	 * There are a lot of things to do to enable auto-ANALYZE for partition tables,
	 * see PR10515 for details.
	 * Currently, we just disable auto-ANALYZE for partition tables.
	 */
	if (*doanalyze)
	{
		Assert(for_analyze && Gp_role == GP_ROLE_DISPATCH);
		if (rel_part_status(relid) != PART_STATUS_NONE)
			*doanalyze = false;
	}
}

/*
 * autovacuum_do_vac_analyze
 *		Vacuum and/or analyze the specified table
 */
static void
autovacuum_do_vac_analyze(autovac_table *tab, BufferAccessStrategy bstrategy)
{
<<<<<<< HEAD
	RangeVar	rangevar;

	/* Set up command parameters --- use local variables instead of palloc */
	MemSet(&rangevar, 0, sizeof(rangevar));

	/*
	 * In GPDB, vacuumStatement_Relation() is called to vacuum relation,
	 * which will copy VacuumStmt as its first operation.
	 * We need a valid NodeTag to make copyObject() work correctly.
	 */
	rangevar.type = T_RangeVar;

	rangevar.schemaname = tab->at_nspname;
	rangevar.relname = tab->at_relname;
	rangevar.location = -1;
=======
	RangeVar   *rangevar;
	VacuumRelation *rel;
	List	   *rel_list;
>>>>>>> 9e1c9f95

	/* Let pgstat know what we're doing */
	autovac_report_activity(tab);

<<<<<<< HEAD
#ifdef FAULT_INJECTOR
	FaultInjector_InjectFaultIfSet(
		"auto_vac_worker_after_report_activity", DDLNotSpecified,
		"", tab->at_relname);
#endif

	vacuum(tab->at_vacoptions, &rangevar, tab->at_relid, &tab->at_params, NIL,
		   bstrategy, true);
=======
	/* Set up one VacuumRelation target, identified by OID, for vacuum() */
	rangevar = makeRangeVar(tab->at_nspname, tab->at_relname, -1);
	rel = makeVacuumRelation(rangevar, tab->at_relid, NIL);
	rel_list = list_make1(rel);

	vacuum(rel_list, &tab->at_params, bstrategy, true);
>>>>>>> 9e1c9f95
}

/*
 * autovac_report_activity
 *		Report to pgstat what autovacuum is doing
 *
 * We send a SQL string corresponding to what the user would see if the
 * equivalent command was to be issued manually.
 *
 * Note we assume that we are going to report the next command as soon as we're
 * done with the current one, and exit right after the last one, so we don't
 * bother to report "<IDLE>" or some such.
 */
static void
autovac_report_activity(autovac_table *tab)
{
#define MAX_AUTOVAC_ACTIV_LEN (NAMEDATALEN * 2 + 56)
	char		activity[MAX_AUTOVAC_ACTIV_LEN];
	int			len;

	/* Report the command and possible options */
	if (tab->at_params.options & VACOPT_VACUUM)
		snprintf(activity, MAX_AUTOVAC_ACTIV_LEN,
				 "autovacuum: VACUUM%s",
				 tab->at_params.options & VACOPT_ANALYZE ? " ANALYZE" : "");
	else
		snprintf(activity, MAX_AUTOVAC_ACTIV_LEN,
				 "autovacuum: ANALYZE");

	/*
	 * Report the qualified name of the relation.
	 */
	len = strlen(activity);

	snprintf(activity + len, MAX_AUTOVAC_ACTIV_LEN - len,
			 " %s.%s%s", tab->at_nspname, tab->at_relname,
			 tab->at_params.is_wraparound ? " (to prevent wraparound)" : "");

	/* Set statement_timestamp() to current time for pg_stat_activity */
	SetCurrentStatementStartTimestamp();

	pgstat_report_activity(STATE_RUNNING, activity);
}

/*
 * autovac_report_workitem
 *		Report to pgstat that autovacuum is processing a work item
 */
static void
autovac_report_workitem(AutoVacuumWorkItem *workitem,
						const char *nspname, const char *relname)
{
	char		activity[MAX_AUTOVAC_ACTIV_LEN + 12 + 2];
	char		blk[12 + 2];
	int			len;

	switch (workitem->avw_type)
	{
		case AVW_BRINSummarizeRange:
			snprintf(activity, MAX_AUTOVAC_ACTIV_LEN,
					 "autovacuum: BRIN summarize");
			break;
	}

	/*
	 * Report the qualified name of the relation, and the block number if any
	 */
	len = strlen(activity);

	if (BlockNumberIsValid(workitem->avw_blockNumber))
		snprintf(blk, sizeof(blk), " %u", workitem->avw_blockNumber);
	else
		blk[0] = '\0';

	snprintf(activity + len, MAX_AUTOVAC_ACTIV_LEN - len,
			 " %s.%s%s", nspname, relname, blk);

	/* Set statement_timestamp() to current time for pg_stat_activity */
	SetCurrentStatementStartTimestamp();

	pgstat_report_activity(STATE_RUNNING, activity);
}

/*
 * AutoVacuumingActive
 *		Check GUC vars and report whether the autovacuum process should be
 *		running.
 */
bool
AutoVacuumingActive(void)
{
	if (!autovacuum_start_daemon || !pgstat_track_counts)
		return false;
	return true;
}

/*
 * Request one work item to the next autovacuum run processing our database.
 * Return false if the request can't be recorded.
 */
bool
AutoVacuumRequestWork(AutoVacuumWorkItemType type, Oid relationId,
					  BlockNumber blkno)
{
	int			i;
	bool		result = false;

	LWLockAcquire(AutovacuumLock, LW_EXCLUSIVE);

	/*
	 * Locate an unused work item and fill it with the given data.
	 */
	for (i = 0; i < NUM_WORKITEMS; i++)
	{
		AutoVacuumWorkItem *workitem = &AutoVacuumShmem->av_workItems[i];

		if (workitem->avw_used)
			continue;

		workitem->avw_used = true;
		workitem->avw_active = false;
		workitem->avw_type = type;
		workitem->avw_database = MyDatabaseId;
		workitem->avw_relation = relationId;
		workitem->avw_blockNumber = blkno;
		result = true;

		/* done */
		break;
	}

	LWLockRelease(AutovacuumLock);

	return result;
}

/*
 * autovac_init
 *		This is called at postmaster initialization.
 *
 * All we do here is annoy the user if he got it wrong.
 */
void
autovac_init(void)
{
	if (autovacuum_start_daemon && !pgstat_track_counts)
		ereport(WARNING,
				(errmsg("autovacuum not started because of misconfiguration"),
				 errhint("Enable the \"track_counts\" option.")));
}

/*
 * IsAutoVacuum functions
 *		Return whether this is either a launcher autovacuum process or a worker
 *		process.
 */
bool
IsAutoVacuumLauncherProcess(void)
{
	return am_autovacuum_launcher;
}

bool
IsAutoVacuumWorkerProcess(void)
{
	return am_autovacuum_worker;
}


/*
 * AutoVacuumShmemSize
 *		Compute space needed for autovacuum-related shared memory
 */
Size
AutoVacuumShmemSize(void)
{
	Size		size;

	/*
	 * Need the fixed struct and the array of WorkerInfoData.
	 */
	size = sizeof(AutoVacuumShmemStruct);
	size = MAXALIGN(size);
	size = add_size(size, mul_size(autovacuum_max_workers,
								   sizeof(WorkerInfoData)));
	return size;
}

/*
 * AutoVacuumShmemInit
 *		Allocate and initialize autovacuum-related shared memory
 */
void
AutoVacuumShmemInit(void)
{
	bool		found;

	AutoVacuumShmem = (AutoVacuumShmemStruct *)
		ShmemInitStruct("AutoVacuum Data",
						AutoVacuumShmemSize(),
						&found);

	if (!IsUnderPostmaster)
	{
		WorkerInfo	worker;
		int			i;

		Assert(!found);

		AutoVacuumShmem->av_launcherpid = 0;
		dlist_init(&AutoVacuumShmem->av_freeWorkers);
		dlist_init(&AutoVacuumShmem->av_runningWorkers);
		AutoVacuumShmem->av_startingWorker = NULL;
		memset(AutoVacuumShmem->av_workItems, 0,
			   sizeof(AutoVacuumWorkItem) * NUM_WORKITEMS);

		worker = (WorkerInfo) ((char *) AutoVacuumShmem +
							   MAXALIGN(sizeof(AutoVacuumShmemStruct)));

		/* initialize the WorkerInfo free list */
		for (i = 0; i < autovacuum_max_workers; i++)
			dlist_push_head(&AutoVacuumShmem->av_freeWorkers,
							&worker[i].wi_links);
	}
	else
		Assert(found);
}

/*
 * autovac_refresh_stats
 *		Refresh pgstats data for an autovacuum process
 *
 * Cause the next pgstats read operation to obtain fresh data, but throttle
 * such refreshing in the autovacuum launcher.  This is mostly to avoid
 * rereading the pgstats files too many times in quick succession when there
 * are many databases.
 *
 * Note: we avoid throttling in the autovac worker, as it would be
 * counterproductive in the recheck logic.
 */
static void
autovac_refresh_stats(void)
{
	if (IsAutoVacuumLauncherProcess())
	{
		static TimestampTz last_read = 0;
		TimestampTz current_time;

		current_time = GetCurrentTimestamp();

		if (!TimestampDifferenceExceeds(last_read, current_time,
										STATS_READ_DELAY))
			return;

		last_read = current_time;
	}

	pgstat_clear_snapshot();
}<|MERGE_RESOLUTION|>--- conflicted
+++ resolved
@@ -91,9 +91,7 @@
 #include "storage/lmgr.h"
 #include "storage/pmsignal.h"
 #include "storage/proc.h"
-#include "storage/procarray.h"
 #include "storage/procsignal.h"
-#include "storage/sinval.h"
 #include "storage/sinvaladt.h"
 #include "storage/smgr.h"
 #include "tcop/tcopprot.h"
@@ -109,7 +107,6 @@
 #include "utils/timestamp.h"
 
 #include "cdb/cdbvars.h"
-#include "cdb/cdbpartition.h"
 #include "utils/faultinjector.h"
 
 
@@ -214,7 +211,7 @@
  * wi_dboid		OID of the database this worker is supposed to work on
  * wi_tableoid	OID of the table currently being vacuumed, if any
  * wi_sharedrel flag indicating whether table is marked relisshared
- * wi_for_analyze true means that we should do only analyze for wi_dboid. 
+ * wi_for_analyze true means that we should do only analyze for wi_dboid.
  *                false means that we should do only vacuum for wi_dboid.
  * wi_proc		pointer to PGPROC of the running worker, NULL if not started
  * wi_launchtime Time at which this worker was launched
@@ -234,12 +231,8 @@
 	TimestampTz wi_launchtime;
 	bool		wi_dobalance;
 	bool		wi_sharedrel;
-<<<<<<< HEAD
 	bool		wi_for_analyze;  /* GPDB only */
-	int			wi_cost_delay;
-=======
 	double		wi_cost_delay;
->>>>>>> 9e1c9f95
 	int			wi_cost_limit;
 	int			wi_cost_limit_base;
 } WorkerInfoData;
@@ -1151,7 +1144,7 @@
 	bool		for_xid_wrap;
 	bool		for_multi_wrap;
 	avw_dbase  *avdb;
-	TimestampTz	current_time;
+	TimestampTz current_time;
 	bool		skipit = false;
 	Oid			retval = InvalidOid;
 	MemoryContext tmpcxt,
@@ -2034,10 +2027,7 @@
 	int			effective_multixact_freeze_max_age;
 	bool		did_vacuum = false;
 	bool		found_concurrent_worker = false;
-<<<<<<< HEAD
-=======
 	int			i;
->>>>>>> 9e1c9f95
 
 	/*
 	 * StartTransactionCommand and CommitTransactionCommand will automatically
@@ -2159,6 +2149,10 @@
 		/*
 		 * Check if it is a temp table (presumably, of some other backend's).
 		 * We cannot safely process other backends' temp tables.
+		 *
+		 * GPDB: Currently we enable autovacuum ANALYZE on QD(Master), so the below
+		 * code only process temp tables on Master. Segments' temp tables still
+		 * need to be considered in future.
 		 */
 		if (classForm->relpersistence == RELPERSISTENCE_TEMP)
 		{
@@ -2195,33 +2189,18 @@
 			table_oids = lappend_oid(table_oids, relid);
 
 		/*
-<<<<<<< HEAD
-		 * Check if it is a temp table (presumably, of some other backend's).
-		 * We cannot safely process other backends' temp tables.
-		 *
-		 * GPDB: Currently we enable autovacuum ANALYZE on QD(Master), so the below
-		 * code only process temp tables on Master. Segments' temp tables still
-		 * need to be considered in future.
-=======
 		 * Remember TOAST associations for the second pass.  Note: we must do
 		 * this whether or not the table is going to be vacuumed, because we
 		 * don't automatically vacuum toast tables along the parent table.
->>>>>>> 9e1c9f95
 		 */
 		if (OidIsValid(classForm->reltoastrelid))
 		{
-<<<<<<< HEAD
-			int			backendID;
-			
-			backendID = GetTempNamespaceBackendId(classForm->relnamespace);
-=======
 			av_relation *hentry;
 			bool		found;
 
 			hentry = hash_search(table_toast_map,
 								 &classForm->reltoastrelid,
 								 HASH_ENTER, &found);
->>>>>>> 9e1c9f95
 
 			if (!found)
 			{
@@ -2612,18 +2591,15 @@
 		}
 		PG_END_TRY();
 
-<<<<<<< HEAD
-=======
 		/* Make sure we're back in AutovacMemCxt */
 		MemoryContextSwitchTo(AutovacMemCxt);
 
->>>>>>> 9e1c9f95
 		did_vacuum = true;
 
 		/* the PGXACT flags are reset at the next end of transaction */
 
+		/* be tidy */
 deleted:
-		/* be tidy */
 		if (tab->at_datname != NULL)
 			pfree(tab->at_datname);
 		if (tab->at_nspname != NULL)
@@ -3234,7 +3210,7 @@
 	if (*doanalyze)
 	{
 		Assert(for_analyze && Gp_role == GP_ROLE_DISPATCH);
-		if (rel_part_status(relid) != PART_STATUS_NONE)
+		if (get_rel_relkind(relid) == RELKIND_PARTITIONED_TABLE)
 			*doanalyze = false;
 	}
 }
@@ -3246,48 +3222,25 @@
 static void
 autovacuum_do_vac_analyze(autovac_table *tab, BufferAccessStrategy bstrategy)
 {
-<<<<<<< HEAD
-	RangeVar	rangevar;
-
-	/* Set up command parameters --- use local variables instead of palloc */
-	MemSet(&rangevar, 0, sizeof(rangevar));
-
-	/*
-	 * In GPDB, vacuumStatement_Relation() is called to vacuum relation,
-	 * which will copy VacuumStmt as its first operation.
-	 * We need a valid NodeTag to make copyObject() work correctly.
-	 */
-	rangevar.type = T_RangeVar;
-
-	rangevar.schemaname = tab->at_nspname;
-	rangevar.relname = tab->at_relname;
-	rangevar.location = -1;
-=======
 	RangeVar   *rangevar;
 	VacuumRelation *rel;
 	List	   *rel_list;
->>>>>>> 9e1c9f95
 
 	/* Let pgstat know what we're doing */
 	autovac_report_activity(tab);
 
-<<<<<<< HEAD
+	/* Set up one VacuumRelation target, identified by OID, for vacuum() */
+	rangevar = makeRangeVar(tab->at_nspname, tab->at_relname, -1);
+	rel = makeVacuumRelation(rangevar, tab->at_relid, NIL);
+	rel_list = list_make1(rel);
+
 #ifdef FAULT_INJECTOR
 	FaultInjector_InjectFaultIfSet(
 		"auto_vac_worker_after_report_activity", DDLNotSpecified,
 		"", tab->at_relname);
 #endif
 
-	vacuum(tab->at_vacoptions, &rangevar, tab->at_relid, &tab->at_params, NIL,
-		   bstrategy, true);
-=======
-	/* Set up one VacuumRelation target, identified by OID, for vacuum() */
-	rangevar = makeRangeVar(tab->at_nspname, tab->at_relname, -1);
-	rel = makeVacuumRelation(rangevar, tab->at_relid, NIL);
-	rel_list = list_make1(rel);
-
 	vacuum(rel_list, &tab->at_params, bstrategy, true);
->>>>>>> 9e1c9f95
 }
 
 /*
