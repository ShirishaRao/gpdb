--- conflicted
+++ resolved
@@ -73,11 +73,8 @@
 char	   *Log_directory = NULL;
 char	   *Log_filename = NULL;
 bool		Log_truncate_on_rotation = false;
-<<<<<<< HEAD
+int			Log_file_mode = S_IRUSR | S_IWUSR;
 int         gp_log_format = 0; /* Text format */
-=======
-int			Log_file_mode = S_IRUSR | S_IWUSR;
->>>>>>> a4bebdd9
 
 /*
  * Globally visible state (used by elog.c)
@@ -177,17 +174,14 @@
 static pid_t syslogger_forkexec(void);
 static void syslogger_parseArgs(int argc, char *argv[]);
 #endif
-#ifdef WIN32
+#if 0
 static void process_pipe_input(char *logbuffer, int *bytes_in_logbuffer);
 static void flush_pipe_input(char *logbuffer, int *bytes_in_logbuffer);
-<<<<<<< HEAD
-=======
-static void open_csvlogfile(void);
+#endif
 static FILE *logfile_open(const char *filename, const char *mode,
 			 bool allow_errors);
->>>>>>> a4bebdd9
-
-
+
+#ifdef WIN32
 static unsigned int __stdcall pipeThread(void *arg);
 #endif
 static void logfile_rotate(bool time_based_rotation, bool size_based_rotation, const char *suffix,
@@ -780,17 +774,10 @@
     }
 #endif
 
-<<<<<<< HEAD
-    /*
-     * Create log directory if not present; ignore errors
-     */
-    mkdir(Log_directory, 0700);
-=======
 	/*
 	 * Create log directory if not present; ignore errors
 	 */
 	mkdir(Log_directory, S_IRWXU);
->>>>>>> a4bebdd9
 
 	/*
 	 * The initial logfile is created right in the postmaster, to verify that
@@ -807,21 +794,9 @@
 	first_syslogger_file_time = time(NULL);
     filename = logfile_getname(first_syslogger_file_time, NULL, Log_directory, Log_filename);
 
-<<<<<<< HEAD
-    syslogFile = fopen(filename, "a");
-
-    if (!syslogFile)
-		ereport(FATAL,
-				(errcode_for_file_access(),
-				 (errmsg("could not create log file \"%s\": %m",
-						 filename))));
+	syslogFile = logfile_open(filename, "a", false);
 
     open_alert_log_file();
-
-    setvbuf(syslogFile, NULL, LBF_MODE, 0);
-=======
-	syslogFile = logfile_open(filename, "a", false);
->>>>>>> a4bebdd9
 
     pfree(filename);
 
@@ -1995,37 +1970,6 @@
 #endif   /* WIN32 */
 
 /*
-<<<<<<< HEAD
- * perform logfile rotation.
- *
- *
- * In GPDB, this has been modified significantly from the upstream version:
- *
- * - In PostgreSQL, one call to logfile_rotate performs rotation for both the
- *   normal and the CSV log. In GPDB, this must be called separately for both,
- *   and also for the GPDB specific 'alert' log
- * - In PostgreSQL, this resets 'rotation_requested' flag. In GPDB, the caller
- *   has to do it.
- *
- *
- *
-=======
- * open the csv log file - we do this opportunistically, because
- * we don't know if CSV logging will be wanted.
- */
-static void
-open_csvlogfile(void)
-{
-	char	   *filename;
-
-	filename = logfile_getname(time(NULL), ".csv");
-
-	csvlogFile = logfile_open(filename, "a", false);
-
-	pfree(filename);
-}
-
-/*
  * Open a new logfile with proper permissions and buffering options.
  *
  * If allow_errors is true, we just log any open failure and return NULL
@@ -2070,8 +2014,19 @@
 }
 
 /*
- * perform logfile rotation
->>>>>>> a4bebdd9
+ * perform logfile rotation.
+ *
+ *
+ * In GPDB, this has been modified significantly from the upstream version:
+ *
+ * - In PostgreSQL, one call to logfile_rotate performs rotation for both the
+ *   normal and the CSV log. In GPDB, this must be called separately for both,
+ *   and also for the GPDB specific 'alert' log
+ * - In PostgreSQL, this resets 'rotation_requested' flag. In GPDB, the caller
+ *   has to do it.
+ *
+ *
+ *
  */
 static void
 logfile_rotate(bool time_based_rotation, bool size_based_rotation,
@@ -2081,7 +2036,8 @@
                FILE **fh_p,
                char **last_log_file_name)
 {
-    char	   *filename;
+	char	   *filename;
+
 	pg_time_t	fntime;
 	FILE	   *fh = *fh_p;
 
@@ -2105,15 +2061,9 @@
 	if (time_based_rotation || size_based_rotation)
 	{
 		if (Log_truncate_on_rotation && time_based_rotation &&
-<<<<<<< HEAD
 			*last_log_file_name != NULL &&
 			strcmp(filename, *last_log_file_name) != 0)
-			fh = fopen(filename, "w");
-=======
-			last_file_name != NULL &&
-			strcmp(filename, last_file_name) != 0)
 			fh = logfile_open(filename, "w", true);
->>>>>>> a4bebdd9
 		else
 			fh = logfile_open(filename, "a", true);
 
@@ -2137,20 +2087,9 @@
 			return;
 		}
 
-<<<<<<< HEAD
-		setvbuf(fh, NULL, LBF_MODE, 0);
-
-#ifdef WIN32
-		_setmode(_fileno(fh), _O_TEXT); /* use CRLF line endings on Windows */
-#endif
-
 		if (*fh_p)
 			fclose(*fh_p);
 		*fh_p = fh;
-=======
-		fclose(syslogFile);
-		syslogFile = fh;
->>>>>>> a4bebdd9
 
 		/* instead of pfree'ing filename, remember it for next time */
 		if ((*last_log_file_name) != NULL)
@@ -2159,54 +2098,6 @@
 		filename = NULL;
 	}
 
-<<<<<<< HEAD
-=======
-	/* Same as above, but for csv file. */
-
-	if (csvlogFile != NULL &&
-		(time_based_rotation || (size_rotation_for & LOG_DESTINATION_CSVLOG)))
-	{
-		if (Log_truncate_on_rotation && time_based_rotation &&
-			last_csv_file_name != NULL &&
-			strcmp(csvfilename, last_csv_file_name) != 0)
-			fh = logfile_open(csvfilename, "w", true);
-		else
-			fh = logfile_open(csvfilename, "a", true);
-
-		if (!fh)
-		{
-			/*
-			 * ENFILE/EMFILE are not too surprising on a busy system; just
-			 * keep using the old file till we manage to get a new one.
-			 * Otherwise, assume something's wrong with Log_directory and stop
-			 * trying to create files.
-			 */
-			if (errno != ENFILE && errno != EMFILE)
-			{
-				ereport(LOG,
-						(errmsg("disabling automatic rotation (use SIGHUP to re-enable)")));
-				Log_RotationAge = 0;
-				Log_RotationSize = 0;
-			}
-
-			if (filename)
-				pfree(filename);
-			if (csvfilename)
-				pfree(csvfilename);
-			return;
-		}
-
-		fclose(csvlogFile);
-		csvlogFile = fh;
-
-		/* instead of pfree'ing filename, remember it for next time */
-		if (last_csv_file_name != NULL)
-			pfree(last_csv_file_name);
-		last_csv_file_name = csvfilename;
-		csvfilename = NULL;
-	}
-
->>>>>>> a4bebdd9
 	if (filename)
 		pfree(filename);
 
