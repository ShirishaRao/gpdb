--- conflicted
+++ resolved
@@ -68,41 +68,10 @@
 /*----------
  * Shared memory area for communication between bgwriter and backends
  *
-<<<<<<< HEAD
-=======
- * The ckpt counters allow backends to watch for completion of a checkpoint
- * request they send.  Here's how it works:
- *	* At start of a checkpoint, bgwriter reads (and clears) the request flags
- *	  and increments ckpt_started, while holding ckpt_lck.
- *	* On completion of a checkpoint, bgwriter sets ckpt_done to
- *	  equal ckpt_started.
- *	* On failure of a checkpoint, bgwriter increments ckpt_failed
- *	  and sets ckpt_done to equal ckpt_started.
- *
- * The algorithm for backends is:
- *	1. Record current values of ckpt_failed and ckpt_started, and
- *	   set request flags, while holding ckpt_lck.
- *	2. Send signal to request checkpoint.
- *	3. Sleep until ckpt_started changes.  Now you know a checkpoint has
- *	   begun since you started this algorithm (although *not* that it was
- *	   specifically initiated by your signal), and that it is using your flags.
- *	4. Record new value of ckpt_started.
- *	5. Sleep until ckpt_done >= saved value of ckpt_started.  (Use modulo
- *	   arithmetic here in case counters wrap around.)  Now you know a
- *	   checkpoint has started and completed, but not whether it was
- *	   successful.
- *	6. If ckpt_failed is different from the originally saved value,
- *	   assume request failed; otherwise it was definitely successful.
- *
- * ckpt_flags holds the OR of the checkpoint request flags sent by all
- * requesting backends since the last checkpoint start.  The flags are
- * chosen so that OR'ing is the correct way to combine multiple requests.
- *
  * num_backend_writes is used to count the number of buffer writes performed
  * by non-bgwriter processes.  This counter should be wide enough that it
  * can't overflow during a single bgwriter cycle.
  *
->>>>>>> d13f41d2
  * The requests array holds fsync requests sent by backends and not yet
  * absorbed by the bgwriter.
  *
@@ -121,19 +90,8 @@
 {
 	pid_t		bgwriter_pid;	/* PID of bgwriter (0 if not started) */
 
-<<<<<<< HEAD
-=======
-	slock_t		ckpt_lck;		/* protects all the ckpt_* fields */
-
-	int			ckpt_started;	/* advances when checkpoint starts */
-	int			ckpt_done;		/* advances when checkpoint done */
-	int			ckpt_failed;	/* advances when checkpoint fails */
-
-	int			ckpt_flags;		/* checkpoint flags, as defined in xlog.h */
-
 	uint32		num_backend_writes;		/* counts non-bgwriter buffer writes */
 
->>>>>>> d13f41d2
 	int			num_requests;	/* current # of requests */
 	int			max_requests;	/* allocated array size */
 	BgWriterRequest requests[1];	/* VARIABLE LENGTH ARRAY */
@@ -141,19 +99,10 @@
 
 static BgWriterShmemStruct *BgWriterShmem;
 
-/* interval for calling AbsorbFsyncRequests in CheckpointWriteDelay */
-#define WRITES_PER_ABSORB		1000
-
 /*
  * GUC parameters
  */
 int			BgWriterDelay = 200;
-<<<<<<< HEAD
-=======
-int			CheckPointTimeout = 300;
-int			CheckPointWarning = 30;
-double		CheckPointCompletionTarget = 0.5;
->>>>>>> d13f41d2
 
 /*
  * Flags set by interrupt handlers for later service in the main loop.
@@ -166,33 +115,16 @@
  * Private state
  */
 static bool am_bg_writer = false;
-<<<<<<< HEAD
 static time_t last_xlog_switch_time;
 
-=======
-
-static bool ckpt_active = false;
-
-/* these values are valid when ckpt_active is true: */
-static time_t ckpt_start_time;
-static XLogRecPtr ckpt_start_recptr;
-static double ckpt_cached_elapsed;
-
-static time_t last_checkpoint_time;
-static time_t last_xlog_switch_time;
-
 /* Prototypes for private functions */
 
+static void BgWriterNap(void);
 static void CheckArchiveTimeout(void);
-static void BgWriterNap(void);
-static bool IsCheckpointOnSchedule(double progress);
-static bool ImmediateCheckpointRequested(void);
 static bool CompactBgwriterRequestQueue(void);
 
 /* Signal handlers */
 
-static void bg_quickdie(SIGNAL_ARGS);
->>>>>>> d13f41d2
 static void BgSigHupHandler(SIGNAL_ARGS);
 static void ReqCheckpointSmgrCloseHandler(SIGNAL_ARGS);
 static void ReqShutdownHandler(SIGNAL_ARGS);
@@ -315,23 +247,6 @@
 		AtEOXact_Buffers(false);
 		AtEOXact_Files();
 		AtEOXact_HashTables(false);
-<<<<<<< HEAD
-=======
-
-		/* Warn any waiting backends that the checkpoint failed. */
-		if (ckpt_active)
-		{
-			/* use volatile pointer to prevent code rearrangement */
-			volatile BgWriterShmemStruct *bgs = BgWriterShmem;
-
-			SpinLockAcquire(&bgs->ckpt_lck);
-			bgs->ckpt_failed++;
-			bgs->ckpt_done = bgs->ckpt_started;
-			SpinLockRelease(&bgs->ckpt_lck);
-
-			ckpt_active = false;
-		}
->>>>>>> d13f41d2
 
 		/*
 		 * Now return to normal top-level context and clear ErrorContext for
@@ -374,16 +289,7 @@
 	 */
 	for (;;)
 	{
-<<<<<<< HEAD
 		bool		do_checkpoint_smgrcloseall = false;
-		time_t		now = time(NULL);
-		long		udelay;
-=======
-		bool		do_checkpoint = false;
-		int			flags = 0;
-		time_t		now;
-		int			elapsed_secs;
->>>>>>> d13f41d2
 
 		/*
 		 * Emergency bailout if postmaster has died.  This is to avoid the
@@ -413,14 +319,8 @@
 		}
 		if (checkpoint_smgrcloseall_requested)
 		{
-<<<<<<< HEAD
 			checkpoint_smgrcloseall_requested = false;
 			do_checkpoint_smgrcloseall = true;
-=======
-			checkpoint_requested = false;
-			do_checkpoint = true;
-			BgWriterStats.m_requested_checkpoints++;
->>>>>>> d13f41d2
 		}
 		if (shutdown_requested)
 		{
@@ -445,99 +345,16 @@
 		}
 
 		/*
-<<<<<<< HEAD
 		 * Do a checkpoint smgrcloseall if requested, otherwise do one cycle of
-=======
-		 * Force a checkpoint if too much time has elapsed since the last one.
-		 * Note that we count a timed checkpoint in stats only when this
-		 * occurs without an external request, but we set the CAUSE_TIME flag
-		 * bit even if there is also an external request.
-		 */
-		now = time(NULL);
-		elapsed_secs = now - last_checkpoint_time;
-		if (elapsed_secs >= CheckPointTimeout)
-		{
-			if (!do_checkpoint)
-				BgWriterStats.m_timed_checkpoints++;
-			do_checkpoint = true;
-			flags |= CHECKPOINT_CAUSE_TIME;
-		}
-
-		/*
-		 * Do a checkpoint if requested, otherwise do one cycle of
->>>>>>> d13f41d2
 		 * dirty-buffer writing.
 		 */
 		if (do_checkpoint_smgrcloseall)
 		{
-			/* use volatile pointer to prevent code rearrangement */
-			volatile BgWriterShmemStruct *bgs = BgWriterShmem;
-
 			/*
-			 * Atomically fetch the request flags to figure out what kind of a
-			 * checkpoint we should perform, and increase the started-counter
-			 * to acknowledge that we've started a new checkpoint.
-			 */
-			SpinLockAcquire(&bgs->ckpt_lck);
-			flags |= bgs->ckpt_flags;
-			bgs->ckpt_flags = 0;
-			bgs->ckpt_started++;
-			SpinLockRelease(&bgs->ckpt_lck);
-
-			/*
-<<<<<<< HEAD
-=======
-			 * We will warn if (a) too soon since last checkpoint (whatever
-			 * caused it) and (b) somebody set the CHECKPOINT_CAUSE_XLOG flag
-			 * since the last checkpoint start.  Note in particular that this
-			 * implementation will not generate warnings caused by
-			 * CheckPointTimeout < CheckPointWarning.
-			 */
-			if ((flags & CHECKPOINT_CAUSE_XLOG) &&
-				elapsed_secs < CheckPointWarning)
-				ereport(LOG,
-						(errmsg("checkpoints are occurring too frequently (%d seconds apart)",
-								elapsed_secs),
-						 errhint("Consider increasing the configuration parameter \"checkpoint_segments\".")));
-
-			/*
-			 * Initialize bgwriter-private variables used during checkpoint.
-			 */
-			ckpt_active = true;
-			ckpt_start_recptr = GetInsertRecPtr();
-			ckpt_start_time = now;
-			ckpt_cached_elapsed = 0;
-
-			/*
-			 * Do the checkpoint.
-			 */
-			CreateCheckPoint(flags);
-
-			/*
->>>>>>> d13f41d2
 			 * After any checkpoint, close all smgr files.	This is so we
 			 * won't hang onto smgr references to deleted files indefinitely.
 			 */
 			smgrcloseall();
-<<<<<<< HEAD
-=======
-
-			/*
-			 * Indicate checkpoint completion to any waiting backends.
-			 */
-			SpinLockAcquire(&bgs->ckpt_lck);
-			bgs->ckpt_done = bgs->ckpt_started;
-			SpinLockRelease(&bgs->ckpt_lck);
-
-			ckpt_active = false;
-
-			/*
-			 * Note we record the checkpoint start time not end time as
-			 * last_checkpoint_time.  This is so that time-driven checkpoints
-			 * happen at a predictable spacing.
-			 */
-			last_checkpoint_time = now;
->>>>>>> d13f41d2
 		}
 		else
 			BgBufferSync();
@@ -589,52 +406,10 @@
 		 * If the returned pointer points exactly to a segment boundary,
 		 * assume nothing happened.
 		 */
-<<<<<<< HEAD
-		if (XLogArchiveTimeout > 0 &&
-			(int) (now - last_xlog_switch_time) >= XLogArchiveTimeout)
-		{
-			/*
-			 * Update local state ... note that last_xlog_switch_time is the
-			 * last time a switch was performed *or requested*.
-			 */
-			time_t		last_time = GetLastSegSwitchTime();
-
-			last_xlog_switch_time = Max(last_xlog_switch_time, last_time);
-
-			/* if we did a checkpoint, 'now' might be stale too */
-			if (do_checkpoint_smgrcloseall)
-				now = time(NULL);
-
-			/* Now we can do the real check */
-			if ((int) (now - last_xlog_switch_time) >= XLogArchiveTimeout)
-			{
-				XLogRecPtr	switchpoint;
-
-				/* OK, it's time to switch */
-				switchpoint = RequestXLogSwitch();
-
-				/*
-				 * If the returned pointer points exactly to a segment
-				 * boundary, assume nothing happened.
-				 */
-				if ((switchpoint.xrecoff % XLogSegSize) != 0)
-					ereport(DEBUG1,
-							(errmsg("transaction log switch forced (archive_timeout=%d)",
-									XLogArchiveTimeout)));
-
-				/*
-				 * Update state in any case, so we don't retry constantly when
-				 * the system is idle.
-				 */
-				last_xlog_switch_time = now;
-			}
-		}
-=======
 		if ((switchpoint.xrecoff % XLogSegSize) != 0)
 			ereport(DEBUG1,
 				(errmsg("transaction log switch forced (archive_timeout=%d)",
 						XLogArchiveTimeout)));
->>>>>>> d13f41d2
 
 		/*
 		 * Update state in any case, so we don't retry constantly when the
@@ -647,7 +422,7 @@
 /*
  * BgWriterNap -- Nap for the configured time or until a signal is received.
  */
-static void
+void
 BgWriterNap(void)
 {
 	long		udelay;
@@ -668,7 +443,7 @@
 	 *
 	 * We absorb pending requests after each short sleep.
 	 */
-	if (bgwriter_lru_maxpages > 0 || ckpt_active)
+	if (bgwriter_lru_maxpages > 0)
 		udelay = BgWriterDelay * 1000L;
 	else if (XLogArchiveTimeout > 0)
 		udelay = 1000000L;		/* One second */
@@ -677,179 +452,16 @@
 
 	while (udelay > 999999L)
 	{
-		if (got_SIGHUP || shutdown_requested ||
-		(ckpt_active ? ImmediateCheckpointRequested() : checkpoint_requested))
+		if (got_SIGHUP || shutdown_requested)
 			break;
 		pg_usleep(1000000L);
 		AbsorbFsyncRequests();
 		udelay -= 1000000L;
 	}
 
-	if (!(got_SIGHUP || shutdown_requested ||
-	  (ckpt_active ? ImmediateCheckpointRequested() : checkpoint_requested)))
+	if (!(got_SIGHUP || shutdown_requested))
 		pg_usleep(udelay);
 }
-
-/*
- * Returns true if an immediate checkpoint request is pending.	(Note that
- * this does not check the *current* checkpoint's IMMEDIATE flag, but whether
- * there is one pending behind it.)
- */
-static bool
-ImmediateCheckpointRequested(void)
-{
-	if (checkpoint_requested)
-	{
-		volatile BgWriterShmemStruct *bgs = BgWriterShmem;
-
-		/*
-		 * We don't need to acquire the ckpt_lck in this case because we're
-		 * only looking at a single flag bit.
-		 */
-		if (bgs->ckpt_flags & CHECKPOINT_IMMEDIATE)
-			return true;
-	}
-	return false;
-}
-
-/*
- * CheckpointWriteDelay -- yield control to bgwriter during a checkpoint
- *
- * This function is called after each page write performed by BufferSync().
- * It is responsible for keeping the bgwriter's normal activities in
- * progress during a long checkpoint, and for throttling BufferSync()'s
- * write rate to hit checkpoint_completion_target.
- *
- * The checkpoint request flags should be passed in; currently the only one
- * examined is CHECKPOINT_IMMEDIATE, which disables delays between writes.
- *
- * 'progress' is an estimate of how much of the work has been done, as a
- * fraction between 0.0 meaning none, and 1.0 meaning all done.
- */
-void
-CheckpointWriteDelay(int flags, double progress)
-{
-	static int	absorb_counter = WRITES_PER_ABSORB;
-
-	/* Do nothing if checkpoint is being executed by non-bgwriter process */
-	if (!am_bg_writer)
-		return;
-
-	/*
-	 * Perform the usual bgwriter duties and take a nap, unless we're behind
-	 * schedule, in which case we just try to catch up as quickly as possible.
-	 */
-	if (!(flags & CHECKPOINT_IMMEDIATE) &&
-		!shutdown_requested &&
-		!ImmediateCheckpointRequested() &&
-		IsCheckpointOnSchedule(progress))
-	{
-		if (got_SIGHUP)
-		{
-<<<<<<< HEAD
-			if (got_SIGHUP || checkpoint_smgrcloseall_requested || shutdown_requested)
-				break;
-			pg_usleep(1000000L);
-			AbsorbFsyncRequests();
-			udelay -= 1000000L;
-		}
-
-		if (!(got_SIGHUP || checkpoint_smgrcloseall_requested || shutdown_requested))
-			pg_usleep(udelay);
-=======
-			got_SIGHUP = false;
-			ProcessConfigFile(PGC_SIGHUP);
-		}
-
-		AbsorbFsyncRequests();
-		absorb_counter = WRITES_PER_ABSORB;
-
-		BgBufferSync();
-		CheckArchiveTimeout();
-		BgWriterNap();
-	}
-	else if (--absorb_counter <= 0)
-	{
-		/*
-		 * Absorb pending fsync requests after each WRITES_PER_ABSORB write
-		 * operations even when we don't sleep, to prevent overflow of the
-		 * fsync request queue.
-		 */
-		AbsorbFsyncRequests();
-		absorb_counter = WRITES_PER_ABSORB;
->>>>>>> d13f41d2
-	}
-}
-
-/*
- * IsCheckpointOnSchedule -- are we on schedule to finish this checkpoint
- *		 in time?
- *
- * Compares the current progress against the time/segments elapsed since last
- * checkpoint, and returns true if the progress we've made this far is greater
- * than the elapsed time/segments.
- */
-static bool
-IsCheckpointOnSchedule(double progress)
-{
-	XLogRecPtr	recptr;
-	struct timeval now;
-	double		elapsed_xlogs,
-				elapsed_time;
-
-	Assert(ckpt_active);
-
-	/* Scale progress according to checkpoint_completion_target. */
-	progress *= CheckPointCompletionTarget;
-
-	/*
-	 * Check against the cached value first. Only do the more expensive
-	 * calculations once we reach the target previously calculated. Since
-	 * neither time or WAL insert pointer moves backwards, a freshly
-	 * calculated value can only be greater than or equal to the cached value.
-	 */
-	if (progress < ckpt_cached_elapsed)
-		return false;
-
-	/*
-	 * Check progress against WAL segments written and checkpoint_segments.
-	 *
-	 * We compare the current WAL insert location against the location
-	 * computed before calling CreateCheckPoint. The code in XLogInsert that
-	 * actually triggers a checkpoint when checkpoint_segments is exceeded
-	 * compares against RedoRecptr, so this is not completely accurate.
-	 * However, it's good enough for our purposes, we're only calculating an
-	 * estimate anyway.
-	 */
-	recptr = GetInsertRecPtr();
-	elapsed_xlogs =
-		(((double) (int32) (recptr.xlogid - ckpt_start_recptr.xlogid)) * XLogSegsPerFile +
-		 ((double) recptr.xrecoff - (double) ckpt_start_recptr.xrecoff) / XLogSegSize) /
-		CheckPointSegments;
-
-	if (progress < elapsed_xlogs)
-	{
-		ckpt_cached_elapsed = elapsed_xlogs;
-		return false;
-	}
-
-	/*
-	 * Check progress against time elapsed and checkpoint_timeout.
-	 */
-	gettimeofday(&now, NULL);
-	elapsed_time = ((double) (now.tv_sec - ckpt_start_time) +
-					now.tv_usec / 1000000.0) / CheckPointTimeout;
-
-	if (progress < elapsed_time)
-	{
-		ckpt_cached_elapsed = elapsed_time;
-		return false;
-	}
-
-	/* It looks like we're on schedule. */
-	return true;
-}
-
 
 /* --------------------------------
  *		signal handler routines
@@ -929,146 +541,27 @@
 		 * can assume that any pad bytes in the request structs are zeroes.
 		 */
 		MemSet(BgWriterShmem, 0, size);
-		SpinLockInit(&BgWriterShmem->ckpt_lck);
 		BgWriterShmem->max_requests = NBuffers;
 	}
 }
 
 /*
-<<<<<<< HEAD
  * RequestCheckpointSmgrCloseAll
  *		Called in checkpoint server process to request the background writer do a smgrcloseall.
  */
 void
 RequestCheckpointSmgrCloseAll(void)
 {
-=======
- * RequestCheckpoint
- *		Called in backend processes to request a checkpoint
- *
- * flags is a bitwise OR of the following:
- *	CHECKPOINT_IS_SHUTDOWN: checkpoint is for database shutdown.
- *	CHECKPOINT_IMMEDIATE: finish the checkpoint ASAP,
- *		ignoring checkpoint_completion_target parameter.
- *	CHECKPOINT_FORCE: force a checkpoint even if no XLOG activity has occured
- *		since the last one (implied by CHECKPOINT_IS_SHUTDOWN).
- *	CHECKPOINT_WAIT: wait for completion before returning (otherwise,
- *		just signal bgwriter to do it, and return).
- *	CHECKPOINT_CAUSE_XLOG: checkpoint is requested due to xlog filling.
- *		(This affects logging, and in particular enables CheckPointWarning.)
- */
-void
-RequestCheckpoint(int flags)
-{
-	/* use volatile pointer to prevent code rearrangement */
-	volatile BgWriterShmemStruct *bgs = BgWriterShmem;
-	int			old_failed,
-				old_started;
-
-	/*
-	 * If in a standalone backend, just do it ourselves.
-	 */
-	if (!IsPostmasterEnvironment)
-	{
-		/*
-		 * There's no point in doing slow checkpoints in a standalone backend,
-		 * because there's no other backends the checkpoint could disrupt.
-		 */
-		CreateCheckPoint(flags | CHECKPOINT_IMMEDIATE);
-
-		/*
-		 * After any checkpoint, close all smgr files.	This is so we won't
-		 * hang onto smgr references to deleted files indefinitely.
-		 */
-		smgrcloseall();
-
-		return;
-	}
-
-	/*
-	 * Atomically set the request flags, and take a snapshot of the counters.
-	 * When we see ckpt_started > old_started, we know the flags we set here
-	 * have been seen by bgwriter.
-	 *
-	 * Note that we OR the flags with any existing flags, to avoid overriding
-	 * a "stronger" request by another backend.  The flag senses must be
-	 * chosen to make this work!
-	 */
-	SpinLockAcquire(&bgs->ckpt_lck);
-
-	old_failed = bgs->ckpt_failed;
-	old_started = bgs->ckpt_started;
-	bgs->ckpt_flags |= flags;
-
-	SpinLockRelease(&bgs->ckpt_lck);
-
->>>>>>> d13f41d2
 	/*
 	 * Send signal to request checkpoint.  When not waiting, we consider
 	 * failure to send the signal to be nonfatal.
 	 */
 	if (BgWriterShmem->bgwriter_pid == 0)
-<<<<<<< HEAD
 		elog(LOG,
 			 "could not request checkpoint close all because bgwriter not running");
 	if (kill(BgWriterShmem->bgwriter_pid, SIGINT) != 0)
 		elog(LOG,
 			 "could not signal bgwriter for checkpoint close all: %m");
-=======
-		elog((flags & CHECKPOINT_WAIT) ? ERROR : LOG,
-			 "could not request checkpoint because bgwriter not running");
-	if (kill(BgWriterShmem->bgwriter_pid, SIGINT) != 0)
-		elog((flags & CHECKPOINT_WAIT) ? ERROR : LOG,
-			 "could not signal for checkpoint: %m");
-
-	/*
-	 * If requested, wait for completion.  We detect completion according to
-	 * the algorithm given above.
-	 */
-	if (flags & CHECKPOINT_WAIT)
-	{
-		int			new_started,
-					new_failed;
-
-		/* Wait for a new checkpoint to start. */
-		for (;;)
-		{
-			SpinLockAcquire(&bgs->ckpt_lck);
-			new_started = bgs->ckpt_started;
-			SpinLockRelease(&bgs->ckpt_lck);
-
-			if (new_started != old_started)
-				break;
-
-			CHECK_FOR_INTERRUPTS();
-			pg_usleep(100000L);
-		}
-
-		/*
-		 * We are waiting for ckpt_done >= new_started, in a modulo sense.
-		 */
-		for (;;)
-		{
-			int			new_done;
-
-			SpinLockAcquire(&bgs->ckpt_lck);
-			new_done = bgs->ckpt_done;
-			new_failed = bgs->ckpt_failed;
-			SpinLockRelease(&bgs->ckpt_lck);
-
-			if (new_done - new_started >= 0)
-				break;
-
-			CHECK_FOR_INTERRUPTS();
-			pg_usleep(100000L);
-		}
-
-		if (new_failed != old_failed)
-			ereport(ERROR,
-					(errmsg("checkpoint request failed"),
-					 errhint("Consult recent messages in the server log for details.")));
-	}
->>>>>>> d13f41d2
 }
 
 /*
@@ -1148,7 +641,7 @@
  * aren't any removable entries.  But that should be vanishingly rare in
  * practice: there's one queue entry per shared buffer.
  */
-static bool
+bool
 CompactBgwriterRequestQueue(void)
 {
 	struct BgWriterSlotMapping
