/*-------------------------------------------------------------------------
 *
 * parse_func.c
 *		handle function calls in parser
 *
 * Portions Copyright (c) 1996-2008, PostgreSQL Global Development Group
 * Portions Copyright (c) 1994, Regents of the University of California
 *
 *
 * IDENTIFICATION
 *	  $PostgreSQL: pgsql/src/backend/parser/parse_func.c,v 1.210 2008/12/28 18:53:58 tgl Exp $
 *
 *-------------------------------------------------------------------------
 */
#include "postgres.h"

#include "access/heapam.h"
#include "catalog/pg_aggregate.h"
#include "catalog/pg_attrdef.h"
#include "catalog/pg_constraint.h"
#include "catalog/pg_inherits.h"
#include "catalog/pg_partition_rule.h"
#include "catalog/pg_proc.h"
#include "catalog/pg_proc_callback.h"
#include "catalog/pg_type.h"
#include "catalog/pg_window.h"
#include "funcapi.h"
#include "miscadmin.h"
#include "nodes/makefuncs.h"
#include "nodes/nodeFuncs.h"
#include "parser/parse_agg.h"
#include "parser/parse_clause.h"
#include "parser/parse_coerce.h"
#include "parser/parse_func.h"
#include "parser/parse_relation.h"
#include "parser/parse_target.h"
#include "parser/parse_type.h"
#include "parser/parsetree.h"
#include "utils/builtins.h"
#include "utils/fmgroids.h"
#include "utils/lsyscache.h"
#include "utils/syscache.h"
#include "utils/tqual.h"


static Oid	FuncNameAsType(List *funcname);
static Node *ParseComplexProjection(ParseState *pstate, char *funcname,
					   Node *first_arg, int location);
static void unknown_attribute(ParseState *pstate, Node *relref, char *attname,
				  int location);
static bool check_pg_get_expr_arg(ParseState *pstate, Node *arg, int netlevelsup);

typedef struct
{
	Node *parent;
} check_table_func_context;

static bool 
checkTableFunctions_walker(Node *node, check_table_func_context *context);

static bool
agg_is_ordered(Oid funcid)
{
	HeapTuple	ftup;
	Datum		value;
	bool		isnull;
	bool		isordered;

	ftup = SearchSysCache1(AGGFNOID,
						   ObjectIdGetDatum(funcid));
	if (!HeapTupleIsValid(ftup))	/* should not happen */
		elog(ERROR, "cache lookup failed for aggregate %u", funcid);

	/*
	 * Check if this is an ordered aggregate - while aggordered
	 * should never be null it comes after a variable length field
	 * so we must access it via SysCacheGetAttr.
	 */
	value = SysCacheGetAttr(AGGFNOID, ftup,
							Anum_pg_aggregate_aggordered,
							&isnull);
	isordered = (!isnull) && DatumGetBool(value);

	ReleaseSysCache(ftup);

	return isordered;
}

/*
 *	Parse a function call
 *
 *	For historical reasons, Postgres tries to treat the notations tab.col
 *	and col(tab) as equivalent: if a single-argument function call has an
 *	argument of complex type and the (unqualified) function name matches
 *	any attribute of the type, we take it as a column projection.  Conversely
 *	a function of a single complex-type argument can be written like a
 *	column reference, allowing functions to act like computed columns.
 *
 *	Hence, both cases come through here.  The is_column parameter tells us
 *	which syntactic construct is actually being dealt with, but this is
 *	intended to be used only to deliver an appropriate error message,
 *	not to affect the semantics.  When is_column is true, we should have
 *	a single argument (the putative table), unqualified function name
 *	equal to the column name, and no aggregate or variadic decoration.
 *
 *	The argument expressions (in fargs) must have been transformed already.
 */
Node *
ParseFuncOrColumn(ParseState *pstate, List *funcname, List *fargs,
<<<<<<< HEAD
				  List *agg_order, Expr *agg_filter,
				  bool agg_star, bool agg_distinct,
				  bool func_variadic, bool is_column,
				  WindowDef *over,
				  int location)
=======
				  bool agg_star, bool agg_distinct, bool func_variadic,
				  WindowDef *over, bool is_column, int location)
>>>>>>> 95b07bc7
{
	Oid			rettype;
	Oid			funcid;
	ListCell   *l;
	ListCell   *nextl;
	Node	   *first_arg = NULL;
	int			nargs;
	int			nargsplusdefs;
	Oid			actual_arg_types[FUNC_MAX_ARGS];
	Oid		   *declared_arg_types;
	List	   *argdefaults;
	Node	   *retval;
	bool		retset;
	int			nvargs;
	FuncDetailCode fdresult;

	/*
	 * If there's an aggregate filter, transform it using transformWhereClause
	 */
	if (agg_filter != NULL)
		agg_filter = (Expr *) transformWhereClause(pstate, (Node *) agg_filter,
												   "FILTER");

	/*
	 * Most of the rest of the parser just assumes that functions do not have
	 * more than FUNC_MAX_ARGS parameters.	We have to test here to protect
	 * against array overruns, etc.  Of course, this may not be a function,
	 * but the test doesn't hurt.
	 */
	if (list_length(fargs) > FUNC_MAX_ARGS)
		ereport(ERROR,
				(errcode(ERRCODE_TOO_MANY_ARGUMENTS),
				 errmsg("cannot pass more than %d arguments to a function",
						FUNC_MAX_ARGS),
				 parser_errposition(pstate, location)));

	/*
	 * Extract arg type info in preparation for function lookup.
	 *
	 * If any arguments are Param markers of type VOID, we discard them from
	 * the parameter list.	This is a hack to allow the JDBC driver to not
	 * have to distinguish "input" and "output" parameter symbols while
	 * parsing function-call constructs.  We can't use foreach() because we
	 * may modify the list ...
	 */
	nargs = 0;
	for (l = list_head(fargs); l != NULL; l = nextl)
	{
		Node	   *arg = lfirst(l);
		Oid			argtype = exprType(arg);

		nextl = lnext(l);

		if (argtype == VOIDOID && IsA(arg, Param) &&!is_column)
		{
			fargs = list_delete_ptr(fargs, arg);
			continue;
		}

		actual_arg_types[nargs++] = argtype;
	}

	if (fargs)
	{
		first_arg = linitial(fargs);
		Assert(first_arg != NULL);
	}

	/*
	 * Check for column projection: if function has one argument, and that
	 * argument is of complex type, and function name is not qualified, then
	 * the "function call" could be a projection.  We also check that there
	 * wasn't any aggregate or variadic decoration.
	 */
<<<<<<< HEAD
	if (nargs == 1 && agg_order == NIL && agg_filter == NULL && !agg_star &&
		!agg_distinct && !func_variadic && !agg_filter && list_length(funcname) == 1)
=======
	if (nargs == 1 && !agg_star && !agg_distinct && over == NULL &&
		!func_variadic && list_length(funcname) == 1)
>>>>>>> 95b07bc7
	{
		Oid			argtype = actual_arg_types[0];

		if (argtype == RECORDOID || ISCOMPLEX(argtype))
		{
			retval = ParseComplexProjection(pstate,
											strVal(linitial(funcname)),
											first_arg,
											location);
			if (retval)
				return retval;

			/*
			 * If ParseComplexProjection doesn't recognize it as a projection,
			 * just press on.
			 */
		}
	}

	/*
	 * Okay, it's not a column projection, so it must really be a function.
	 * func_get_detail looks up the function in the catalogs, does
	 * disambiguation for polymorphic functions, handles inheritance, and
	 * returns the funcid and type and set or singleton status of the
	 * function's return value.  It also returns the true argument types to
	 * the function.  In the case of a variadic function call, the reported
	 * "true" types aren't really what is in pg_proc: the variadic argument is
	 * replaced by a suitable number of copies of its element type.  We'll fix
	 * it up below.  We may also have to deal with default arguments.
	 */
	fdresult = func_get_detail(funcname, fargs, nargs, actual_arg_types,
							   !func_variadic, true,
							   &funcid, &rettype, &retset, &nvargs,
							   &declared_arg_types, &argdefaults);
	if (fdresult == FUNCDETAIL_COERCION)
	{
		/*
		 * We interpreted it as a type coercion. coerce_type can handle these
		 * cases, so why duplicate code...
		 */
		return coerce_type(pstate, linitial(fargs),
						   actual_arg_types[0], rettype, -1,
						   COERCION_EXPLICIT, COERCE_EXPLICIT_CALL, location);
	}
	else if (fdresult == FUNCDETAIL_NORMAL)
	{
		/*
		 * Normal function found; was there anything indicating it must be an
		 * aggregate?
		 */
		if (agg_star)
			ereport(ERROR,
					(errcode(ERRCODE_WRONG_OBJECT_TYPE),
					 errmsg("%s(*) specified, but %s is not an aggregate function",
							NameListToString(funcname),
							NameListToString(funcname)),
					 parser_errposition(pstate, location)));
		if (agg_distinct)
			ereport(ERROR,
					(errcode(ERRCODE_WRONG_OBJECT_TYPE),
					 errmsg("DISTINCT specified, but %s is not an aggregate function",
							NameListToString(funcname)),
					 parser_errposition(pstate, location)));
		if (agg_order)
			ereport(ERROR,
					(errcode(ERRCODE_WRONG_OBJECT_TYPE),
					 errmsg("ORDER BY specified, but %s is not an ordered aggregate function",
							NameListToString(funcname)),
					 parser_errposition(pstate, location)));
		if (agg_filter)
			ereport(ERROR,
					(errcode(ERRCODE_WRONG_OBJECT_TYPE),
					 errmsg("FILTER specified, but %s is not an aggregate function",
							NameListToString(funcname)),
					 parser_errposition(pstate, location)));

		if (over)
			ereport(ERROR,
					(errcode(ERRCODE_WRONG_OBJECT_TYPE),
					 errmsg("OVER specified, but %s is not a window function nor an aggregate function",
							NameListToString(funcname)),
					 parser_errposition(pstate, location)));
		if (over)
			ereport(ERROR,
					(errcode(ERRCODE_WRONG_OBJECT_TYPE),
					 errmsg("OVER specified, but %s is not a window function nor an aggregate function",
					 		NameListToString(funcname)),
					 parser_errposition(pstate, location)));
	}
	else if (!(fdresult == FUNCDETAIL_AGGREGATE ||
			   fdresult == FUNCDETAIL_WINDOWFUNC))
	{
		/*
		 * Oops.  Time to die.
		 *
		 * If we are dealing with the attribute notation rel.function, give an
		 * error message that is appropriate for that case.
		 */
		if (is_column)
		{
			Assert(nargs == 1);
			Assert(list_length(funcname) == 1);
			unknown_attribute(pstate, first_arg, strVal(linitial(funcname)),
							  location);
		}

		/*
		 * Else generate a detailed complaint for a function
		 */
		if (fdresult == FUNCDETAIL_MULTIPLE)
			ereport(ERROR,
					(errcode(ERRCODE_AMBIGUOUS_FUNCTION),
					 errmsg("function %s is not unique",
							func_signature_string(funcname, nargs,
												  actual_arg_types)),
					 errhint("Could not choose a best candidate function. "
							 "You might need to add explicit type casts."),
					 parser_errposition(pstate, location)));
		else
			ereport(ERROR,
					(errcode(ERRCODE_UNDEFINED_FUNCTION),
					 errmsg("function %s does not exist",
							func_signature_string(funcname, nargs,
												  actual_arg_types)),
					 errhint("No function matches the given name and argument types. "
							 "You might need to add explicit type casts."),
					 parser_errposition(pstate, location)));
	}

	/*
	 * If there are default arguments, we have to include their types in
	 * actual_arg_types for the purpose of checking generic type consistency.
	 * However, we do NOT put them into the generated parse node, because
	 * their actual values might change before the query gets run.  The
	 * planner has to insert the up-to-date values at plan time.
	 */
	nargsplusdefs = nargs;
	foreach(l, argdefaults)
	{
		Node	*expr = (Node *) lfirst(l);

		/* probably shouldn't happen ... */
		if (nargsplusdefs >= FUNC_MAX_ARGS)
			ereport(ERROR,
					(errcode(ERRCODE_TOO_MANY_ARGUMENTS),
					 errmsg("cannot pass more than %d arguments to a function",
							FUNC_MAX_ARGS),
					 parser_errposition(pstate, location)));

		actual_arg_types[nargsplusdefs++] = exprType(expr);
	}

	/*
	 * enforce consistency with polymorphic argument and return types,
	 * possibly adjusting return type or declared_arg_types (which will be
	 * used as the cast destination by make_fn_arguments)
	 */
	rettype = enforce_generic_type_consistency(actual_arg_types,
											   declared_arg_types,
											   nargsplusdefs,
											   rettype,
											   false);

	/* perform the necessary typecasting of arguments */
	make_fn_arguments(pstate, fargs, actual_arg_types, declared_arg_types);

	/*
	 * If it's a variadic function call, transform the last nvargs arguments
	 * into an array -- unless it's an "any" variadic.
	 */
	if (nvargs > 0 && declared_arg_types[nargs - 1] != ANYOID)
	{
		ArrayExpr  *newa = makeNode(ArrayExpr);
		int			non_var_args = nargs - nvargs;
		List	   *vargs;

		Assert(non_var_args >= 0);
		vargs = list_copy_tail(fargs, non_var_args);
		fargs = list_truncate(fargs, non_var_args);

		newa->elements = vargs;
		/* assume all the variadic arguments were coerced to the same type */
		newa->element_typeid = exprType((Node *) linitial(vargs));
		newa->array_typeid = get_array_type(newa->element_typeid);
		if (!OidIsValid(newa->array_typeid))
			ereport(ERROR,
					(errcode(ERRCODE_UNDEFINED_OBJECT),
					 errmsg("could not find array type for data type %s",
							format_type_be(newa->element_typeid)),
					 parser_errposition(pstate, exprLocation((Node *) vargs))));
		newa->multidims = false;
		newa->location = exprLocation((Node *) vargs);

		fargs = lappend(fargs, newa);
	}

	/* build the appropriate output structure */
	if (fdresult == FUNCDETAIL_NORMAL)
	{
		FuncExpr   *funcexpr = makeNode(FuncExpr);

		funcexpr->funcid = funcid;
		funcexpr->funcresulttype = rettype;
		funcexpr->funcretset = retset;
		funcexpr->funcformat = COERCE_EXPLICIT_CALL;
		funcexpr->args = fargs;
		funcexpr->location = location;

		retval = (Node *) funcexpr;
	}
	else if (fdresult == FUNCDETAIL_AGGREGATE && !over)
	{
		/* aggregate function */
		Aggref	   *aggref;

		/* 
		 * If this is not an ordered aggregate, but it was called with an
		 * aggregate order by specification then we must raise an error.
		 */
		if (agg_order != NIL && !agg_is_ordered(funcid))
			ereport(ERROR,
					(errcode(ERRCODE_WRONG_OBJECT_TYPE),
					 errmsg("ORDER BY specified, but %s is not an ordered aggregate function",
							NameListToString(funcname)),
					 parser_errposition(pstate, location)));

		/* 
		 * ordered aggregates are not compatible with distinct
		 */
		if (agg_distinct && agg_order != NIL)
		{
			ereport(ERROR,
					(errcode(ERRCODE_GP_FEATURE_NOT_SUPPORTED),
					 errmsg("ORDER BY and DISTINCT are mutually exclusive"),
					 parser_errposition(pstate, location)));
		}

		/*
		 * Build the aggregate node and transform it
		 *
		 * Note: aggorder is handled inside transformAggregateCall()
		 */
		aggref = makeNode(Aggref);
		aggref->aggfnoid = funcid;
		aggref->aggtype = rettype;
		aggref->aggfilter = agg_filter;
		aggref->aggstar = agg_star;
		aggref->args = fargs;
		aggref->aggdistinct = agg_distinct;
		aggref->location = location;

		transformAggregateCall(pstate, aggref, agg_order);

		retval = (Node *) aggref;
	}
	else
	{
		/* window function */
		WindowFunc *wfunc = makeNode(WindowFunc);

		/*
		 * True window functions must be called with a window definition.
		 */
		if (!over)
			ereport(ERROR,
					(errcode(ERRCODE_WRONG_OBJECT_TYPE),
					 errmsg("window function call requires an OVER clause"),
					 parser_errposition(pstate, location)));

<<<<<<< HEAD
		if (agg_order)
			ereport(ERROR,
					(errcode(ERRCODE_WRONG_OBJECT_TYPE),
					 errmsg("aggregate ORDER BY is not implemented for window functions"),
					 parser_errposition(pstate, location)));

		/*
		 * FILTER is not yet supported with true window functions
		 */
		if (fdresult != FUNCDETAIL_AGGREGATE && agg_filter)
			ereport(ERROR,
					(errcode(ERRCODE_FEATURE_NOT_SUPPORTED),
					 errmsg("FILTER is not implemented for non-aggregate window functions"),
=======
		if (retset)
			ereport(ERROR,
					(errcode(ERRCODE_INVALID_FUNCTION_DEFINITION),
					 errmsg("aggregates cannot return sets"),
					 parser_errposition(pstate, location)));

		/* parse_agg.c does additional aggregate-specific processing */
		transformAggregateCall(pstate, aggref);

		retval = (Node *) aggref;
	}
	else
	{
		/* window function */
		WindowFunc *wfunc = makeNode(WindowFunc);

		/*
		 * True window functions must be called with a window definition.
		 */
		if (!over)
			ereport(ERROR,
					(errcode(ERRCODE_WRONG_OBJECT_TYPE),
					 errmsg("window function call requires an OVER clause"),
					 parser_errposition(pstate, location)));

		wfunc->winfnoid = funcid;
		wfunc->wintype = rettype;
		wfunc->args = fargs;
		/* winref will be set by transformWindowFuncCall */
		wfunc->winstar = agg_star;
		wfunc->winagg = (fdresult == FUNCDETAIL_AGGREGATE);
		wfunc->location = location;

		/*
		 * agg_star is allowed for aggregate functions but distinct isn't
		 */
		if (agg_distinct)
			ereport(ERROR,
					(errcode(ERRCODE_FEATURE_NOT_SUPPORTED),
					 errmsg("DISTINCT is not implemented for window functions"),
					 parser_errposition(pstate, location)));

		/*
		 * Reject attempt to call a parameterless aggregate without (*)
		 * syntax.	This is mere pedantry but some folks insisted ...
		 */
		if (wfunc->winagg && fargs == NIL && !agg_star)
			ereport(ERROR,
					(errcode(ERRCODE_WRONG_OBJECT_TYPE),
					 errmsg("%s(*) must be used to call a parameterless aggregate function",
							NameListToString(funcname)),
>>>>>>> 95b07bc7
					 parser_errposition(pstate, location)));

		if (retset)
			ereport(ERROR,
					(errcode(ERRCODE_INVALID_FUNCTION_DEFINITION),
<<<<<<< HEAD
					 errmsg("window functions may not return sets"),
					 parser_errposition(pstate, location)));

		/*
		 * We perform more checks – such as whether the window
		 * function requires ordering or permits a frame specification –
		 * later in transformWindowClause(). It's too early at this stage.
		 */

		wfunc->winfnoid = funcid;
		wfunc->wintype = rettype;
		wfunc->args = fargs;
		/* winref will be set by transformWindowFuncCall */
		wfunc->winstar = agg_star;
		wfunc->winagg = (fdresult == FUNCDETAIL_AGGREGATE);
		wfunc->aggfilter = agg_filter;
		wfunc->windistinct = agg_distinct;
		wfunc->location = location;

		/*
		 * Reject attempt to call a parameterless aggregate without (*)
		 * syntax.	This is mere pedantry but some folks insisted ...
		 *
		 * GPDB: We allow this in GPDB.
		 */
#if 0
		if (fdresult == FUNCDETAIL_AGGREGATE && fargs == NIL && !agg_star)
			ereport(ERROR,
					(errcode(ERRCODE_WRONG_OBJECT_TYPE),
					 errmsg("%s(*) must be used to call a parameterless aggregate function",
							NameListToString(funcname)),
					 parser_errposition(pstate, location)));
#endif

		transformWindowFuncCall(pstate, wfunc, over);
		retval = (Node *) wfunc;
	}

	/*
	 * Mark the context if this is a dynamic typed function, if so we mustn't
	 * allow views to be created from this statement because we cannot 
	 * guarantee that the future return type will be the same as the current
	 * return type.
	 */
	if (TypeSupportsDescribe(rettype))
	{
		Oid DescribeFuncOid = lookupProcCallback(funcid, PROMETHOD_DESCRIBE);
		if (OidIsValid(DescribeFuncOid))
		{
			ParseState *state = pstate;

			for (state = pstate; state; state = state->parentParseState)
				state->p_hasDynamicFunction = true;
		}
=======
					 errmsg("window functions cannot return sets"),
					 parser_errposition(pstate, location)));

		/* parse_agg.c does additional window-func-specific processing */
		transformWindowFuncCall(pstate, wfunc, over);

		retval = (Node *) wfunc;
>>>>>>> 95b07bc7
	}

	/*
	 * If this function has restrictions on where it can be executed
	 * (EXECUTE ON MASTER or EXECUTE ON ALL SEGMENTS), make note of that,
	 * so that the planner knows to be prepared for it.
	 */
	if (func_exec_location(funcid) != PROEXECLOCATION_ANY)
		pstate->p_hasFuncsWithExecRestrictions = true;

	/* Hack to protect pg_get_expr() against misuse */
	check_pg_get_expr_args(pstate, funcid, fargs);

	return retval;
}


/* func_match_argtypes()
 *
 * Given a list of candidate functions (having the right name and number
 * of arguments) and an array of input datatype OIDs, produce a shortlist of
 * those candidates that actually accept the input datatypes (either exactly
 * or by coercion), and return the number of such candidates.
 *
 * Note that can_coerce_type will assume that UNKNOWN inputs are coercible to
 * anything, so candidates will not be eliminated on that basis.
 *
 * NB: okay to modify input list structure, as long as we find at least
 * one match.  If no match at all, the list must remain unmodified.
 */
int
func_match_argtypes(int nargs,
					Oid *input_typeids,
					FuncCandidateList raw_candidates,
					FuncCandidateList *candidates)		/* return value */
{
	FuncCandidateList current_candidate;
	FuncCandidateList next_candidate;
	int			ncandidates = 0;

	*candidates = NULL;

	for (current_candidate = raw_candidates;
		 current_candidate != NULL;
		 current_candidate = next_candidate)
	{
		next_candidate = current_candidate->next;
		if (can_coerce_type(nargs, input_typeids, current_candidate->args,
							COERCION_IMPLICIT))
		{
			current_candidate->next = *candidates;
			*candidates = current_candidate;
			ncandidates++;
		}
	}

	return ncandidates;
}	/* func_match_argtypes() */


/* func_select_candidate()
 *		Given the input argtype array and more than one candidate
 *		for the function, attempt to resolve the conflict.
 *
 * Returns the selected candidate if the conflict can be resolved,
 * otherwise returns NULL.
 *
 * Note that the caller has already determined that there is no candidate
 * exactly matching the input argtypes, and has pruned away any "candidates"
 * that aren't actually coercion-compatible with the input types.
 *
 * This is also used for resolving ambiguous operator references.  Formerly
 * parse_oper.c had its own, essentially duplicate code for the purpose.
 * The following comments (formerly in parse_oper.c) are kept to record some
 * of the history of these heuristics.
 *
 * OLD COMMENTS:
 *
 * This routine is new code, replacing binary_oper_select_candidate()
 * which dates from v4.2/v1.0.x days. It tries very hard to match up
 * operators with types, including allowing type coercions if necessary.
 * The important thing is that the code do as much as possible,
 * while _never_ doing the wrong thing, where "the wrong thing" would
 * be returning an operator when other better choices are available,
 * or returning an operator which is a non-intuitive possibility.
 * - thomas 1998-05-21
 *
 * The comments below came from binary_oper_select_candidate(), and
 * illustrate the issues and choices which are possible:
 * - thomas 1998-05-20
 *
 * current wisdom holds that the default operator should be one in which
 * both operands have the same type (there will only be one such
 * operator)
 *
 * 7.27.93 - I have decided not to do this; it's too hard to justify, and
 * it's easy enough to typecast explicitly - avi
 * [the rest of this routine was commented out since then - ay]
 *
 * 6/23/95 - I don't complete agree with avi. In particular, casting
 * floats is a pain for users. Whatever the rationale behind not doing
 * this is, I need the following special case to work.
 *
 * In the WHERE clause of a query, if a float is specified without
 * quotes, we treat it as float8. I added the float48* operators so
 * that we can operate on float4 and float8. But now we have more than
 * one matching operator if the right arg is unknown (eg. float
 * specified with quotes). This break some stuff in the regression
 * test where there are floats in quotes not properly casted. Below is
 * the solution. In addition to requiring the operator operates on the
 * same type for both operands [as in the code Avi originally
 * commented out], we also require that the operators be equivalent in
 * some sense. (see equivalentOpersAfterPromotion for details.)
 * - ay 6/95
 */
FuncCandidateList
func_select_candidate(int nargs,
					  Oid *input_typeids,
					  FuncCandidateList candidates)
{
	FuncCandidateList current_candidate,
				first_candidate,
				last_candidate;
	Oid		   *current_typeids;
	Oid			current_type;
	int			i;
	int			ncandidates;
	int			nbestMatch,
				nmatch,
				nunknowns;
	Oid			input_base_typeids[FUNC_MAX_ARGS];
	TYPCATEGORY	slot_category[FUNC_MAX_ARGS],
				current_category;
	bool		current_is_preferred;
	bool		slot_has_preferred_type[FUNC_MAX_ARGS];
	bool		resolved_unknowns;

	/* protect local fixed-size arrays */
	if (nargs > FUNC_MAX_ARGS)
		ereport(ERROR,
				(errcode(ERRCODE_TOO_MANY_ARGUMENTS),
				 errmsg("cannot pass more than %d arguments to a function",
						FUNC_MAX_ARGS)));

	/*
	 * If any input types are domains, reduce them to their base types. This
	 * ensures that we will consider functions on the base type to be "exact
	 * matches" in the exact-match heuristic; it also makes it possible to do
	 * something useful with the type-category heuristics. Note that this
	 * makes it difficult, but not impossible, to use functions declared to
	 * take a domain as an input datatype.	Such a function will be selected
	 * over the base-type function only if it is an exact match at all
	 * argument positions, and so was already chosen by our caller.
	 *
	 * While we're at it, count the number of unknown-type arguments for use
	 * later.
	 */
	nunknowns = 0;
	for (i = 0; i < nargs; i++)
	{
		if (input_typeids[i] != UNKNOWNOID)
			input_base_typeids[i] = getBaseType(input_typeids[i]);
		else
		{
			/* no need to call getBaseType on UNKNOWNOID */
			input_base_typeids[i] = UNKNOWNOID;
			nunknowns++;
		}
	}

	/*
	 * Run through all candidates and keep those with the most matches on
	 * exact types. Keep all candidates if none match.
	 */
	ncandidates = 0;
	nbestMatch = 0;
	last_candidate = NULL;
	for (current_candidate = candidates;
		 current_candidate != NULL;
		 current_candidate = current_candidate->next)
	{
		current_typeids = current_candidate->args;
		nmatch = 0;
		for (i = 0; i < nargs; i++)
		{
			if (input_base_typeids[i] != UNKNOWNOID &&
				current_typeids[i] == input_base_typeids[i])
				nmatch++;
		}

		/* take this one as the best choice so far? */
		if ((nmatch > nbestMatch) || (last_candidate == NULL))
		{
			nbestMatch = nmatch;
			candidates = current_candidate;
			last_candidate = current_candidate;
			ncandidates = 1;
		}
		/* no worse than the last choice, so keep this one too? */
		else if (nmatch == nbestMatch)
		{
			last_candidate->next = current_candidate;
			last_candidate = current_candidate;
			ncandidates++;
		}
		/* otherwise, don't bother keeping this one... */
	}

	if (last_candidate)			/* terminate rebuilt list */
		last_candidate->next = NULL;

	if (ncandidates == 1)
		return candidates;

	/*
	 * Still too many candidates? Now look for candidates which have either
	 * exact matches or preferred types at the args that will require
	 * coercion. (Restriction added in 7.4: preferred type must be of same
	 * category as input type; give no preference to cross-category
	 * conversions to preferred types.)  Keep all candidates if none match.
	 */
	for (i = 0; i < nargs; i++) /* avoid multiple lookups */
		slot_category[i] = TypeCategory(input_base_typeids[i]);
	ncandidates = 0;
	nbestMatch = 0;
	last_candidate = NULL;
	for (current_candidate = candidates;
		 current_candidate != NULL;
		 current_candidate = current_candidate->next)
	{
		current_typeids = current_candidate->args;
		nmatch = 0;
		for (i = 0; i < nargs; i++)
		{
			if (input_base_typeids[i] != UNKNOWNOID)
			{
				if (current_typeids[i] == input_base_typeids[i] ||
					IsPreferredType(slot_category[i], current_typeids[i]))
					nmatch++;
			}
		}

		if ((nmatch > nbestMatch) || (last_candidate == NULL))
		{
			nbestMatch = nmatch;
			candidates = current_candidate;
			last_candidate = current_candidate;
			ncandidates = 1;
		}
		else if (nmatch == nbestMatch)
		{
			last_candidate->next = current_candidate;
			last_candidate = current_candidate;
			ncandidates++;
		}
	}

	if (last_candidate)			/* terminate rebuilt list */
		last_candidate->next = NULL;

	if (ncandidates == 1)
		return candidates;

	/*
	 * Still too many candidates?  Try assigning types for the unknown inputs.
	 *
	 * If there are no unknown inputs, we have no more heuristics that apply,
	 * and must fail.
	 */
	if (nunknowns == 0)
		return NULL;			/* failed to select a best candidate */

	/*
	 * The next step examines each unknown argument position to see if we can
	 * determine a "type category" for it.	If any candidate has an input
	 * datatype of STRING category, use STRING category (this bias towards
	 * STRING is appropriate since unknown-type literals look like strings).
	 * Otherwise, if all the candidates agree on the type category of this
	 * argument position, use that category.  Otherwise, fail because we
	 * cannot determine a category.
	 *
	 * If we are able to determine a type category, also notice whether any of
	 * the candidates takes a preferred datatype within the category.
	 *
	 * Having completed this examination, remove candidates that accept the
	 * wrong category at any unknown position.	Also, if at least one
	 * candidate accepted a preferred type at a position, remove candidates
	 * that accept non-preferred types.  If just one candidate remains,
	 * return that one.  However, if this rule turns out to reject all
	 * candidates, keep them all instead.
	 */
	resolved_unknowns = false;
	for (i = 0; i < nargs; i++)
	{
		bool		have_conflict;

		if (input_base_typeids[i] != UNKNOWNOID)
			continue;
		resolved_unknowns = true;		/* assume we can do it */
		slot_category[i] = TYPCATEGORY_INVALID;
		slot_has_preferred_type[i] = false;
		have_conflict = false;
		for (current_candidate = candidates;
			 current_candidate != NULL;
			 current_candidate = current_candidate->next)
		{
			current_typeids = current_candidate->args;
			current_type = current_typeids[i];
			get_type_category_preferred(current_type,
										&current_category,
										&current_is_preferred);
			if (slot_category[i] == TYPCATEGORY_INVALID)
			{
				/* first candidate */
				slot_category[i] = current_category;
				slot_has_preferred_type[i] = current_is_preferred;
			}
			else if (current_category == slot_category[i])
			{
				/* more candidates in same category */
				slot_has_preferred_type[i] |= current_is_preferred;
			}
			else
			{
				/* category conflict! */
				if (current_category == TYPCATEGORY_STRING)
				{
					/* STRING always wins if available */
					slot_category[i] = current_category;
					slot_has_preferred_type[i] = current_is_preferred;
				}
				else
				{
					/*
					 * Remember conflict, but keep going (might find STRING)
					 */
					have_conflict = true;
				}
			}
		}
		if (have_conflict && slot_category[i] != TYPCATEGORY_STRING)
		{
			/* Failed to resolve category conflict at this position */
			resolved_unknowns = false;
			break;
		}
	}

	if (resolved_unknowns)
	{
		/* Strip non-matching candidates */
		ncandidates = 0;
		first_candidate = candidates;
		last_candidate = NULL;
		for (current_candidate = candidates;
			 current_candidate != NULL;
			 current_candidate = current_candidate->next)
		{
			bool		keepit = true;

			current_typeids = current_candidate->args;
			for (i = 0; i < nargs; i++)
			{
				if (input_base_typeids[i] != UNKNOWNOID)
					continue;
				current_type = current_typeids[i];
				get_type_category_preferred(current_type,
											&current_category,
											&current_is_preferred);
				if (current_category != slot_category[i])
				{
					keepit = false;
					break;
				}
				if (slot_has_preferred_type[i] && !current_is_preferred)
				{
					keepit = false;
					break;
				}
			}
			if (keepit)
			{
				/* keep this candidate */
				last_candidate = current_candidate;
				ncandidates++;
			}
			else
			{
				/* forget this candidate */
				if (last_candidate)
					last_candidate->next = current_candidate->next;
				else
					first_candidate = current_candidate->next;
			}
		}

		/* if we found any matches, restrict our attention to those */
		if (last_candidate)
		{
			candidates = first_candidate;
			/* terminate rebuilt list */
			last_candidate->next = NULL;
		}

		if (ncandidates == 1)
			return candidates;
	}

	/*
	 * Last gasp: if there are both known- and unknown-type inputs, and all
	 * the known types are the same, assume the unknown inputs are also that
	 * type, and see if that gives us a unique match.  If so, use that match.
	 *
	 * NOTE: for a binary operator with one unknown and one non-unknown input,
	 * we already tried this heuristic in binary_oper_exact().  However, that
	 * code only finds exact matches, whereas here we will handle matches that
	 * involve coercion, polymorphic type resolution, etc.
	 */
	if (nunknowns < nargs)
	{
		Oid			known_type = UNKNOWNOID;

		for (i = 0; i < nargs; i++)
		{
			if (input_base_typeids[i] == UNKNOWNOID)
				continue;
			if (known_type == UNKNOWNOID)		/* first known arg? */
				known_type = input_base_typeids[i];
			else if (known_type != input_base_typeids[i])
			{
				/* oops, not all match */
				known_type = UNKNOWNOID;
				break;
			}
		}

		if (known_type != UNKNOWNOID)
		{
			/* okay, just one known type, apply the heuristic */
			for (i = 0; i < nargs; i++)
				input_base_typeids[i] = known_type;
			ncandidates = 0;
			last_candidate = NULL;
			for (current_candidate = candidates;
				 current_candidate != NULL;
				 current_candidate = current_candidate->next)
			{
				current_typeids = current_candidate->args;
				if (can_coerce_type(nargs, input_base_typeids, current_typeids,
									COERCION_IMPLICIT))
				{
					if (++ncandidates > 1)
						break;	/* not unique, give up */
					last_candidate = current_candidate;
				}
			}
			if (ncandidates == 1)
			{
				/* successfully identified a unique match */
				last_candidate->next = NULL;
				return last_candidate;
			}
		}
	}

	return NULL;				/* failed to select a best candidate */
}	/* func_select_candidate() */


/* func_get_detail()
 *
 * Find the named function in the system catalogs.
 *
 * Attempt to find the named function in the system catalogs with
 * arguments exactly as specified, so that the normal case (exact match)
 * is as quick as possible.
 *
 * If an exact match isn't found:
 *	1) check for possible interpretation as a type coercion request
 *	2) apply the ambiguous-function resolution rules
 *
 * Note: we rely primarily on nargs/argtypes as the argument description.
 * The actual expression node list is passed in fargs so that we can check
 * for type coercion of a constant.  Some callers pass fargs == NIL
 * indicating they don't want that check made.
 */
FuncDetailCode
func_get_detail(List *funcname,
				List *fargs,
				int nargs,
				Oid *argtypes,
				bool expand_variadic,
				bool expand_defaults,
				Oid *funcid,	/* return value */
				Oid *rettype,	/* return value */
				bool *retset,	/* return value */
				int *nvargs,	/* return value */
				Oid **true_typeids,		/* return value */
				List **argdefaults)		/* optional return value */
{
	FuncCandidateList raw_candidates;
	FuncCandidateList best_candidate;

	/* initialize output arguments to silence compiler warnings */
	*funcid = InvalidOid;
	*rettype = InvalidOid;
	*retset = false;
	*nvargs = 0;
	*true_typeids = NULL;
	if (argdefaults)
		*argdefaults = NIL;

	/* Get list of possible candidates from namespace search */
	raw_candidates = FuncnameGetCandidates(funcname, nargs,
										   expand_variadic, expand_defaults);

	/*
	 * Quickly check if there is an exact match to the input datatypes (there
	 * can be only one)
	 */
	for (best_candidate = raw_candidates;
		 best_candidate != NULL;
		 best_candidate = best_candidate->next)
	{
		if (memcmp(argtypes, best_candidate->args, nargs * sizeof(Oid)) == 0)
			break;
	}

	if (best_candidate == NULL)
	{
		/*
		 * If we didn't find an exact match, next consider the possibility
		 * that this is really a type-coercion request: a single-argument
		 * function call where the function name is a type name.  If so, and
		 * if the coercion path is RELABELTYPE or COERCEVIAIO, then go ahead
		 * and treat the "function call" as a coercion.
		 *
		 * This interpretation needs to be given higher priority than
		 * interpretations involving a type coercion followed by a function
		 * call, otherwise we can produce surprising results. For example, we
		 * want "text(varchar)" to be interpreted as a simple coercion, not as
		 * "text(name(varchar))" which the code below this point is entirely
		 * capable of selecting.
		 *
		 * We also treat a coercion of a previously-unknown-type literal
		 * constant to a specific type this way.
		 *
		 * The reason we reject COERCION_PATH_FUNC here is that we expect the
		 * cast implementation function to be named after the target type.
		 * Thus the function will be found by normal lookup if appropriate.
		 *
		 * The reason we reject COERCION_PATH_ARRAYCOERCE is mainly that you
		 * can't write "foo[] (something)" as a function call.  In theory
		 * someone might want to invoke it as "_foo (something)" but we have
		 * never supported that historically, so we can insist that people
		 * write it as a normal cast instead.  Lack of historical support is
		 * also the reason for not considering composite-type casts here.
		 *
		 * NB: it's important that this code does not exceed what coerce_type
		 * can do, because the caller will try to apply coerce_type if we
		 * return FUNCDETAIL_COERCION.	If we return that result for something
		 * coerce_type can't handle, we'll cause infinite recursion between
		 * this module and coerce_type!
		 */
		if (nargs == 1 && fargs != NIL)
		{
			Oid			targetType = FuncNameAsType(funcname);

			if (OidIsValid(targetType))
			{
				Oid			sourceType = argtypes[0];
				Node	   *arg1 = linitial(fargs);
				bool		iscoercion;

				if (sourceType == UNKNOWNOID && IsA(arg1, Const))
				{
					/* always treat typename('literal') as coercion */
					iscoercion = true;
				}
				else
				{
					CoercionPathType cpathtype;
					Oid			cfuncid;

					cpathtype = find_coercion_pathway(targetType, sourceType,
													  COERCION_EXPLICIT,
													  &cfuncid);
					iscoercion = (cpathtype == COERCION_PATH_RELABELTYPE ||
								  cpathtype == COERCION_PATH_COERCEVIAIO);
				}

				if (iscoercion)
				{
					/* Treat it as a type coercion */
					*funcid = InvalidOid;
					*rettype = targetType;
					*retset = false;
					*nvargs = 0;
					*true_typeids = argtypes;
					return FUNCDETAIL_COERCION;
				}
			}
		}

		/*
		 * didn't find an exact match, so now try to match up candidates...
		 */
		if (raw_candidates != NULL)
		{
			FuncCandidateList current_candidates;
			int			ncandidates;

			ncandidates = func_match_argtypes(nargs,
											  argtypes,
											  raw_candidates,
											  &current_candidates);

			/* one match only? then run with it... */
			if (ncandidates == 1)
				best_candidate = current_candidates;

			/*
			 * multiple candidates? then better decide or throw an error...
			 */
			else if (ncandidates > 1)
			{
				best_candidate = func_select_candidate(nargs,
													   argtypes,
													   current_candidates);

				/*
				 * If we were able to choose a best candidate, we're done.
				 * Otherwise, ambiguous function call.
				 */
				if (!best_candidate)
					return FUNCDETAIL_MULTIPLE;
			}
		}
	}

	if (best_candidate)
	{
		HeapTuple	ftup;
		Form_pg_proc pform;
		FuncDetailCode result;

		/*
		 * If expanding variadics or defaults, the "best candidate" might
		 * represent multiple equivalently good functions; treat this case
		 * as ambiguous.
		 */
		if (!OidIsValid(best_candidate->oid))
			return FUNCDETAIL_MULTIPLE;

		*funcid = best_candidate->oid;
		*nvargs = best_candidate->nvargs;
		*true_typeids = best_candidate->args;

		ftup = SearchSysCache(PROCOID,
							  ObjectIdGetDatum(best_candidate->oid),
							  0, 0, 0);
		if (!HeapTupleIsValid(ftup))	/* should not happen */
			elog(ERROR, "cache lookup failed for function %u",
				 best_candidate->oid);
		pform = (Form_pg_proc) GETSTRUCT(ftup);
		*rettype = pform->prorettype;
		*retset = pform->proretset;
		/* fetch default args if caller wants 'em */
		if (argdefaults)
		{
			if (best_candidate->ndargs > 0)
			{
				Datum		proargdefaults;
				bool		isnull;
				char	   *str;
				List	   *defaults;
				int			ndelete;

				/* shouldn't happen, FuncnameGetCandidates messed up */
				if (best_candidate->ndargs > pform->pronargdefaults)
					elog(ERROR, "not enough default arguments");

				proargdefaults = SysCacheGetAttr(PROCOID, ftup,
												 Anum_pg_proc_proargdefaults,
												 &isnull);
				Assert(!isnull);
				str = TextDatumGetCString(proargdefaults);
				defaults = (List *) stringToNode(str);
				Assert(IsA(defaults, List));
				pfree(str);
				/* Delete any unused defaults from the returned list */
				ndelete = list_length(defaults) - best_candidate->ndargs;
				while (ndelete-- > 0)
					defaults = list_delete_first(defaults);
				*argdefaults = defaults;
			}
			else
				*argdefaults = NIL;
		}
		if (pform->proisagg)
			result = FUNCDETAIL_AGGREGATE;
		else if (pform->proiswindow)
			result = FUNCDETAIL_WINDOWFUNC;
		else
			result = FUNCDETAIL_NORMAL;
		ReleaseSysCache(ftup);
		return result;
	}

	return FUNCDETAIL_NOTFOUND;
}


/*
 * Given two type OIDs, determine whether the first is a complex type
 * (class type) that inherits from the second.
 */
bool
typeInheritsFrom(Oid subclassTypeId, Oid superclassTypeId)
{
	bool		result = false;
	Oid			relid;
	Relation	inhrel;
	List	   *visited,
			   *queue;
	ListCell   *queue_item;

	if (!ISCOMPLEX(subclassTypeId) || !ISCOMPLEX(superclassTypeId))
		return false;
	relid = typeidTypeRelid(subclassTypeId);
	if (relid == InvalidOid)
		return false;

	/*
	 * Begin the search at the relation itself, so add relid to the queue.
	 */
	queue = list_make1_oid(relid);
	visited = NIL;

	inhrel = heap_open(InheritsRelationId, AccessShareLock);

	/*
	 * Use queue to do a breadth-first traversal of the inheritance graph from
	 * the relid supplied up to the root.  Notice that we append to the queue
	 * inside the loop --- this is okay because the foreach() macro doesn't
	 * advance queue_item until the next loop iteration begins.
	 */
	foreach(queue_item, queue)
	{
		Oid			this_relid = lfirst_oid(queue_item);
		ScanKeyData skey;
		HeapScanDesc inhscan;
		HeapTuple	inhtup;

		/* If we've seen this relid already, skip it */
		if (list_member_oid(visited, this_relid))
			continue;

		/*
		 * Okay, this is a not-yet-seen relid. Add it to the list of
		 * already-visited OIDs, then find all the types this relid inherits
		 * from and add them to the queue. The one exception is we don't add
		 * the original relation to 'visited'.
		 */
		if (queue_item != list_head(queue))
			visited = lappend_oid(visited, this_relid);

		ScanKeyInit(&skey,
					Anum_pg_inherits_inhrelid,
					BTEqualStrategyNumber, F_OIDEQ,
					ObjectIdGetDatum(this_relid));

		inhscan = heap_beginscan(inhrel, SnapshotNow, 1, &skey);

		while ((inhtup = heap_getnext(inhscan, ForwardScanDirection)) != NULL)
		{
			Form_pg_inherits inh = (Form_pg_inherits) GETSTRUCT(inhtup);
			Oid			inhparent = inh->inhparent;

			/* If this is the target superclass, we're done */
			if (get_rel_type_id(inhparent) == superclassTypeId)
			{
				result = true;
				break;
			}

			/* Else add to queue */
			queue = lappend_oid(queue, inhparent);
		}

		heap_endscan(inhscan);

		if (result)
			break;
	}

	heap_close(inhrel, AccessShareLock);

	list_free(visited);
	list_free(queue);

	return result;
}


/*
 * make_fn_arguments()
 *
 * Given the actual argument expressions for a function, and the desired
 * input types for the function, add any necessary typecasting to the
 * expression tree.  Caller should already have verified that casting is
 * allowed.
 *
 * Caution: given argument list is modified in-place.
 *
 * As with coerce_type, pstate may be NULL if no special unknown-Param
 * processing is wanted.
 */
void
make_fn_arguments(ParseState *pstate,
				  List *fargs,
				  Oid *actual_arg_types,
				  Oid *declared_arg_types)
{
	ListCell   *current_fargs;
	int			i = 0;

	foreach(current_fargs, fargs)
	{
		/* types don't match? then force coercion using a function call... */
		if (actual_arg_types[i] != declared_arg_types[i])
		{
			lfirst(current_fargs) = coerce_type(pstate,
												lfirst(current_fargs),
												actual_arg_types[i],
												declared_arg_types[i], -1,
												COERCION_IMPLICIT,
												COERCE_IMPLICIT_CAST,
												-1);
		}
		i++;
	}
}

/*
 * FuncNameAsType -
 *	  convenience routine to see if a function name matches a type name
 *
 * Returns the OID of the matching type, or InvalidOid if none.  We ignore
 * shell types and complex types.
 */
static Oid
FuncNameAsType(List *funcname)
{
	Oid			result;
	Type		typtup;

	typtup = LookupTypeName(NULL, makeTypeNameFromNameList(funcname), NULL);
	if (typtup == NULL)
		return InvalidOid;

	if (((Form_pg_type) GETSTRUCT(typtup))->typisdefined &&
		!OidIsValid(typeTypeRelid(typtup)))
		result = typeTypeId(typtup);
	else
		result = InvalidOid;

	ReleaseSysCache(typtup);
	return result;
}

/*
 * ParseComplexProjection -
 *	  handles function calls with a single argument that is of complex type.
 *	  If the function call is actually a column projection, return a suitably
 *	  transformed expression tree.	If not, return NULL.
 */
static Node *
ParseComplexProjection(ParseState *pstate, char *funcname, Node *first_arg,
					   int location)
{
	TupleDesc	tupdesc;
	int			i;

	/*
	 * Special case for whole-row Vars so that we can resolve (foo.*).bar even
	 * when foo is a reference to a subselect, join, or RECORD function. A
	 * bonus is that we avoid generating an unnecessary FieldSelect; our
	 * result can omit the whole-row Var and just be a Var for the selected
	 * field.
	 *
	 * This case could be handled by expandRecordVariable, but it's more
	 * efficient to do it this way when possible.
	 */
	if (IsA(first_arg, Var) &&
		((Var *) first_arg)->varattno == InvalidAttrNumber)
	{
		RangeTblEntry *rte;

		rte = GetRTEByRangeTablePosn(pstate,
									 ((Var *) first_arg)->varno,
									 ((Var *) first_arg)->varlevelsup);
		/* Return a Var if funcname matches a column, else NULL */
		return scanRTEForColumn(pstate, rte, funcname, location);
	}

	/*
	 * Else do it the hard way with get_expr_result_type().
	 *
	 * If it's a Var of type RECORD, we have to work even harder: we have to
	 * find what the Var refers to, and pass that to get_expr_result_type.
	 * That task is handled by expandRecordVariable().
	 */
	if (IsA(first_arg, Var) &&
		((Var *) first_arg)->vartype == RECORDOID)
		tupdesc = expandRecordVariable(pstate, (Var *) first_arg, 0);
	else if (get_expr_result_type(first_arg, NULL, &tupdesc) != TYPEFUNC_COMPOSITE)
		return NULL;			/* unresolvable RECORD type */
	Assert(tupdesc);

	for (i = 0; i < tupdesc->natts; i++)
	{
		Form_pg_attribute att = tupdesc->attrs[i];

		if (strcmp(funcname, NameStr(att->attname)) == 0 &&
			!att->attisdropped)
		{
			/* Success, so generate a FieldSelect expression */
			FieldSelect *fselect = makeNode(FieldSelect);

			fselect->arg = (Expr *) first_arg;
			fselect->fieldnum = i + 1;
			fselect->resulttype = att->atttypid;
			fselect->resulttypmod = att->atttypmod;
			return (Node *) fselect;
		}
	}

	return NULL;				/* funcname does not match any column */
}

/*
 * helper routine for delivering "column does not exist" error message
 */
static void
unknown_attribute(ParseState *pstate, Node *relref, char *attname,
				  int location)
{
	RangeTblEntry *rte;

	if (IsA(relref, Var) &&
		((Var *) relref)->varattno == InvalidAttrNumber)
	{
		/* Reference the RTE by alias not by actual table name */
		rte = GetRTEByRangeTablePosn(pstate,
									 ((Var *) relref)->varno,
									 ((Var *) relref)->varlevelsup);
		ereport(ERROR,
				(errcode(ERRCODE_UNDEFINED_COLUMN),
				 errmsg("column %s.%s does not exist",
						rte->eref->aliasname, attname),
				 parser_errposition(pstate, location)));
	}
	else
	{
		/* Have to do it by reference to the type of the expression */
		Oid			relTypeId = exprType(relref);

		if (ISCOMPLEX(relTypeId))
			ereport(ERROR,
					(errcode(ERRCODE_UNDEFINED_COLUMN),
					 errmsg("column \"%s\" not found in data type %s",
							attname, format_type_be(relTypeId)),
					 parser_errposition(pstate, location)));
		else if (relTypeId == RECORDOID)
			ereport(ERROR,
					(errcode(ERRCODE_UNDEFINED_COLUMN),
			   errmsg("could not identify column \"%s\" in record data type",
					  attname),
					 parser_errposition(pstate, location)));
		else
			ereport(ERROR,
					(errcode(ERRCODE_WRONG_OBJECT_TYPE),
					 errmsg("column notation .%s applied to type %s, "
							"which is not a composite type",
							attname, format_type_be(relTypeId)),
					 parser_errposition(pstate, location)));
	}
}

/*
 * funcname_signature_string
 *		Build a string representing a function name, including arg types.
 *		The result is something like "foo(integer)".
 *
 * This is typically used in the construction of function-not-found error
 * messages.
 */
const char *
funcname_signature_string(const char *funcname,
						  int nargs, const Oid *argtypes)
{
	StringInfoData argbuf;
	int			i;

	initStringInfo(&argbuf);

	appendStringInfo(&argbuf, "%s(", funcname);

	for (i = 0; i < nargs; i++)
	{
		if (i)
			appendStringInfoString(&argbuf, ", ");
		appendStringInfoString(&argbuf, format_type_be(argtypes[i]));
	}

	appendStringInfoChar(&argbuf, ')');

	return argbuf.data;			/* return palloc'd string buffer */
}

/*
 * func_signature_string
 *		As above, but function name is passed as a qualified name list.
 */
const char *
func_signature_string(List *funcname, int nargs, const Oid *argtypes)
{
	return funcname_signature_string(NameListToString(funcname),
									 nargs, argtypes);
}

/*
 * LookupFuncName
 *		Given a possibly-qualified function name and a set of argument types,
 *		look up the function.
 *
 * If the function name is not schema-qualified, it is sought in the current
 * namespace search path.
 *
 * If the function is not found, we return InvalidOid if noError is true,
 * else raise an error.
 */
Oid
LookupFuncName(List *funcname, int nargs, const Oid *argtypes, bool noError)
{
	FuncCandidateList clist;

	clist = FuncnameGetCandidates(funcname, nargs, false, false);

	while (clist)
	{
		if (memcmp(argtypes, clist->args, nargs * sizeof(Oid)) == 0)
			return clist->oid;
		clist = clist->next;
	}

	if (!noError)
		ereport(ERROR,
				(errcode(ERRCODE_UNDEFINED_FUNCTION),
				 errmsg("function %s does not exist",
						func_signature_string(funcname, nargs, argtypes))));

	return InvalidOid;
}

/*
 * LookupTypeNameOid
 *		Convenience routine to look up a type, silently accepting shell types
 */
static Oid
LookupTypeNameOid(const TypeName *typename)
{
	Oid			result;
	Type		typtup;

	typtup = LookupTypeName(NULL, typename, NULL);
	if (typtup == NULL)
		ereport(ERROR,
				(errcode(ERRCODE_UNDEFINED_OBJECT),
				 errmsg("type \"%s\" does not exist",
						TypeNameToString(typename))));
	result = typeTypeId(typtup);
	ReleaseSysCache(typtup);
	return result;
}

/*
 * LookupFuncNameTypeNames
 *		Like LookupFuncName, but the argument types are specified by a
 *		list of TypeName nodes.
 */
Oid
LookupFuncNameTypeNames(List *funcname, List *argtypes, bool noError)
{
	Oid			argoids[FUNC_MAX_ARGS];
	int			argcount;
	int			i;
	ListCell   *args_item;

	argcount = list_length(argtypes);
	if (argcount > FUNC_MAX_ARGS)
		ereport(ERROR,
				(errcode(ERRCODE_TOO_MANY_ARGUMENTS),
				 errmsg("functions cannot have more than %d arguments",
						FUNC_MAX_ARGS)));

	args_item = list_head(argtypes);
	for (i = 0; i < argcount; i++)
	{
		TypeName   *t = (TypeName *) lfirst(args_item);

		argoids[i] = LookupTypeNameOid(t);
		args_item = lnext(args_item);
	}

	return LookupFuncName(funcname, argcount, argoids, noError);
}

/*
 * LookupAggNameTypeNames
 *		Find an aggregate function given a name and list of TypeName nodes.
 *
 * This is almost like LookupFuncNameTypeNames, but the error messages refer
 * to aggregates rather than plain functions, and we verify that the found
 * function really is an aggregate.
 */
Oid
LookupAggNameTypeNames(List *aggname, List *argtypes, bool noError)
{
	Oid			argoids[FUNC_MAX_ARGS];
	int			argcount;
	int			i;
	ListCell   *lc;
	Oid			oid;
	HeapTuple	ftup;
	Form_pg_proc pform;

	argcount = list_length(argtypes);
	if (argcount > FUNC_MAX_ARGS)
		ereport(ERROR,
				(errcode(ERRCODE_TOO_MANY_ARGUMENTS),
				 errmsg("functions cannot have more than %d arguments",
						FUNC_MAX_ARGS)));

	i = 0;
	foreach(lc, argtypes)
	{
		TypeName   *t = (TypeName *) lfirst(lc);

		argoids[i] = LookupTypeNameOid(t);
		i++;
	}

	oid = LookupFuncName(aggname, argcount, argoids, true);

	if (!OidIsValid(oid))
	{
		if (noError)
			return InvalidOid;
		if (argcount == 0)
			ereport(ERROR,
					(errcode(ERRCODE_UNDEFINED_FUNCTION),
					 errmsg("aggregate %s(*) does not exist",
							NameListToString(aggname))));
		else
			ereport(ERROR,
					(errcode(ERRCODE_UNDEFINED_FUNCTION),
					 errmsg("aggregate %s does not exist",
							func_signature_string(aggname,
												  argcount, argoids))));
	}

	/* Make sure it's an aggregate */
	ftup = SearchSysCache(PROCOID,
						  ObjectIdGetDatum(oid),
						  0, 0, 0);
	if (!HeapTupleIsValid(ftup))	/* should not happen */
		elog(ERROR, "cache lookup failed for function %u", oid);
	pform = (Form_pg_proc) GETSTRUCT(ftup);

	if (!pform->proisagg)
	{
		ReleaseSysCache(ftup);
		if (noError)
			return InvalidOid;
		/* we do not use the (*) notation for functions... */
		ereport(ERROR,
				(errcode(ERRCODE_WRONG_OBJECT_TYPE),
				 errmsg("function %s is not an aggregate",
						func_signature_string(aggname,
											  argcount, argoids))));
	}

	ReleaseSysCache(ftup);

	return oid;
}


/*
 * parseCheckTableFunctions
 *
 *	Check for TableValueExpr where they shouldn't be.  Currently the only
 *  valid location for a TableValueExpr is within a call to a table function.
 *  In the full SQL Standard they can exist anywhere a multiset is supported.
 */
void 
parseCheckTableFunctions(ParseState *pstate, Query *qry)
{
	check_table_func_context context;
	context.parent = NULL;
	query_tree_walker(qry, 
					  checkTableFunctions_walker,
					  (void *) &context, 0);
}

static bool 
checkTableFunctions_walker(Node *node, check_table_func_context *context)
{
	if (node == NULL)
		return false;

	/* 
	 * TABLE() value expressions are currently only permited as parameters
	 * to table functions called in the FROM clause.
	 */
	if (IsA(node, TableValueExpr))
	{
		if (context->parent && IsA(context->parent, FuncExpr))
		{ 
			FuncExpr *parent = (FuncExpr *) context->parent;

			/*
			 * This flag is set in addRangeTableEntryForFunction for functions
			 * called as range table entries having TABLE value expressions
			 * as arguments.
			 */
			if (parent->is_tablefunc)
				return false;

			/* Error message could be improved */
			ereport(ERROR,
					(errcode(ERRCODE_SYNTAX_ERROR),
					 errmsg("table functions must be invoked in FROM clause")));
		}
		ereport(ERROR,
				(errcode(ERRCODE_SYNTAX_ERROR),
				 errmsg("invalid use of TABLE value expression")));
		return true;  /* not possible, but keeps compiler happy */
	}

	context->parent = node;
	if (IsA(node, Query))
	{
		return query_tree_walker((Query *) node, 
								 checkTableFunctions_walker,
								 (void *) context, 0);
	}
	else
	{
		return expression_tree_walker(node, 
									  checkTableFunctions_walker, 
									  (void *) context);
	}
}

/*
 * pg_get_expr() is a system function that exposes the expression
 * deparsing functionality in ruleutils.c to users. Very handy, but it was
 * later realized that the functions in ruleutils.c don't check the input
 * rigorously, assuming it to come from system catalogs and to therefore
 * be valid. That makes it easy for a user to crash the backend by passing
 * a maliciously crafted string representation of an expression to
 * pg_get_expr().
 *
 * There's a lot of code in ruleutils.c, so it's not feasible to add
 * water-proof input checking after the fact. Even if we did it once, it
 * would need to be taken into account in any future patches too.
 *
 * Instead, we restrict pg_rule_expr() to only allow input from system
 * catalogs. This is a hack, but it's the most robust and easiest
 * to backpatch way of plugging the vulnerability.
 *
 * This is transparent to the typical usage pattern of
 * "pg_get_expr(systemcolumn, ...)", but will break "pg_get_expr('foo',
 * ...)", even if 'foo' is a valid expression fetched earlier from a
 * system catalog. Hopefully there aren't many clients doing that out there.
 */
void
check_pg_get_expr_args(ParseState *pstate, Oid fnoid, List *args)
{
	Node	   *arg;

	/* if not being called for pg_get_expr, do nothing */
	if (fnoid != F_PG_GET_EXPR && fnoid != F_PG_GET_EXPR_EXT)
		return;

	/* superusers are allowed to call it anyway (dubious) */
	if (superuser())
		return;

	/*
	 * The first argument must be a Var referencing one of the allowed
	 * system-catalog columns.  It could be a join alias Var or subquery
	 * reference Var, though, so we need a recursive subroutine to chase
	 * through those possibilities.
	 */
	Assert(list_length(args) > 1);
	arg = (Node *) linitial(args);

	if (!check_pg_get_expr_arg(pstate, arg, 0))
		ereport(ERROR,
				(errcode(ERRCODE_INSUFFICIENT_PRIVILEGE),
				 errmsg("argument to pg_get_expr() must come from system catalogs")));
}

static bool
check_pg_get_expr_arg(ParseState *pstate, Node *arg, int netlevelsup)
{
	if (arg && IsA(arg, Var))
	{
		Var		   *var = (Var *) arg;
		RangeTblEntry *rte;
		AttrNumber	attnum;

		netlevelsup += var->varlevelsup;
		rte = GetRTEByRangeTablePosn(pstate, var->varno, netlevelsup);
		attnum = var->varattno;

		if (rte->rtekind == RTE_JOIN)
		{
			/* Recursively examine join alias variable */
			if (attnum > 0 &&
				attnum <= list_length(rte->joinaliasvars))
			{
				arg = (Node *) list_nth(rte->joinaliasvars, attnum - 1);
				return check_pg_get_expr_arg(pstate, arg, netlevelsup);
			}
		}
		else if (rte->rtekind == RTE_SUBQUERY)
		{
			/* Subselect-in-FROM: examine sub-select's output expr */
			TargetEntry *ste = get_tle_by_resno(rte->subquery->targetList,
												attnum);
			ParseState	mypstate;

			if (ste == NULL || ste->resjunk)
				elog(ERROR, "subquery %s does not have attribute %d",
					 rte->eref->aliasname, attnum);
			arg = (Node *) ste->expr;

			/*
			 * Recurse into the sub-select to see what its expr refers to.
			 * We have to build an additional level of ParseState to keep in
			 * step with varlevelsup in the subselect.
			 */
			MemSet(&mypstate, 0, sizeof(mypstate));
			mypstate.parentParseState = pstate;
			mypstate.p_rtable = rte->subquery->rtable;
			/* don't bother filling the rest of the fake pstate */

			return check_pg_get_expr_arg(&mypstate, arg, 0);
		}
		else if (rte->rtekind == RTE_RELATION)
		{
			switch (rte->relid)
			{
				case IndexRelationId:
					if (attnum == Anum_pg_index_indexprs ||
						attnum == Anum_pg_index_indpred)
						return true;
					break;

				case AttrDefaultRelationId:
					if (attnum == Anum_pg_attrdef_adbin)
						return true;
					break;

				case ConstraintRelationId:
					if (attnum == Anum_pg_constraint_conbin)
						return true;
					break;

				case TypeRelationId:
					if (attnum == Anum_pg_type_typdefaultbin)
						return true;
					break;

				case PartitionRuleRelationId:
					if (attnum == Anum_pg_partition_rule_parrangestart ||
						attnum == Anum_pg_partition_rule_parrangeend ||
						attnum == Anum_pg_partition_rule_parrangeevery ||
						attnum == Anum_pg_partition_rule_parlistvalues)
						return true;
					break;
			}
		}
	}

	return false;
}<|MERGE_RESOLUTION|>--- conflicted
+++ resolved
@@ -8,7 +8,7 @@
  *
  *
  * IDENTIFICATION
- *	  $PostgreSQL: pgsql/src/backend/parser/parse_func.c,v 1.210 2008/12/28 18:53:58 tgl Exp $
+ *	  $PostgreSQL: pgsql/src/backend/parser/parse_func.c,v 1.209 2008/12/18 18:20:34 tgl Exp $
  *
  *-------------------------------------------------------------------------
  */
@@ -23,7 +23,6 @@
 #include "catalog/pg_proc.h"
 #include "catalog/pg_proc_callback.h"
 #include "catalog/pg_type.h"
-#include "catalog/pg_window.h"
 #include "funcapi.h"
 #include "miscadmin.h"
 #include "nodes/makefuncs.h"
@@ -43,6 +42,9 @@
 #include "utils/tqual.h"
 
 
+static void unify_hypothetical_args(ParseState *pstate,
+						List *fargs, int numAggregatedArgs,
+						Oid *actual_arg_types, Oid *declared_arg_types);
 static Oid	FuncNameAsType(List *funcname);
 static Node *ParseComplexProjection(ParseState *pstate, char *funcname,
 					   Node *first_arg, int location);
@@ -58,34 +60,6 @@
 static bool 
 checkTableFunctions_walker(Node *node, check_table_func_context *context);
 
-static bool
-agg_is_ordered(Oid funcid)
-{
-	HeapTuple	ftup;
-	Datum		value;
-	bool		isnull;
-	bool		isordered;
-
-	ftup = SearchSysCache1(AGGFNOID,
-						   ObjectIdGetDatum(funcid));
-	if (!HeapTupleIsValid(ftup))	/* should not happen */
-		elog(ERROR, "cache lookup failed for aggregate %u", funcid);
-
-	/*
-	 * Check if this is an ordered aggregate - while aggordered
-	 * should never be null it comes after a variable length field
-	 * so we must access it via SysCacheGetAttr.
-	 */
-	value = SysCacheGetAttr(AGGFNOID, ftup,
-							Anum_pg_aggregate_aggordered,
-							&isnull);
-	isordered = (!isnull) && DatumGetBool(value);
-
-	ReleaseSysCache(ftup);
-
-	return isordered;
-}
-
 /*
  *	Parse a function call
  *
@@ -96,28 +70,30 @@
  *	a function of a single complex-type argument can be written like a
  *	column reference, allowing functions to act like computed columns.
  *
- *	Hence, both cases come through here.  The is_column parameter tells us
- *	which syntactic construct is actually being dealt with, but this is
- *	intended to be used only to deliver an appropriate error message,
- *	not to affect the semantics.  When is_column is true, we should have
- *	a single argument (the putative table), unqualified function name
- *	equal to the column name, and no aggregate or variadic decoration.
- *
- *	The argument expressions (in fargs) must have been transformed already.
+ *	Hence, both cases come through here.  If fn is null, we're dealing with
+ *	column syntax not function syntax, but in principle that should not
+ *	affect the lookup behavior, only which error messages we deliver.
+ *	The FuncCall struct is needed however to carry various decoration that
+ *	applies to aggregate and window functions.
+ *
+ *	Also, when fn is null, we return NULL on failure rather than
+ *	reporting a no-such-function error.
+ *
+ *	The argument expressions (in fargs) must have been transformed
+ *	already.  However, nothing in *fn has been transformed.
  */
 Node *
 ParseFuncOrColumn(ParseState *pstate, List *funcname, List *fargs,
-<<<<<<< HEAD
-				  List *agg_order, Expr *agg_filter,
-				  bool agg_star, bool agg_distinct,
-				  bool func_variadic, bool is_column,
-				  WindowDef *over,
-				  int location)
-=======
-				  bool agg_star, bool agg_distinct, bool func_variadic,
-				  WindowDef *over, bool is_column, int location)
->>>>>>> 95b07bc7
+				  FuncCall *fn, int location)
 {
+	bool		is_column = (fn == NULL);
+	List	   *agg_order = (fn ? fn->agg_order : NIL);
+	Expr	   *agg_filter = NULL;
+	bool		agg_within_group = (fn ? fn->agg_within_group : false);
+	bool		agg_star = (fn ? fn->agg_star : false);
+	bool		agg_distinct = (fn ? fn->agg_distinct : false);
+	bool		func_variadic = (fn ? fn->func_variadic : false);
+	WindowDef  *over = (fn ? fn->over : NULL);
 	Oid			rettype;
 	Oid			funcid;
 	ListCell   *l;
@@ -131,13 +107,16 @@
 	Node	   *retval;
 	bool		retset;
 	int			nvargs;
+	Oid			vatype;
 	FuncDetailCode fdresult;
+	char		aggkind = 0;
 
 	/*
 	 * If there's an aggregate filter, transform it using transformWhereClause
 	 */
-	if (agg_filter != NULL)
-		agg_filter = (Expr *) transformWhereClause(pstate, (Node *) agg_filter,
+	if (fn && fn->agg_filter != NULL)
+		agg_filter = (Expr *) transformWhereClause(pstate, (Node *) fn->agg_filter,
+												   EXPR_KIND_FILTER,
 												   "FILTER");
 
 	/*
@@ -157,10 +136,12 @@
 	 * Extract arg type info in preparation for function lookup.
 	 *
 	 * If any arguments are Param markers of type VOID, we discard them from
-	 * the parameter list.	This is a hack to allow the JDBC driver to not
-	 * have to distinguish "input" and "output" parameter symbols while
-	 * parsing function-call constructs.  We can't use foreach() because we
-	 * may modify the list ...
+	 * the parameter list. This is a hack to allow the JDBC driver to not have
+	 * to distinguish "input" and "output" parameter symbols while parsing
+	 * function-call constructs.  Don't do this if dealing with column syntax,
+	 * nor if we had WITHIN GROUP (because in that case it's critical to keep
+	 * the argument count unchanged).  We can't use foreach() because we may
+	 * modify the list ...
 	 */
 	nargs = 0;
 	for (l = list_head(fargs); l != NULL; l = nextl)
@@ -170,7 +151,8 @@
 
 		nextl = lnext(l);
 
-		if (argtype == VOIDOID && IsA(arg, Param) &&!is_column)
+		if (argtype == VOIDOID && IsA(arg, Param) &&
+			!is_column && !agg_within_group)
 		{
 			fargs = list_delete_ptr(fargs, arg);
 			continue;
@@ -191,13 +173,9 @@
 	 * the "function call" could be a projection.  We also check that there
 	 * wasn't any aggregate or variadic decoration.
 	 */
-<<<<<<< HEAD
 	if (nargs == 1 && agg_order == NIL && agg_filter == NULL && !agg_star &&
-		!agg_distinct && !func_variadic && !agg_filter && list_length(funcname) == 1)
-=======
-	if (nargs == 1 && !agg_star && !agg_distinct && over == NULL &&
-		!func_variadic && list_length(funcname) == 1)
->>>>>>> 95b07bc7
+		!agg_distinct && over == NULL && !func_variadic &&
+		list_length(funcname) == 1)
 	{
 		Oid			argtype = actual_arg_types[0];
 
@@ -228,9 +206,11 @@
 	 * replaced by a suitable number of copies of its element type.  We'll fix
 	 * it up below.  We may also have to deal with default arguments.
 	 */
-	fdresult = func_get_detail(funcname, fargs, nargs, actual_arg_types,
+	fdresult = func_get_detail(funcname, fargs, nargs,
+							   actual_arg_types,
 							   !func_variadic, true,
-							   &funcid, &rettype, &retset, &nvargs,
+							   &funcid, &rettype, &retset,
+							   &nvargs, &vatype,
 							   &declared_arg_types, &argdefaults);
 	if (fdresult == FUNCDETAIL_COERCION)
 	{
@@ -261,10 +241,16 @@
 					 errmsg("DISTINCT specified, but %s is not an aggregate function",
 							NameListToString(funcname)),
 					 parser_errposition(pstate, location)));
-		if (agg_order)
+		if (agg_within_group)
 			ereport(ERROR,
 					(errcode(ERRCODE_WRONG_OBJECT_TYPE),
-					 errmsg("ORDER BY specified, but %s is not an ordered aggregate function",
+					 errmsg("WITHIN GROUP specified, but %s is not an aggregate function",
+							NameListToString(funcname)),
+					 parser_errposition(pstate, location)));
+		if (agg_order != NIL)
+			ereport(ERROR,
+					(errcode(ERRCODE_WRONG_OBJECT_TYPE),
+					 errmsg("ORDER BY specified, but %s is not an aggregate function",
 							NameListToString(funcname)),
 					 parser_errposition(pstate, location)));
 		if (agg_filter)
@@ -280,15 +266,178 @@
 					 errmsg("OVER specified, but %s is not a window function nor an aggregate function",
 							NameListToString(funcname)),
 					 parser_errposition(pstate, location)));
-		if (over)
+	}
+	else if (fdresult == FUNCDETAIL_AGGREGATE)
+	{
+		/*
+		 * It's an aggregate; fetch needed info from the pg_aggregate entry.
+		 */
+		HeapTuple	tup;
+		Form_pg_aggregate classForm;
+		int			catDirectArgs;
+
+		tup = SearchSysCache1(AGGFNOID, ObjectIdGetDatum(funcid));
+		if (!HeapTupleIsValid(tup))		/* should not happen */
+			elog(ERROR, "cache lookup failed for aggregate %u", funcid);
+		classForm = (Form_pg_aggregate) GETSTRUCT(tup);
+		aggkind = classForm->aggkind;
+		catDirectArgs = classForm->aggnumdirectargs;
+		ReleaseSysCache(tup);
+
+		/* Now check various disallowed cases. */
+		if (AGGKIND_IS_ORDERED_SET(aggkind))
+		{
+			int			numAggregatedArgs;
+			int			numDirectArgs;
+
+			if (!agg_within_group)
+				ereport(ERROR,
+						(errcode(ERRCODE_WRONG_OBJECT_TYPE),
+						 errmsg("WITHIN GROUP is required for ordered-set aggregate %s",
+								NameListToString(funcname)),
+						 parser_errposition(pstate, location)));
+			if (over)
+				ereport(ERROR,
+						(errcode(ERRCODE_FEATURE_NOT_SUPPORTED),
+				 errmsg("OVER is not supported for ordered-set aggregate %s",
+						NameListToString(funcname)),
+						 parser_errposition(pstate, location)));
+			/* gram.y rejects DISTINCT + WITHIN GROUP */
+			Assert(!agg_distinct);
+			/* gram.y rejects VARIADIC + WITHIN GROUP */
+			Assert(!func_variadic);
+
+			/*
+			 * Since func_get_detail was working with an undifferentiated list
+			 * of arguments, it might have selected an aggregate that doesn't
+			 * really match because it requires a different division of direct
+			 * and aggregated arguments.  Check that the number of direct
+			 * arguments is actually OK; if not, throw an "undefined function"
+			 * error, similarly to the case where a misplaced ORDER BY is used
+			 * in a regular aggregate call.
+			 */
+			numAggregatedArgs = list_length(agg_order);
+			numDirectArgs = nargs - numAggregatedArgs;
+			Assert(numDirectArgs >= 0);
+
+			if (!OidIsValid(vatype))
+			{
+				/* Test is simple if aggregate isn't variadic */
+				if (numDirectArgs != catDirectArgs)
+					ereport(ERROR,
+							(errcode(ERRCODE_UNDEFINED_FUNCTION),
+							 errmsg("function %s does not exist",
+									func_signature_string(funcname, nargs,
+														  actual_arg_types)),
+							 errhint("There is an ordered-set aggregate %s, but it requires %d direct arguments, not %d.",
+									 NameListToString(funcname),
+									 catDirectArgs, numDirectArgs),
+							 parser_errposition(pstate, location)));
+			}
+			else
+			{
+				/*
+				 * If it's variadic, we have two cases depending on whether
+				 * the agg was "... ORDER BY VARIADIC" or "..., VARIADIC ORDER
+				 * BY VARIADIC".  It's the latter if catDirectArgs equals
+				 * pronargs; to save a catalog lookup, we reverse-engineer
+				 * pronargs from the info we got from func_get_detail.
+				 */
+				int			pronargs;
+
+				pronargs = nargs;
+				if (nvargs > 1)
+					pronargs -= nvargs - 1;
+				if (catDirectArgs < pronargs)
+				{
+					/* VARIADIC isn't part of direct args, so still easy */
+					if (numDirectArgs != catDirectArgs)
+						ereport(ERROR,
+								(errcode(ERRCODE_UNDEFINED_FUNCTION),
+								 errmsg("function %s does not exist",
+										func_signature_string(funcname, nargs,
+														  actual_arg_types)),
+								 errhint("There is an ordered-set aggregate %s, but it requires %d direct arguments, not %d.",
+										 NameListToString(funcname),
+										 catDirectArgs, numDirectArgs),
+								 parser_errposition(pstate, location)));
+				}
+				else
+				{
+					/*
+					 * Both direct and aggregated args were declared variadic.
+					 * For a standard ordered-set aggregate, it's okay as long
+					 * as there aren't too few direct args.  For a
+					 * hypothetical-set aggregate, we assume that the
+					 * hypothetical arguments are those that matched the
+					 * variadic parameter; there must be just as many of them
+					 * as there are aggregated arguments.
+					 */
+					if (aggkind == AGGKIND_HYPOTHETICAL)
+					{
+						if (nvargs != 2 * numAggregatedArgs)
+							ereport(ERROR,
+									(errcode(ERRCODE_UNDEFINED_FUNCTION),
+									 errmsg("function %s does not exist",
+									   func_signature_string(funcname, nargs,
+														  actual_arg_types)),
+									 errhint("To use the hypothetical-set aggregate %s, the number of hypothetical direct arguments (here %d) must match the number of ordering columns (here %d).",
+											 NameListToString(funcname),
+							  nvargs - numAggregatedArgs, numAggregatedArgs),
+									 parser_errposition(pstate, location)));
+					}
+					else
+					{
+						if (nvargs <= numAggregatedArgs)
+							ereport(ERROR,
+									(errcode(ERRCODE_UNDEFINED_FUNCTION),
+									 errmsg("function %s does not exist",
+									   func_signature_string(funcname, nargs,
+														  actual_arg_types)),
+									 errhint("There is an ordered-set aggregate %s, but it requires at least %d direct arguments.",
+											 NameListToString(funcname),
+											 catDirectArgs),
+									 parser_errposition(pstate, location)));
+					}
+				}
+			}
+
+			/* Check type matching of hypothetical arguments */
+			if (aggkind == AGGKIND_HYPOTHETICAL)
+				unify_hypothetical_args(pstate, fargs, numAggregatedArgs,
+										actual_arg_types, declared_arg_types);
+		}
+		else
+		{
+			/* Normal aggregate, so it can't have WITHIN GROUP */
+			if (agg_within_group)
+				ereport(ERROR,
+						(errcode(ERRCODE_WRONG_OBJECT_TYPE),
+						 errmsg("%s is not an ordered-set aggregate, so it cannot have WITHIN GROUP",
+								NameListToString(funcname)),
+						 parser_errposition(pstate, location)));
+		}
+	}
+	else if (fdresult == FUNCDETAIL_WINDOWFUNC)
+	{
+		/*
+		 * True window functions must be called with a window definition.
+		 */
+		if (!over)
 			ereport(ERROR,
 					(errcode(ERRCODE_WRONG_OBJECT_TYPE),
-					 errmsg("OVER specified, but %s is not a window function nor an aggregate function",
-					 		NameListToString(funcname)),
+					 errmsg("window function %s requires an OVER clause",
+							NameListToString(funcname)),
 					 parser_errposition(pstate, location)));
-	}
-	else if (!(fdresult == FUNCDETAIL_AGGREGATE ||
-			   fdresult == FUNCDETAIL_WINDOWFUNC))
+		/* And, per spec, WITHIN GROUP isn't allowed */
+		if (agg_within_group)
+			ereport(ERROR,
+					(errcode(ERRCODE_WRONG_OBJECT_TYPE),
+					 errmsg("window function %s cannot have WITHIN GROUP",
+							NameListToString(funcname)),
+					 parser_errposition(pstate, location)));
+	}
+	else
 	{
 		/*
 		 * Oops.  Time to die.
@@ -316,6 +465,19 @@
 					 errhint("Could not choose a best candidate function. "
 							 "You might need to add explicit type casts."),
 					 parser_errposition(pstate, location)));
+		else if (list_length(agg_order) > 1 && !agg_within_group)
+		{
+			/* It's agg(x, ORDER BY y,z) ... perhaps misplaced ORDER BY */
+			ereport(ERROR,
+					(errcode(ERRCODE_UNDEFINED_FUNCTION),
+					 errmsg("function %s does not exist",
+							func_signature_string(funcname, nargs,
+												  actual_arg_types)),
+					 errhint("No aggregate function matches the given name and argument types. "
+					  "Perhaps you misplaced ORDER BY; ORDER BY must appear "
+							 "after all regular arguments of the aggregate."),
+					 parser_errposition(pstate, location)));
+		}
 		else
 			ereport(ERROR,
 					(errcode(ERRCODE_UNDEFINED_FUNCTION),
@@ -365,6 +527,17 @@
 	make_fn_arguments(pstate, fargs, actual_arg_types, declared_arg_types);
 
 	/*
+	 * If the function isn't actually variadic, forget any VARIADIC decoration
+	 * on the call.  (Perhaps we should throw an error instead, but
+	 * historically we've allowed people to write that.)
+	 */
+	if (!OidIsValid(vatype))
+	{
+		Assert(nvargs == 0);
+		func_variadic = false;
+	}
+
+	/*
 	 * If it's a variadic function call, transform the last nvargs arguments
 	 * into an array -- unless it's an "any" variadic.
 	 */
@@ -392,6 +565,27 @@
 		newa->location = exprLocation((Node *) vargs);
 
 		fargs = lappend(fargs, newa);
+
+		/* We could not have had VARIADIC marking before ... */
+		Assert(!func_variadic);
+		/* ... but now, it's a VARIADIC call */
+		func_variadic = true;
+	}
+
+	/*
+	 * When function is called with an explicit VARIADIC labeled parameter,
+	 * and the declared_arg_type is "any", then sanity check the actual
+	 * parameter type now - it must be an array.
+	 */
+	if (nargs > 0 && vatype == ANYOID && func_variadic)
+	{
+		Oid		va_arr_typid = actual_arg_types[nargs - 1];
+
+		if (!OidIsValid(get_element_type(va_arr_typid)))
+			ereport(ERROR,
+					(errcode(ERRCODE_DATATYPE_MISMATCH),
+					 errmsg("VARIADIC argument must be an array"),
+			  parser_errposition(pstate, exprLocation((Node *) llast(fargs)))));
 	}
 
 	/* build the appropriate output structure */
@@ -402,6 +596,7 @@
 		funcexpr->funcid = funcid;
 		funcexpr->funcresulttype = rettype;
 		funcexpr->funcretset = retset;
+		funcexpr->funcvariadic = func_variadic;
 		funcexpr->funcformat = COERCE_EXPLICIT_CALL;
 		funcexpr->args = fargs;
 		funcexpr->location = location;
@@ -411,85 +606,41 @@
 	else if (fdresult == FUNCDETAIL_AGGREGATE && !over)
 	{
 		/* aggregate function */
-		Aggref	   *aggref;
-
-		/* 
-		 * If this is not an ordered aggregate, but it was called with an
-		 * aggregate order by specification then we must raise an error.
+		Aggref	   *aggref = makeNode(Aggref);
+
+		aggref->aggfnoid = funcid;
+		aggref->aggtype = rettype;
+		/* aggdirectargs and args will be set by transformAggregateCall */
+		/* aggorder and aggdistinct will be set by transformAggregateCall */
+		aggref->aggfilter = agg_filter;
+		aggref->aggstar = agg_star;
+		aggref->aggvariadic = func_variadic;
+		aggref->aggkind = aggkind;
+		/* agglevelsup will be set by transformAggregateCall */
+		aggref->location = location;
+
+		/*
+		 * Reject attempt to call a parameterless aggregate without (*)
+		 * syntax.  This is mere pedantry but some folks insisted ...
+		 *
+		 * GPDB: We allow this in GPDB.
 		 */
-		if (agg_order != NIL && !agg_is_ordered(funcid))
+#if 0
+		if (fargs == NIL && !agg_star && !agg_within_group)
 			ereport(ERROR,
 					(errcode(ERRCODE_WRONG_OBJECT_TYPE),
-					 errmsg("ORDER BY specified, but %s is not an ordered aggregate function",
+					 errmsg("%s(*) must be used to call a parameterless aggregate function",
 							NameListToString(funcname)),
 					 parser_errposition(pstate, location)));
-
-		/* 
-		 * ordered aggregates are not compatible with distinct
-		 */
-		if (agg_distinct && agg_order != NIL)
-		{
-			ereport(ERROR,
-					(errcode(ERRCODE_GP_FEATURE_NOT_SUPPORTED),
-					 errmsg("ORDER BY and DISTINCT are mutually exclusive"),
-					 parser_errposition(pstate, location)));
-		}
-
-		/*
-		 * Build the aggregate node and transform it
-		 *
-		 * Note: aggorder is handled inside transformAggregateCall()
-		 */
-		aggref = makeNode(Aggref);
-		aggref->aggfnoid = funcid;
-		aggref->aggtype = rettype;
-		aggref->aggfilter = agg_filter;
-		aggref->aggstar = agg_star;
-		aggref->args = fargs;
-		aggref->aggdistinct = agg_distinct;
-		aggref->location = location;
-
-		transformAggregateCall(pstate, aggref, agg_order);
-
-		retval = (Node *) aggref;
-	}
-	else
-	{
-		/* window function */
-		WindowFunc *wfunc = makeNode(WindowFunc);
-
-		/*
-		 * True window functions must be called with a window definition.
-		 */
-		if (!over)
-			ereport(ERROR,
-					(errcode(ERRCODE_WRONG_OBJECT_TYPE),
-					 errmsg("window function call requires an OVER clause"),
-					 parser_errposition(pstate, location)));
-
-<<<<<<< HEAD
-		if (agg_order)
-			ereport(ERROR,
-					(errcode(ERRCODE_WRONG_OBJECT_TYPE),
-					 errmsg("aggregate ORDER BY is not implemented for window functions"),
-					 parser_errposition(pstate, location)));
-
-		/*
-		 * FILTER is not yet supported with true window functions
-		 */
-		if (fdresult != FUNCDETAIL_AGGREGATE && agg_filter)
-			ereport(ERROR,
-					(errcode(ERRCODE_FEATURE_NOT_SUPPORTED),
-					 errmsg("FILTER is not implemented for non-aggregate window functions"),
-=======
+#endif
+
 		if (retset)
 			ereport(ERROR,
 					(errcode(ERRCODE_INVALID_FUNCTION_DEFINITION),
 					 errmsg("aggregates cannot return sets"),
 					 parser_errposition(pstate, location)));
 
-		/* parse_agg.c does additional aggregate-specific processing */
-		transformAggregateCall(pstate, aggref);
+		transformAggregateCall(pstate, aggref, fargs, agg_order, agg_distinct);
 
 		retval = (Node *) aggref;
 	}
@@ -498,56 +649,8 @@
 		/* window function */
 		WindowFunc *wfunc = makeNode(WindowFunc);
 
-		/*
-		 * True window functions must be called with a window definition.
-		 */
-		if (!over)
-			ereport(ERROR,
-					(errcode(ERRCODE_WRONG_OBJECT_TYPE),
-					 errmsg("window function call requires an OVER clause"),
-					 parser_errposition(pstate, location)));
-
-		wfunc->winfnoid = funcid;
-		wfunc->wintype = rettype;
-		wfunc->args = fargs;
-		/* winref will be set by transformWindowFuncCall */
-		wfunc->winstar = agg_star;
-		wfunc->winagg = (fdresult == FUNCDETAIL_AGGREGATE);
-		wfunc->location = location;
-
-		/*
-		 * agg_star is allowed for aggregate functions but distinct isn't
-		 */
-		if (agg_distinct)
-			ereport(ERROR,
-					(errcode(ERRCODE_FEATURE_NOT_SUPPORTED),
-					 errmsg("DISTINCT is not implemented for window functions"),
-					 parser_errposition(pstate, location)));
-
-		/*
-		 * Reject attempt to call a parameterless aggregate without (*)
-		 * syntax.	This is mere pedantry but some folks insisted ...
-		 */
-		if (wfunc->winagg && fargs == NIL && !agg_star)
-			ereport(ERROR,
-					(errcode(ERRCODE_WRONG_OBJECT_TYPE),
-					 errmsg("%s(*) must be used to call a parameterless aggregate function",
-							NameListToString(funcname)),
->>>>>>> 95b07bc7
-					 parser_errposition(pstate, location)));
-
-		if (retset)
-			ereport(ERROR,
-					(errcode(ERRCODE_INVALID_FUNCTION_DEFINITION),
-<<<<<<< HEAD
-					 errmsg("window functions may not return sets"),
-					 parser_errposition(pstate, location)));
-
-		/*
-		 * We perform more checks – such as whether the window
-		 * function requires ordering or permits a frame specification –
-		 * later in transformWindowClause(). It's too early at this stage.
-		 */
+		Assert(over);			/* lack of this was checked above */
+		Assert(!agg_within_group);		/* also checked above */
 
 		wfunc->winfnoid = funcid;
 		wfunc->wintype = rettype;
@@ -556,8 +659,9 @@
 		wfunc->winstar = agg_star;
 		wfunc->winagg = (fdresult == FUNCDETAIL_AGGREGATE);
 		wfunc->aggfilter = agg_filter;
+		wfunc->location = location;
+
 		wfunc->windistinct = agg_distinct;
-		wfunc->location = location;
 
 		/*
 		 * Reject attempt to call a parameterless aggregate without (*)
@@ -566,7 +670,7 @@
 		 * GPDB: We allow this in GPDB.
 		 */
 #if 0
-		if (fdresult == FUNCDETAIL_AGGREGATE && fargs == NIL && !agg_star)
+		if (wfunc->winagg && fargs == NIL && !agg_star)
 			ereport(ERROR,
 					(errcode(ERRCODE_WRONG_OBJECT_TYPE),
 					 errmsg("%s(*) must be used to call a parameterless aggregate function",
@@ -574,7 +678,32 @@
 					 parser_errposition(pstate, location)));
 #endif
 
+		/*
+		 * ordered aggs not allowed in windows yet
+		 */
+		if (agg_order != NIL)
+			ereport(ERROR,
+					(errcode(ERRCODE_FEATURE_NOT_SUPPORTED),
+					 errmsg("aggregate ORDER BY is not implemented for window functions"),
+					 parser_errposition(pstate, location)));
+
+		/*
+		 * FILTER is not yet supported with true window functions
+		 */
+		if (!wfunc->winagg && agg_filter)
+			ereport(ERROR,
+					(errcode(ERRCODE_FEATURE_NOT_SUPPORTED),
+					 errmsg("FILTER is not implemented for non-aggregate window functions"),
+					 parser_errposition(pstate, location)));
+
+		if (retset)
+			ereport(ERROR,
+					(errcode(ERRCODE_INVALID_FUNCTION_DEFINITION),
+					 errmsg("window functions may not return sets"),
+					 parser_errposition(pstate, location)));
+
 		transformWindowFuncCall(pstate, wfunc, over);
+
 		retval = (Node *) wfunc;
 	}
 
@@ -594,15 +723,6 @@
 			for (state = pstate; state; state = state->parentParseState)
 				state->p_hasDynamicFunction = true;
 		}
-=======
-					 errmsg("window functions cannot return sets"),
-					 parser_errposition(pstate, location)));
-
-		/* parse_agg.c does additional window-func-specific processing */
-		transformWindowFuncCall(pstate, wfunc, over);
-
-		retval = (Node *) wfunc;
->>>>>>> 95b07bc7
 	}
 
 	/*
@@ -1100,6 +1220,7 @@
 				Oid *rettype,	/* return value */
 				bool *retset,	/* return value */
 				int *nvargs,	/* return value */
+				Oid *vatype,	/* return value */
 				Oid **true_typeids,		/* return value */
 				List **argdefaults)		/* optional return value */
 {
@@ -1270,6 +1391,7 @@
 		pform = (Form_pg_proc) GETSTRUCT(ftup);
 		*rettype = pform->prorettype;
 		*retset = pform->proretset;
+		*vatype = pform->provariadic;
 		/* fetch default args if caller wants 'em */
 		if (argdefaults)
 		{
@@ -1407,6 +1529,100 @@
 	return result;
 }
 
+/*
+ * unify_hypothetical_args()
+ *
+ * Ensure that each hypothetical direct argument of a hypothetical-set
+ * aggregate has the same type as the corresponding aggregated argument.
+ * Modify the expressions in the fargs list, if necessary, and update
+ * actual_arg_types[].
+ *
+ * If the agg declared its args non-ANY (even ANYELEMENT), we need only a
+ * sanity check that the declared types match; make_fn_arguments will coerce
+ * the actual arguments to match the declared ones.  But if the declaration
+ * is ANY, nothing will happen in make_fn_arguments, so we need to fix any
+ * mismatch here.  We use the same type resolution logic as UNION etc.
+ */
+static void
+unify_hypothetical_args(ParseState *pstate,
+						List *fargs,
+						int numAggregatedArgs,
+						Oid *actual_arg_types,
+						Oid *declared_arg_types)
+{
+	Node	   *args[FUNC_MAX_ARGS];
+	int			numDirectArgs,
+				numNonHypotheticalArgs;
+	int			i;
+	ListCell   *lc;
+
+	numDirectArgs = list_length(fargs) - numAggregatedArgs;
+	numNonHypotheticalArgs = numDirectArgs - numAggregatedArgs;
+	/* safety check (should only trigger with a misdeclared agg) */
+	if (numNonHypotheticalArgs < 0)
+		elog(ERROR, "incorrect number of arguments to hypothetical-set aggregate");
+
+	/* Deconstruct fargs into an array for ease of subscripting */
+	i = 0;
+	foreach(lc, fargs)
+	{
+		args[i++] = (Node *) lfirst(lc);
+	}
+
+	/* Check each hypothetical arg and corresponding aggregated arg */
+	for (i = numNonHypotheticalArgs; i < numDirectArgs; i++)
+	{
+		int			aargpos = numDirectArgs + (i - numNonHypotheticalArgs);
+		Oid			commontype;
+
+		/* A mismatch means AggregateCreate didn't check properly ... */
+		if (declared_arg_types[i] != declared_arg_types[aargpos])
+			elog(ERROR, "hypothetical-set aggregate has inconsistent declared argument types");
+
+		/* No need to unify if make_fn_arguments will coerce */
+		if (declared_arg_types[i] != ANYOID)
+			continue;
+
+		/*
+		 * Select common type, giving preference to the aggregated argument's
+		 * type (we'd rather coerce the direct argument once than coerce all
+		 * the aggregated values).
+		 */
+		commontype = select_common_type(pstate,
+										list_make2(args[aargpos], args[i]),
+										"WITHIN GROUP",
+										NULL);
+
+		/*
+		 * Perform the coercions.  We don't need to worry about NamedArgExprs
+		 * here because they aren't supported with aggregates.
+		 */
+		args[i] = coerce_type(pstate,
+							  args[i],
+							  actual_arg_types[i],
+							  commontype, -1,
+							  COERCION_IMPLICIT,
+							  COERCE_IMPLICIT_CAST,
+							  -1);
+		actual_arg_types[i] = commontype;
+		args[aargpos] = coerce_type(pstate,
+									args[aargpos],
+									actual_arg_types[aargpos],
+									commontype, -1,
+									COERCION_IMPLICIT,
+									COERCE_IMPLICIT_CAST,
+									-1);
+		actual_arg_types[aargpos] = commontype;
+	}
+
+	/* Reconstruct fargs from array */
+	i = 0;
+	foreach(lc, fargs)
+	{
+		lfirst(lc) = args[i++];
+	}
+}
+
 
 /*
  * make_fn_arguments()
