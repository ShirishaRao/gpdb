--- conflicted
+++ resolved
@@ -10,11 +10,7 @@
  *
  *
  * IDENTIFICATION
-<<<<<<< HEAD
  *	  $PostgreSQL: pgsql/src/backend/nodes/readfuncs.c,v 1.215 2008/10/04 21:56:53 tgl Exp $
-=======
- *	  $PostgreSQL: pgsql/src/backend/nodes/readfuncs.c,v 1.212 2008/08/07 01:11:49 tgl Exp $
->>>>>>> eca13886
  *
  * NOTES
  *	  Path and Plan nodes do not need to have any readfuncs support, because we
@@ -328,12 +324,9 @@
 	READ_BOOL_FIELD(hasAggs);
 	READ_BOOL_FIELD(hasWindowFuncs);
 	READ_BOOL_FIELD(hasSubLinks);
-<<<<<<< HEAD
+	READ_BOOL_FIELD(hasDistinctOn);
 	READ_BOOL_FIELD(hasDynamicFunctions);
 	READ_BOOL_FIELD(hasFuncsWithExecRestrictions);
-=======
-	READ_BOOL_FIELD(hasDistinctOn);
->>>>>>> eca13886
 	READ_NODE_FIELD(rtable);
 	READ_NODE_FIELD(jointree);
 	READ_NODE_FIELD(targetList);
@@ -2830,17 +2823,10 @@
 
 	if (MATCH("QUERY", 5))
 		return_value = _readQuery();
-<<<<<<< HEAD
-	else if (MATCH("SORTCLAUSE", 10))
-		return_value = _readSortClause();
-	else if (MATCH("GROUPCLAUSE", 11))
-		return_value = _readGroupClause();
+	else if (MATCH("SORTGROUPCLAUSE", 15))
+		return_value = _readSortGroupClause();
 	else if (MATCH("WINDOWCLAUSE", 12))
 		return_value = _readWindowClause();
-=======
-	else if (MATCH("SORTGROUPCLAUSE", 15))
-		return_value = _readSortGroupClause();
->>>>>>> eca13886
 	else if (MATCH("ROWMARKCLAUSE", 13))
 		return_value = _readRowMarkClause();
 	else if (MATCH("SETOPERATIONSTMT", 16))
