/*-------------------------------------------------------------------------
 *
 * prepare.c
 *	  Prepareable SQL statements via PREPARE, EXECUTE and DEALLOCATE
 *
 * This module also implements storage of prepared statements that are
 * accessed via the extended FE/BE query protocol.
 *
 *
<<<<<<< HEAD
 * Copyright (c) 2002-2009, PostgreSQL Global Development Group
=======
 * Copyright (c) 2002-2008, PostgreSQL Global Development Group
>>>>>>> d13f41d2
 *
 * IDENTIFICATION
 *	  $PostgreSQL: pgsql/src/backend/commands/prepare.c,v 1.80.2.2 2009/12/29 17:41:18 heikki Exp $
 *
 *-------------------------------------------------------------------------
 */
#include "postgres.h"

#include "access/heapam.h"
#include "access/xact.h"
#include "catalog/gp_policy.h"
#include "catalog/pg_type.h"
#include "commands/explain.h"
#include "commands/prepare.h"
<<<<<<< HEAD
#include "funcapi.h"
#include "miscadmin.h"
=======
#include "miscadmin.h"
#include "parser/analyze.h"
#include "parser/parse_coerce.h"
#include "parser/parse_expr.h"
#include "parser/parse_type.h"
>>>>>>> d13f41d2
#include "rewrite/rewriteHandler.h"
#include "tcop/pquery.h"
#include "tcop/tcopprot.h"
#include "tcop/utility.h"
#include "utils/builtins.h"
#include "utils/memutils.h"

extern char *savedSeqServerHost;
extern int savedSeqServerPort;

/*
 * The hash table in which prepared queries are stored. This is
 * per-backend: query plans are not shared between backends.
 * The keys for this hash table are the arguments to PREPARE and EXECUTE
 * (statement names); the entries are PreparedStatement structs.
 */
static HTAB *prepared_queries = NULL;

static void InitQueryHashTable(void);
static ParamListInfo EvaluateParams(PreparedStatement *pstmt, List *params,
			   const char *queryString, EState *estate);
static Datum build_regtype_array(Oid *param_types, int num_params);

/*
 * Implements the 'PREPARE' utility statement.
 */
void
PrepareQuery(PrepareStmt *stmt, const char *queryString)
{
<<<<<<< HEAD
	const char	*commandTag = NULL;
	Query		*query = NULL;
	List		*query_list = NIL;
	List		*plan_list = NIL;
	List		*query_list_copy = NIL;
	NodeTag		srctag;  /* GPDB */
=======
	Oid		   *argtypes = NULL;
	int			nargs;
	Query	   *query;
	List	   *query_list,
			   *plan_list;
	int			i;
>>>>>>> d13f41d2

	/*
	 * Disallow empty-string statement name (conflicts with protocol-level
	 * unnamed statement).
	 */
	if (!stmt->name || stmt->name[0] == '\0')
		ereport(ERROR,
				(errcode(ERRCODE_INVALID_PSTATEMENT_DEFINITION),
				 errmsg("invalid statement name: must not be empty")));

	/* Transform list of TypeNames to array of type OIDs */
	nargs = list_length(stmt->argtypes);

	if (nargs)
	{
		ParseState *pstate;
		ListCell   *l;

		/*
		 * typenameTypeId wants a ParseState to carry the source query string.
		 * Is it worth refactoring its API to avoid this?
		 */
		pstate = make_parsestate(NULL);
		pstate->p_sourcetext = queryString;

		argtypes = (Oid *) palloc(nargs * sizeof(Oid));
		i = 0;

		foreach(l, stmt->argtypes)
		{
			TypeName   *tn = lfirst(l);
			Oid			toid = typenameTypeId(pstate, tn, NULL);

			argtypes[i++] = toid;
		}
	}

	/*
	 * Analyze the statement using these parameter types (any parameters
	 * passed in from above us will not be visible to it), allowing
	 * information about unknown parameters to be deduced from context.
	 *
	 * Because parse analysis scribbles on the raw querytree, we must make a
	 * copy to ensure we have a pristine raw tree to cache.  FIXME someday.
	 */
	query = parse_analyze_varparams((Node *) copyObject(stmt->query),
									queryString,
									&argtypes, &nargs);

	/*
	 * Check that all parameter types were determined.
	 */
	for (i = 0; i < nargs; i++)
	{
		Oid			argtype = argtypes[i];

		if (argtype == InvalidOid || argtype == UNKNOWNOID)
			ereport(ERROR,
					(errcode(ERRCODE_INDETERMINATE_DATATYPE),
					 errmsg("could not determine data type of parameter $%d",
							i + 1)));
	}

	/*
	 * grammar only allows OptimizableStmt, so this check should be redundant
	 */
	switch (query->commandType)
	{
		case CMD_SELECT:
<<<<<<< HEAD
			commandTag = "SELECT";
			srctag = T_SelectStmt;
			break;
		case CMD_INSERT:
			commandTag = "INSERT";
			srctag = T_InsertStmt;
			break;
		case CMD_UPDATE:
			commandTag = "UPDATE";
			srctag = T_UpdateStmt;
			break;
		case CMD_DELETE:
			commandTag = "DELETE";
			srctag = T_DeleteStmt;
=======
		case CMD_INSERT:
		case CMD_UPDATE:
		case CMD_DELETE:
			/* OK */
>>>>>>> d13f41d2
			break;
		default:
			ereport(ERROR,
					(errcode(ERRCODE_INVALID_PSTATEMENT_DEFINITION),
					 errmsg("utility statements cannot be prepared")));
<<<<<<< HEAD
			commandTag = NULL;	/* keep compiler quiet */
			srctag = T_Query;
=======
>>>>>>> d13f41d2
			break;
	}

	/* Rewrite the query. The result could be 0, 1, or many queries. */
	query_list = QueryRewrite(query);

	query_list_copy = copyObject(query_list); /* planner scribbles on query tree */
	
	/* Generate plans for queries.	Snapshot is already set. */
	plan_list = pg_plan_queries(query_list, 0, NULL, false);

	/*
	 * Save the results.
	 */
	StorePreparedStatement(stmt->name,
<<<<<<< HEAD
						   queryString, /* WAS global debug_query_string, */
						   srctag,
						   commandTag,
						   query_list_copy,
						   stmt->argtype_oids,
=======
						   stmt->query,
						   queryString,
						   CreateCommandTag((Node *) query),
						   argtypes,
						   nargs,
						   0,	/* default cursor options */
						   plan_list,
>>>>>>> d13f41d2
						   true);
}

/*
 * Implements the 'EXECUTE' utility statement.
 *
 * Note: this is one of very few places in the code that needs to deal with
 * two query strings at once.  The passed-in queryString is that of the
 * EXECUTE, which we might need for error reporting while processing the
 * parameter expressions.  The query_string that we copy from the plan
 * source is that of the original PREPARE.
 */
void
ExecuteQuery(ExecuteStmt *stmt, const char *queryString,
			 ParamListInfo params,
			 DestReceiver *dest, char *completionTag)
{
	PreparedStatement *entry;
<<<<<<< HEAD
	List	   *stmt_list;
	MemoryContext qcontext;
=======
	CachedPlan *cplan;
	List	   *plan_list;
>>>>>>> d13f41d2
	ParamListInfo paramLI = NULL;
	EState	   *estate = NULL;
	Portal		portal;

	/* Look it up in the hash table */
	entry = FetchPreparedStatement(stmt->name, true);

<<<<<<< HEAD
	qcontext = entry->context;
=======
	/* Shouldn't have a non-fully-planned plancache entry */
	if (!entry->plansource->fully_planned)
		elog(ERROR, "EXECUTE does not support unplanned prepared statements");
	/* Shouldn't get any non-fixed-result cached plan, either */
	if (!entry->plansource->fixed_result)
		elog(ERROR, "EXECUTE does not support variable-result cached plans");
>>>>>>> d13f41d2

	/* Evaluate parameters, if any */
	if (entry->plansource->num_params > 0)
	{
		/*
		 * Need an EState to evaluate parameters; must not delete it till end
		 * of query, in case parameters are pass-by-reference.
		 */
		estate = CreateExecutorState();
		estate->es_param_list_info = params;
		paramLI = EvaluateParams(entry, stmt->params,
								 queryString, estate);
	}

	/* Create a new portal to run the query in */
	portal = CreateNewPortal();
	/* Don't display the portal in pg_cursors, it is for internal use only */
	portal->visible = false;

	/* Plan the query.  If this is a CTAS, copy the "into" information into
	 * the query so that we construct the plan correctly.  Else the table
	 * might not be created on the segments.  (MPP-8135) */
	{
		List *query_list = copyObject(entry->query_list); /* planner scribbles on query tree :( */
		
		if ( stmt->into )
		{
			Query *query = (Query*)linitial(query_list);
			Assert(IsA(query, Query) && query->intoClause == NULL);
			query->intoClause = copyObject(stmt->into);
		}
		
		stmt_list = pg_plan_queries(query_list, paramLI, false);
	}

	/*
	 * For CREATE TABLE / AS EXECUTE, we must make a copy of the stored query
	 * so that we can modify its destination (yech, but this has always been
	 * ugly).  For regular EXECUTE we can just use the cached query, since the
	 * executor is read-only.
	 */
	if (stmt->into)
	{
		MemoryContext oldContext;
<<<<<<< HEAD
		PlannedStmt	 *pstmt;

		if (list_length(stmt_list) != 1)
			ereport(ERROR,
					(errcode(ERRCODE_WRONG_OBJECT_TYPE),
					 errmsg("prepared statement is not a SELECT")));

		oldContext = MemoryContextSwitchTo(PortalGetHeapMemory(portal));

		stmt_list = copyObject(stmt_list);
		qcontext = PortalGetHeapMemory(portal);
		pstmt = (PlannedStmt *) linitial(stmt_list);
		pstmt->qdContext = qcontext;
		if (pstmt->commandType != CMD_SELECT)
			ereport(ERROR,
					(errcode(ERRCODE_WRONG_OBJECT_TYPE),
					 errmsg("prepared statement is not a SELECT")));
=======
		PlannedStmt *pstmt;

		/* Replan if needed, and increment plan refcount transiently */
		cplan = RevalidateCachedPlan(entry->plansource, true);

		/* Copy plan into portal's context, and modify */
		oldContext = MemoryContextSwitchTo(PortalGetHeapMemory(portal));

		plan_list = copyObject(cplan->stmt_list);

		if (list_length(plan_list) != 1)
			ereport(ERROR,
					(errcode(ERRCODE_WRONG_OBJECT_TYPE),
					 errmsg("prepared statement is not a SELECT")));
		pstmt = (PlannedStmt *) linitial(plan_list);
		if (!IsA(pstmt, PlannedStmt) ||
			pstmt->commandType != CMD_SELECT ||
			pstmt->utilityStmt != NULL)
			ereport(ERROR,
					(errcode(ERRCODE_WRONG_OBJECT_TYPE),
					 errmsg("prepared statement is not a SELECT")));
		pstmt->intoClause = copyObject(stmt->into);
>>>>>>> d13f41d2

		pstmt->intoClause = copyObject(stmt->into);
		Assert(pstmt->intoPolicy != NULL);
		pstmt->intoPolicy = GpPolicyCopy(CurrentMemoryContext, pstmt->intoPolicy);	
		MemoryContextSwitchTo(oldContext);

		/* We no longer need the cached plan refcount ... */
		ReleaseCachedPlan(cplan, true);
		/* ... and we don't want the portal to depend on it, either */
		cplan = NULL;
	}
	else
	{
		/* Replan if needed, and increment plan refcount for portal */
		cplan = RevalidateCachedPlan(entry->plansource, false);
		plan_list = cplan->stmt_list;
	}

<<<<<<< HEAD
	/* Copy the plan's saved query string into the portal's memory */
	Assert(entry->query_string != NULL); 
	char *query_string = MemoryContextStrdup(PortalGetHeapMemory(portal),
					   entry->query_string);

	PortalDefineQuery(portal,
					  NULL,
					  query_string,
					  entry->sourceTag,
					  entry->commandTag,
					  stmt_list,
					  qcontext);
=======
	/*
	 * Note: we don't bother to copy the source query string into the portal.
	 * Any errors it might be useful for will already have been reported.
	 */
	PortalDefineQuery(portal,
					  NULL,
					  NULL,
					  entry->plansource->commandTag,
					  plan_list,
					  cplan);
>>>>>>> d13f41d2

	/*
	 * Run the portal to completion.
	 */
	PortalStart(portal, paramLI, ActiveSnapshot,
				savedSeqServerHost, savedSeqServerPort, NULL);

<<<<<<< HEAD
	(void) PortalRun(portal, 
					FETCH_ALL, 
					 true, /* Effectively always top level. */
					 dest, 
					 dest, 
					 completionTag);
=======
	(void) PortalRun(portal, FETCH_ALL, false, dest, dest, completionTag);
>>>>>>> d13f41d2

	PortalDrop(portal, false);

	if (estate)
		FreeExecutorState(estate);

	/* No need to pfree other memory, MemoryContext will be reset */
}

/*
 * EvaluateParams: evaluate a list of parameters.
 *
 * pstmt: statement we are getting parameters for.
 * params: list of given parameter expressions (raw parser output!)
 * queryString: source text for error messages.
 * estate: executor state to use.
 *
 * Returns a filled-in ParamListInfo -- this can later be passed to
 * CreateQueryDesc(), which allows the executor to make use of the parameters
 * during query execution.
 */
static ParamListInfo
EvaluateParams(PreparedStatement *pstmt, List *params,
			   const char *queryString, EState *estate)
{
	Oid		   *param_types = pstmt->plansource->param_types;
	int			num_params = pstmt->plansource->num_params;
	int			nparams = list_length(params);
	ParseState *pstate;
	ParamListInfo paramLI;
	List	   *exprstates;
	ListCell   *l;
	int			i;

	if (nparams != num_params)
		ereport(ERROR,
				(errcode(ERRCODE_SYNTAX_ERROR),
		   errmsg("wrong number of parameters for prepared statement \"%s\"",
				  pstmt->stmt_name),
				 errdetail("Expected %d parameters but got %d.",
						   num_params, nparams)));

	/* Quick exit if no parameters */
	if (num_params == 0)
		return NULL;

	/*
	 * We have to run parse analysis for the expressions.  Since the parser is
	 * not cool about scribbling on its input, copy first.
	 */
	params = (List *) copyObject(params);

	pstate = make_parsestate(NULL);
	pstate->p_sourcetext = queryString;

	i = 0;
	foreach(l, params)
	{
		Node	   *expr = lfirst(l);
		Oid			expected_type_id = param_types[i];
		Oid			given_type_id;

		expr = transformExpr(pstate, expr);

		/* Cannot contain subselects or aggregates */
		if (pstate->p_hasSubLinks)
			ereport(ERROR,
					(errcode(ERRCODE_FEATURE_NOT_SUPPORTED),
					 errmsg("cannot use subquery in EXECUTE parameter")));
		if (pstate->p_hasAggs)
			ereport(ERROR,
					(errcode(ERRCODE_GROUPING_ERROR),
			  errmsg("cannot use aggregate function in EXECUTE parameter")));

		given_type_id = exprType(expr);

		expr = coerce_to_target_type(pstate, expr, given_type_id,
									 expected_type_id, -1,
									 COERCION_ASSIGNMENT,
									 COERCE_IMPLICIT_CAST);

		if (expr == NULL)
			ereport(ERROR,
					(errcode(ERRCODE_DATATYPE_MISMATCH),
					 errmsg("parameter $%d of type %s cannot be coerced to the expected type %s",
							i + 1,
							format_type_be(given_type_id),
							format_type_be(expected_type_id)),
			   errhint("You will need to rewrite or cast the expression.")));

		lfirst(l) = expr;
		i++;
	}

	/* Prepare the expressions for execution */
	exprstates = (List *) ExecPrepareExpr((Expr *) params, estate);

	/* sizeof(ParamListInfoData) includes the first array element */
	paramLI = (ParamListInfo)
		palloc(sizeof(ParamListInfoData) +
			   (num_params - 1) *sizeof(ParamExternData));
	paramLI->numParams = num_params;

	i = 0;
	foreach(l, exprstates)
	{
		ExprState  *n = lfirst(l);
		ParamExternData *prm = &paramLI->params[i];

		prm->ptype = param_types[i];
		prm->pflags = 0;
		prm->value = ExecEvalExprSwitchContext(n,
											   GetPerTupleExprContext(estate),
											   &prm->isnull,
											   NULL);

		i++;
	}

	return paramLI;
}


/*
 * Initialize query hash table upon first use.
 */
static void
InitQueryHashTable(void)
{
	HASHCTL		hash_ctl;

	MemSet(&hash_ctl, 0, sizeof(hash_ctl));

	hash_ctl.keysize = NAMEDATALEN;
	hash_ctl.entrysize = sizeof(PreparedStatement);

	prepared_queries = hash_create("Prepared Queries",
								   32,
								   &hash_ctl,
								   HASH_ELEM);
}

/*
 * Store all the data pertaining to a query in the hash table using
 * the specified key.  All the given data is copied into either the hashtable
 * entry or the underlying plancache entry, so the caller can dispose of its
 * copy.
 *
 * Exception: commandTag is presumed to be a pointer to a constant string,
 * or possibly NULL, so it need not be copied.	Note that commandTag should
 * be NULL only if the original query (before rewriting) was empty.
 * The original query nodetag is saved as well, only used if resource 
 * scheduling is enabled.
 */
void
StorePreparedStatement(const char *stmt_name,
					   Node *raw_parse_tree,
					   const char *query_string,
					   NodeTag	   sourceTag,
					   const char *commandTag,
<<<<<<< HEAD
					   List *query_list,
					   List *argtype_list,
=======
					   Oid *param_types,
					   int num_params,
					   int cursor_options,
					   List *stmt_list,
>>>>>>> d13f41d2
					   bool from_sql)
{
	PreparedStatement *entry;
	CachedPlanSource *plansource;
	bool		found;

	/* Initialize the hash table, if necessary */
	if (!prepared_queries)
		InitQueryHashTable();

	/* Check for pre-existing entry of same name */
	hash_search(prepared_queries, stmt_name, HASH_FIND, &found);

	if (found)
		ereport(ERROR,
				(errcode(ERRCODE_DUPLICATE_PSTATEMENT),
				 errmsg("prepared statement \"%s\" already exists",
						stmt_name)));

<<<<<<< HEAD
	/* Make a permanent memory context for the hashtable entry */
	entrycxt = AllocSetContextCreate(TopMemoryContext,
									 stmt_name,
									 ALLOCSET_SMALL_MINSIZE,
									 ALLOCSET_SMALL_INITSIZE,
									 ALLOCSET_SMALL_MAXSIZE);

	oldcxt = MemoryContextSwitchTo(entrycxt);

	/*
	 * We need to copy the data so that it is stored in the correct memory
	 * context.  Do this before making hashtable entry, so that an
	 * out-of-memory failure only wastes memory and doesn't leave us with an
	 * incomplete (ie corrupt) hashtable entry.
	 */
	qstring = query_string ? pstrdup(query_string) : NULL;
	query_list = (List *)copyObject(query_list);
	argtype_list = list_copy(argtype_list);
=======
	/* Create a plancache entry */
	plansource = CreateCachedPlan(raw_parse_tree,
								  query_string,
								  commandTag,
								  param_types,
								  num_params,
								  cursor_options,
								  stmt_list,
								  true,
								  true);
>>>>>>> d13f41d2

	/* Now we can add entry to hash table */
	entry = (PreparedStatement *) hash_search(prepared_queries,
											  stmt_name,
											  HASH_ENTER,
											  &found);

	/* Shouldn't get a duplicate entry */
	if (found)
		elog(ERROR, "duplicate prepared statement \"%s\"",
			 stmt_name);

<<<<<<< HEAD
	/* Fill in the hash table entry with copied data */
	entry->query_string = qstring;
	entry->sourceTag = sourceTag;
	entry->commandTag = commandTag;
	entry->query_list = query_list;
	entry->argtype_list = argtype_list;
	entry->context = entrycxt;
	entry->prepare_time = GetCurrentStatementStartTimestamp();
=======
	/* Fill in the hash table entry */
	entry->plansource = plansource;
>>>>>>> d13f41d2
	entry->from_sql = from_sql;
	entry->prepare_time = GetCurrentStatementStartTimestamp();
}

/*
 * Lookup an existing query in the hash table. If the query does not
 * actually exist, throw ereport(ERROR) or return NULL per second parameter.
 *
 * Note: this does not force the referenced plancache entry to be valid,
 * since not all callers care.
 */
PreparedStatement *
FetchPreparedStatement(const char *stmt_name, bool throwError)
{
	PreparedStatement *entry;

	/*
	 * If the hash table hasn't been initialized, it can't be storing
	 * anything, therefore it couldn't possibly store our plan.
	 */
	if (prepared_queries)
		entry = (PreparedStatement *) hash_search(prepared_queries,
												  stmt_name,
												  HASH_FIND,
												  NULL);
	else
		entry = NULL;

	if (!entry && throwError)
		ereport(ERROR,
				(errcode(ERRCODE_UNDEFINED_PSTATEMENT),
				 errmsg("prepared statement \"%s\" does not exist",
						stmt_name)));

	return entry;
}

/*
 * Given a prepared statement, determine the result tupledesc it will
 * produce.  Returns NULL if the execution will not return tuples.
 *
 * Note: the result is created or copied into current memory context.
 */
TupleDesc
FetchPreparedStatementResultDesc(PreparedStatement *stmt)
{
<<<<<<< HEAD
	Query	   *query;

	switch (ChoosePortalStrategy(stmt->query_list))
	{
		case PORTAL_ONE_SELECT:
			query = (Query *) linitial(stmt->query_list);
			return ExecCleanTypeFromTL(query->targetList, false);

		case PORTAL_ONE_RETURNING:
			query = (Query *) PortalListGetPrimaryStmt(stmt->query_list);
			return ExecCleanTypeFromTL(query->returningList, false);

		case PORTAL_UTIL_SELECT:
			query = (Query *) linitial(stmt->query_list);
			return UtilityTupleDescriptor(query->utilityStmt);

		case PORTAL_MULTI_QUERY:
			/* will not return tuples */
			break;
	}
	return NULL;
}

/*
 * Given a prepared statement, determine whether it will return tuples.
 *
 * Note: this is used rather than just testing the result of
 * FetchPreparedStatementResultDesc() because that routine can fail if
 * invoked in an aborted transaction.  This one is safe to use in any
 * context.  Be sure to keep the two routines in sync!
 */
bool
PreparedStatementReturnsTuples(PreparedStatement *stmt)
{
	switch (ChoosePortalStrategy(stmt->query_list))
	{
		case PORTAL_ONE_SELECT:
		case PORTAL_ONE_RETURNING:
		case PORTAL_UTIL_SELECT:
			return true;

		case PORTAL_MULTI_QUERY:
			/* will not return tuples */
			break;
	}
	return false;
=======
	/*
	 * Since we don't allow prepared statements' result tupdescs to change,
	 * there's no need for a revalidate call here.
	 */
	Assert(stmt->plansource->fixed_result);
	if (stmt->plansource->resultDesc)
		return CreateTupleDescCopy(stmt->plansource->resultDesc);
	else
		return NULL;
>>>>>>> d13f41d2
}

/*
 * Given a prepared statement that returns tuples, extract the query
 * targetlist.	Returns NIL if the statement doesn't have a determinable
 * targetlist.
 *
 * Note: this is pretty ugly, but since it's only used in corner cases like
 * Describe Statement on an EXECUTE command, we don't worry too much about
 * efficiency.
<<<<<<< HEAD

 * Note: do not modify the result.
 *
 * XXX be careful to keep this in sync with FetchPortalTargetList,
 * and with UtilityReturnsTuples.
=======
>>>>>>> d13f41d2
 */
List *
FetchPreparedStatementTargetList(PreparedStatement *stmt)
{
	List	   *tlist;
	CachedPlan *cplan;

<<<<<<< HEAD
	if (strategy == PORTAL_ONE_SELECT)
		return ((Query *) linitial(stmt->query_list))->targetList;
	if (strategy == PORTAL_ONE_RETURNING)
		return ((Query *)(PortalListGetPrimaryStmt(stmt->query_list)))->returningList;
	if (strategy == PORTAL_UTIL_SELECT)
	{
		Node	   *utilityStmt;
=======
	/* No point in looking if it doesn't return tuples */
	if (stmt->plansource->resultDesc == NULL)
		return NIL;
>>>>>>> d13f41d2

	/* Make sure the plan is up to date */
	cplan = RevalidateCachedPlan(stmt->plansource, true);

	/* Get the primary statement and find out what it returns */
	tlist = FetchStatementTargetList(PortalListGetPrimaryStmt(cplan->stmt_list));

	/* Copy into caller's context so we can release the plancache entry */
	tlist = (List *) copyObject(tlist);

	ReleaseCachedPlan(cplan, true);

	return tlist;
}

/*
 * Implements the 'DEALLOCATE' utility statement: deletes the
 * specified plan from storage.
 */
void
DeallocateQuery(DeallocateStmt *stmt)
{
	if (stmt->name)
		DropPreparedStatement(stmt->name, true);
	else
		DropAllPreparedStatements();
}

/*
 * Internal version of DEALLOCATE
 *
 * If showError is false, dropping a nonexistent statement is a no-op.
 */
void
DropPreparedStatement(const char *stmt_name, bool showError)
{
	PreparedStatement *entry;

	/* Find the query's hash table entry; raise error if wanted */
	entry = FetchPreparedStatement(stmt_name, showError);

	if (entry)
	{
		/* Release the plancache entry */
		DropCachedPlan(entry->plansource);

		/* Now we can remove the hash table entry */
		hash_search(prepared_queries, entry->stmt_name, HASH_REMOVE, NULL);
	}
}

/*
 * Drop all cached statements.
 */
void
DropAllPreparedStatements(void)
{
	HASH_SEQ_STATUS seq;
	PreparedStatement *entry;

	/* nothing cached */
	if (!prepared_queries)
		return;

	/* walk over cache */
	hash_seq_init(&seq, prepared_queries);
	while ((entry = hash_seq_search(&seq)) != NULL)
	{
		/* Release the plancache entry */
		DropCachedPlan(entry->plansource);

		/* Now we can remove the hash table entry */
		hash_search(prepared_queries, entry->stmt_name, HASH_REMOVE, NULL);
	}
}

/*
 * Implements the 'EXPLAIN EXECUTE' utility statement.
 */
void
ExplainExecuteQuery(ExecuteStmt *execstmt, ExplainStmt *stmt,
					const char *queryString,
					ParamListInfo params, TupOutputState *tstate)
{
	PreparedStatement *entry;
<<<<<<< HEAD
	ListCell   *q,
			   *p;
	List	   *query_list,
			   *stmt_list;
=======
	CachedPlan *cplan;
	List	   *plan_list;
	ListCell   *p;
>>>>>>> d13f41d2
	ParamListInfo paramLI = NULL;
	EState	   *estate = NULL;

	/* Look it up in the hash table */
	entry = FetchPreparedStatement(execstmt->name, true);

<<<<<<< HEAD
=======
	/* Shouldn't have a non-fully-planned plancache entry */
	if (!entry->plansource->fully_planned)
		elog(ERROR, "EXPLAIN EXECUTE does not support unplanned prepared statements");
	/* Shouldn't get any non-fixed-result cached plan, either */
	if (!entry->plansource->fixed_result)
		elog(ERROR, "EXPLAIN EXECUTE does not support variable-result cached plans");

	/* Replan if needed, and acquire a transient refcount */
	cplan = RevalidateCachedPlan(entry->plansource, true);

	plan_list = cplan->stmt_list;

>>>>>>> d13f41d2
	/* Evaluate parameters, if any */
	if (entry->plansource->num_params)
	{
		/*
		 * Need an EState to evaluate parameters; must not delete it till end
		 * of query, in case parameters are pass-by-reference.
		 */
		estate = CreateExecutorState();
		estate->es_param_list_info = params;
		paramLI = EvaluateParams(entry, execstmt->params,
								 queryString, estate);
	}

	query_list = copyObject(entry->query_list); /* planner scribbles on query tree */
	stmt_list = pg_plan_queries(query_list, paramLI, false);

	Assert(list_length(query_list) == list_length(stmt_list));

	/* Explain each query */
<<<<<<< HEAD
	forboth(q, query_list, p, stmt_list)
	{
		PlannedStmt *pstmt = (PlannedStmt *) lfirst(p);
		Query	   *query = (Query *) lfirst(q);
=======
	foreach(p, plan_list)
	{
		PlannedStmt *pstmt = (PlannedStmt *) lfirst(p);
>>>>>>> d13f41d2
		bool		is_last_query;

		is_last_query = (lnext(p) == NULL);

		if (IsA(pstmt, PlannedStmt))
		{
<<<<<<< HEAD
			if (query->utilityStmt && IsA(query->utilityStmt, NotifyStmt))
				do_text_output_oneline(tstate, "NOTIFY");
			else
				do_text_output_oneline(tstate, "UTILITY");
		}
		else
		{
=======
>>>>>>> d13f41d2
			if (execstmt->into)
			{
				if (pstmt->commandType != CMD_SELECT ||
					pstmt->utilityStmt != NULL)
					ereport(ERROR,
							(errcode(ERRCODE_WRONG_OBJECT_TYPE),
							 errmsg("prepared statement is not a SELECT")));

				/* Copy the stmt so we can modify it */
				pstmt = copyObject(pstmt);

<<<<<<< HEAD
				if ( execstmt->into )
				{
					Assert(query->intoClause == NULL);
					query->intoClause = makeNode(IntoClause);
					query->intoClause->rel = execstmt->into->rel;
				}
			}


			ExplainOnePlan(pstmt, stmt, "EXECUTE", paramLI, tstate);
=======
				pstmt->intoClause = execstmt->into;
			}

			ExplainOnePlan(pstmt, paramLI, stmt, tstate);
		}
		else
		{
			ExplainOneUtility((Node *) pstmt, stmt, queryString,
							  params, tstate);
>>>>>>> d13f41d2
		}

		/* No need for CommandCounterIncrement, as ExplainOnePlan did it */

		/* put a blank line between plans */
		if (!is_last_query)
			do_text_output_oneline(tstate, "");
	}

	if (estate)
		FreeExecutorState(estate);

	ReleaseCachedPlan(cplan, true);
}

/*
 * This set returning function reads all the prepared statements and
 * returns a set of (name, statement, prepare_time, param_types, from_sql).
 */
Datum
pg_prepared_statement(PG_FUNCTION_ARGS)
{
	ReturnSetInfo *rsinfo = (ReturnSetInfo *) fcinfo->resultinfo;
	TupleDesc	tupdesc;
	Tuplestorestate *tupstore;
	MemoryContext per_query_ctx;
	MemoryContext oldcontext;

	/* check to see if caller supports us returning a tuplestore */
	if (rsinfo == NULL || !IsA(rsinfo, ReturnSetInfo))
		ereport(ERROR,
				(errcode(ERRCODE_FEATURE_NOT_SUPPORTED),
				 errmsg("set-valued function called in context that cannot accept a set")));
	if (!(rsinfo->allowedModes & SFRM_Materialize))
		ereport(ERROR,
				(errcode(ERRCODE_FEATURE_NOT_SUPPORTED),
				 errmsg("materialize mode required, but it is not " \
						"allowed in this context")));
<<<<<<< HEAD

	/* need to build tuplestore in query context */
	per_query_ctx = rsinfo->econtext->ecxt_per_query_memory;
	oldcontext = MemoryContextSwitchTo(per_query_ctx);

=======

	/* need to build tuplestore in query context */
	per_query_ctx = rsinfo->econtext->ecxt_per_query_memory;
	oldcontext = MemoryContextSwitchTo(per_query_ctx);

>>>>>>> d13f41d2
	/*
	 * build tupdesc for result tuples. This must match the definition of the
	 * pg_prepared_statements view in system_views.sql
	 */
	tupdesc = CreateTemplateTupleDesc(5, false);
	TupleDescInitEntry(tupdesc, (AttrNumber) 1, "name",
					   TEXTOID, -1, 0);
	TupleDescInitEntry(tupdesc, (AttrNumber) 2, "statement",
					   TEXTOID, -1, 0);
	TupleDescInitEntry(tupdesc, (AttrNumber) 3, "prepare_time",
					   TIMESTAMPTZOID, -1, 0);
	TupleDescInitEntry(tupdesc, (AttrNumber) 4, "parameter_types",
					   REGTYPEARRAYOID, -1, 0);
	TupleDescInitEntry(tupdesc, (AttrNumber) 5, "from_sql",
					   BOOLOID, -1, 0);
<<<<<<< HEAD

	/*
	 * We put all the tuples into a tuplestore in one scan of the hashtable.
	 * This avoids any issue of the hashtable possibly changing between calls.
	 */
	tupstore = tuplestore_begin_heap(true, false, work_mem);

	/* hash table might be uninitialized */
	if (prepared_queries)
	{
		HASH_SEQ_STATUS hash_seq;
		PreparedStatement *prep_stmt;

		hash_seq_init(&hash_seq, prepared_queries);
		while ((prep_stmt = hash_seq_search(&hash_seq)) != NULL)
		{
			HeapTuple	tuple;
			Datum		values[5];
			bool		nulls[5];

			/* generate junk in short-term context */
			MemoryContextSwitchTo(oldcontext);
=======

	/*
	 * We put all the tuples into a tuplestore in one scan of the hashtable.
	 * This avoids any issue of the hashtable possibly changing between calls.
	 */
	tupstore = tuplestore_begin_heap(true, false, work_mem);

	/* generate junk in short-term context */
	MemoryContextSwitchTo(oldcontext);

	/* hash table might be uninitialized */
	if (prepared_queries)
	{
		HASH_SEQ_STATUS hash_seq;
		PreparedStatement *prep_stmt;

		hash_seq_init(&hash_seq, prepared_queries);
		while ((prep_stmt = hash_seq_search(&hash_seq)) != NULL)
		{
			HeapTuple	tuple;
			Datum		values[5];
			bool		nulls[5];
>>>>>>> d13f41d2

			MemSet(nulls, 0, sizeof(nulls));

			values[0] = DirectFunctionCall1(textin,
									  CStringGetDatum(prep_stmt->stmt_name));

<<<<<<< HEAD
			if (prep_stmt->query_string == NULL)
				nulls[1] = true;
			else
				values[1] = DirectFunctionCall1(textin,
								   CStringGetDatum(prep_stmt->query_string));

			values[2] = TimestampTzGetDatum(prep_stmt->prepare_time);
			values[3] = build_regtype_array(prep_stmt->argtype_list);
			values[4] = BoolGetDatum(prep_stmt->from_sql);

			tuple = heap_form_tuple(tupdesc, values, nulls);

			/* switch to appropriate context while storing the tuple */
			MemoryContextSwitchTo(per_query_ctx);
=======
			if (prep_stmt->plansource->query_string == NULL)
				nulls[1] = true;
			else
				values[1] = DirectFunctionCall1(textin,
					   CStringGetDatum(prep_stmt->plansource->query_string));

			values[2] = TimestampTzGetDatum(prep_stmt->prepare_time);
			values[3] = build_regtype_array(prep_stmt->plansource->param_types,
										  prep_stmt->plansource->num_params);
			values[4] = BoolGetDatum(prep_stmt->from_sql);

			tuple = heap_form_tuple(tupdesc, values, nulls);
>>>>>>> d13f41d2
			tuplestore_puttuple(tupstore, tuple);
		}
	}

	/* clean up and return the tuplestore */
	tuplestore_donestoring(tupstore);

<<<<<<< HEAD
	MemoryContextSwitchTo(oldcontext);

=======
>>>>>>> d13f41d2
	rsinfo->returnMode = SFRM_Materialize;
	rsinfo->setResult = tupstore;
	rsinfo->setDesc = tupdesc;

	return (Datum) 0;
}

/*
 * This utility function takes a C array of Oids, and returns a Datum
 * pointing to a one-dimensional Postgres array of regtypes. An empty
 * array is returned as a zero-element array, not NULL.
 */
static Datum
build_regtype_array(Oid *param_types, int num_params)
{
	Datum	   *tmp_ary;
	ArrayType  *result;
	int			i;

	tmp_ary = (Datum *) palloc(num_params * sizeof(Datum));

	for (i = 0; i < num_params; i++)
		tmp_ary[i] = ObjectIdGetDatum(param_types[i]);

	/* XXX: this hardcodes assumptions about the regtype type */
	result = construct_array(tmp_ary, num_params, REGTYPEOID, 4, true, 'i');
	return PointerGetDatum(result);
}<|MERGE_RESOLUTION|>--- conflicted
+++ resolved
@@ -7,11 +7,7 @@
  * accessed via the extended FE/BE query protocol.
  *
  *
-<<<<<<< HEAD
  * Copyright (c) 2002-2009, PostgreSQL Global Development Group
-=======
- * Copyright (c) 2002-2008, PostgreSQL Global Development Group
->>>>>>> d13f41d2
  *
  * IDENTIFICATION
  *	  $PostgreSQL: pgsql/src/backend/commands/prepare.c,v 1.80.2.2 2009/12/29 17:41:18 heikki Exp $
@@ -26,16 +22,12 @@
 #include "catalog/pg_type.h"
 #include "commands/explain.h"
 #include "commands/prepare.h"
-<<<<<<< HEAD
 #include "funcapi.h"
-#include "miscadmin.h"
-=======
 #include "miscadmin.h"
 #include "parser/analyze.h"
 #include "parser/parse_coerce.h"
 #include "parser/parse_expr.h"
 #include "parser/parse_type.h"
->>>>>>> d13f41d2
 #include "rewrite/rewriteHandler.h"
 #include "tcop/pquery.h"
 #include "tcop/tcopprot.h"
@@ -65,21 +57,13 @@
 void
 PrepareQuery(PrepareStmt *stmt, const char *queryString)
 {
-<<<<<<< HEAD
-	const char	*commandTag = NULL;
-	Query		*query = NULL;
-	List		*query_list = NIL;
-	List		*plan_list = NIL;
-	List		*query_list_copy = NIL;
-	NodeTag		srctag;  /* GPDB */
-=======
 	Oid		   *argtypes = NULL;
 	int			nargs;
 	Query	   *query;
 	List	   *query_list,
 			   *plan_list;
 	int			i;
->>>>>>> d13f41d2
+	NodeTag		srctag;  /* GPDB */
 
 	/*
 	 * Disallow empty-string statement name (conflicts with protocol-level
@@ -149,45 +133,28 @@
 	switch (query->commandType)
 	{
 		case CMD_SELECT:
-<<<<<<< HEAD
-			commandTag = "SELECT";
 			srctag = T_SelectStmt;
 			break;
 		case CMD_INSERT:
-			commandTag = "INSERT";
 			srctag = T_InsertStmt;
 			break;
 		case CMD_UPDATE:
-			commandTag = "UPDATE";
 			srctag = T_UpdateStmt;
 			break;
 		case CMD_DELETE:
-			commandTag = "DELETE";
 			srctag = T_DeleteStmt;
-=======
-		case CMD_INSERT:
-		case CMD_UPDATE:
-		case CMD_DELETE:
-			/* OK */
->>>>>>> d13f41d2
 			break;
 		default:
 			ereport(ERROR,
 					(errcode(ERRCODE_INVALID_PSTATEMENT_DEFINITION),
 					 errmsg("utility statements cannot be prepared")));
-<<<<<<< HEAD
-			commandTag = NULL;	/* keep compiler quiet */
-			srctag = T_Query;
-=======
->>>>>>> d13f41d2
+			srctag = T_Query;	/* keep compiler quiet */
 			break;
 	}
 
 	/* Rewrite the query. The result could be 0, 1, or many queries. */
 	query_list = QueryRewrite(query);
 
-	query_list_copy = copyObject(query_list); /* planner scribbles on query tree */
-	
 	/* Generate plans for queries.	Snapshot is already set. */
 	plan_list = pg_plan_queries(query_list, 0, NULL, false);
 
@@ -195,21 +162,14 @@
 	 * Save the results.
 	 */
 	StorePreparedStatement(stmt->name,
-<<<<<<< HEAD
-						   queryString, /* WAS global debug_query_string, */
-						   srctag,
-						   commandTag,
-						   query_list_copy,
-						   stmt->argtype_oids,
-=======
 						   stmt->query,
 						   queryString,
+						   srctag,
 						   CreateCommandTag((Node *) query),
 						   argtypes,
 						   nargs,
 						   0,	/* default cursor options */
 						   plan_list,
->>>>>>> d13f41d2
 						   true);
 }
 
@@ -228,30 +188,22 @@
 			 DestReceiver *dest, char *completionTag)
 {
 	PreparedStatement *entry;
-<<<<<<< HEAD
-	List	   *stmt_list;
-	MemoryContext qcontext;
-=======
 	CachedPlan *cplan;
 	List	   *plan_list;
->>>>>>> d13f41d2
 	ParamListInfo paramLI = NULL;
 	EState	   *estate = NULL;
 	Portal		portal;
+	char	   *query_string;
 
 	/* Look it up in the hash table */
 	entry = FetchPreparedStatement(stmt->name, true);
 
-<<<<<<< HEAD
-	qcontext = entry->context;
-=======
 	/* Shouldn't have a non-fully-planned plancache entry */
 	if (!entry->plansource->fully_planned)
 		elog(ERROR, "EXECUTE does not support unplanned prepared statements");
 	/* Shouldn't get any non-fixed-result cached plan, either */
 	if (!entry->plansource->fixed_result)
 		elog(ERROR, "EXECUTE does not support variable-result cached plans");
->>>>>>> d13f41d2
 
 	/* Evaluate parameters, if any */
 	if (entry->plansource->num_params > 0)
@@ -271,54 +223,38 @@
 	/* Don't display the portal in pg_cursors, it is for internal use only */
 	portal->visible = false;
 
-	/* Plan the query.  If this is a CTAS, copy the "into" information into
-	 * the query so that we construct the plan correctly.  Else the table
-	 * might not be created on the segments.  (MPP-8135) */
-	{
-		List *query_list = copyObject(entry->query_list); /* planner scribbles on query tree :( */
-		
-		if ( stmt->into )
-		{
-			Query *query = (Query*)linitial(query_list);
-			Assert(IsA(query, Query) && query->intoClause == NULL);
-			query->intoClause = copyObject(stmt->into);
-		}
-		
-		stmt_list = pg_plan_queries(query_list, paramLI, false);
-	}
+	/* Copy the plan's saved query string into the portal's memory */
+	query_string = MemoryContextStrdup(PortalGetHeapMemory(portal),
+									   entry->plansource->query_string);
 
 	/*
 	 * For CREATE TABLE / AS EXECUTE, we must make a copy of the stored query
 	 * so that we can modify its destination (yech, but this has always been
 	 * ugly).  For regular EXECUTE we can just use the cached query, since the
 	 * executor is read-only.
+	 *
+	 * In GPDB, we use the current parameter values in the planning, because
+	 * that potentially gives a better plan. It also means that we have to
+	 * re-plan the query on every EXECUTE, but for long-running OLAP queries
+	 * that GPDB is typically used for, that seems like a good tradeoff.
+	 *
+	 * In GPDB the plan for CREATE TABLE / AS EXECUTE also depends on the
+	 * DISTRIBUTED BY clause of the target table. For example, if the table is
+	 * distributed by 'column1', then the rows to insert must be moved to the
+	 * correct nodes, determined by 'column1'. That's a very different plan
+	 * than what you get if you run the plain SELECT from the master; in that
+	 * case all the output rows will be fetched into the master. Because of
+	 * that, we also have to pass the into-clause to
+	 * RevalidateCachedPlanWithParams. (MPP-8135)
 	 */
 	if (stmt->into)
 	{
 		MemoryContext oldContext;
-<<<<<<< HEAD
-		PlannedStmt	 *pstmt;
-
-		if (list_length(stmt_list) != 1)
-			ereport(ERROR,
-					(errcode(ERRCODE_WRONG_OBJECT_TYPE),
-					 errmsg("prepared statement is not a SELECT")));
-
-		oldContext = MemoryContextSwitchTo(PortalGetHeapMemory(portal));
-
-		stmt_list = copyObject(stmt_list);
-		qcontext = PortalGetHeapMemory(portal);
-		pstmt = (PlannedStmt *) linitial(stmt_list);
-		pstmt->qdContext = qcontext;
-		if (pstmt->commandType != CMD_SELECT)
-			ereport(ERROR,
-					(errcode(ERRCODE_WRONG_OBJECT_TYPE),
-					 errmsg("prepared statement is not a SELECT")));
-=======
 		PlannedStmt *pstmt;
 
 		/* Replan if needed, and increment plan refcount transiently */
-		cplan = RevalidateCachedPlan(entry->plansource, true);
+		cplan = RevalidateCachedPlanWithParams(entry->plansource, true,
+											   paramLI, stmt->into);
 
 		/* Copy plan into portal's context, and modify */
 		oldContext = MemoryContextSwitchTo(PortalGetHeapMemory(portal));
@@ -337,11 +273,7 @@
 					(errcode(ERRCODE_WRONG_OBJECT_TYPE),
 					 errmsg("prepared statement is not a SELECT")));
 		pstmt->intoClause = copyObject(stmt->into);
->>>>>>> d13f41d2
-
-		pstmt->intoClause = copyObject(stmt->into);
-		Assert(pstmt->intoPolicy != NULL);
-		pstmt->intoPolicy = GpPolicyCopy(CurrentMemoryContext, pstmt->intoPolicy);	
+
 		MemoryContextSwitchTo(oldContext);
 
 		/* We no longer need the cached plan refcount ... */
@@ -352,35 +284,17 @@
 	else
 	{
 		/* Replan if needed, and increment plan refcount for portal */
-		cplan = RevalidateCachedPlan(entry->plansource, false);
+		cplan = RevalidateCachedPlanWithParams(entry->plansource, false, paramLI, NULL);
 		plan_list = cplan->stmt_list;
 	}
-
-<<<<<<< HEAD
-	/* Copy the plan's saved query string into the portal's memory */
-	Assert(entry->query_string != NULL); 
-	char *query_string = MemoryContextStrdup(PortalGetHeapMemory(portal),
-					   entry->query_string);
 
 	PortalDefineQuery(portal,
 					  NULL,
 					  query_string,
-					  entry->sourceTag,
-					  entry->commandTag,
-					  stmt_list,
-					  qcontext);
-=======
-	/*
-	 * Note: we don't bother to copy the source query string into the portal.
-	 * Any errors it might be useful for will already have been reported.
-	 */
-	PortalDefineQuery(portal,
-					  NULL,
-					  NULL,
+					  entry->plansource->sourceTag,
 					  entry->plansource->commandTag,
 					  plan_list,
 					  cplan);
->>>>>>> d13f41d2
 
 	/*
 	 * Run the portal to completion.
@@ -388,16 +302,7 @@
 	PortalStart(portal, paramLI, ActiveSnapshot,
 				savedSeqServerHost, savedSeqServerPort, NULL);
 
-<<<<<<< HEAD
-	(void) PortalRun(portal, 
-					FETCH_ALL, 
-					 true, /* Effectively always top level. */
-					 dest, 
-					 dest, 
-					 completionTag);
-=======
 	(void) PortalRun(portal, FETCH_ALL, false, dest, dest, completionTag);
->>>>>>> d13f41d2
 
 	PortalDrop(portal, false);
 
@@ -477,7 +382,7 @@
 		expr = coerce_to_target_type(pstate, expr, given_type_id,
 									 expected_type_id, -1,
 									 COERCION_ASSIGNMENT,
-									 COERCE_IMPLICIT_CAST);
+									 COERCE_IMPLICIT_CAST, -1);
 
 		if (expr == NULL)
 			ereport(ERROR,
@@ -558,15 +463,10 @@
 					   const char *query_string,
 					   NodeTag	   sourceTag,
 					   const char *commandTag,
-<<<<<<< HEAD
-					   List *query_list,
-					   List *argtype_list,
-=======
 					   Oid *param_types,
 					   int num_params,
 					   int cursor_options,
 					   List *stmt_list,
->>>>>>> d13f41d2
 					   bool from_sql)
 {
 	PreparedStatement *entry;
@@ -586,26 +486,6 @@
 				 errmsg("prepared statement \"%s\" already exists",
 						stmt_name)));
 
-<<<<<<< HEAD
-	/* Make a permanent memory context for the hashtable entry */
-	entrycxt = AllocSetContextCreate(TopMemoryContext,
-									 stmt_name,
-									 ALLOCSET_SMALL_MINSIZE,
-									 ALLOCSET_SMALL_INITSIZE,
-									 ALLOCSET_SMALL_MAXSIZE);
-
-	oldcxt = MemoryContextSwitchTo(entrycxt);
-
-	/*
-	 * We need to copy the data so that it is stored in the correct memory
-	 * context.  Do this before making hashtable entry, so that an
-	 * out-of-memory failure only wastes memory and doesn't leave us with an
-	 * incomplete (ie corrupt) hashtable entry.
-	 */
-	qstring = query_string ? pstrdup(query_string) : NULL;
-	query_list = (List *)copyObject(query_list);
-	argtype_list = list_copy(argtype_list);
-=======
 	/* Create a plancache entry */
 	plansource = CreateCachedPlan(raw_parse_tree,
 								  query_string,
@@ -616,7 +496,6 @@
 								  stmt_list,
 								  true,
 								  true);
->>>>>>> d13f41d2
 
 	/* Now we can add entry to hash table */
 	entry = (PreparedStatement *) hash_search(prepared_queries,
@@ -629,19 +508,8 @@
 		elog(ERROR, "duplicate prepared statement \"%s\"",
 			 stmt_name);
 
-<<<<<<< HEAD
-	/* Fill in the hash table entry with copied data */
-	entry->query_string = qstring;
-	entry->sourceTag = sourceTag;
-	entry->commandTag = commandTag;
-	entry->query_list = query_list;
-	entry->argtype_list = argtype_list;
-	entry->context = entrycxt;
-	entry->prepare_time = GetCurrentStatementStartTimestamp();
-=======
 	/* Fill in the hash table entry */
 	entry->plansource = plansource;
->>>>>>> d13f41d2
 	entry->from_sql = from_sql;
 	entry->prepare_time = GetCurrentStatementStartTimestamp();
 }
@@ -688,54 +556,6 @@
 TupleDesc
 FetchPreparedStatementResultDesc(PreparedStatement *stmt)
 {
-<<<<<<< HEAD
-	Query	   *query;
-
-	switch (ChoosePortalStrategy(stmt->query_list))
-	{
-		case PORTAL_ONE_SELECT:
-			query = (Query *) linitial(stmt->query_list);
-			return ExecCleanTypeFromTL(query->targetList, false);
-
-		case PORTAL_ONE_RETURNING:
-			query = (Query *) PortalListGetPrimaryStmt(stmt->query_list);
-			return ExecCleanTypeFromTL(query->returningList, false);
-
-		case PORTAL_UTIL_SELECT:
-			query = (Query *) linitial(stmt->query_list);
-			return UtilityTupleDescriptor(query->utilityStmt);
-
-		case PORTAL_MULTI_QUERY:
-			/* will not return tuples */
-			break;
-	}
-	return NULL;
-}
-
-/*
- * Given a prepared statement, determine whether it will return tuples.
- *
- * Note: this is used rather than just testing the result of
- * FetchPreparedStatementResultDesc() because that routine can fail if
- * invoked in an aborted transaction.  This one is safe to use in any
- * context.  Be sure to keep the two routines in sync!
- */
-bool
-PreparedStatementReturnsTuples(PreparedStatement *stmt)
-{
-	switch (ChoosePortalStrategy(stmt->query_list))
-	{
-		case PORTAL_ONE_SELECT:
-		case PORTAL_ONE_RETURNING:
-		case PORTAL_UTIL_SELECT:
-			return true;
-
-		case PORTAL_MULTI_QUERY:
-			/* will not return tuples */
-			break;
-	}
-	return false;
-=======
 	/*
 	 * Since we don't allow prepared statements' result tupdescs to change,
 	 * there's no need for a revalidate call here.
@@ -745,7 +565,6 @@
 		return CreateTupleDescCopy(stmt->plansource->resultDesc);
 	else
 		return NULL;
->>>>>>> d13f41d2
 }
 
 /*
@@ -756,14 +575,6 @@
  * Note: this is pretty ugly, but since it's only used in corner cases like
  * Describe Statement on an EXECUTE command, we don't worry too much about
  * efficiency.
-<<<<<<< HEAD
-
- * Note: do not modify the result.
- *
- * XXX be careful to keep this in sync with FetchPortalTargetList,
- * and with UtilityReturnsTuples.
-=======
->>>>>>> d13f41d2
  */
 List *
 FetchPreparedStatementTargetList(PreparedStatement *stmt)
@@ -771,19 +582,9 @@
 	List	   *tlist;
 	CachedPlan *cplan;
 
-<<<<<<< HEAD
-	if (strategy == PORTAL_ONE_SELECT)
-		return ((Query *) linitial(stmt->query_list))->targetList;
-	if (strategy == PORTAL_ONE_RETURNING)
-		return ((Query *)(PortalListGetPrimaryStmt(stmt->query_list)))->returningList;
-	if (strategy == PORTAL_UTIL_SELECT)
-	{
-		Node	   *utilityStmt;
-=======
 	/* No point in looking if it doesn't return tuples */
 	if (stmt->plansource->resultDesc == NULL)
 		return NIL;
->>>>>>> d13f41d2
 
 	/* Make sure the plan is up to date */
 	cplan = RevalidateCachedPlan(stmt->plansource, true);
@@ -869,24 +670,15 @@
 					ParamListInfo params, TupOutputState *tstate)
 {
 	PreparedStatement *entry;
-<<<<<<< HEAD
-	ListCell   *q,
-			   *p;
-	List	   *query_list,
-			   *stmt_list;
-=======
 	CachedPlan *cplan;
 	List	   *plan_list;
 	ListCell   *p;
->>>>>>> d13f41d2
 	ParamListInfo paramLI = NULL;
 	EState	   *estate = NULL;
 
 	/* Look it up in the hash table */
 	entry = FetchPreparedStatement(execstmt->name, true);
 
-<<<<<<< HEAD
-=======
 	/* Shouldn't have a non-fully-planned plancache entry */
 	if (!entry->plansource->fully_planned)
 		elog(ERROR, "EXPLAIN EXECUTE does not support unplanned prepared statements");
@@ -894,12 +686,6 @@
 	if (!entry->plansource->fixed_result)
 		elog(ERROR, "EXPLAIN EXECUTE does not support variable-result cached plans");
 
-	/* Replan if needed, and acquire a transient refcount */
-	cplan = RevalidateCachedPlan(entry->plansource, true);
-
-	plan_list = cplan->stmt_list;
-
->>>>>>> d13f41d2
 	/* Evaluate parameters, if any */
 	if (entry->plansource->num_params)
 	{
@@ -913,38 +699,22 @@
 								 queryString, estate);
 	}
 
-	query_list = copyObject(entry->query_list); /* planner scribbles on query tree */
-	stmt_list = pg_plan_queries(query_list, paramLI, false);
-
-	Assert(list_length(query_list) == list_length(stmt_list));
+	/* Replan if needed, and acquire a transient refcount */
+	cplan = RevalidateCachedPlanWithParams(entry->plansource, true,
+										   paramLI, execstmt->into);
+
+	plan_list = cplan->stmt_list;
 
 	/* Explain each query */
-<<<<<<< HEAD
-	forboth(q, query_list, p, stmt_list)
+	foreach(p, plan_list)
 	{
 		PlannedStmt *pstmt = (PlannedStmt *) lfirst(p);
-		Query	   *query = (Query *) lfirst(q);
-=======
-	foreach(p, plan_list)
-	{
-		PlannedStmt *pstmt = (PlannedStmt *) lfirst(p);
->>>>>>> d13f41d2
 		bool		is_last_query;
 
 		is_last_query = (lnext(p) == NULL);
 
 		if (IsA(pstmt, PlannedStmt))
 		{
-<<<<<<< HEAD
-			if (query->utilityStmt && IsA(query->utilityStmt, NotifyStmt))
-				do_text_output_oneline(tstate, "NOTIFY");
-			else
-				do_text_output_oneline(tstate, "UTILITY");
-		}
-		else
-		{
-=======
->>>>>>> d13f41d2
 			if (execstmt->into)
 			{
 				if (pstmt->commandType != CMD_SELECT ||
@@ -956,28 +726,15 @@
 				/* Copy the stmt so we can modify it */
 				pstmt = copyObject(pstmt);
 
-<<<<<<< HEAD
-				if ( execstmt->into )
-				{
-					Assert(query->intoClause == NULL);
-					query->intoClause = makeNode(IntoClause);
-					query->intoClause->rel = execstmt->into->rel;
-				}
-			}
-
-
-			ExplainOnePlan(pstmt, stmt, "EXECUTE", paramLI, tstate);
-=======
 				pstmt->intoClause = execstmt->into;
 			}
 
-			ExplainOnePlan(pstmt, paramLI, stmt, tstate);
+			ExplainOnePlan(pstmt, paramLI, stmt, queryString, tstate);
 		}
 		else
 		{
 			ExplainOneUtility((Node *) pstmt, stmt, queryString,
 							  params, tstate);
->>>>>>> d13f41d2
 		}
 
 		/* No need for CommandCounterIncrement, as ExplainOnePlan did it */
@@ -1016,19 +773,11 @@
 				(errcode(ERRCODE_FEATURE_NOT_SUPPORTED),
 				 errmsg("materialize mode required, but it is not " \
 						"allowed in this context")));
-<<<<<<< HEAD
 
 	/* need to build tuplestore in query context */
 	per_query_ctx = rsinfo->econtext->ecxt_per_query_memory;
 	oldcontext = MemoryContextSwitchTo(per_query_ctx);
 
-=======
-
-	/* need to build tuplestore in query context */
-	per_query_ctx = rsinfo->econtext->ecxt_per_query_memory;
-	oldcontext = MemoryContextSwitchTo(per_query_ctx);
-
->>>>>>> d13f41d2
 	/*
 	 * build tupdesc for result tuples. This must match the definition of the
 	 * pg_prepared_statements view in system_views.sql
@@ -1044,13 +793,15 @@
 					   REGTYPEARRAYOID, -1, 0);
 	TupleDescInitEntry(tupdesc, (AttrNumber) 5, "from_sql",
 					   BOOLOID, -1, 0);
-<<<<<<< HEAD
 
 	/*
 	 * We put all the tuples into a tuplestore in one scan of the hashtable.
 	 * This avoids any issue of the hashtable possibly changing between calls.
 	 */
 	tupstore = tuplestore_begin_heap(true, false, work_mem);
+
+	/* generate junk in short-term context */
+	MemoryContextSwitchTo(oldcontext);
 
 	/* hash table might be uninitialized */
 	if (prepared_queries)
@@ -1065,54 +816,11 @@
 			Datum		values[5];
 			bool		nulls[5];
 
-			/* generate junk in short-term context */
-			MemoryContextSwitchTo(oldcontext);
-=======
-
-	/*
-	 * We put all the tuples into a tuplestore in one scan of the hashtable.
-	 * This avoids any issue of the hashtable possibly changing between calls.
-	 */
-	tupstore = tuplestore_begin_heap(true, false, work_mem);
-
-	/* generate junk in short-term context */
-	MemoryContextSwitchTo(oldcontext);
-
-	/* hash table might be uninitialized */
-	if (prepared_queries)
-	{
-		HASH_SEQ_STATUS hash_seq;
-		PreparedStatement *prep_stmt;
-
-		hash_seq_init(&hash_seq, prepared_queries);
-		while ((prep_stmt = hash_seq_search(&hash_seq)) != NULL)
-		{
-			HeapTuple	tuple;
-			Datum		values[5];
-			bool		nulls[5];
->>>>>>> d13f41d2
-
 			MemSet(nulls, 0, sizeof(nulls));
 
 			values[0] = DirectFunctionCall1(textin,
 									  CStringGetDatum(prep_stmt->stmt_name));
 
-<<<<<<< HEAD
-			if (prep_stmt->query_string == NULL)
-				nulls[1] = true;
-			else
-				values[1] = DirectFunctionCall1(textin,
-								   CStringGetDatum(prep_stmt->query_string));
-
-			values[2] = TimestampTzGetDatum(prep_stmt->prepare_time);
-			values[3] = build_regtype_array(prep_stmt->argtype_list);
-			values[4] = BoolGetDatum(prep_stmt->from_sql);
-
-			tuple = heap_form_tuple(tupdesc, values, nulls);
-
-			/* switch to appropriate context while storing the tuple */
-			MemoryContextSwitchTo(per_query_ctx);
-=======
 			if (prep_stmt->plansource->query_string == NULL)
 				nulls[1] = true;
 			else
@@ -1125,7 +833,6 @@
 			values[4] = BoolGetDatum(prep_stmt->from_sql);
 
 			tuple = heap_form_tuple(tupdesc, values, nulls);
->>>>>>> d13f41d2
 			tuplestore_puttuple(tupstore, tuple);
 		}
 	}
@@ -1133,11 +840,6 @@
 	/* clean up and return the tuplestore */
 	tuplestore_donestoring(tupstore);
 
-<<<<<<< HEAD
-	MemoryContextSwitchTo(oldcontext);
-
-=======
->>>>>>> d13f41d2
 	rsinfo->returnMode = SFRM_Materialize;
 	rsinfo->setResult = tupstore;
 	rsinfo->setDesc = tupdesc;
