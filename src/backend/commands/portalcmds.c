/*-------------------------------------------------------------------------
 *
 * portalcmds.c
 *	  Utility commands affecting portals (that is, SQL cursor commands)
 *
 * Note: see also tcop/pquery.c, which implements portal operations for
 * the FE/BE protocol.	This module uses pquery.c for some operations.
 * And both modules depend on utils/mmgr/portalmem.c, which controls
 * storage management for portals (but doesn't run any queries in them).
 *
 *
<<<<<<< HEAD
 * Portions Copyright (c) 2006-2008, Greenplum inc
 * Portions Copyright (c) 2012-Present Pivotal Software, Inc.
 * Portions Copyright (c) 1996-2012, PostgreSQL Global Development Group
=======
 * Portions Copyright (c) 1996-2013, PostgreSQL Global Development Group
>>>>>>> e472b921
 * Portions Copyright (c) 1994, Regents of the University of California
 *
 *
 * IDENTIFICATION
 *	  src/backend/commands/portalcmds.c
 *
 *-------------------------------------------------------------------------
 */

#include "postgres.h"

#include <limits.h>

#include "access/xact.h"
#include "commands/portalcmds.h"
#include "executor/executor.h"
#include "executor/tstoreReceiver.h"
#include "tcop/pquery.h"
#include "utils/memutils.h"
#include "utils/snapmgr.h"

#include "cdb/cdbgang.h"
#include "cdb/cdbvars.h"
#include "postmaster/backoff.h"
#include "utils/resscheduler.h"


/*
 * PerformCursorOpen
 *		Execute SQL DECLARE CURSOR command.
 *
 * The query has already been through parse analysis, rewriting, and planning.
 * When it gets here, it looks like a SELECT PlannedStmt, except that the
 * utilityStmt field is set.
 */
void
PerformCursorOpen(PlannedStmt *stmt, ParamListInfo params,
				  const char *queryString, bool isTopLevel)
{
	DeclareCursorStmt *cstmt = (DeclareCursorStmt *) stmt->utilityStmt;
	Portal		portal;
	MemoryContext oldContext;

	if (cstmt == NULL || !IsA(cstmt, DeclareCursorStmt))
		elog(ERROR, "PerformCursorOpen called for non-cursor query");

	/*
	 * Disallow empty-string cursor name (conflicts with protocol-level
	 * unnamed portal).
	 */
	if (!cstmt->portalname || cstmt->portalname[0] == '\0')
		ereport(ERROR,
				(errcode(ERRCODE_INVALID_CURSOR_NAME),
				 errmsg("invalid cursor name: must not be empty")));

	/*
	 * If this is a non-holdable cursor, we require that this statement has
	 * been executed inside a transaction block (or else, it would have no
	 * user-visible effect).
	 */
	if (!(cstmt->options & CURSOR_OPT_HOLD))
		RequireTransactionChain(isTopLevel, "DECLARE CURSOR");

	/*
	 * Allow using the SCROLL keyword even though we don't support its
	 * functionality (backward scrolling). Silently accept it and instead
	 * of reporting an error like before, override it to NO SCROLL.
	 * 
	 * for information see: MPP-5305 and BIT-93
	 */
	if (cstmt->options & CURSOR_OPT_SCROLL)
	{
		/*ereport(ERROR,
				(errcode(ERRCODE_GP_FEATURE_NOT_YET),
				 errmsg("scrollable cursors are not yet supported in Greenplum Database")));*/

		cstmt->options -= CURSOR_OPT_SCROLL;
	}

	cstmt->options |= CURSOR_OPT_NO_SCROLL;
	
	Assert(!(cstmt->options & CURSOR_OPT_SCROLL && cstmt->options & CURSOR_OPT_NO_SCROLL));

	/*
	 * Create a portal and copy the plan and queryString into its memory.
	 */
	portal = CreatePortal(cstmt->portalname, false, false);

	oldContext = MemoryContextSwitchTo(PortalGetHeapMemory(portal));

	stmt = copyObject(stmt);
	stmt->utilityStmt = NULL;	/* make it look like plain SELECT */

	queryString = pstrdup(queryString);

	PortalDefineQuery(portal,
					  NULL,
					  queryString,
					  T_DeclareCursorStmt,
					  "SELECT", /* cursor's query is always a SELECT */
					  list_make1(stmt),
					  NULL);

	portal->is_extended_query = true; /* cursors run in extended query mode */

	/*----------
	 * Also copy the outer portal's parameter list into the inner portal's
	 * memory context.	We want to pass down the parameter values in case we
	 * had a command like
	 *		DECLARE c CURSOR FOR SELECT ... WHERE foo = $1
	 * This will have been parsed using the outer parameter set and the
	 * parameter value needs to be preserved for use when the cursor is
	 * executed.
	 *----------
	 */
	params = copyParamList(params);

	MemoryContextSwitchTo(oldContext);

	portal->cursorOptions = cstmt->options;

	/*
	 * Set up options for portal.
	 *
	 * If the user didn't specify a SCROLL type, allow or disallow scrolling
	 * based on whether it would require any additional runtime overhead to do
	 * so.	Also, we disallow scrolling for FOR UPDATE cursors.
	 *
	 * GPDB: we do not allow backward scans at the moment regardless
	 * of any additional runtime overhead. We forced CURSOR_OPT_NO_SCROLL
	 * above. Comment out this logic.
	 */
#if 0
	portal->cursorOptions = cstmt->options;
	if (!(portal->cursorOptions & (CURSOR_OPT_SCROLL | CURSOR_OPT_NO_SCROLL)))
	{
		if (stmt->rowMarks == NIL &&
			ExecSupportsBackwardScan(stmt->planTree))
			portal->cursorOptions |= CURSOR_OPT_SCROLL;
		else
			portal->cursorOptions |= CURSOR_OPT_NO_SCROLL;
	}
#endif

	/*
	 * Start execution, inserting parameters if any.
	 */
<<<<<<< HEAD
	PortalStart(portal, params, 0, GetActiveSnapshot(), NULL);
=======
	PortalStart(portal, params, 0, GetActiveSnapshot());
>>>>>>> e472b921

	Assert(portal->strategy == PORTAL_ONE_SELECT);

	/*
	 * We're done; the query won't actually be run until PerformPortalFetch is
	 * called.
	 */
}

/*
 * PerformPortalFetch
 *		Execute SQL FETCH or MOVE command.
 *
 *	stmt: parsetree node for command
 *	dest: where to send results
 *	completionTag: points to a buffer of size COMPLETION_TAG_BUFSIZE
 *		in which to store a command completion status string.
 *
 * completionTag may be NULL if caller doesn't want a status string.
 */
void
PerformPortalFetch(FetchStmt *stmt,
				   DestReceiver *dest,
				   char *completionTag)
{
	Portal		portal;
	uint64		nprocessed;

	/*
	 * Disallow empty-string cursor name (conflicts with protocol-level
	 * unnamed portal).
	 */
	if (!stmt->portalname || stmt->portalname[0] == '\0')
		ereport(ERROR,
				(errcode(ERRCODE_INVALID_CURSOR_NAME),
				 errmsg("invalid cursor name: must not be empty")));

	/* get the portal from the portal name */
	portal = GetPortalByName(stmt->portalname);
	if (!PortalIsValid(portal))
	{
		ereport(ERROR,
				(errcode(ERRCODE_UNDEFINED_CURSOR),
				 errmsg("cursor \"%s\" does not exist", stmt->portalname)));
		return;					/* keep compiler happy */
	}

	/* Adjust dest if needed.  MOVE wants destination DestNone */
	if (stmt->ismove)
		dest = None_Receiver;

	/* Do it */
	nprocessed = PortalRunFetch(portal,
								stmt->direction,
								stmt->howMany,
								dest);

	/* Return command status if wanted */
	if (completionTag)
		snprintf(completionTag, COMPLETION_TAG_BUFSIZE, "%s " UINT64_FORMAT,
				 stmt->ismove ? "MOVE" : "FETCH",
				 nprocessed);
}

/*
 * PerformPortalClose
 *		Close a cursor.
 */
void
PerformPortalClose(const char *name)
{
	Portal		portal;

	/* NULL means CLOSE ALL */
	if (name == NULL)
	{
		PortalHashTableDeleteAll();
		return;
	}

	/*
	 * Disallow empty-string cursor name (conflicts with protocol-level
	 * unnamed portal).
	 */
	if (name[0] == '\0')
		ereport(ERROR,
				(errcode(ERRCODE_INVALID_CURSOR_NAME),
				 errmsg("invalid cursor name: must not be empty")));

	/*
	 * get the portal from the portal name
	 */
	portal = GetPortalByName(name);
	if (!PortalIsValid(portal))
	{
		ereport(ERROR,
				(errcode(ERRCODE_UNDEFINED_CURSOR),
				 errmsg("cursor \"%s\" does not exist", name)));
		return;					/* keep compiler happy */
	}

	/*
	 * Note: PortalCleanup is called as a side-effect, if not already done.
	 */
	PortalDrop(portal, false);
}

/*
 * PortalCleanup
 *
 * Clean up a portal when it's dropped.  This is the standard cleanup hook
 * for portals.
 *
 * Note: if portal->status is PORTAL_FAILED, we are probably being called
 * during error abort, and must be careful to avoid doing anything that
 * is likely to fail again.
 */
void
PortalCleanup(Portal portal)
{
	QueryDesc  *queryDesc;

	/*
	 * sanity checks
	 */
	AssertArg(PortalIsValid(portal));
	AssertArg(portal->cleanup == PortalCleanup);

	/*
	 * Shut down executor, if still running.  We skip this during error abort,
	 * since other mechanisms will take care of releasing executor resources,
	 * and we can't be sure that ExecutorEnd itself wouldn't fail.
	 */
	queryDesc = PortalGetQueryDesc(portal);
	if (queryDesc)
	{
		/*
		 * Reset the queryDesc before anything else.  This prevents us from
		 * trying to shut down the executor twice, in case of an error below.
		 * The transaction abort mechanisms will take care of resource cleanup
		 * in such a case.
		 */
		portal->queryDesc = NULL;

		if (portal->status != PORTAL_FAILED)
		{
			ResourceOwner saveResourceOwner;

			/* We must make the portal's resource owner current */
			saveResourceOwner = CurrentResourceOwner;
			PG_TRY();
			{
<<<<<<< HEAD
				CurrentResourceOwner = portal->resowner;

				/*
				 * If we still have an estate -- then we need to cancel unfinished work.
				 */
				queryDesc->estate->cancelUnfinished = true;

=======
				if (portal->resowner)
					CurrentResourceOwner = portal->resowner;
>>>>>>> e472b921
				ExecutorFinish(queryDesc);
				ExecutorEnd(queryDesc);
				FreeQueryDesc(queryDesc);
			}
			PG_CATCH();
			{
				/* Ensure CurrentResourceOwner is restored on error */
				CurrentResourceOwner = saveResourceOwner;

				/*
				 * If ExecutorEnd() threw an error, our gangs might be sitting
				 * on the allocated-list without having been properly free()ed.
				 *
				 * For cursor-queries with large numbers of slices, this
				 * can "leak" a lot of resources on the segments.
				 */
				if (Gp_role == GP_ROLE_DISPATCH)
				{
					cleanupPortalGangs(portal);
				}

				PG_RE_THROW();
			}
			PG_END_TRY();
			CurrentResourceOwner = saveResourceOwner;
		}
	}

	/*
	 * Terminate unneeded QE processes.
	 */
	if (Gp_role == GP_ROLE_DISPATCH)
		cleanupPortalGangs(portal);

	/* 
	 * If resource scheduling is enabled, release the resource lock. 
	 */
	if (IsResQueueLockedForPortal(portal))
	{
        ResUnLockPortal(portal);
	}

	/**
	 * Clean up backend's backoff entry
	 */
	if (gp_enable_resqueue_priority
			&& Gp_role == GP_ROLE_DISPATCH
			&& gp_session_id > -1)
	{
		BackoffBackendEntryExit();
	}
}

/*
 * PersistHoldablePortal
 *
 * Prepare the specified Portal for access outside of the current
 * transaction. When this function returns, all future accesses to the
 * portal must be done via the Tuplestore (not by invoking the
 * executor).
 */
void
PersistHoldablePortal(Portal portal)
{
	QueryDesc  *queryDesc = PortalGetQueryDesc(portal);
	Portal		saveActivePortal;
	ResourceOwner saveResourceOwner;
	MemoryContext savePortalContext;
	MemoryContext oldcxt;

	/*
	 * If we're preserving a holdable portal, we had better be inside the
	 * transaction that originally created it.
	 */
	Assert(portal->createSubid != InvalidSubTransactionId);
	Assert(queryDesc != NULL);

	/*
	 * Caller must have created the tuplestore already.
	 */
	Assert(portal->holdContext != NULL);
	Assert(portal->holdStore != NULL);

	/*
	 * Before closing down the executor, we must copy the tupdesc into
	 * long-term memory, since it was created in executor memory.
	 */
	oldcxt = MemoryContextSwitchTo(portal->holdContext);

	portal->tupDesc = CreateTupleDescCopy(portal->tupDesc);

	MemoryContextSwitchTo(oldcxt);

	/*
	 * Check for improper portal use, and mark portal active.
	 */
	if (portal->status != PORTAL_READY)
		ereport(ERROR,
				(errcode(ERRCODE_OBJECT_NOT_IN_PREREQUISITE_STATE),
				 errmsg("portal \"%s\" cannot be run", portal->name)));
	portal->status = PORTAL_ACTIVE;

	/*
	 * Set up global portal context pointers.
	 */
	saveActivePortal = ActivePortal;
	saveResourceOwner = CurrentResourceOwner;
	savePortalContext = PortalContext;
	PG_TRY();
	{
		ActivePortal = portal;
		if (portal->resowner)
			CurrentResourceOwner = portal->resowner;
		PortalContext = PortalGetHeapMemory(portal);

		MemoryContextSwitchTo(PortalContext);

		PushActiveSnapshot(queryDesc->snapshot);

		/*
		 * Rewind the executor: we need to store the entire result set in the
		 * tuplestore, so that subsequent backward FETCHs can be processed.
		 */
		/*
		 * We don't allow scanning backwards in MPP! skip this call and 
		 * skip the reset position call few lines down.
		 */
		if (Gp_role == GP_ROLE_UTILITY)
			ExecutorRewind(queryDesc);

		/*
		 * Change the destination to output to the tuplestore.	Note we tell
		 * the tuplestore receiver to detoast all data passed through it.
		 */
		queryDesc->dest = CreateDestReceiver(DestTuplestore);
		SetTuplestoreDestReceiverParams(queryDesc->dest,
										portal->holdStore,
										portal->holdContext,
										true);

		/* Fetch the result set into the tuplestore */
		ExecutorRun(queryDesc, ForwardScanDirection, 0);

		(*queryDesc->dest->rDestroy) (queryDesc->dest);
		queryDesc->dest = NULL;

		/*
		 * Now shut down the inner executor.
		 */
		portal->queryDesc = NULL;		/* prevent double shutdown */
		ExecutorFinish(queryDesc);
		ExecutorEnd(queryDesc);
		FreeQueryDesc(queryDesc);

		/*
		 * Set the position in the result set.
		 */
		MemoryContextSwitchTo(portal->holdContext);

		/*
		 * Since we don't allow backward scan in MPP we didn't do the 
		 * ExecutorRewind() call few lines just above. Therefore we 
		 * don't want to reset the position because we are already in
		 * the position we need to be. Allow this only in utility mode.
		 */
		if(Gp_role == GP_ROLE_UTILITY)
		{
			if (portal->atEnd)
			{
				/*
				 * Just force the tuplestore forward to its end.  The size of the
				 * skip request here is arbitrary.
				 */
				while (tuplestore_advance(portal->holdStore, true))
					/* continue */ ;
			}
			else
			{
				int64		store_pos;
	
				tuplestore_rescan(portal->holdStore);
	
				for (store_pos = 0; store_pos < portal->portalPos; store_pos++)
				{
					if (!tuplestore_advance(portal->holdStore, true))
						elog(ERROR, "unexpected end of tuple stream");
				}
			}
		}
	}
	PG_CATCH();
	{
		/* Uncaught error while executing portal: mark it dead */
		MarkPortalFailed(portal);

		/* GPDB: cleanup dispatch and teardown interconnect */
		if (portal->queryDesc)
			mppExecutorCleanup(portal->queryDesc);

		/* Restore global vars and propagate error */
		ActivePortal = saveActivePortal;
		CurrentResourceOwner = saveResourceOwner;
		PortalContext = savePortalContext;

		PG_RE_THROW();
	}
	PG_END_TRY();

	MemoryContextSwitchTo(oldcxt);

	/* Mark portal not active */
	portal->status = PORTAL_READY;

	ActivePortal = saveActivePortal;
	CurrentResourceOwner = saveResourceOwner;
	PortalContext = savePortalContext;

	PopActiveSnapshot();

	/*
	 * We can now release any subsidiary memory of the portal's heap context;
	 * we'll never use it again.  The executor already dropped its context,
	 * but this will clean up anything that glommed onto the portal's heap via
	 * PortalContext.
	 */
	MemoryContextDeleteChildren(PortalGetHeapMemory(portal));
}<|MERGE_RESOLUTION|>--- conflicted
+++ resolved
@@ -9,13 +9,9 @@
  * storage management for portals (but doesn't run any queries in them).
  *
  *
-<<<<<<< HEAD
  * Portions Copyright (c) 2006-2008, Greenplum inc
  * Portions Copyright (c) 2012-Present Pivotal Software, Inc.
- * Portions Copyright (c) 1996-2012, PostgreSQL Global Development Group
-=======
  * Portions Copyright (c) 1996-2013, PostgreSQL Global Development Group
->>>>>>> e472b921
  * Portions Copyright (c) 1994, Regents of the University of California
  *
  *
@@ -163,11 +159,7 @@
 	/*
 	 * Start execution, inserting parameters if any.
 	 */
-<<<<<<< HEAD
 	PortalStart(portal, params, 0, GetActiveSnapshot(), NULL);
-=======
-	PortalStart(portal, params, 0, GetActiveSnapshot());
->>>>>>> e472b921
 
 	Assert(portal->strategy == PORTAL_ONE_SELECT);
 
@@ -320,7 +312,8 @@
 			saveResourceOwner = CurrentResourceOwner;
 			PG_TRY();
 			{
-<<<<<<< HEAD
+				if (portal->resowner)
+					CurrentResourceOwner = portal->resowner;
 				CurrentResourceOwner = portal->resowner;
 
 				/*
@@ -328,10 +321,6 @@
 				 */
 				queryDesc->estate->cancelUnfinished = true;
 
-=======
-				if (portal->resowner)
-					CurrentResourceOwner = portal->resowner;
->>>>>>> e472b921
 				ExecutorFinish(queryDesc);
 				ExecutorEnd(queryDesc);
 				FreeQueryDesc(queryDesc);
