--- conflicted
+++ resolved
@@ -3,13 +3,9 @@
  * explain.c
  *	  Explain query execution plans
  *
-<<<<<<< HEAD
  * Portions Copyright (c) 2005-2010, Greenplum inc
  * Portions Copyright (c) 2012-Present Pivotal Software, Inc.
- * Portions Copyright (c) 1996-2015, PostgreSQL Global Development Group
-=======
  * Portions Copyright (c) 1996-2016, PostgreSQL Global Development Group
->>>>>>> b5bce6c1
  * Portions Copyright (c) 1994-5, Regents of the University of California
  *
  * IDENTIFICATION
@@ -881,17 +877,10 @@
 			if (show_relname)
 				appendStringInfo(es->str, " on %s", relname);
 			if (es->timing)
-<<<<<<< HEAD
 				appendStringInfo(es->str, ": time=%.3f calls=%.ld\n",
 								 1000.0 * instr->total, instr->ntuples);
 			else
 				appendStringInfo(es->str, ": calls=%.ld\n", instr->ntuples);
-=======
-				appendStringInfo(es->str, ": time=%.3f calls=%.0f\n",
-								 1000.0 * instr->total, instr->ntuples);
-			else
-				appendStringInfo(es->str, ": calls=%.0f\n", instr->ntuples);
->>>>>>> b5bce6c1
 		}
 		else
 		{
@@ -1036,14 +1025,7 @@
 	switch (nodeTag(plan))
 	{
 		case T_SeqScan:
-<<<<<<< HEAD
-		case T_DynamicSeqScan:
-		case T_ExternalScan:
-		case T_DynamicIndexScan:
-		case T_ShareInputScan:
-=======
 		case T_SampleScan:
->>>>>>> b5bce6c1
 		case T_IndexScan:
 		case T_IndexOnlyScan:
 		case T_BitmapHeapScan:
@@ -1054,6 +1036,10 @@
 		case T_ValuesScan:
 		case T_CteScan:
 		case T_WorkTableScan:
+		case T_DynamicSeqScan:
+		case T_ExternalScan:
+		case T_DynamicIndexScan:
+		case T_ShareInputScan:
 			*rels_used = bms_add_member(*rels_used,
 										((Scan *) plan)->scanrelid);
 			break;
@@ -1076,100 +1062,7 @@
 			break;
 	}
 
-<<<<<<< HEAD
-	/* initPlan-s */
-	if (planstate->initPlan)
-		ExplainPreScanSubPlans(planstate->initPlan, rels_used);
-
-	/* lefttree */
-	if (outerPlanState(planstate))
-		ExplainPreScanNode(outerPlanState(planstate), rels_used);
-
-	/* righttree */
-	if (innerPlanState(planstate))
-		ExplainPreScanNode(innerPlanState(planstate), rels_used);
-
-	/* special child plans */
-	switch (nodeTag(plan))
-	{
-		case T_ModifyTable:
-			ExplainPreScanMemberNodes(((ModifyTable *) plan)->plans,
-								  ((ModifyTableState *) planstate)->mt_plans,
-									  rels_used);
-			break;
-		case T_Append:
-			ExplainPreScanMemberNodes(((Append *) plan)->appendplans,
-									((AppendState *) planstate)->appendplans,
-									  rels_used);
-			break;
-		case T_MergeAppend:
-			ExplainPreScanMemberNodes(((MergeAppend *) plan)->mergeplans,
-								((MergeAppendState *) planstate)->mergeplans,
-									  rels_used);
-			break;
-		case T_Sequence:
-			ExplainPreScanMemberNodes(((Sequence *) plan)->subplans,
-									((SequenceState *) planstate)->subplans,
-									  rels_used);
-			break;
-		case T_BitmapAnd:
-			ExplainPreScanMemberNodes(((BitmapAnd *) plan)->bitmapplans,
-								 ((BitmapAndState *) planstate)->bitmapplans,
-									  rels_used);
-			break;
-		case T_BitmapOr:
-			ExplainPreScanMemberNodes(((BitmapOr *) plan)->bitmapplans,
-								  ((BitmapOrState *) planstate)->bitmapplans,
-									  rels_used);
-			break;
-		case T_SubqueryScan:
-			ExplainPreScanNode(((SubqueryScanState *) planstate)->subplan,
-							   rels_used);
-			break;
-		default:
-			break;
-	}
-
-	/* subPlan-s */
-	if (planstate->subPlan)
-		ExplainPreScanSubPlans(planstate->subPlan, rels_used);
-}
-
-/*
- * Prescan the constituent plans of a ModifyTable, Append, MergeAppend,
- * BitmapAnd, or BitmapOr node.
- *
- * Note: we don't actually need to examine the Plan list members, but
- * we need the list in order to determine the length of the PlanState array.
- */
-static void
-ExplainPreScanMemberNodes(List *plans, PlanState **planstates,
-						  Bitmapset **rels_used)
-{
-	int			nplans = list_length(plans);
-	int			j;
-
-	for (j = 0; j < nplans; j++)
-		ExplainPreScanNode(planstates[j], rels_used);
-}
-
-/*
- * Prescan a list of SubPlans (or initPlans, which also use SubPlan nodes).
- */
-static void
-ExplainPreScanSubPlans(List *plans, Bitmapset **rels_used)
-{
-	ListCell   *lst;
-
-	foreach(lst, plans)
-	{
-		SubPlanState *sps = (SubPlanState *) lfirst(lst);
-
-		ExplainPreScanNode(sps->planstate, rels_used);
-	}
-=======
 	return planstate_tree_walker(planstate, ExplainPreScanNode, rels_used);
->>>>>>> b5bce6c1
 }
 
 /*
@@ -1348,19 +1241,17 @@
 		case T_SeqScan:
 			pname = sname = "Seq Scan";
 			break;
-<<<<<<< HEAD
 		case T_DynamicSeqScan:
 			pname = sname = "Dynamic Seq Scan";
 			break;
 		case T_ExternalScan:
 			pname = sname = "External Scan";
-=======
+			break;
 		case T_SampleScan:
 			pname = sname = "Sample Scan";
 			break;
 		case T_Gather:
 			pname = sname = "Gather";
->>>>>>> b5bce6c1
 			break;
 		case T_IndexScan:
 			pname = sname = "Index Scan";
@@ -1406,13 +1297,10 @@
 		case T_WorkTableScan:
 			pname = sname = "WorkTable Scan";
 			break;
-		case T_ForeignScan:
-<<<<<<< HEAD
-			pname = sname = "Foreign Scan";
-		break;
 		case T_ShareInputScan:
 			pname = sname = "Shared Scan";
-=======
+			break;
+		case T_ForeignScan:
 			sname = "Foreign Scan";
 			switch (((ForeignScan *) plan)->operation)
 			{
@@ -1436,8 +1324,7 @@
 					pname = "???";
 					break;
 			}
->>>>>>> b5bce6c1
-			break;
+		break;
 		case T_CustomScan:
 			sname = "Custom Scan";
 			custom_name = ((CustomScan *) plan)->methods->CustomName;
@@ -1489,6 +1376,9 @@
 				}
 				else
 					partialmode = "Simple";
+
+				if (agg->streaming)
+					pname = psprintf("Streaming %s", pname);
 			}
 			break;
 		case T_WindowAgg:
@@ -1703,24 +1593,18 @@
 			ExplainPropertyText("Subplan Name", plan_name, es);
 		if (custom_name)
 			ExplainPropertyText("Custom Plan Provider", custom_name, es);
-<<<<<<< HEAD
 
 		show_dispatch_info(es->currentSlice, es, plan);
-=======
 		ExplainPropertyBool("Parallel Aware", plan->parallel_aware, es);
->>>>>>> b5bce6c1
 	}
 
 	switch (nodeTag(plan))
 	{
 		case T_SeqScan:
-<<<<<<< HEAD
 		case T_DynamicSeqScan:
 		case T_ExternalScan:
 		case T_DynamicIndexScan:
-=======
 		case T_SampleScan:
->>>>>>> b5bce6c1
 		case T_BitmapHeapScan:
 		case T_DynamicBitmapHeapScan:
 		case T_TidScan:
@@ -2043,14 +1927,12 @@
 			if (es->analyze)
 				show_tidbitmap_info((BitmapHeapScanState *) planstate, es);
 			break;
-<<<<<<< HEAD
 		}
-=======
 		case T_SampleScan:
 			show_tablesample(((SampleScan *) plan)->tablesample,
 							 planstate, ancestors, es);
-			/* FALL THRU to print additional fields the same as SeqScan */
->>>>>>> b5bce6c1
+			/* fall through to print additional fields the same as SeqScan */
+			/* FALLTHROUGH */
 		case T_SeqScan:
 		case T_DynamicSeqScan:
 		case T_ExternalScan:
@@ -2342,30 +2224,9 @@
 				ExplainCloseGroup("Worker", NULL, true, es);
 			}
 		}
-<<<<<<< HEAD
-		else
-		{
-			ExplainPropertyLong("Shared Hit Blocks", usage->shared_blks_hit, es);
-			ExplainPropertyLong("Shared Read Blocks", usage->shared_blks_read, es);
-			ExplainPropertyLong("Shared Dirtied Blocks", usage->shared_blks_dirtied, es);
-			ExplainPropertyLong("Shared Written Blocks", usage->shared_blks_written, es);
-			ExplainPropertyLong("Local Hit Blocks", usage->local_blks_hit, es);
-			ExplainPropertyLong("Local Read Blocks", usage->local_blks_read, es);
-			ExplainPropertyLong("Local Dirtied Blocks", usage->local_blks_dirtied, es);
-			ExplainPropertyLong("Local Written Blocks", usage->local_blks_written, es);
-			ExplainPropertyLong("Temp Read Blocks", usage->temp_blks_read, es);
-			ExplainPropertyLong("Temp Written Blocks", usage->temp_blks_written, es);
-			if (track_io_timing)
-			{
-				ExplainPropertyFloat("I/O Read Time", INSTR_TIME_GET_MILLISEC(usage->blk_read_time), 3, es);
-				ExplainPropertyFloat("I/O Write Time", INSTR_TIME_GET_MILLISEC(usage->blk_write_time), 3, es);
-			}
-		}
-=======
 
 		if (opened_group)
 			ExplainCloseGroup("Workers", "Workers", false, es);
->>>>>>> b5bce6c1
 	}
 
 	/* Get ready to display the child plans */
@@ -3416,11 +3277,8 @@
 	switch (nodeTag(plan))
 	{
 		case T_SeqScan:
-<<<<<<< HEAD
 		case T_DynamicSeqScan:
-=======
 		case T_SampleScan:
->>>>>>> b5bce6c1
 		case T_IndexScan:
 		case T_DynamicIndexScan:
 		case T_IndexOnlyScan:
@@ -3757,16 +3615,6 @@
 		SubPlan    *sp = (SubPlan *) sps->xprstate.expr;
 		int			qDispSliceId = es->pstmt->subplan_sliceIds ? es->pstmt->subplan_sliceIds[sp->plan_id] : 0;
 
-		/* Subplan might have its own root slice */
-		if (sliceTable && qDispSliceId > 0)
-		{
-			es->currentSlice = (Slice *)list_nth(sliceTable->slices,
-												 qDispSliceId);
-			es->subplanDispatchedSeparately = true;
-		}
-		else
-			es->subplanDispatchedSeparately = false;
-
 		/*
 		 * There can be multiple SubPlan nodes referencing the same physical
 		 * subplan (same plan_id, which is its index in PlannedStmt.subplans).
@@ -3782,6 +3630,16 @@
 		es->printed_subplans = bms_add_member(es->printed_subplans,
 											  sp->plan_id);
 
+		/* Subplan might have its own root slice */
+		if (sliceTable && qDispSliceId > 0)
+		{
+			es->currentSlice = (Slice *)list_nth(sliceTable->slices,
+												 qDispSliceId);
+			es->subplanDispatchedSeparately = true;
+		}
+		else
+			es->subplanDispatchedSeparately = false;
+
 		ExplainNode(sps->planstate, ancestors,
 					relationship, sp->plan_name, es);
 	}
