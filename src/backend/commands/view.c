--- conflicted
+++ resolved
@@ -3,13 +3,9 @@
  * view.c
  *	  use rewrite rules to construct views
  *
-<<<<<<< HEAD
  * Portions Copyright (c) 2006-2008, Greenplum inc
  * Portions Copyright (c) 2012-Present Pivotal Software, Inc.
- * Portions Copyright (c) 1996-2014, PostgreSQL Global Development Group
-=======
  * Portions Copyright (c) 1996-2015, PostgreSQL Global Development Group
->>>>>>> ab93f90c
  * Portions Copyright (c) 1994, Regents of the University of California
  *
  *
@@ -267,22 +263,16 @@
 		 * view, so we don't need more code to complain if "replace" is
 		 * false).
 		 */
-<<<<<<< HEAD
-		relid = DefineRelation(createStmt, RELKIND_VIEW, InvalidOid, RELSTORAGE_VIRTUAL, false, true, NULL);
-		Assert(relid != InvalidOid);
+		address = DefineRelation(createStmt, RELKIND_VIEW, InvalidOid, NULL, RELSTORAGE_VIRTUAL, false, true, NULL);
+		Assert(address.objectId != InvalidOid);
 
 		/* Make the new view relation visible */
 		CommandCounterIncrement();
 
 		/* Store the query for the view */
-		StoreViewQuery(relid, viewParse, replace);
-
-		return relid;
-=======
-		address = DefineRelation(createStmt, RELKIND_VIEW, InvalidOid, NULL);
-		Assert(address.objectId != InvalidOid);
+		StoreViewQuery(address.objectId, viewParse, replace);
+
 		return address;
->>>>>>> ab93f90c
 	}
 }
 
@@ -538,11 +528,7 @@
 			ereport(ERROR,
 					(errcode(ERRCODE_FEATURE_NOT_SUPPORTED),
 					 errmsg("WITH CHECK OPTION is supported only on automatically updatable views"),
-<<<<<<< HEAD
 					 errhint("%s", _(view_updatable_error))));
-=======
-					 errhint("%s", view_updatable_error)));
->>>>>>> ab93f90c
 	}
 
 	/*
@@ -604,8 +590,7 @@
 	 * NOTE: if it already exists and replace is false, the xact will be
 	 * aborted.
 	 */
-<<<<<<< HEAD
-	viewOid = DefineVirtualRelation(view, viewParse->targetList,
+	address = DefineVirtualRelation(view, viewParse->targetList,
 									stmt->replace, stmt->options, viewParse);
 
 	if (Gp_role == GP_ROLE_DISPATCH)
@@ -619,19 +604,6 @@
 									GetAssignedOidsForDispatch(),
 									NULL);
 	}
-=======
-	address = DefineVirtualRelation(view, viewParse->targetList,
-									stmt->replace, stmt->options);
-
-	/*
-	 * The relation we have just created is not visible to any other commands
-	 * running with the same transaction & command id. So, increment the
-	 * command id counter (but do NOT pfree any memory!!!!)
-	 */
-	CommandCounterIncrement();
-
-	StoreViewQuery(address.objectId, viewParse, stmt->replace);
->>>>>>> ab93f90c
 
 	return address;
 }
