/*-------------------------------------------------------------------------
 *
 * dropcmds.c
 *	  handle various "DROP" operations
 *
 * Portions Copyright (c) 1996-2019, PostgreSQL Global Development Group
 * Portions Copyright (c) 1994, Regents of the University of California
 *
 *
 * IDENTIFICATION
 *	  src/backend/commands/dropcmds.c
 *
 *-------------------------------------------------------------------------
 */
#include "postgres.h"

#include "access/htup_details.h"
#include "access/table.h"
#include "access/xact.h"
#include "catalog/dependency.h"
#include "catalog/namespace.h"
#include "catalog/objectaddress.h"
#include "catalog/pg_class.h"
#include "catalog/pg_proc.h"
#include "commands/defrem.h"
#include "miscadmin.h"
#include "nodes/makefuncs.h"
#include "parser/parse_type.h"
#include "utils/builtins.h"
#include "utils/lsyscache.h"
#include "utils/syscache.h"
#include "cdb/cdbvars.h"


static void does_not_exist_skipping(ObjectType objtype,
									Node *object);
static bool owningrel_does_not_exist_skipping(List *object,
											  const char **msg, char **name);
static bool schema_does_not_exist_skipping(List *object,
										   const char **msg, char **name);
static bool type_in_list_does_not_exist_skipping(List *typenames,
												 const char **msg, char **name);


/*
 * Drop one or more objects.
 *
 * We don't currently handle all object types here.  Relations, for example,
 * require special handling, because (for example) indexes have additional
 * locking requirements.
 *
 * We look up all the objects first, and then delete them in a single
 * performMultipleDeletions() call.  This avoids unnecessary DROP RESTRICT
 * errors if there are dependencies between them.
 */
void
RemoveObjects(DropStmt *stmt)
{
	ObjectAddresses *objects;
	ListCell   *cell1;

	objects = new_object_addresses();

	foreach(cell1, stmt->objects)
	{
		ObjectAddress address;
		Node	   *object = lfirst(cell1);
		Relation	relation = NULL;
		Oid			namespaceId;

		/* Get an ObjectAddress for the object. */
		address = get_object_address(stmt->removeType,
									 object,
									 &relation,
									 AccessExclusiveLock,
									 stmt->missing_ok);

		/*
		 * Issue NOTICE if supplied object was not found.  Note this is only
		 * relevant in the missing_ok case, because otherwise
		 * get_object_address would have thrown an error.
		 */
		if (!OidIsValid(address.objectId))
		{
			Assert(stmt->missing_ok);
			does_not_exist_skipping(stmt->removeType, object);
			continue;
		}

		/*
		 * Although COMMENT ON FUNCTION, SECURITY LABEL ON FUNCTION, etc. are
		 * happy to operate on an aggregate as on any other function, we have
		 * historically not allowed this for DROP FUNCTION.
		 */
		if (stmt->removeType == OBJECT_FUNCTION)
		{
			if (get_func_prokind(address.objectId) == PROKIND_AGGREGATE)
				ereport(ERROR,
						(errcode(ERRCODE_WRONG_OBJECT_TYPE),
						 errmsg("\"%s\" is an aggregate function",
								NameListToString(castNode(ObjectWithArgs, object)->objname)),
						 errhint("Use DROP AGGREGATE to drop aggregate functions.")));
		}

		/* Check permissions. */
		namespaceId = get_object_namespace(&address);
		if (!OidIsValid(namespaceId) ||
			!pg_namespace_ownercheck(namespaceId, GetUserId()))
			check_object_ownership(GetUserId(), stmt->removeType, address,
								   object, relation);

		/*
		 * Make note if a temporary namespace has been accessed in this
		 * transaction.
		 */
		if (OidIsValid(namespaceId) && isTempNamespace(namespaceId))
			MyXactFlags |= XACT_FLAGS_ACCESSEDTEMPNAMESPACE;

		/* Release any relcache reference count, but keep lock until commit. */
		if (relation)
			table_close(relation, NoLock);

		add_exact_object_address(&address, objects);
	}

	/* Here we really delete them. */
	performMultipleDeletions(objects, stmt->behavior, 0);

	free_object_addresses(objects);
}

/*
 * owningrel_does_not_exist_skipping
 *		Subroutine for RemoveObjects
 *
 * After determining that a specification for a rule or trigger returns that
 * the specified object does not exist, test whether its owning relation, and
 * its schema, exist or not; if they do, return false --- the trigger or rule
 * itself is missing instead.  If the owning relation or its schema do not
 * exist, fill the error message format string and name, and return true.
 */
static bool
owningrel_does_not_exist_skipping(List *object, const char **msg, char **name)
{
	List	   *parent_object;
	RangeVar   *parent_rel;

	parent_object = list_truncate(list_copy(object),
								  list_length(object) - 1);

	if (schema_does_not_exist_skipping(parent_object, msg, name))
		return true;

	parent_rel = makeRangeVarFromNameList(parent_object);

	if (!OidIsValid(RangeVarGetRelid(parent_rel, NoLock, true)))
	{
		*msg = gettext_noop("relation \"%s\" does not exist, skipping");
		*name = NameListToString(parent_object);

		return true;
	}

	return false;
}

/*
 * schema_does_not_exist_skipping
 *		Subroutine for RemoveObjects
 *
 * After determining that a specification for a schema-qualifiable object
 * refers to an object that does not exist, test whether the specified schema
 * exists or not.  If no schema was specified, or if the schema does exist,
 * return false -- the object itself is missing instead.  If the specified
 * schema does not exist, fill the error message format string and the
 * specified schema name, and return true.
 */
static bool
schema_does_not_exist_skipping(List *object, const char **msg, char **name)
{
	RangeVar   *rel;

	rel = makeRangeVarFromNameList(object);

	if (rel->schemaname != NULL &&
		!OidIsValid(LookupNamespaceNoError(rel->schemaname)))
	{
		*msg = gettext_noop("schema \"%s\" does not exist, skipping");
		*name = rel->schemaname;

		return true;
	}

	return false;
}

/*
 * type_in_list_does_not_exist_skipping
 *		Subroutine for RemoveObjects
 *
 * After determining that a specification for a function, cast, aggregate or
 * operator returns that the specified object does not exist, test whether the
 * involved datatypes, and their schemas, exist or not; if they do, return
 * false --- the original object itself is missing instead.  If the datatypes
 * or schemas do not exist, fill the error message format string and the
 * missing name, and return true.
 *
 * First parameter is a list of TypeNames.
 */
static bool
type_in_list_does_not_exist_skipping(List *typenames, const char **msg,
									 char **name)
{
	ListCell   *l;

	foreach(l, typenames)
	{
		TypeName   *typeName = lfirst_node(TypeName, l);

		if (typeName != NULL)
		{
			if (!OidIsValid(LookupTypeNameOid(NULL, typeName, true)))
			{
				/* type doesn't exist, try to find why */
				if (schema_does_not_exist_skipping(typeName->names, msg, name))
					return true;

				*msg = gettext_noop("type \"%s\" does not exist, skipping");
				*name = TypeNameToString(typeName);

				return true;
			}
		}
	}

	return false;
}

/*
 * does_not_exist_skipping
 *		Subroutine for RemoveObjects
 *
 * Generate a NOTICE stating that the named object was not found, and is
 * being skipped.  This is only relevant when "IF EXISTS" is used; otherwise,
 * get_object_address() in RemoveObjects would have thrown an ERROR.
 */
static void
does_not_exist_skipping(ObjectType objtype, Node *object)
{
	const char *msg = NULL;
	char	   *name = NULL;
	char	   *args = NULL;

	switch (objtype)
	{
		case OBJECT_ACCESS_METHOD:
			msg = gettext_noop("access method \"%s\" does not exist, skipping");
			name = strVal((Value *) object);
			break;
		case OBJECT_TYPE:
		case OBJECT_DOMAIN:
			{
				TypeName   *typ = castNode(TypeName, object);

				if (!schema_does_not_exist_skipping(typ->names, &msg, &name))
				{
					msg = gettext_noop("type \"%s\" does not exist, skipping");
					name = TypeNameToString(typ);
				}
			}
			break;
		case OBJECT_COLLATION:
			if (!schema_does_not_exist_skipping(castNode(List, object), &msg, &name))
			{
				msg = gettext_noop("collation \"%s\" does not exist, skipping");
				name = NameListToString(castNode(List, object));
			}
			break;
		case OBJECT_CONVERSION:
			if (!schema_does_not_exist_skipping(castNode(List, object), &msg, &name))
			{
				msg = gettext_noop("conversion \"%s\" does not exist, skipping");
				name = NameListToString(castNode(List, object));
			}
			break;
		case OBJECT_SCHEMA:
			msg = gettext_noop("schema \"%s\" does not exist, skipping");
			name = strVal((Value *) object);
			break;
		case OBJECT_STATISTIC_EXT:
			if (!schema_does_not_exist_skipping(castNode(List, object), &msg, &name))
			{
				msg = gettext_noop("statistics object \"%s\" does not exist, skipping");
				name = NameListToString(castNode(List, object));
			}
			break;
		case OBJECT_TSPARSER:
			if (!schema_does_not_exist_skipping(castNode(List, object), &msg, &name))
			{
				msg = gettext_noop("text search parser \"%s\" does not exist, skipping");
				name = NameListToString(castNode(List, object));
			}
			break;
		case OBJECT_TSDICTIONARY:
			if (!schema_does_not_exist_skipping(castNode(List, object), &msg, &name))
			{
				msg = gettext_noop("text search dictionary \"%s\" does not exist, skipping");
				name = NameListToString(castNode(List, object));
			}
			break;
		case OBJECT_TSTEMPLATE:
			if (!schema_does_not_exist_skipping(castNode(List, object), &msg, &name))
			{
				msg = gettext_noop("text search template \"%s\" does not exist, skipping");
				name = NameListToString(castNode(List, object));
			}
			break;
		case OBJECT_TSCONFIGURATION:
			if (!schema_does_not_exist_skipping(castNode(List, object), &msg, &name))
			{
				msg = gettext_noop("text search configuration \"%s\" does not exist, skipping");
				name = NameListToString(castNode(List, object));
			}
			break;
		case OBJECT_EXTENSION:
			msg = gettext_noop("extension \"%s\" does not exist, skipping");
			name = strVal((Value *) object);
			break;
		case OBJECT_FUNCTION:
			{
				ObjectWithArgs *owa = castNode(ObjectWithArgs, object);

				if (!schema_does_not_exist_skipping(owa->objname, &msg, &name) &&
					!type_in_list_does_not_exist_skipping(owa->objargs, &msg, &name))
				{
					msg = gettext_noop("function %s(%s) does not exist, skipping");
					name = NameListToString(owa->objname);
					args = TypeNameListToString(owa->objargs);
				}
				break;
			}
		case OBJECT_PROCEDURE:
			{
				ObjectWithArgs *owa = castNode(ObjectWithArgs, object);

				if (!schema_does_not_exist_skipping(owa->objname, &msg, &name) &&
					!type_in_list_does_not_exist_skipping(owa->objargs, &msg, &name))
				{
					msg = gettext_noop("procedure %s(%s) does not exist, skipping");
					name = NameListToString(owa->objname);
					args = TypeNameListToString(owa->objargs);
				}
				break;
			}
		case OBJECT_ROUTINE:
			{
				ObjectWithArgs *owa = castNode(ObjectWithArgs, object);

				if (!schema_does_not_exist_skipping(owa->objname, &msg, &name) &&
					!type_in_list_does_not_exist_skipping(owa->objargs, &msg, &name))
				{
					msg = gettext_noop("routine %s(%s) does not exist, skipping");
					name = NameListToString(owa->objname);
					args = TypeNameListToString(owa->objargs);
				}
				break;
			}
		case OBJECT_AGGREGATE:
			{
				ObjectWithArgs *owa = castNode(ObjectWithArgs, object);

				if (!schema_does_not_exist_skipping(owa->objname, &msg, &name) &&
					!type_in_list_does_not_exist_skipping(owa->objargs, &msg, &name))
				{
					msg = gettext_noop("aggregate %s(%s) does not exist, skipping");
					name = NameListToString(owa->objname);
					args = TypeNameListToString(owa->objargs);
				}
				break;
			}
		case OBJECT_OPERATOR:
			{
				ObjectWithArgs *owa = castNode(ObjectWithArgs, object);

				if (!schema_does_not_exist_skipping(owa->objname, &msg, &name) &&
					!type_in_list_does_not_exist_skipping(owa->objargs, &msg, &name))
				{
					msg = gettext_noop("operator %s does not exist, skipping");
					name = NameListToString(owa->objname);
				}
				break;
			}
		case OBJECT_LANGUAGE:
			msg = gettext_noop("language \"%s\" does not exist, skipping");
			name = strVal((Value *) object);
			break;
		case OBJECT_CAST:
			{
				if (!type_in_list_does_not_exist_skipping(list_make1(linitial(castNode(List, object))), &msg, &name) &&
					!type_in_list_does_not_exist_skipping(list_make1(lsecond(castNode(List, object))), &msg, &name))
				{
					/* XXX quote or no quote? */
					msg = gettext_noop("cast from type %s to type %s does not exist, skipping");
					name = TypeNameToString(linitial_node(TypeName, castNode(List, object)));
					args = TypeNameToString(lsecond_node(TypeName, castNode(List, object)));
				}
			}
			break;
		case OBJECT_TRANSFORM:
			if (!type_in_list_does_not_exist_skipping(list_make1(linitial(castNode(List, object))), &msg, &name))
			{
				msg = gettext_noop("transform for type %s language \"%s\" does not exist, skipping");
				name = TypeNameToString(linitial_node(TypeName, castNode(List, object)));
				args = strVal(lsecond(castNode(List, object)));
			}
			break;
		case OBJECT_TRIGGER:
			if (!owningrel_does_not_exist_skipping(castNode(List, object), &msg, &name))
			{
				msg = gettext_noop("trigger \"%s\" for relation \"%s\" does not exist, skipping");
				name = strVal(llast(castNode(List, object)));
				args = NameListToString(list_truncate(list_copy(castNode(List, object)),
													  list_length(castNode(List, object)) - 1));
			}
			break;
		case OBJECT_POLICY:
			if (!owningrel_does_not_exist_skipping(castNode(List, object), &msg, &name))
			{
				msg = gettext_noop("policy \"%s\" for relation \"%s\" does not exist, skipping");
				name = strVal(llast(castNode(List, object)));
				args = NameListToString(list_truncate(list_copy(castNode(List, object)),
													  list_length(castNode(List, object)) - 1));
			}
			break;
		case OBJECT_EVENT_TRIGGER:
			msg = gettext_noop("event trigger \"%s\" does not exist, skipping");
			name = strVal((Value *) object);
			break;
		case OBJECT_RULE:
			if (!owningrel_does_not_exist_skipping(castNode(List, object), &msg, &name))
			{
				msg = gettext_noop("rule \"%s\" for relation \"%s\" does not exist, skipping");
				name = strVal(llast(castNode(List, object)));
				args = NameListToString(list_truncate(list_copy(castNode(List, object)),
													  list_length(castNode(List, object)) - 1));
			}
			break;
		case OBJECT_FDW:
			msg = gettext_noop("foreign-data wrapper \"%s\" does not exist, skipping");
			name = strVal((Value *) object);
			break;
		case OBJECT_FOREIGN_SERVER:
			msg = gettext_noop("server \"%s\" does not exist, skipping");
			name = strVal((Value *) object);
			break;
		case OBJECT_OPCLASS:
			{
				List	   *opcname = list_copy_tail(castNode(List, object), 1);

				if (!schema_does_not_exist_skipping(opcname, &msg, &name))
				{
					msg = gettext_noop("operator class \"%s\" does not exist for access method \"%s\", skipping");
					name = NameListToString(opcname);
					args = strVal(linitial(castNode(List, object)));
				}
			}
			break;
		case OBJECT_OPFAMILY:
			{
				List	   *opfname = list_copy_tail(castNode(List, object), 1);

				if (!schema_does_not_exist_skipping(opfname, &msg, &name))
				{
					msg = gettext_noop("operator family \"%s\" does not exist for access method \"%s\", skipping");
					name = NameListToString(opfname);
					args = strVal(linitial(castNode(List, object)));
				}
			}
			break;
<<<<<<< HEAD
		case OBJECT_EXTPROTOCOL:
			msg = gettext_noop("protocol \"%s\" does not exist, skipping");
			name = NameListToString(objname);
=======
		case OBJECT_PUBLICATION:
			msg = gettext_noop("publication \"%s\" does not exist, skipping");
			name = strVal((Value *) object);
>>>>>>> 9e1c9f95
			break;
		default:
			elog(ERROR, "unrecognized object type: %d", (int) objtype);
			break;
	}

	if (Gp_role != GP_ROLE_EXECUTE)
	{
		if (!args)
			ereport(NOTICE, (errmsg(msg, name)));
		else
			ereport(NOTICE, (errmsg(msg, name, args)));
	}
}<|MERGE_RESOLUTION|>--- conflicted
+++ resolved
@@ -109,12 +109,14 @@
 			check_object_ownership(GetUserId(), stmt->removeType, address,
 								   object, relation);
 
+#if 0 /* Upstream code not applicable to GPDB */
 		/*
 		 * Make note if a temporary namespace has been accessed in this
 		 * transaction.
 		 */
 		if (OidIsValid(namespaceId) && isTempNamespace(namespaceId))
 			MyXactFlags |= XACT_FLAGS_ACCESSEDTEMPNAMESPACE;
+#endif
 
 		/* Release any relcache reference count, but keep lock until commit. */
 		if (relation)
@@ -477,15 +479,13 @@
 				}
 			}
 			break;
-<<<<<<< HEAD
+		case OBJECT_PUBLICATION:
+			msg = gettext_noop("publication \"%s\" does not exist, skipping");
+			name = strVal((Value *) object);
+			break;
 		case OBJECT_EXTPROTOCOL:
 			msg = gettext_noop("protocol \"%s\" does not exist, skipping");
-			name = NameListToString(objname);
-=======
-		case OBJECT_PUBLICATION:
-			msg = gettext_noop("publication \"%s\" does not exist, skipping");
-			name = strVal((Value *) object);
->>>>>>> 9e1c9f95
+			name = strVal((Value *) object);
 			break;
 		default:
 			elog(ERROR, "unrecognized object type: %d", (int) objtype);
