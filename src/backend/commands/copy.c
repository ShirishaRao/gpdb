--- conflicted
+++ resolved
@@ -4240,16 +4240,8 @@
 	int			attnum;
 	int			i;
 	Oid			in_func_oid;
-<<<<<<< HEAD
 	Datum		*partValues = NULL;
 	bool		*partNulls = NULL;
-=======
-	Datum	   *values;
-	bool	   *nulls;
-	int			nfields;
-	char	  **field_strings;
-	bool		done = false;
->>>>>>> 38e93482
 	bool		isnull;
 	ResultRelInfo *resultRelInfo;
 	EState	   *estate = CreateExecutorState(); /* for ExecConstraints() */
@@ -4262,9 +4254,8 @@
 	MemoryContext oldcontext = CurrentMemoryContext;
 	ErrorContextCallback errcontext;
 	CommandId	mycid = GetCurrentCommandId(true);
-<<<<<<< HEAD
-	bool		use_wal = true; /* by default, use WAL logging */
-	bool		use_fsm = true; /* by default, use FSM for free space */
+	int			hi_options = 0; /* start with default heap_insert options */
+	BulkInsertState bistate;
 	int		   *attr_offsets;
 	bool		no_more_data = false;
 	ListCell   *cur;
@@ -4280,31 +4271,6 @@
 	bool is_check_distkey = (cstate->on_segment && Gp_role == GP_ROLE_EXECUTE && gp_enable_segment_copy_checking) ? true : false;
 	GpDistributionData	*distData = NULL; /* distribution data used to compute target seg */
 	unsigned int	target_seg = 0; /* result segment of cdbhash */
-=======
-	int			hi_options = 0;	/* start with default heap_insert options */
-	BulkInsertState bistate;
-
-	Assert(cstate->rel);
-
-	if (cstate->rel->rd_rel->relkind != RELKIND_RELATION)
-	{
-		if (cstate->rel->rd_rel->relkind == RELKIND_VIEW)
-			ereport(ERROR,
-					(errcode(ERRCODE_WRONG_OBJECT_TYPE),
-					 errmsg("cannot copy to view \"%s\"",
-							RelationGetRelationName(cstate->rel))));
-		else if (cstate->rel->rd_rel->relkind == RELKIND_SEQUENCE)
-			ereport(ERROR,
-					(errcode(ERRCODE_WRONG_OBJECT_TYPE),
-					 errmsg("cannot copy to sequence \"%s\"",
-							RelationGetRelationName(cstate->rel))));
-		else
-			ereport(ERROR,
-					(errcode(ERRCODE_WRONG_OBJECT_TYPE),
-					 errmsg("cannot copy to non-table relation \"%s\"",
-							RelationGetRelationName(cstate->rel))));
-	}
->>>>>>> 38e93482
 
 	/*----------
 	 * Check to see if we can avoid writing WAL
@@ -4336,40 +4302,9 @@
 	if (cstate->rel->rd_createSubid != InvalidSubTransactionId ||
 		cstate->rel->rd_newRelfilenodeSubid != InvalidSubTransactionId)
 	{
-<<<<<<< HEAD
-		use_fsm = false;
-		use_wal = XLogIsNeeded();
-=======
 		hi_options |= HEAP_INSERT_SKIP_FSM;
-		if (!XLogArchivingActive())
+		if (!XLogIsNeeded())
 			hi_options |= HEAP_INSERT_SKIP_WAL;
-	}
-
-	if (pipe)
-	{
-		if (whereToSendOutput == DestRemote)
-			ReceiveCopyBegin(cstate);
-		else
-			cstate->copy_file = stdin;
-	}
-	else
-	{
-		struct stat st;
-
-		cstate->copy_file = AllocateFile(cstate->filename, PG_BINARY_R);
-
-		if (cstate->copy_file == NULL)
-			ereport(ERROR,
-					(errcode_for_file_access(),
-					 errmsg("could not open file \"%s\" for reading: %m",
-							cstate->filename)));
-
-		fstat(fileno(cstate->copy_file), &st);
-		if (S_ISDIR(st.st_mode))
-			ereport(ERROR,
-					(errcode(ERRCODE_WRONG_OBJECT_TYPE),
-					 errmsg("\"%s\" is a directory", cstate->filename)));
->>>>>>> 38e93482
 	}
 
 	oldcontext = MemoryContextSwitchTo(estate->es_query_cxt);
@@ -4462,22 +4397,16 @@
 	 */
 	ExecBSInsertTriggers(estate, resultRelInfo);
 
-	/* Skip header processing if dummy file get from master for COPY FROM ON SEGMENT */
-	if(!cstate->on_segment || Gp_role != GP_ROLE_EXECUTE)
+	/* 
+	 * Skip header processing if dummy file get from master for COPY FROM ON
+	 * SEGMENT
+	 */
+	if (!cstate->on_segment || Gp_role != GP_ROLE_EXECUTE)
 	{
 		CopyFromProcessDataFileHeader(cstate, cdbCopy, &file_has_oids);
 	}
 
-<<<<<<< HEAD
 	attr_offsets = (int *) palloc(num_phys_attrs * sizeof(int));
-=======
-	values = (Datum *) palloc(num_phys_attrs * sizeof(Datum));
-	nulls = (bool *) palloc(num_phys_attrs * sizeof(bool));
-
-	/* create workspace for CopyReadAttributes results */
-	nfields = file_has_oids ? (attr_count + 1) : attr_count;
-	field_strings = (char **) palloc(nfields * sizeof(char *));
->>>>>>> 38e93482
 
 	partValues = (Datum *) palloc(attr_count * sizeof(Datum));
 	partNulls = (bool *) palloc(attr_count * sizeof(bool));
@@ -4841,15 +4770,9 @@
 						baseValues[defmap[i]] = ExecEvalExpr(defexprs[i], econtext,
 														 &isnull, NULL);
 
-<<<<<<< HEAD
 						if (!isnull)
 							baseNulls[defmap[i]] = false;
 					}
-=======
-		/* Initialize all values for row to NULL */
-		MemSet(values, 0, num_phys_attrs * sizeof(Datum));
-		MemSet(nulls, true, num_phys_attrs * sizeof(bool));
->>>>>>> 38e93482
 
 				/*
 				 * We might create a ResultRelInfo which needs to persist
@@ -4863,6 +4786,8 @@
 						resultRelInfo = values_get_partition(baseValues, baseNulls,
 															 tupDesc, estate);
 						estate->es_result_relation_info = resultRelInfo;
+						FreeBulkInsertState(bistate);
+						bistate = GetBulkInsertState();
 					}
 				}
 				PG_CATCH();
@@ -4974,24 +4899,10 @@
 					}
 				}
 
-<<<<<<< HEAD
 				if (!skip_tuple)
 				{
 					char relstorage = RelinfoGetStorage(resultRelInfo);
 					ItemPointerData insertedTid;
-=======
-				cstate->cur_attname = NameStr(attr[m]->attname);
-				cstate->cur_attval = string;
-				values[m] = InputFunctionCall(&in_functions[m],
-											  string,
-											  typioparams[m],
-											  attr[m]->atttypmod);
-				if (string != NULL)
-					nulls[m] = false;
-				cstate->cur_attname = NULL;
-				cstate->cur_attval = NULL;
-			}
->>>>>>> 38e93482
 
 					/*
 					 * Check the constraints of the tuple
@@ -5020,7 +4931,6 @@
 					{
 						HeapTuple tuple;
 
-<<<<<<< HEAD
 						tuple = ExecFetchSlotHeapTuple(slot);
 						external_insert(resultRelInfo->ri_extInsertDesc, tuple);
 						ItemPointerSetInvalid(&insertedTid);
@@ -5030,39 +4940,13 @@
 						HeapTuple tuple;
 
 						tuple = ExecFetchSlotHeapTuple(slot);
-						heap_insert(resultRelInfo->ri_RelationDesc, tuple, mycid, use_wal, use_fsm, GetCurrentTransactionId());
+						heap_insert(resultRelInfo->ri_RelationDesc, tuple, mycid, hi_options, bistate,
+									GetCurrentTransactionId());
 						insertedTid = tuple->t_self;
 					}
 
 					if (resultRelInfo->ri_NumIndices > 0)
 						ExecInsertIndexTuples(slot, &insertedTid, estate, false);
-=======
-				cstate->cur_attname = NameStr(attr[m]->attname);
-				i++;
-				values[m] = CopyReadBinaryAttribute(cstate,
-													i,
-													&in_functions[m],
-													typioparams[m],
-													attr[m]->atttypmod,
-													&nulls[m]);
-				cstate->cur_attname = NULL;
-			}
-		}
-
-		/*
-		 * Now compute and insert any defaults available for the columns not
-		 * provided by the input data.	Anything not processed here or above
-		 * will remain NULL.
-		 */
-		for (i = 0; i < num_defaults; i++)
-		{
-			values[defmap[i]] = ExecEvalExpr(defexprs[i], econtext,
-											 &nulls[defmap[i]], NULL);
-		}
-
-		/* And now we can form the input tuple. */
-		tuple = heap_form_tuple(tupDesc, values, nulls);
->>>>>>> 38e93482
 
 					/* AFTER ROW INSERT Triggers */
 					if (resultRelInfo->ri_TrigDesc &&
@@ -5137,12 +5021,7 @@
 						errmsg("\"%s\" is a directory", filename)));
 		}
 
-<<<<<<< HEAD
 		cstate->copy_dest = COPY_FILE;
-=======
-			/* OK, store the tuple and create index entries for it */
-			heap_insert(cstate->rel, tuple, mycid, hi_options, bistate);
->>>>>>> 38e93482
 
 		is_segment_data_processed = true;
 
@@ -5170,13 +5049,9 @@
 
 	error_context_stack = errcontext.previous;
 
-<<<<<<< HEAD
+	FreeBulkInsertState(bistate);
+
 	MemoryContextSwitchTo(estate->es_query_cxt);
-=======
-	FreeBulkInsertState(bistate);
-
-	MemoryContextSwitchTo(oldcontext);
->>>>>>> 38e93482
 
 	/* Execute AFTER STATEMENT insertion triggers */
 	ExecASInsertTriggers(estate, resultRelInfo);
