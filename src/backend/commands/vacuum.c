/*-------------------------------------------------------------------------
 *
 * vacuum.c
 *	  The postgres vacuum cleaner.
 *
 * This file now includes only control and dispatch code for VACUUM and
 * ANALYZE commands.  Regular VACUUM is implemented in vacuumlazy.c,
 * ANALYZE in analyze.c, and VACUUM FULL is a variant of CLUSTER, handled
 * in cluster.c.
 *
 * Also have a look at vacuum_ao.c, which contains VACUUM related code for
 * Append-Optimized tables.
 *
 * Portions Copyright (c) 2005-2010, Greenplum inc
 * Portions Copyright (c) 2012-Present VMware, Inc. or its affiliates.
 * Portions Copyright (c) 1996-2019, PostgreSQL Global Development Group
 * Portions Copyright (c) 1994, Regents of the University of California
 *
 *
 * IDENTIFICATION
 *	  src/backend/commands/vacuum.c
 *
 *-------------------------------------------------------------------------
 */
#include "postgres.h"

#include <math.h>

#include "access/clog.h"
#include "access/commit_ts.h"
#include "access/genam.h"
#include "access/heapam.h"
#include "access/htup_details.h"
#include "access/multixact.h"
#include "access/tableam.h"
#include "access/transam.h"
#include "access/xact.h"
#include "catalog/namespace.h"
#include "catalog/partition.h"
#include "catalog/pg_database.h"
#include "catalog/pg_inherits.h"
#include "catalog/pg_namespace.h"
#include "commands/cluster.h"
#include "commands/defrem.h"
#include "commands/vacuum.h"
#include "miscadmin.h"
#include "nodes/makefuncs.h"
#include "pgstat.h"
#include "postmaster/autovacuum.h"
#include "storage/bufmgr.h"
#include "storage/lmgr.h"
#include "storage/proc.h"
#include "storage/procarray.h"
#include "utils/acl.h"
#include "utils/fmgroids.h"
#include "utils/memutils.h"
#include "utils/snapmgr.h"
#include "utils/syscache.h"

#include "catalog/catalog.h"
#include "catalog/heap.h"
#include "catalog/pg_am.h"
#include "catalog/pg_appendonly.h"
#include "catalog/oid_dispatch.h"
#include "cdb/cdbdispatchresult.h"
#include "cdb/cdbdisp_query.h"
#include "cdb/cdbvars.h"
#include "commands/analyzeutils.h"
#include "libpq-int.h"
#include "libpq/pqformat.h"
#include "utils/faultinjector.h"
#include "utils/lsyscache.h"


typedef struct VacuumStatsContext
{
	List		*updated_stats;
	int			nsegs;
} VacuumStatsContext;

/*
 * GUC parameters
 */
int			vacuum_freeze_min_age;
int			vacuum_freeze_table_age;
int			vacuum_multixact_freeze_min_age;
int			vacuum_multixact_freeze_table_age;


/* A few variables that don't seem worth passing around as parameters */
static MemoryContext vac_context = NULL;
static BufferAccessStrategy vac_strategy;


/* non-export function prototypes */
static List *expand_vacuum_rel(VacuumRelation *vrel, int options);
static List *get_all_vacuum_rels(int options);
static void vac_truncate_clog(TransactionId frozenXID,
							  MultiXactId minMulti,
							  TransactionId lastSaneFrozenXid,
							  MultiXactId lastSaneMinMulti);
static bool vacuum_rel(Oid relid, RangeVar *relation, VacuumParams *params,
					   bool recursing);
static VacOptTernaryValue get_vacopt_ternary_value(DefElem *def);

static void dispatchVacuum(VacuumParams *params, Oid relid,
						   VacuumStatsContext *ctx);
static List *vacuum_params_to_options_list(VacuumParams *params);
static void vacuum_combine_stats(VacuumStatsContext *stats_context,
								 CdbPgResults *cdb_pgresults);
static void vac_update_relstats_from_list(VacuumStatsContext *stats_context);

/*
 * Primary entry point for manual VACUUM and ANALYZE commands
 *
 * This is mainly a preparation wrapper for the real operations that will
 * happen in vacuum().
 */
void
ExecVacuum(ParseState *pstate, VacuumStmt *vacstmt, bool isTopLevel, bool auto_stats)
{
	VacuumParams params;
	bool		verbose = false;
	bool		skip_locked = false;
	bool		analyze = false;
	bool		freeze = false;
	bool		full = false;
	bool		disable_page_skipping = false;
	bool		rootonly = false;
	bool		fullscan = false;
	int			ao_phase = 0;
	ListCell   *lc;

	/* Set default value */
	params.index_cleanup = VACOPT_TERNARY_DEFAULT;
	params.truncate = VACOPT_TERNARY_DEFAULT;

	/* Parse options list */
	foreach(lc, vacstmt->options)
	{
		DefElem    *opt = (DefElem *) lfirst(lc);

		/* Parse common options for VACUUM and ANALYZE */
		if (strcmp(opt->defname, "verbose") == 0)
			verbose = defGetBoolean(opt);
		else if (strcmp(opt->defname, "skip_locked") == 0)
			skip_locked = defGetBoolean(opt);
		else if (strcmp(opt->defname, "rootpartition") == 0)
			rootonly = defGetBoolean(opt);
		else if (strcmp(opt->defname, "fullscan") == 0)
			fullscan = defGetBoolean(opt);
		else if (!vacstmt->is_vacuumcmd)
			ereport(ERROR,
					(errcode(ERRCODE_SYNTAX_ERROR),
					 errmsg("unrecognized ANALYZE option \"%s\"", opt->defname),
					 parser_errposition(pstate, opt->location)));

		/* Parse options available on VACUUM */
		else if (strcmp(opt->defname, "analyze") == 0)
			analyze = defGetBoolean(opt);
		else if (strcmp(opt->defname, "freeze") == 0)
			freeze = defGetBoolean(opt);
		else if (strcmp(opt->defname, "full") == 0)
			full = defGetBoolean(opt);
		else if (strcmp(opt->defname, "disable_page_skipping") == 0)
			disable_page_skipping = defGetBoolean(opt);
		else if (strcmp(opt->defname, "index_cleanup") == 0)
			params.index_cleanup = get_vacopt_ternary_value(opt);
		else if (strcmp(opt->defname, "truncate") == 0)
			params.truncate = get_vacopt_ternary_value(opt);
		else if (Gp_role == GP_ROLE_EXECUTE && strcmp(opt->defname, "ao_phase") == 0)
		{
			ao_phase = defGetInt32(opt);
			Assert((ao_phase & VACUUM_AO_PHASE_MASK) == ao_phase);
		}
		else
			ereport(ERROR,
					(errcode(ERRCODE_SYNTAX_ERROR),
					 errmsg("unrecognized VACUUM option \"%s\"", opt->defname),
					 parser_errposition(pstate, opt->location)));
	}

	/* Set vacuum options */
	params.options =
		(vacstmt->is_vacuumcmd ? VACOPT_VACUUM : VACOPT_ANALYZE) |
		(verbose ? VACOPT_VERBOSE : 0) |
		(skip_locked ? VACOPT_SKIP_LOCKED : 0) |
		(analyze ? VACOPT_ANALYZE : 0) |
		(freeze ? VACOPT_FREEZE : 0) |
		(full ? VACOPT_FULL : 0) |
		(disable_page_skipping ? VACOPT_DISABLE_PAGE_SKIPPING : 0);

	if (rootonly)
		params.options |= VACOPT_ROOTONLY;
	if (fullscan)
		params.options |= VACOPT_FULLSCAN;
	params.options |= ao_phase;

	/* sanity checks on options */
	Assert(params.options & (VACOPT_VACUUM | VACOPT_ANALYZE));
	Assert((params.options & VACOPT_VACUUM) ||
		   !(params.options & (VACOPT_FULL | VACOPT_FREEZE)));
	Assert(!(params.options & VACOPT_SKIPTOAST));

	/*
	 * Make sure VACOPT_ANALYZE is specified if any column lists are present.
	 */
	if (!(params.options & VACOPT_ANALYZE))
	{
		ListCell   *lc;

		foreach(lc, vacstmt->rels)
		{
			VacuumRelation *vrel = lfirst_node(VacuumRelation, lc);

			if (vrel->va_cols != NIL)
				ereport(ERROR,
						(errcode(ERRCODE_FEATURE_NOT_SUPPORTED),
						 errmsg("ANALYZE option must be specified when a column list is provided")));
		}
	}

	/*
	 * All freeze ages are zero if the FREEZE option is given; otherwise pass
	 * them as -1 which means to use the default values.
	 */
	if (params.options & VACOPT_FREEZE)
	{
		params.freeze_min_age = 0;
		params.freeze_table_age = 0;
		params.multixact_freeze_min_age = 0;
		params.multixact_freeze_table_age = 0;
	}
	else
	{
		params.freeze_min_age = -1;
		params.freeze_table_age = -1;
		params.multixact_freeze_min_age = -1;
		params.multixact_freeze_table_age = -1;
	}

	/* user-invoked vacuum is never "for wraparound" */
	params.is_wraparound = false;

	/* user-invoked vacuum never uses this parameter */
	params.log_min_duration = -1;

	params.auto_stats = auto_stats;

	/* Now go through the common routine */
	vacuum(vacstmt->rels, &params, NULL, isTopLevel);
}


/*
 * Internal entry point for VACUUM and ANALYZE commands.
 *
 * relations, if not NIL, is a list of VacuumRelation to process; otherwise,
 * we process all relevant tables in the database.  For each VacuumRelation,
 * if a valid OID is supplied, the table with that OID is what to process;
 * otherwise, the VacuumRelation's RangeVar indicates what to process.
 *
 * params contains a set of parameters that can be used to customize the
 * behavior.
 *
 * bstrategy is normally given as NULL, but in autovacuum it can be passed
 * in to use the same buffer strategy object across multiple vacuum() calls.
 *
 * isTopLevel should be passed down from ProcessUtility.
 *
 * It is the caller's responsibility that all parameters are allocated in a
 * memory context that will not disappear at transaction commit.
 */
void
vacuum(List *relations, VacuumParams *params,
	   BufferAccessStrategy bstrategy, bool isTopLevel)
{
	static bool in_vacuum = false;

	const char *stmttype;
	volatile bool in_outer_xact,
				use_own_xacts;

	Assert(params != NULL);

	/*
	 * VACUUM does not support ROOTPARTITION option. Normally it's not possible
	 * that VACOPT_VACUUM and VACOPT_ROOTONLY set at same time.
	 */
	Assert(!((params->options & VACOPT_VACUUM) && (params->options & VACOPT_ROOTONLY)));

	stmttype = (params->options & VACOPT_VACUUM) ? "VACUUM" : "ANALYZE";

	/*
	 * We cannot run VACUUM inside a user transaction block; if we were inside
	 * a transaction, then our commit- and start-transaction-command calls
	 * would not have the intended effect!	There are numerous other subtle
	 * dependencies on this, too.
	 *
	 * GPDB: AO vacuum's compaction phase has to run in a distributed
	 * transaction though.
	 *
	 */
	if ((params->options & VACOPT_VACUUM) &&
		(params->options & VACUUM_AO_PHASE_MASK) == 0)
	{
		PreventInTransactionBlock(isTopLevel, stmttype);
		in_outer_xact = false;
	}
	else
		in_outer_xact = IsInTransactionBlock(isTopLevel);

	/*
	 * Due to static variables vac_context, anl_context and vac_strategy,
	 * vacuum() is not reentrant.  This matters when VACUUM FULL or ANALYZE
	 * calls a hostile index expression that itself calls ANALYZE.
	 */
	if (in_vacuum)
		ereport(ERROR,
				(errcode(ERRCODE_FEATURE_NOT_SUPPORTED),
				 errmsg("%s cannot be executed from VACUUM or ANALYZE",
						stmttype)));

	/*
	 * Sanity check DISABLE_PAGE_SKIPPING option.
	 */
	if ((params->options & VACOPT_FULL) != 0 &&
		(params->options & VACOPT_DISABLE_PAGE_SKIPPING) != 0)
		ereport(ERROR,
				(errcode(ERRCODE_FEATURE_NOT_SUPPORTED),
				 errmsg("VACUUM option DISABLE_PAGE_SKIPPING cannot be used with FULL")));

	/*
	 * Send info about dead objects to the statistics collector, unless we are
	 * in autovacuum --- autovacuum.c does this for itself.
	 */
	if ((params->options & VACOPT_VACUUM) && !IsAutoVacuumWorkerProcess())
		pgstat_vacuum_stat();

	/*
	 * Create special memory context for cross-transaction storage.
	 *
	 * Since it is a child of PortalContext, it will go away eventually even
	 * if we suffer an error; there's no need for special abort cleanup logic.
	 */
	vac_context = AllocSetContextCreate(PortalContext,
										"Vacuum",
										ALLOCSET_DEFAULT_SIZES);

	/*
	 * If caller didn't give us a buffer strategy object, make one in the
	 * cross-transaction memory context.
	 */
	if (bstrategy == NULL)
	{
		MemoryContext old_context = MemoryContextSwitchTo(vac_context);

		bstrategy = GetAccessStrategy(BAS_VACUUM);
		MemoryContextSwitchTo(old_context);
	}
	vac_strategy = bstrategy;

	/*
	 * Build list of relation(s) to process, putting any new data in
	 * vac_context for safekeeping.
	 */
	if (relations != NIL)
	{
		List	   *newrels = NIL;
		ListCell   *lc;

		foreach(lc, relations)
		{
			VacuumRelation *vrel = lfirst_node(VacuumRelation, lc);
			List	   *sublist;
			MemoryContext old_context;

			sublist = expand_vacuum_rel(vrel, params->options);
			old_context = MemoryContextSwitchTo(vac_context);
			newrels = list_concat(newrels, sublist);
			MemoryContextSwitchTo(old_context);
		}
		relations = newrels;
	}
	else
		relations = get_all_vacuum_rels(params->options);

	/*
	 * Decide whether we need to start/commit our own transactions.
	 *
	 * For VACUUM (with or without ANALYZE): always do so, so that we can
	 * release locks as soon as possible.  (We could possibly use the outer
	 * transaction for a one-table VACUUM, but handling TOAST tables would be
	 * problematic.)
	 *
	 * For ANALYZE (no VACUUM): if inside a transaction block, we cannot
	 * start/commit our own transactions.  Also, there's no need to do so if
	 * only processing one relation.  For multiple relations when not within a
	 * transaction block, and also in an autovacuum worker, use own
	 * transactions so we can release locks sooner.
	 */
	if (params->options & VACOPT_AO_COMPACT_PHASE)
		use_own_xacts = false;
	else if (params->options & VACOPT_VACUUM)
		use_own_xacts = true;
	else
	{
		Assert(params->options & VACOPT_ANALYZE);
		if (IsAutoVacuumWorkerProcess())
			use_own_xacts = true;
		else if (in_outer_xact)
			use_own_xacts = false;
		else if (list_length(relations) > 1)
			use_own_xacts = true;
		else
			use_own_xacts = false;
	}

	/*
	 * vacuum_rel expects to be entered with no transaction active; it will
	 * start and commit its own transaction.  But we are called by an SQL
	 * command, and so we are executing inside a transaction already. We
	 * commit the transaction started in PostgresMain() here, and start
	 * another one before exiting to match the commit waiting for us back in
	 * PostgresMain().
	 */
	if (use_own_xacts)
	{
		Assert(!in_outer_xact);

		/* ActiveSnapshot is not set by autovacuum */
		if (ActiveSnapshotSet())
			PopActiveSnapshot();

		PreserveOidAssignmentsOnCommit();

		/* matches the StartTransaction in PostgresMain() */
		CommitTransactionCommand();
	}

	/* Turn vacuum cost accounting on or off, and set/clear in_vacuum */
	PG_TRY();
	{
		ListCell   *cur;

		in_vacuum = true;
		VacuumCostActive = (VacuumCostDelay > 0);
		VacuumCostBalance = 0;
		VacuumPageHit = 0;
		VacuumPageMiss = 0;
		VacuumPageDirty = 0;

		/*
		 * Loop to process each selected relation.
		 */
		foreach(cur, relations)
		{
			VacuumRelation *vrel = lfirst_node(VacuumRelation, cur);

			if (params->options & VACOPT_VACUUM)
			{
				if (!vacuum_rel(vrel->oid, vrel->relation, params, false))
					continue;
			}

			if (params->options & VACOPT_ANALYZE)
			{
				/*
				 * If using separate xacts, start one for analyze. Otherwise,
				 * we can use the outer transaction.
				 */
				if (use_own_xacts)
				{
					StartTransactionCommand();
					/* functions in indexes may want a snapshot set */
					PushActiveSnapshot(GetTransactionSnapshot());
				}

				analyze_rel(vrel->oid, vrel->relation, params,
							vrel->va_cols, in_outer_xact, vac_strategy, NULL);

				if (use_own_xacts)
				{
					PopActiveSnapshot();
					CommitTransactionCommand();
				}
				else
				{
					/*
					 * If we're not using separate xacts, better separate the
					 * ANALYZE actions with CCIs.  This avoids trouble if user
					 * says "ANALYZE t, t".
					 */
					CommandCounterIncrement();
				}
<<<<<<< HEAD

#ifdef FAULT_INJECTOR
				if (IsAutoVacuumWorkerProcess())
				{
					FaultInjector_InjectFaultIfSet(
						"analyze_finished_one_relation", DDLNotSpecified,
						"", vrel->relation->relname);
				}
#endif
=======
>>>>>>> 7cd0d523
			}
		}
	}
	PG_CATCH();
	{
		in_vacuum = false;
		VacuumCostActive = false;
		PG_RE_THROW();
	}
	PG_END_TRY();

	in_vacuum = false;
	VacuumCostActive = false;

	/*
	 * Finish up processing.
	 */
	if (use_own_xacts)
	{
		/* here, we are not in a transaction */

		/*
		 * This matches the CommitTransaction waiting for us in
		 * PostgresMain().
		 */
		StartTransactionCommand();
		ClearOidAssignmentsOnCommit();
	}

	if ((params->options & VACOPT_VACUUM) && !IsAutoVacuumWorkerProcess())
	{
		/*
		 * Update pg_database.datfrozenxid, and truncate pg_xact if possible.
		 * (autovacuum.c does this for itself.)
		 */
		vac_update_datfrozenxid();
	}

	/*
	 * Clean up working storage --- note we must do this after
	 * StartTransactionCommand, else we might be trying to delete the active
	 * context!
	 */
	MemoryContextDelete(vac_context);
	vac_context = NULL;
}

/*
 * Check if a given relation can be safely vacuumed or analyzed.  If the
 * user is not the relation owner, issue a WARNING log message and return
 * false to let the caller decide what to do with this relation.  This
 * routine is used to decide if a relation can be processed for VACUUM or
 * ANALYZE.
 */
bool
vacuum_is_relation_owner(Oid relid, Form_pg_class reltuple, int options)
{
	char	   *relname;

	Assert((options & (VACOPT_VACUUM | VACOPT_ANALYZE)) != 0);

	/*
	 * Check permissions.
	 *
	 * We allow the user to vacuum or analyze a table if he is superuser, the
	 * table owner, or the database owner (but in the latter case, only if
	 * it's not a shared relation).  pg_class_ownercheck includes the
	 * superuser case.
	 *
	 * Note we choose to treat permissions failure as a WARNING and keep
	 * trying to vacuum or analyze the rest of the DB --- is this appropriate?
	 */
	if (pg_class_ownercheck(relid, GetUserId()) ||
		(pg_database_ownercheck(MyDatabaseId, GetUserId()) && !reltuple->relisshared))
		return true;

	relname = NameStr(reltuple->relname);

	if ((options & VACOPT_VACUUM) != 0)
	{
		if (reltuple->relisshared)
			ereport(WARNING,
					(errmsg("skipping \"%s\" --- only superuser can vacuum it",
							relname)));
		else if (reltuple->relnamespace == PG_CATALOG_NAMESPACE)
			ereport(WARNING,
					(errmsg("skipping \"%s\" --- only superuser or database owner can vacuum it",
							relname)));
		else
			ereport(WARNING,
					(errmsg("skipping \"%s\" --- only table or database owner can vacuum it",
							relname)));

		/*
		 * For VACUUM ANALYZE, both logs could show up, but just generate
		 * information for VACUUM as that would be the first one to be
		 * processed.
		 */
		return false;
	}

	if ((options & VACOPT_ANALYZE) != 0)
	{
		if (reltuple->relisshared)
			ereport(WARNING,
					(errmsg("skipping \"%s\" --- only superuser can analyze it",
							relname)));
		else if (reltuple->relnamespace == PG_CATALOG_NAMESPACE)
			ereport(WARNING,
					(errmsg("skipping \"%s\" --- only superuser or database owner can analyze it",
							relname)));
		else
			ereport(WARNING,
					(errmsg("skipping \"%s\" --- only table or database owner can analyze it",
							relname)));
	}

	return false;
}


/*
 * vacuum_open_relation
 *
 * This routine is used for attempting to open and lock a relation which
 * is going to be vacuumed or analyzed.  If the relation cannot be opened
 * or locked, a log is emitted if possible.
 */
Relation
vacuum_open_relation(Oid relid, RangeVar *relation, int options,
					 bool verbose, LOCKMODE lmode)
{
	Relation	onerel;
	bool		rel_lock = true;
	int			elevel;

	Assert((options & (VACOPT_VACUUM | VACOPT_ANALYZE)) != 0);

	/*
	 * Open the relation and get the appropriate lock on it.
	 *
	 * There's a race condition here: the relation may have gone away since
	 * the last time we saw it.  If so, we don't need to vacuum or analyze it.
	 *
	 * If we've been asked not to wait for the relation lock, acquire it first
	 * in non-blocking mode, before calling try_relation_open().
	 */
	if (!(options & VACOPT_SKIP_LOCKED))
		onerel = try_relation_open(relid, lmode, false);
	else if (ConditionalLockRelationOid(relid, lmode))
		onerel = try_relation_open(relid, NoLock, false);
	else
	{
		onerel = NULL;
		rel_lock = false;
	}

	/* if relation is opened, leave */
	if (onerel)
		return onerel;

	/*
	 * Relation could not be opened, hence generate if possible a log
	 * informing on the situation.
	 *
	 * If the RangeVar is not defined, we do not have enough information to
	 * provide a meaningful log statement.  Chances are that the caller has
	 * intentionally not provided this information so that this logging is
	 * skipped, anyway.
	 */
	if (relation == NULL)
		return NULL;

	/*
	 * Determine the log level.
	 *
	 * For manual VACUUM or ANALYZE, we emit a WARNING to match the log
	 * statements in the permission checks; otherwise, only log if the caller
	 * so requested.
	 */
	if (!IsAutoVacuumWorkerProcess())
		elevel = WARNING;
	else if (verbose)
		elevel = LOG;
	else
		return NULL;

	if ((options & VACOPT_VACUUM) != 0)
	{
		if (!rel_lock)
			ereport(elevel,
					(errcode(ERRCODE_LOCK_NOT_AVAILABLE),
					 errmsg("skipping vacuum of \"%s\" --- lock not available",
							relation->relname)));
		else
			ereport(elevel,
					(errcode(ERRCODE_UNDEFINED_TABLE),
					 errmsg("skipping vacuum of \"%s\" --- relation no longer exists",
							relation->relname)));

		/*
		 * For VACUUM ANALYZE, both logs could show up, but just generate
		 * information for VACUUM as that would be the first one to be
		 * processed.
		 */
		return NULL;
	}

	if ((options & VACOPT_ANALYZE) != 0)
	{
		if (!rel_lock)
			ereport(elevel,
					(errcode(ERRCODE_LOCK_NOT_AVAILABLE),
					 errmsg("skipping analyze of \"%s\" --- lock not available",
							relation->relname)));
		else
			ereport(elevel,
					(errcode(ERRCODE_UNDEFINED_TABLE),
					 errmsg("skipping analyze of \"%s\" --- relation no longer exists",
							relation->relname)));
	}

	return NULL;
}


/*
 * Given a VacuumRelation, fill in the table OID if it wasn't specified,
 * and optionally add VacuumRelations for partitions of the table.
 *
 * If a VacuumRelation does not have an OID supplied and is a partitioned
 * table, an extra entry will be added to the output for each partition.
 * Presently, only autovacuum supplies OIDs when calling vacuum(), and
 * it does not want us to expand partitioned tables.
 *
 * We take care not to modify the input data structure, but instead build
 * new VacuumRelation(s) to return.  (But note that they will reference
 * unmodified parts of the input, eg column lists.)  New data structures
 * are made in vac_context.
 */
static List *
expand_vacuum_rel(VacuumRelation *vrel, int options)
{
	List	   *vacrels = NIL;
	MemoryContext oldcontext;

	/* If caller supplied OID, there's nothing we need do here. */
	if (OidIsValid(vrel->oid))
	{
		oldcontext = MemoryContextSwitchTo(vac_context);
		vacrels = lappend(vacrels, vrel);
		MemoryContextSwitchTo(oldcontext);
	}
	else
	{
		/* Process a specific relation, and possibly partitions thereof */
		Oid			relid;
		HeapTuple	tuple;
		Form_pg_class classForm;
		bool		ispartition;
		bool		include_parts;
		int			rvr_opts;
		bool		skip_this = false;
		bool		skip_children = false;
		bool		skip_midlevel = false;

		/*
		 * Since autovacuum workers supply OIDs when calling vacuum(), no
		 * autovacuum worker should reach this code.
		 */
		Assert(!IsAutoVacuumWorkerProcess());

		/*
		 * We transiently take AccessShareLock to protect the syscache lookup
		 * below, as well as find_all_inheritors's expectation that the caller
		 * holds some lock on the starting relation.
		 */
		rvr_opts = (options & VACOPT_SKIP_LOCKED) ? RVR_SKIP_LOCKED : 0;
		relid = RangeVarGetRelidExtended(vrel->relation,
										 AccessShareLock,
										 rvr_opts,
										 NULL, NULL);

		/*
		 * If the lock is unavailable, emit the same log statement that
		 * vacuum_rel() and analyze_rel() would.
		 */
		if (!OidIsValid(relid))
		{
			if (options & VACOPT_VACUUM)
				ereport(WARNING,
						(errcode(ERRCODE_LOCK_NOT_AVAILABLE),
						 errmsg("skipping vacuum of \"%s\" --- lock not available",
								vrel->relation->relname)));
			else
				ereport(WARNING,
						(errcode(ERRCODE_LOCK_NOT_AVAILABLE),
						 errmsg("skipping analyze of \"%s\" --- lock not available",
								vrel->relation->relname)));
			return vacrels;
		}

		/*
		 * To check whether the relation is a partitioned table and its
		 * ownership, fetch its syscache entry.
		 */
		tuple = SearchSysCache1(RELOID, ObjectIdGetDatum(relid));
		if (!HeapTupleIsValid(tuple))
			elog(ERROR, "cache lookup failed for relation %u", relid);
		classForm = (Form_pg_class) GETSTRUCT(tuple);
		ispartition = classForm->relispartition;

		/*
		 * Handle GPDB's extra options and GUCs that affect how we recurse
		 * into partitions.
		 */
		if ((options & VACOPT_ROOTONLY) != 0)
		{
			if (classForm->relkind != RELKIND_PARTITIONED_TABLE ||
				classForm->relispartition)
			{
				ereport(WARNING,
						(errmsg("skipping \"%s\" --- cannot analyze a non-root partition using ANALYZE ROOTPARTITION",
								NameStr(classForm->relname))));
				skip_this = true;
			}
			skip_children = true;
		}
		/*
		 * disable analyzing mid-level partitions directly since the users are encouraged
		 * to work with the root partition only. To gather stats on mid-level partitions
		 * (for Orca's use), the user should run ANALYZE or ANALYZE ROOTPARTITION on the
		 * root level with optimizer_analyze_midlevel_partition GUC set to ON.
		 * Planner uses the stats on leaf partitions, so it's unnecessary to collect stats on
		 * midlevel partitions.
		 */
		else if (classForm->relkind == RELKIND_PARTITIONED_TABLE &&
				 classForm->relispartition &&
				 !optimizer_analyze_midlevel_partition)
		{
			ereport(WARNING,
					(errmsg("skipping \"%s\" --- cannot analyze a mid-level partition. "
							"Please run ANALYZE on the root partition table.",
							NameStr(classForm->relname))));
			/* do nothing at all */
			skip_this = true;
			skip_children = true;
		}
		else
		{
			/*
			 * If current table is root partition table, optimizer_analyze_root_partition
			 * is set to 'off' and ROOTPARTITION option was not explicitly specified,
			 * analyze all the children, but skip the partitioned table itself.
			 *
			 * Analyzing the children will update the root table's statistics
			 * too, by merging the stats of the children.
			 */
			if (classForm->relkind == RELKIND_PARTITIONED_TABLE &&
				!optimizer_analyze_root_partition)
				skip_this = true;

			if (!optimizer_analyze_midlevel_partition)
				skip_midlevel = true;
		}

		/*
		 * Make a returnable VacuumRelation for this rel if user is a proper
		 * owner.
		 */
		if (vacuum_is_relation_owner(relid, classForm, options) && !skip_this)
		{
			oldcontext = MemoryContextSwitchTo(vac_context);
			vacrels = lappend(vacrels, makeVacuumRelation(vrel->relation,
														  relid,
														  vrel->va_cols));
			MemoryContextSwitchTo(oldcontext);
		}

		include_parts = (classForm->relkind == RELKIND_PARTITIONED_TABLE);
		ReleaseSysCache(tuple);

		/*
		 * If it is, make relation list entries for its partitions.  Note that
		 * the list returned by find_all_inheritors() includes the passed-in
		 * OID, so we have to skip that.  There's no point in taking locks on
		 * the individual partitions yet, and doing so would just add
		 * unnecessary deadlock risk.  For this last reason we do not check
		 * yet the ownership of the partitions, which get added to the list to
		 * process.  Ownership will be checked later on anyway.
		 */
		if (include_parts && !skip_children)
		{
			List	   *part_oids = find_all_inheritors(relid, NoLock, NULL);
			ListCell   *part_lc;

			foreach(part_lc, part_oids)
			{
				Oid			part_oid = lfirst_oid(part_lc);

				if (part_oid == relid)
					continue;	/* ignore original table */

				if (skip_midlevel &&
					get_rel_relkind(part_oid) == RELKIND_PARTITIONED_TABLE)
					continue;

				/*
				 * We omit a RangeVar since it wouldn't be appropriate to
				 * complain about failure to open one of these relations
				 * later.
				 */
				oldcontext = MemoryContextSwitchTo(vac_context);
				vacrels = lappend(vacrels, makeVacuumRelation(NULL,
															  part_oid,
															  vrel->va_cols));
				MemoryContextSwitchTo(oldcontext);
			}
		}

		/*
		 * Release lock again.  This means that by the time we actually try to
		 * process the table, it might be gone or renamed.  In the former case
		 * we'll silently ignore it; in the latter case we'll process it
		 * anyway, but we must beware that the RangeVar doesn't necessarily
		 * identify it anymore.  This isn't ideal, perhaps, but there's little
		 * practical alternative, since we're typically going to commit this
		 * transaction and begin a new one between now and then.  Moreover,
		 * holding locks on multiple relations would create significant risk
		 * of deadlock.
		 */
		UnlockRelationOid(relid, AccessShareLock);

		/*
		 * GPDB: The above code builds the list so that the partitions of a table
		 * come after the parent. In GPDB, we have code to build the stats of a parent
		 * table by merge the stats of leaf partitions, but that obviously won't work
		 * if the leaf partition stats haven't been built yet. Reverse the list
		 * so that the partitions are always analyzed before the parent table, so
		 * the partition stats merging code can kick in.
		 */
		{
			ListCell   *lc;
			List	   *reverse_vacrels = NIL;

			foreach (lc, vacrels)
			{
				reverse_vacrels = lcons(lfirst(lc), reverse_vacrels);
			}

			vacrels = reverse_vacrels;
		}

		/*
		 * GPDB: If you explicitly ANALYZE a partition, also update the
		 * parent's stats after the partition has been ANALYZEd. (Thanks to
		 * the code to merge leaf statistics, it should be fast.)
		 *
		 * If ROOTPARTITION is specified, that means we only analyze on root
		 * partition table. The root table's ispartition is false. And the root
		 * table doesn't have parent to merge stats.
		 * If current table is skipped, no need to merge stats for it's parent
		 * since current table's stats is not get updated.
		 */
		if (optimizer_analyze_root_partition && !skip_this)
		{
			Oid			child_relid = relid;

			while (ispartition)
			{
				Oid			parent_relid;
				int			elevel = ((options & VACOPT_VERBOSE) ? LOG : DEBUG2);

				parent_relid = get_partition_parent(child_relid);

				/*
				 * Only ANALYZE the parent if the stats can be updated by merging
				 * child stats.
				 */
				if (!leaf_parts_analyzed(parent_relid, child_relid, vrel->va_cols, elevel))
					break;

				oldcontext = MemoryContextSwitchTo(vac_context);
				vacrels = lappend(vacrels, makeVacuumRelation(vrel->relation,
															  parent_relid,
															  vrel->va_cols));
				MemoryContextSwitchTo(oldcontext);

				/* If the parent is also a partition, update its parent too. */
				ispartition = get_rel_relispartition(parent_relid);
				child_relid = parent_relid;
			}
		}
	}

	return vacrels;
}

/*
 * Construct a list of VacuumRelations for all vacuumable rels in
 * the current database.  The list is built in vac_context.
 */
static List *
get_all_vacuum_rels(int options)
{
	List	   *vacrels = NIL;
	Relation	pgclass;
	TableScanDesc scan;
	HeapTuple	tuple;

	pgclass = table_open(RelationRelationId, AccessShareLock);
	scan = table_beginscan_catalog(pgclass, 0, NULL);

	while ((tuple = heap_getnext(scan, ForwardScanDirection)) != NULL)
	{
		Form_pg_class classForm = (Form_pg_class) GETSTRUCT(tuple);
		MemoryContext oldcontext;
		Oid			relid = classForm->oid;

		/* check permissions of relation */
		if (!vacuum_is_relation_owner(relid, classForm, options))
			continue;

		/*
		 * We include partitioned tables here; depending on which operation is
		 * to be performed, caller will decide whether to process or ignore
		 * them.
		 */
		if (classForm->relkind != RELKIND_RELATION &&
			classForm->relkind != RELKIND_MATVIEW &&
			classForm->relkind != RELKIND_PARTITIONED_TABLE)
			continue;

		/* skip mid-level partition tables if we have disabled collecting statistics for them */
		if (!optimizer_analyze_midlevel_partition &&
			classForm->relkind == RELKIND_PARTITIONED_TABLE &&
			classForm->relispartition)
		{
			continue;
		}

		/* Likewise, skip root partition, if disabled. */
		if (!optimizer_analyze_root_partition &&
			(options & VACOPT_ROOTONLY) == 0 &&
			classForm->relkind == RELKIND_PARTITIONED_TABLE &&
			!classForm->relispartition)
		{
			continue;
		}

		/*
		 * Build VacuumRelation(s) specifying the table OIDs to be processed.
		 * We omit a RangeVar since it wouldn't be appropriate to complain
		 * about failure to open one of these relations later.
		 */
		oldcontext = MemoryContextSwitchTo(vac_context);
		vacrels = lappend(vacrels, makeVacuumRelation(NULL,
													  relid,
													  NIL));
		MemoryContextSwitchTo(oldcontext);
	}

	table_endscan(scan);
	table_close(pgclass, AccessShareLock);

	return vacrels;
}

/*
 * vacuum_set_xid_limits() -- compute oldest-Xmin and freeze cutoff points
 *
 * The output parameters are:
 * - oldestXmin is the cutoff value used to distinguish whether tuples are
 *	 DEAD or RECENTLY_DEAD (see HeapTupleSatisfiesVacuum).
 * - freezeLimit is the Xid below which all Xids are replaced by
 *	 FrozenTransactionId during vacuum.
 * - xidFullScanLimit (computed from table_freeze_age parameter)
 *	 represents a minimum Xid value; a table whose relfrozenxid is older than
 *	 this will have a full-table vacuum applied to it, to freeze tuples across
 *	 the whole table.  Vacuuming a table younger than this value can use a
 *	 partial scan.
 * - multiXactCutoff is the value below which all MultiXactIds are removed from
 *	 Xmax.
 * - mxactFullScanLimit is a value against which a table's relminmxid value is
 *	 compared to produce a full-table vacuum, as with xidFullScanLimit.
 *
 * xidFullScanLimit and mxactFullScanLimit can be passed as NULL if caller is
 * not interested.
 */
void
vacuum_set_xid_limits(Relation rel,
					  int freeze_min_age,
					  int freeze_table_age,
					  int multixact_freeze_min_age,
					  int multixact_freeze_table_age,
					  TransactionId *oldestXmin,
					  TransactionId *freezeLimit,
					  TransactionId *xidFullScanLimit,
					  MultiXactId *multiXactCutoff,
					  MultiXactId *mxactFullScanLimit)
{
	int			freezemin;
	int			mxid_freezemin;
	int			effective_multixact_freeze_max_age;
	TransactionId limit;
	TransactionId safeLimit;
	MultiXactId oldestMxact;
	MultiXactId mxactLimit;
	MultiXactId safeMxactLimit;

	/*
	 * We can always ignore processes running lazy vacuum.  This is because we
	 * use these values only for deciding which tuples we must keep in the
	 * tables.  Since lazy vacuum doesn't write its XID anywhere, it's safe to
	 * ignore it.  In theory it could be problematic to ignore lazy vacuums in
	 * a full vacuum, but keep in mind that only one vacuum process can be
	 * working on a particular table at any time, and that each vacuum is
	 * always an independent transaction.
	 */
	*oldestXmin =
		TransactionIdLimitedForOldSnapshots(GetOldestXmin(rel, PROCARRAY_FLAGS_VACUUM), rel);

	Assert(TransactionIdIsNormal(*oldestXmin));

	/*
	 * Determine the minimum freeze age to use: as specified by the caller, or
	 * vacuum_freeze_min_age, but in any case not more than half
	 * autovacuum_freeze_max_age, so that autovacuums to prevent XID
	 * wraparound won't occur too frequently.
	 */
	freezemin = freeze_min_age;
	if (freezemin < 0)
		freezemin = vacuum_freeze_min_age;
	freezemin = Min(freezemin, autovacuum_freeze_max_age / 2);
	Assert(freezemin >= 0);

	/*
	 * Compute the cutoff XID, being careful not to generate a "permanent" XID
	 */
	limit = *oldestXmin - freezemin;
	if (!TransactionIdIsNormal(limit))
		limit = FirstNormalTransactionId;

	/*
	 * If oldestXmin is very far back (in practice, more than
	 * autovacuum_freeze_max_age / 2 XIDs old), complain and force a minimum
	 * freeze age of zero.
	 */
	safeLimit = ReadNewTransactionId() - autovacuum_freeze_max_age;
	if (!TransactionIdIsNormal(safeLimit))
		safeLimit = FirstNormalTransactionId;

	if (TransactionIdPrecedes(limit, safeLimit))
	{
		ereport(WARNING,
				(errmsg("oldest xmin is far in the past"),
				 errhint("Close open transactions soon to avoid wraparound problems.\n"
						 "You might also need to commit or roll back old prepared transactions, or drop stale replication slots.")));
		limit = *oldestXmin;
	}

	*freezeLimit = limit;

	/*
	 * Compute the multixact age for which freezing is urgent.  This is
	 * normally autovacuum_multixact_freeze_max_age, but may be less if we are
	 * short of multixact member space.
	 */
	effective_multixact_freeze_max_age = MultiXactMemberFreezeThreshold();

	/*
	 * Determine the minimum multixact freeze age to use: as specified by
	 * caller, or vacuum_multixact_freeze_min_age, but in any case not more
	 * than half effective_multixact_freeze_max_age, so that autovacuums to
	 * prevent MultiXact wraparound won't occur too frequently.
	 */
	mxid_freezemin = multixact_freeze_min_age;
	if (mxid_freezemin < 0)
		mxid_freezemin = vacuum_multixact_freeze_min_age;
	mxid_freezemin = Min(mxid_freezemin,
						 effective_multixact_freeze_max_age / 2);
	Assert(mxid_freezemin >= 0);

	/* compute the cutoff multi, being careful to generate a valid value */
	oldestMxact = GetOldestMultiXactId();
	mxactLimit = oldestMxact - mxid_freezemin;
	if (mxactLimit < FirstMultiXactId)
		mxactLimit = FirstMultiXactId;

	safeMxactLimit =
		ReadNextMultiXactId() - effective_multixact_freeze_max_age;
	if (safeMxactLimit < FirstMultiXactId)
		safeMxactLimit = FirstMultiXactId;

	if (MultiXactIdPrecedes(mxactLimit, safeMxactLimit))
	{
		ereport(WARNING,
				(errmsg("oldest multixact is far in the past"),
				 errhint("Close open transactions with multixacts soon to avoid wraparound problems.")));
		/* Use the safe limit, unless an older mxact is still running */
		if (MultiXactIdPrecedes(oldestMxact, safeMxactLimit))
			mxactLimit = oldestMxact;
		else
			mxactLimit = safeMxactLimit;
	}

	*multiXactCutoff = mxactLimit;

	if (xidFullScanLimit != NULL)
	{
		int			freezetable;

		Assert(mxactFullScanLimit != NULL);

		/*
		 * Determine the table freeze age to use: as specified by the caller,
		 * or vacuum_freeze_table_age, but in any case not more than
		 * autovacuum_freeze_max_age * 0.95, so that if you have e.g nightly
		 * VACUUM schedule, the nightly VACUUM gets a chance to freeze tuples
		 * before anti-wraparound autovacuum is launched.
		 */
		freezetable = freeze_table_age;
		if (freezetable < 0)
			freezetable = vacuum_freeze_table_age;
		freezetable = Min(freezetable, autovacuum_freeze_max_age * 0.95);
		Assert(freezetable >= 0);

		/*
		 * Compute XID limit causing a full-table vacuum, being careful not to
		 * generate a "permanent" XID.
		 */
		limit = ReadNewTransactionId() - freezetable;
		if (!TransactionIdIsNormal(limit))
			limit = FirstNormalTransactionId;

		*xidFullScanLimit = limit;

		/*
		 * Similar to the above, determine the table freeze age to use for
		 * multixacts: as specified by the caller, or
		 * vacuum_multixact_freeze_table_age, but in any case not more than
		 * autovacuum_multixact_freeze_table_age * 0.95, so that if you have
		 * e.g. nightly VACUUM schedule, the nightly VACUUM gets a chance to
		 * freeze multixacts before anti-wraparound autovacuum is launched.
		 */
		freezetable = multixact_freeze_table_age;
		if (freezetable < 0)
			freezetable = vacuum_multixact_freeze_table_age;
		freezetable = Min(freezetable,
						  effective_multixact_freeze_max_age * 0.95);
		Assert(freezetable >= 0);

		/*
		 * Compute MultiXact limit causing a full-table vacuum, being careful
		 * to generate a valid MultiXact value.
		 */
		mxactLimit = ReadNextMultiXactId() - freezetable;
		if (mxactLimit < FirstMultiXactId)
			mxactLimit = FirstMultiXactId;

		*mxactFullScanLimit = mxactLimit;
	}
	else
	{
		Assert(mxactFullScanLimit == NULL);
	}
}

/*
 * vac_estimate_reltuples() -- estimate the new value for pg_class.reltuples
 *
 *		If we scanned the whole relation then we should just use the count of
 *		live tuples seen; but if we did not, we should not blindly extrapolate
 *		from that number, since VACUUM may have scanned a quite nonrandom
 *		subset of the table.  When we have only partial information, we take
 *		the old value of pg_class.reltuples as a measurement of the
 *		tuple density in the unscanned pages.
 *
 *		Note: scanned_tuples should count only *live* tuples, since
 *		pg_class.reltuples is defined that way.
 */
double
vac_estimate_reltuples(Relation relation,
					   BlockNumber total_pages,
					   BlockNumber scanned_pages,
					   double scanned_tuples)
{
	BlockNumber old_rel_pages = relation->rd_rel->relpages;
	double		old_rel_tuples = relation->rd_rel->reltuples;
	double		old_density;
	double		unscanned_pages;
	double		total_tuples;

	/* If we did scan the whole table, just use the count as-is */
	if (scanned_pages >= total_pages)
		return scanned_tuples;

	/*
	 * If scanned_pages is zero but total_pages isn't, keep the existing value
	 * of reltuples.  (Note: callers should avoid updating the pg_class
	 * statistics in this situation, since no new information has been
	 * provided.)
	 */
	if (scanned_pages == 0)
		return old_rel_tuples;

	/*
	 * If old value of relpages is zero, old density is indeterminate; we
	 * can't do much except scale up scanned_tuples to match total_pages.
	 */
	if (old_rel_pages == 0)
		return floor((scanned_tuples / scanned_pages) * total_pages + 0.5);

	/*
	 * Okay, we've covered the corner cases.  The normal calculation is to
	 * convert the old measurement to a density (tuples per page), then
	 * estimate the number of tuples in the unscanned pages using that figure,
	 * and finally add on the number of tuples in the scanned pages.
	 */
	old_density = old_rel_tuples / old_rel_pages;
	unscanned_pages = (double) total_pages - (double) scanned_pages;
	total_tuples = old_density * unscanned_pages + scanned_tuples;
	return floor(total_tuples + 0.5);
}


/*
 *	vac_update_relstats() -- update statistics for one relation
 *
 *		Update the whole-relation statistics that are kept in its pg_class
 *		row.  There are additional stats that will be updated if we are
 *		doing ANALYZE, but we always update these stats.  This routine works
 *		for both index and heap relation entries in pg_class.
 *
 *		We violate transaction semantics here by overwriting the rel's
 *		existing pg_class tuple with the new values.  This is reasonably
 *		safe as long as we're sure that the new values are correct whether or
 *		not this transaction commits.  The reason for doing this is that if
 *		we updated these tuples in the usual way, vacuuming pg_class itself
 *		wouldn't work very well --- by the time we got done with a vacuum
 *		cycle, most of the tuples in pg_class would've been obsoleted.  Of
 *		course, this only works for fixed-size not-null columns, but these are.
 *
 *		Another reason for doing it this way is that when we are in a lazy
 *		VACUUM and have PROC_IN_VACUUM set, we mustn't do any regular updates.
 *		Somebody vacuuming pg_class might think they could delete a tuple
 *		marked with xmin = our xid.
 *
 *		In addition to fundamentally nontransactional statistics such as
 *		relpages and relallvisible, we try to maintain certain lazily-updated
 *		DDL flags such as relhasindex, by clearing them if no longer correct.
 *		It's safe to do this in VACUUM, which can't run in parallel with
 *		CREATE INDEX/RULE/TRIGGER and can't be part of a transaction block.
 *		However, it's *not* safe to do it in an ANALYZE that's within an
 *		outer transaction, because for example the current transaction might
 *		have dropped the last index; then we'd think relhasindex should be
 *		cleared, but if the transaction later rolls back this would be wrong.
 *		So we refrain from updating the DDL flags if we're inside an outer
 *		transaction.  This is OK since postponing the flag maintenance is
 *		always allowable.
 *
 *		Note: num_tuples should count only *live* tuples, since
 *		pg_class.reltuples is defined that way.
 *
 *		This routine is shared by VACUUM and ANALYZE.
 */
void
vac_update_relstats(Relation relation,
					BlockNumber num_pages, double num_tuples,
					BlockNumber num_all_visible_pages,
					bool hasindex, TransactionId frozenxid,
					MultiXactId minmulti,
					bool in_outer_xact,
					bool isvacuum)
{
	Oid			relid = RelationGetRelid(relation);
	Relation	rd;
	HeapTuple	ctup;
	Form_pg_class pgcform;
	bool		dirty;

	/*
	 * In GPDB, all the data is stored in the segments, and the
	 * relpages/reltuples in the master reflect the sum of the values in
	 * all the segments. In VACUUM, don't overwrite relpages/reltuples with
	 * the values we counted in the QD node itself. We will dispatch the
	 * VACUUM to the segments after processing the QD node, and we will
	 * update relpages/reltuples then.
	 *
	 * Update stats for system tables normally, though (it'd better say
	 * "non-distributed" tables than system relations here, but for now
	 * it's effectively the same.)
	 */
	if (!IsSystemRelation(relation) && isvacuum)
	{
		if (Gp_role == GP_ROLE_DISPATCH)
		{
			num_pages = relation->rd_rel->relpages;
			num_tuples = relation->rd_rel->reltuples;
			num_all_visible_pages = relation->rd_rel->relallvisible;
		}
		else if (Gp_role == GP_ROLE_EXECUTE)
		{
			vac_send_relstats_to_qd(relation,
									num_pages,
									num_tuples,
									num_all_visible_pages);
		}
	}
	
	/*
	 * We need a way to distinguish these 2 cases:
	 * a) ANALYZEd/VACUUMed table is empty
	 * b) Table has never been ANALYZEd/VACUUMed
	 * To do this, in case (a), we set relPages = 1. For case (b), relPages = 0.
	 */
	if (num_pages < 1.0)
	{
		/*
		 * When running in utility mode in the QD node, we get the number of
		 * tuples of an AO table from the pg_aoseg table, but we don't know
		 * the file size, so that's always 0. Ignore the tuple count we got,
		 * and set reltuples to 0 instead, to avoid storing a confusing
		 * combination, and to avoid hitting the Assert below (which we
		 * inherited from upstream).
		 *
		 * It's perhaps not such a great idea to overwrite perfectly good
		 * relpages/reltuples estimates in utility mode, but that's what we
		 * do for heap tables, too, because we don't have even a tuple count
		 * for them. At least this is consistent.
		 */
		if (num_tuples >= 1.0)
		{
			Assert(Gp_role == GP_ROLE_UTILITY);
			Assert(!IsSystemRelation(relation));
			Assert(RelationIsAppendOptimized(relation));
			num_tuples = 0;
		}

		Assert(num_tuples < 1.0);
		num_pages = 1.0;
	}

	rd = table_open(RelationRelationId, RowExclusiveLock);

	/* Fetch a copy of the tuple to scribble on */
	ctup = SearchSysCacheCopy1(RELOID, ObjectIdGetDatum(relid));
	if (!HeapTupleIsValid(ctup))
		elog(ERROR, "pg_class entry for relid %u vanished during vacuuming",
			 relid);
	pgcform = (Form_pg_class) GETSTRUCT(ctup);

	/* Apply statistical updates, if any, to copied tuple */

	/* GPDB-specific not allow change relpages and reltuples when vacuum in utility mode on QD
	 * Because there's a chance that we overwrite perfectly good stats with zeros
	 */

	bool ifUpdate = ! (IS_QUERY_DISPATCHER() && Gp_role == GP_ROLE_UTILITY);

	dirty = false;
	if (pgcform->relpages != (int32) num_pages && ifUpdate)
	{
		pgcform->relpages = (int32) num_pages;
		dirty = true;
	}
	if (pgcform->reltuples != (float4) num_tuples && ifUpdate)
	{
		pgcform->reltuples = (float4) num_tuples;
		dirty = true;
	}
	if (pgcform->relallvisible != (int32) num_all_visible_pages)
	{
		pgcform->relallvisible = (int32) num_all_visible_pages;
		dirty = true;
	}

	elog(DEBUG2, "Vacuum oid=%u pages=%d tuples=%f",
		 relid, pgcform->relpages, pgcform->reltuples);

	/* Apply DDL updates, but not inside an outer transaction (see above) */

	if (!in_outer_xact)
	{
		/*
		 * If we didn't find any indexes, reset relhasindex.
		 */
		if (pgcform->relhasindex && !hasindex)
		{
			pgcform->relhasindex = false;
			dirty = true;
		}

		/* We also clear relhasrules and relhastriggers if needed */
		if (pgcform->relhasrules && relation->rd_rules == NULL)
		{
			pgcform->relhasrules = false;
			dirty = true;
		}
		if (pgcform->relhastriggers && relation->trigdesc == NULL)
		{
			pgcform->relhastriggers = false;
			dirty = true;
		}
	}

	/*
	 * Update relfrozenxid, unless caller passed InvalidTransactionId
	 * indicating it has no new data.
	 *
	 * Ordinarily, we don't let relfrozenxid go backwards: if things are
	 * working correctly, the only way the new frozenxid could be older would
	 * be if a previous VACUUM was done with a tighter freeze_min_age, in
	 * which case we don't want to forget the work it already did.  However,
	 * if the stored relfrozenxid is "in the future", then it must be corrupt
	 * and it seems best to overwrite it with the cutoff we used this time.
	 * This should match vac_update_datfrozenxid() concerning what we consider
	 * to be "in the future".
	 *
	 * GPDB: We check if pgcform->relfrozenxid is valid because AO and CO
	 * tables should have relfrozenxid as InvalidTransactionId.
	 */
	if (TransactionIdIsNormal(frozenxid) &&
		TransactionIdIsValid(pgcform->relfrozenxid) &&
		pgcform->relfrozenxid != frozenxid &&
		(TransactionIdPrecedes(pgcform->relfrozenxid, frozenxid) ||
		 TransactionIdPrecedes(ReadNewTransactionId(),
							   pgcform->relfrozenxid)))
	{
		pgcform->relfrozenxid = frozenxid;
		dirty = true;
	}

	/* Similarly for relminmxid */
	if (MultiXactIdIsValid(minmulti) &&
		pgcform->relminmxid != minmulti &&
		(MultiXactIdPrecedes(pgcform->relminmxid, minmulti) ||
		 MultiXactIdPrecedes(ReadNextMultiXactId(), pgcform->relminmxid)))
	{
		pgcform->relminmxid = minmulti;
		dirty = true;
	}

	/* If anything changed, write out the tuple. */
	if (dirty)
		heap_inplace_update(rd, ctup);

	table_close(rd, RowExclusiveLock);
}

/*
 * fetch_database_tuple - Fetch a copy of database tuple from pg_database.
 *
 * This using disk heap table instead of system cache.
 * relation: opened pg_database relation in vac_update_datfrozenxid().
 */
static HeapTuple
fetch_database_tuple(Relation relation, Oid dbOid)
{
	ScanKeyData skey[1];
	SysScanDesc sscan;
	HeapTuple	tuple = NULL;

	ScanKeyInit(&skey[0],
				Anum_pg_database_oid,
				BTEqualStrategyNumber, F_OIDEQ,
				ObjectIdGetDatum(dbOid));

	sscan = systable_beginscan(relation, DatabaseOidIndexId, true,
							   NULL, 1, skey);

	tuple = systable_getnext(sscan);
	if (HeapTupleIsValid(tuple))
		tuple = heap_copytuple(tuple);

	systable_endscan(sscan);

	return tuple;
}

/*
 *	vac_update_datfrozenxid() -- update pg_database.datfrozenxid for our DB
 *
 *		Update pg_database's datfrozenxid entry for our database to be the
 *		minimum of the pg_class.relfrozenxid values.
 *
 *		Similarly, update our datminmxid to be the minimum of the
 *		pg_class.relminmxid values.
 *
 *		If we are able to advance either pg_database value, also try to
 *		truncate pg_xact and pg_multixact.
 *
 *		We violate transaction semantics here by overwriting the database's
 *		existing pg_database tuple with the new values.  This is reasonably
 *		safe since the new values are correct whether or not this transaction
 *		commits.  As with vac_update_relstats, this avoids leaving dead tuples
 *		behind after a VACUUM.
 */
void
vac_update_datfrozenxid(void)
{
	HeapTuple	cached_tuple;
	Form_pg_database	cached_dbform;
	Relation	relation;
	SysScanDesc scan;
	HeapTuple	classTup;
	TransactionId newFrozenXid;
	MultiXactId newMinMulti;
	TransactionId lastSaneFrozenXid;
	MultiXactId lastSaneMinMulti;
	bool		bogus = false;
	bool		dirty = false;

	/*
	 * Restrict this task to one backend per database.  This avoids race
	 * conditions that would move datfrozenxid or datminmxid backward.  It
	 * avoids calling vac_truncate_clog() with a datfrozenxid preceding a
	 * datfrozenxid passed to an earlier vac_truncate_clog() call.
	 */
	LockDatabaseFrozenIds(ExclusiveLock);

	/*
	 * Initialize the "min" calculation with GetOldestXmin, which is a
	 * reasonable approximation to the minimum relfrozenxid for not-yet-
	 * committed pg_class entries for new tables; see AddNewRelationTuple().
	 * So we cannot produce a wrong minimum by starting with this.
	 *
	 * GPDB: Use GetLocalOldestXmin here, rather than GetOldestXmin. We don't
	 * want to include effects of distributed transactions in this. If a
	 * database's datfrozenxid is past the oldest XID as determined by
	 * distributed transactions, we will nevertheless never encounter such
	 * XIDs on disk.
	 */
	newFrozenXid = GetLocalOldestXmin(NULL, PROCARRAY_FLAGS_VACUUM);

	/*
	 * Similarly, initialize the MultiXact "min" with the value that would be
	 * used on pg_class for new tables.  See AddNewRelationTuple().
	 */
	newMinMulti = GetOldestMultiXactId();

	/*
	 * Identify the latest relfrozenxid and relminmxid values that we could
	 * validly see during the scan.  These are conservative values, but it's
	 * not really worth trying to be more exact.
	 */
	lastSaneFrozenXid = ReadNewTransactionId();
	lastSaneMinMulti = ReadNextMultiXactId();

	/*
	 * We must seqscan pg_class to find the minimum Xid, because there is no
	 * index that can help us here.
	 */
	relation = table_open(RelationRelationId, AccessShareLock);

	scan = systable_beginscan(relation, InvalidOid, false,
							  NULL, 0, NULL);

	while ((classTup = systable_getnext(scan)) != NULL)
	{
		Form_pg_class classForm = (Form_pg_class) GETSTRUCT(classTup);

		/*
		 * Only consider relations able to hold unfrozen XIDs (anything else
		 * should have InvalidTransactionId in relfrozenxid anyway).
		 */
		if (classForm->relkind != RELKIND_RELATION &&
			classForm->relkind != RELKIND_MATVIEW &&
			classForm->relkind != RELKIND_TOASTVALUE &&
			classForm->relkind != RELKIND_AOSEGMENTS &&
			classForm->relkind != RELKIND_AOVISIMAP &&
			classForm->relkind != RELKIND_AOBLOCKDIR)
		{
			Assert(!TransactionIdIsValid(classForm->relfrozenxid));
			Assert(!MultiXactIdIsValid(classForm->relminmxid));
			continue;
		}

		/*
		 * Some table AMs might not need per-relation xid / multixid horizons.
		 * It therefore seems reasonable to allow relfrozenxid and relminmxid
		 * to not be set (i.e. set to their respective Invalid*Id)
		 * independently. Thus validate and compute horizon for each only if
		 * set.
		 *
		 * If things are working properly, no relation should have a
		 * relfrozenxid or relminmxid that is "in the future".  However, such
		 * cases have been known to arise due to bugs in pg_upgrade.  If we
		 * see any entries that are "in the future", chicken out and don't do
		 * anything.  This ensures we won't truncate clog & multixact SLRUs
		 * before those relations have been scanned and cleaned up.
		 */

		if (TransactionIdIsValid(classForm->relfrozenxid))
		{
			Assert(TransactionIdIsNormal(classForm->relfrozenxid));

			/* check for values in the future */
			if (TransactionIdPrecedes(lastSaneFrozenXid, classForm->relfrozenxid))
			{
				bogus = true;
				break;
			}

			/* determine new horizon */
			if (TransactionIdPrecedes(classForm->relfrozenxid, newFrozenXid))
				newFrozenXid = classForm->relfrozenxid;
		}

		if (MultiXactIdIsValid(classForm->relminmxid))
		{
			/* check for values in the future */
			if (MultiXactIdPrecedes(lastSaneMinMulti, classForm->relminmxid))
			{
				bogus = true;
				break;
			}

			/* determine new horizon */
			if (MultiXactIdPrecedes(classForm->relminmxid, newMinMulti))
				newMinMulti = classForm->relminmxid;
		}
	}

	/* we're done with pg_class */
	systable_endscan(scan);
	table_close(relation, AccessShareLock);

	/* chicken out if bogus data found */
	if (bogus)
		return;

	Assert(TransactionIdIsNormal(newFrozenXid));
	Assert(MultiXactIdIsValid(newMinMulti));

	/* Now fetch the pg_database tuple we need to update. */
	relation = table_open(DatabaseRelationId, RowExclusiveLock);

	cached_tuple = SearchSysCache1(DATABASEOID, ObjectIdGetDatum(MyDatabaseId));
	cached_dbform = (Form_pg_database) GETSTRUCT(cached_tuple);

	/*
	 * As in vac_update_relstats(), we ordinarily don't want to let
	 * datfrozenxid go backward; but if it's "in the future" then it must be
	 * corrupt and it seems best to overwrite it.
	 */
	if (cached_dbform->datfrozenxid != newFrozenXid &&
		(TransactionIdPrecedes(cached_dbform->datfrozenxid, newFrozenXid) ||
		 TransactionIdPrecedes(lastSaneFrozenXid, cached_dbform->datfrozenxid)))
		dirty = true;
	else
		newFrozenXid = cached_dbform->datfrozenxid;

	/* Ditto for datminmxid */
	if (cached_dbform->datminmxid != newMinMulti &&
		(MultiXactIdPrecedes(cached_dbform->datminmxid, newMinMulti) ||
		 MultiXactIdPrecedes(lastSaneMinMulti, cached_dbform->datminmxid)))
		dirty = true;
	else
		newMinMulti = cached_dbform->datminmxid;

	if (dirty)
	{
		HeapTuple			tuple;
		Form_pg_database	tmp_dbform;
		/*
		 * Fetch a copy of the tuple to scribble on from pg_database disk
		 * heap table instead of system cache
		 * "SearchSysCacheCopy1(DATABASEOID, ObjectIdGetDatum(MyDatabaseId))".
		 * Since the cache already flatten toast tuple, so the
		 * heap_inplace_update will fail with "wrong tuple length".
		 */
		tuple = fetch_database_tuple(relation, MyDatabaseId);
		if (!HeapTupleIsValid(tuple))
			elog(ERROR, "could not find tuple for database %u", MyDatabaseId);
		tmp_dbform = (Form_pg_database) GETSTRUCT(tuple);
		tmp_dbform->datfrozenxid = newFrozenXid;
		tmp_dbform->datminmxid = newMinMulti;

		heap_inplace_update(relation, tuple);
		heap_freetuple(tuple);
#ifdef FAULT_INJECTOR
		FaultInjector_InjectFaultIfSet(
			"vacuum_update_dat_frozen_xid", DDLNotSpecified,
			NameStr(cached_dbform->datname), "");
#endif
	}

	ReleaseSysCache(cached_tuple);
	table_close(relation, RowExclusiveLock);

	/*
	 * If we were able to advance datfrozenxid or datminmxid, see if we can
	 * truncate pg_xact and/or pg_multixact.  Also do it if the shared
	 * XID-wrap-limit info is stale, since this action will update that too.
	 */
	if (dirty || ForceTransactionIdLimitUpdate())
		vac_truncate_clog(newFrozenXid, newMinMulti,
						  lastSaneFrozenXid, lastSaneMinMulti);
}


/*
 *	vac_truncate_clog() -- attempt to truncate the commit log
 *
 *		Scan pg_database to determine the system-wide oldest datfrozenxid,
 *		and use it to truncate the transaction commit log (pg_xact).
 *		Also update the XID wrap limit info maintained by varsup.c.
 *		Likewise for datminmxid.
 *
 *		The passed frozenXID and minMulti are the updated values for my own
 *		pg_database entry. They're used to initialize the "min" calculations.
 *		The caller also passes the "last sane" XID and MXID, since it has
 *		those at hand already.
 *
 *		This routine is only invoked when we've managed to change our
 *		DB's datfrozenxid/datminmxid values, or we found that the shared
 *		XID-wrap-limit info is stale.
 */
static void
vac_truncate_clog(TransactionId frozenXID,
				  MultiXactId minMulti,
				  TransactionId lastSaneFrozenXid,
				  MultiXactId lastSaneMinMulti)
{
	TransactionId nextXID = ReadNewTransactionId();
	Relation	relation;
	TableScanDesc scan;
	HeapTuple	tuple;
	Oid			oldestxid_datoid;
	Oid			minmulti_datoid;
	bool		bogus = false;
	bool		frozenAlreadyWrapped = false;

	/* Restrict task to one backend per cluster; see SimpleLruTruncate(). */
	LWLockAcquire(WrapLimitsVacuumLock, LW_EXCLUSIVE);

	/* init oldest datoids to sync with my frozenXID/minMulti values */
	oldestxid_datoid = MyDatabaseId;
	minmulti_datoid = MyDatabaseId;

	/*
	 * Scan pg_database to compute the minimum datfrozenxid/datminmxid
	 *
	 * Since vac_update_datfrozenxid updates datfrozenxid/datminmxid in-place,
	 * the values could change while we look at them.  Fetch each one just
	 * once to ensure sane behavior of the comparison logic.  (Here, as in
	 * many other places, we assume that fetching or updating an XID in shared
	 * storage is atomic.)
	 *
	 * Note: we need not worry about a race condition with new entries being
	 * inserted by CREATE DATABASE.  Any such entry will have a copy of some
	 * existing DB's datfrozenxid, and that source DB cannot be ours because
	 * of the interlock against copying a DB containing an active backend.
	 * Hence the new entry will not reduce the minimum.  Also, if two VACUUMs
	 * concurrently modify the datfrozenxid's of different databases, the
	 * worst possible outcome is that pg_xact is not truncated as aggressively
	 * as it could be.
	 */
	relation = table_open(DatabaseRelationId, AccessShareLock);

	scan = table_beginscan_catalog(relation, 0, NULL);

	while ((tuple = heap_getnext(scan, ForwardScanDirection)) != NULL)
	{
		volatile FormData_pg_database *dbform = (Form_pg_database) GETSTRUCT(tuple);
		TransactionId datfrozenxid = dbform->datfrozenxid;
		TransactionId datminmxid = dbform->datminmxid;

		Assert(TransactionIdIsNormal(datfrozenxid));
		Assert(MultiXactIdIsValid(datminmxid));

		/*
		 * If things are working properly, no database should have a
		 * datfrozenxid or datminmxid that is "in the future".  However, such
		 * cases have been known to arise due to bugs in pg_upgrade.  If we
		 * see any entries that are "in the future", chicken out and don't do
		 * anything.  This ensures we won't truncate clog before those
		 * databases have been scanned and cleaned up.  (We will issue the
		 * "already wrapped" warning if appropriate, though.)
		 */
		if (TransactionIdPrecedes(lastSaneFrozenXid, datfrozenxid) ||
			MultiXactIdPrecedes(lastSaneMinMulti, datminmxid))
			bogus = true;

		if (TransactionIdPrecedes(nextXID, datfrozenxid))
			frozenAlreadyWrapped = true;
		else if (TransactionIdPrecedes(datfrozenxid, frozenXID))
		{
			frozenXID = datfrozenxid;
			oldestxid_datoid = dbform->oid;
		}

		if (MultiXactIdPrecedes(datminmxid, minMulti))
		{
			minMulti = datminmxid;
			minmulti_datoid = dbform->oid;
		}
	}

	table_endscan(scan);

	table_close(relation, AccessShareLock);

	/*
	 * Do not truncate CLOG if we seem to have suffered wraparound already;
	 * the computed minimum XID might be bogus.  This case should now be
	 * impossible due to the defenses in GetNewTransactionId, but we keep the
	 * test anyway.
	 */
	if (frozenAlreadyWrapped)
	{
		ereport(WARNING,
				(errmsg("some databases have not been vacuumed in over 2 billion transactions"),
				 errdetail("You might have already suffered transaction-wraparound data loss.")));
		return;
	}

	/* chicken out if data is bogus in any other way */
	if (bogus)
		return;

	/*
	 * Advance the oldest value for commit timestamps before truncating, so
	 * that if a user requests a timestamp for a transaction we're truncating
	 * away right after this point, they get NULL instead of an ugly "file not
	 * found" error from slru.c.  This doesn't matter for xact/multixact
	 * because they are not subject to arbitrary lookups from users.
	 */
	AdvanceOldestCommitTsXid(frozenXID);

	/*
	 * Truncate CLOG, multixact and CommitTs to the oldest computed value.
	 */
	TruncateCLOG(frozenXID, oldestxid_datoid);
	TruncateCommitTs(frozenXID);
	TruncateMultiXact(minMulti, minmulti_datoid);

	/*
	 * Update the wrap limit for GetNewTransactionId and creation of new
	 * MultiXactIds.  Note: these functions will also signal the postmaster
	 * for an(other) autovac cycle if needed.   XXX should we avoid possibly
	 * signalling twice?
	 */
	SetTransactionIdLimit(frozenXID, oldestxid_datoid);
	SetMultiXactIdLimit(minMulti, minmulti_datoid, false);

	LWLockRelease(WrapLimitsVacuumLock);
}


/*
 *	vacuum_rel() -- vacuum one heap relation
 *
 *		relid identifies the relation to vacuum.  If relation is supplied,
 *		use the name therein for reporting any failure to open/lock the rel;
 *		do not use it once we've successfully opened the rel, since it might
 *		be stale.
 *
 *		Returns true if it's okay to proceed with a requested ANALYZE
 *		operation on this table.
 *
 *		Doing one heap at a time incurs extra overhead, since we need to
 *		check that the heap exists again just before we vacuum it.  The
 *		reason that we do this is so that vacuuming can be spread across
 *		many small transactions.  Otherwise, two-phase locking would require
 *		us to lock the entire database during one pass of the vacuum cleaner.
 *
 *		At entry and exit, we are not inside a transaction.
 */
static bool
vacuum_rel(Oid relid, RangeVar *relation, VacuumParams *params,
		   bool recursing)
{
	LOCKMODE	lmode;
	Relation	onerel;
	LockRelId	onerelid;
	Oid			toast_relid;
	Oid			aoseg_relid = InvalidOid;
	Oid         aoblkdir_relid = InvalidOid;
	Oid         aovisimap_relid = InvalidOid;
	Oid			save_userid;
	RangeVar	*this_rangevar = NULL;
	int			ao_vacuum_phase;
	int			save_sec_context;
	int			save_nestlevel;
	bool		is_appendoptimized;
	bool		is_toast;

	Assert(params != NULL);

 	ao_vacuum_phase = (params->options & VACUUM_AO_PHASE_MASK);

	/* Begin a transaction for vacuuming this relation */
	StartTransactionCommand();

	/*
	 * Functions in indexes may want a snapshot set.  Also, setting a snapshot
	 * ensures that RecentGlobalXmin is kept truly recent.
	 */
	PushActiveSnapshot(GetTransactionSnapshot());

	if (!(params->options & VACOPT_FULL))
	{
		/*
		 * PostgreSQL does this:
		 * In lazy vacuum, we can set the PROC_IN_VACUUM flag, which lets
		 * other concurrent VACUUMs know that they can ignore this one while
		 * determining their OldestXmin.  (The reason we don't set it during a
		 * full VACUUM is exactly that we may have to run user-defined
		 * functions for functional indexes, and we want to make sure that if
		 * they use the snapshot set above, any tuples it requires can't get
		 * removed from other tables.  An index function that depends on the
		 * contents of other tables is arguably broken, but we won't break it
		 * here by violating transaction semantics.)
		 *
		 * GPDB doesn't use PROC_IN_VACUUM, as lazy vacuum for bitmap
		 * indexed tables performs reindex causing updates to pg_class
		 * tuples for index entries.
		 *
		 * We also set the VACUUM_FOR_WRAPAROUND flag, which is passed down by
		 * autovacuum; it's used to avoid canceling a vacuum that was invoked
		 * in an emergency.
		 *
		 * Note: these flags remain set until CommitTransaction or
		 * AbortTransaction.  We don't want to clear them until we reset
		 * MyPgXact->xid/xmin, else OldestXmin might appear to go backwards,
		 * which is probably Not Good.
		 */
		LWLockAcquire(ProcArrayLock, LW_EXCLUSIVE);
#if 0 /* Upstream code not applicable to GPDB */
		MyPgXact->vacuumFlags |= PROC_IN_VACUUM;
#endif
		if (params->is_wraparound)
			MyPgXact->vacuumFlags |= PROC_VACUUM_FOR_WRAPAROUND;
		LWLockRelease(ProcArrayLock);
	}

	/*
	 * Check for user-requested abort.  Note we want this to be inside a
	 * transaction, so xact.c doesn't issue useless WARNING.
	 */
	CHECK_FOR_INTERRUPTS();

	/*
	 * Determine the type of lock we want --- hard exclusive lock for a FULL
	 * vacuum, but just ShareUpdateExclusiveLock for concurrent vacuum. Either
	 * way, we can be sure that no other backend is vacuuming the same table.
	 */
	// FIXME: This fault point was roughly here before. It's kept here to keep
	// the regression tests from hanging, but need to check that the tests
	// still make sense. And "drop phase" isn't a term we use anymore.
	if (ao_vacuum_phase == VACOPT_AO_POST_CLEANUP_PHASE)
	{
		SIMPLE_FAULT_INJECTOR("vacuum_relation_open_relation_during_drop_phase");
	}

	// FIXME: what's the right level for AO tables?
	lmode = (params->options & VACOPT_FULL) ?
		AccessExclusiveLock : ShareUpdateExclusiveLock;

	/* open the relation and get the appropriate lock on it */
	onerel = vacuum_open_relation(relid, relation, params->options,
								  params->log_min_duration >= 0, lmode);

	/* leave if relation could not be opened or locked */
	if (!onerel)
	{
		PopActiveSnapshot();
		CommitTransactionCommand();
		return false;
	}

	/*
	 * Check if relation needs to be skipped based on ownership.  This check
	 * happens also when building the relation list to vacuum for a manual
	 * operation, and needs to be done additionally here as VACUUM could
	 * happen across multiple transactions where relation ownership could have
	 * changed in-between.  Make sure to only generate logs for VACUUM in this
	 * case.
	 */
	if (!vacuum_is_relation_owner(RelationGetRelid(onerel),
								  onerel->rd_rel,
								  params->options & VACOPT_VACUUM))
	{
		relation_close(onerel, lmode);
		PopActiveSnapshot();
		CommitTransactionCommand();
		return false;
	}

	/*
	 * Check that it's of a vacuumable relkind.
	 */
	if (onerel->rd_rel->relkind != RELKIND_RELATION &&
		onerel->rd_rel->relkind != RELKIND_MATVIEW &&
		onerel->rd_rel->relkind != RELKIND_TOASTVALUE &&
		onerel->rd_rel->relkind != RELKIND_PARTITIONED_TABLE &&
		onerel->rd_rel->relkind != RELKIND_AOSEGMENTS &&
		onerel->rd_rel->relkind != RELKIND_AOBLOCKDIR &&
		onerel->rd_rel->relkind != RELKIND_AOVISIMAP)
	{
		ereport(WARNING,
				(errmsg("skipping \"%s\" --- cannot vacuum non-tables or special system tables",
						RelationGetRelationName(onerel))));
		relation_close(onerel, lmode);
		PopActiveSnapshot();
		CommitTransactionCommand();
		return false;
	}

	/*
	 * Silently ignore tables that are temp tables of other backends ---
	 * trying to vacuum these will lead to great unhappiness, since their
	 * contents are probably not up-to-date on disk.  (We don't throw a
	 * warning here; it would just lead to chatter during a database-wide
	 * VACUUM.)
	 */
	if (RELATION_IS_OTHER_TEMP(onerel))
	{
		relation_close(onerel, lmode);
		PopActiveSnapshot();
		CommitTransactionCommand();
		return false;
	}

	/*
	 * Silently ignore partitioned tables as there is no work to be done.  The
	 * useful work is on their child partitions, which have been queued up for
	 * us separately.
	 */
	if (onerel->rd_rel->relkind == RELKIND_PARTITIONED_TABLE)
	{
		relation_close(onerel, lmode);
		PopActiveSnapshot();
		CommitTransactionCommand();
		/* It's OK to proceed with ANALYZE on this table */
		return true;
	}

	/*
	 * Get a session-level lock too. This will protect our access to the
	 * relation across multiple transactions, so that we can vacuum the
	 * relation's TOAST table (if any) secure in the knowledge that no one is
	 * deleting the parent relation.
	 *
	 * NOTE: this cannot block, even if someone else is waiting for access,
	 * because the lock manager knows that both lock requests are from the
	 * same process.
	 */
	onerelid = onerel->rd_lockInfo.lockRelId;
	LockRelationIdForSession(&onerelid, lmode);

	/* Set index cleanup option based on reloptions if not yet */
	if (params->index_cleanup == VACOPT_TERNARY_DEFAULT)
	{
		if (onerel->rd_options == NULL ||
			((StdRdOptions *) onerel->rd_options)->vacuum_index_cleanup)
			params->index_cleanup = VACOPT_TERNARY_ENABLED;
		else
			params->index_cleanup = VACOPT_TERNARY_DISABLED;
	}

	/* Set truncate option based on reloptions if not yet */
	if (params->truncate == VACOPT_TERNARY_DEFAULT)
	{
		if (onerel->rd_options == NULL ||
			((StdRdOptions *) onerel->rd_options)->vacuum_truncate)
			params->truncate = VACOPT_TERNARY_ENABLED;
		else
			params->truncate = VACOPT_TERNARY_DISABLED;
	}

	/*
	 * Remember the relation's TOAST relation for later, if the caller asked
	 * us to process it.  In VACUUM FULL, though, the toast table is
	 * automatically rebuilt by cluster_rel so we shouldn't recurse to it.
	 *
	 * GPDB: Also remember the AO segment relations for later.
	 */
	if (!(params->options & VACOPT_SKIPTOAST) && !(params->options & VACOPT_FULL))
		toast_relid = onerel->rd_rel->reltoastrelid;
	else
		toast_relid = InvalidOid;

	if (RelationIsAppendOptimized(onerel))
	{
		GetAppendOnlyEntryAuxOids(RelationGetRelid(onerel), NULL,
								  &aoseg_relid,
								  &aoblkdir_relid, NULL,
								  &aovisimap_relid, NULL);
	}

	/*
	 * Check permissions.
	 *
	 * We allow the user to vacuum a table if he is superuser, the table
	 * owner, or the database owner (but in the latter case, only if it's not
	 * a shared relation).	pg_class_ownercheck includes the superuser case.
	 *
	 * Note we choose to treat permissions failure as a WARNING and keep
	 * trying to vacuum the rest of the DB --- is this appropriate?
	 */
	if (!(pg_class_ownercheck(RelationGetRelid(onerel), GetUserId()) ||
		  (pg_database_ownercheck(MyDatabaseId, GetUserId()) && !onerel->rd_rel->relisshared)))
	{
		if (Gp_role != GP_ROLE_EXECUTE)
		{
			if (onerel->rd_rel->relisshared)
				ereport(WARNING,
						(errmsg("skipping \"%s\" --- only superuser can vacuum it",
								RelationGetRelationName(onerel))));
			else if (onerel->rd_rel->relnamespace == PG_CATALOG_NAMESPACE)
				ereport(WARNING,
						(errmsg("skipping \"%s\" --- only superuser or database owner can vacuum it",
								RelationGetRelationName(onerel))));
			else
				ereport(WARNING,
						(errmsg("skipping \"%s\" --- only table or database owner can vacuum it",
								RelationGetRelationName(onerel))));
		}
		relation_close(onerel, lmode);
		PopActiveSnapshot();
		CommitTransactionCommand();
		return false;
	}

	/*
	 * Check that it's a vacuumable relation; we used to do this in
	 * get_rel_oids() but seems safer to check after we've locked the
	 * relation.
	 */
	if ((onerel->rd_rel->relkind != RELKIND_RELATION &&
		 onerel->rd_rel->relkind != RELKIND_MATVIEW &&
		 onerel->rd_rel->relkind != RELKIND_TOASTVALUE &&
		 onerel->rd_rel->relkind != RELKIND_AOSEGMENTS &&
		 onerel->rd_rel->relkind != RELKIND_AOBLOCKDIR &&
		 onerel->rd_rel->relkind != RELKIND_AOVISIMAP)
		|| onerel->rd_rel->relkind == RELKIND_FOREIGN_TABLE)
	{
		ereport(WARNING,
				(errmsg("skipping \"%s\" --- cannot vacuum non-tables, external tables, foreign tables or special system tables",
						RelationGetRelationName(onerel))));
		relation_close(onerel, lmode);
		PopActiveSnapshot();
		CommitTransactionCommand();
		return false;
	}

#ifdef FAULT_INJECTOR
	if (ao_vacuum_phase == VACOPT_AO_POST_CLEANUP_PHASE)
	{
		FaultInjector_InjectFaultIfSet(
			"compaction_before_cleanup_phase",
			DDLNotSpecified,
			"",	// databaseName
			RelationGetRelationName(onerel)); // tableName
	}
#endif

	/*
	 * Silently ignore tables that are temp tables of other backends ---
	 * trying to vacuum these will lead to great unhappiness, since their
	 * contents are probably not up-to-date on disk.  (We don't throw a
	 * warning here; it would just lead to chatter during a database-wide
	 * VACUUM.)
	 */
	if (RELATION_IS_OTHER_TEMP(onerel))
	{
		relation_close(onerel, lmode);
		PopActiveSnapshot();
		CommitTransactionCommand();
		return false;
	}

	is_appendoptimized = RelationIsAppendOptimized(onerel);
	is_toast = (onerel->rd_rel->relkind == RELKIND_TOASTVALUE);

	if (ao_vacuum_phase && !(is_appendoptimized || is_toast))
	{
		/* We were asked to some phase of AO vacuum, but it's not an AO table. Huh? */
		elog(ERROR, "AO vacuum phase was invoked on a non-AO table");
	}

	/*
	 * If it's a partitioned relation, on entry 'relation' refers to the table
	 * that the original command was issued on, and 'relid' is the actual partition
	 * we're processing. Build a rangevar representing this partition, so that we
	 * can dispatch it.
	 */
	MemoryContext oldcontext = MemoryContextSwitchTo(vac_context);
	this_rangevar = makeRangeVar(get_namespace_name(onerel->rd_rel->relnamespace),
								 pstrdup(RelationGetRelationName(onerel)),
								 -1);
	MemoryContextSwitchTo(oldcontext);

	/*
	 * Switch to the table owner's userid, so that any index functions are run
	 * as that user.  Also lock down security-restricted operations and
	 * arrange to make GUC variable changes local to this command.
	 */
	GetUserIdAndSecContext(&save_userid, &save_sec_context);
	SetUserIdAndSecContext(onerel->rd_rel->relowner,
						   save_sec_context | SECURITY_RESTRICTED_OPERATION);
	save_nestlevel = NewGUCNestLevel();

	/*
	 * If there are any bitmap indexes, we have to acquire a ShareLock for the
	 * table, since reindex is used later. Otherwise, concurrent vacuum and
	 * inserts may cause deadlock. MPP-5960
	 */
	if (Gp_role == GP_ROLE_DISPATCH)
	{
		int 		i, nindexes;
		bool 		has_bitmap = false;
		Relation   *i_rel = NULL;

		vac_open_indexes(onerel, AccessShareLock, &nindexes, &i_rel);
		if (i_rel != NULL)
		{
			for (i = 0; i < nindexes; i++)
			{
				if (RelationIsBitmapIndex(i_rel[i]))
				{
					has_bitmap = true;
					break;
				}
			}
		}
		vac_close_indexes(nindexes, i_rel, AccessShareLock);

		if (has_bitmap)
			LockRelation(onerel, ShareLock);
	}

	if (!is_appendoptimized && (params->options & VACOPT_FULL))
	{
		int			cluster_options = 0;

		/* close relation before vacuuming, but hold lock until commit */
		relation_close(onerel, NoLock);
		onerel = NULL;

		if ((params->options & VACOPT_VERBOSE) != 0)
			cluster_options |= CLUOPT_VERBOSE;

		/* VACUUM FULL is now a variant of CLUSTER; see cluster.c */
		cluster_rel(relid, InvalidOid, cluster_options, true);
	}
	else /* Heap vacuum or AO/CO vacuum in specific phase */
		table_relation_vacuum(onerel, params, vac_strategy);

	/* Roll back any GUC changes executed by index functions */
	AtEOXact_GUC(false, save_nestlevel);

	/* Restore userid and security context */
	SetUserIdAndSecContext(save_userid, save_sec_context);

	/* all done with this class, but hold lock until commit */
	if (onerel)
		relation_close(onerel, NoLock);

	/*
	 * Complete the transaction and free all temporary memory used.
	 */
	PopActiveSnapshot();
	CommitTransactionCommand();

	/* entrance of Append-Optimized table vacuum */
	if (is_appendoptimized && ao_vacuum_phase == 0)
	{
		int orig_options = params->options;

		/* orchestrate the AO vacuum phases */

		/*
		 * Do cleanup first, to reclaim as much space as possible that
		 * was left behind from previous VACUUMs. This runs under local
		 * transactions.
		 */
		params->options = orig_options | VACOPT_AO_PRE_CLEANUP_PHASE;
		vacuum_rel(relid, this_rangevar, params, false);

		/* Compact. This runs in a distributed transaction.  */
		params->options = orig_options | VACOPT_AO_COMPACT_PHASE;
		vacuum_rel(relid, this_rangevar, params, false);

		/* 
		 * Do a final round of cleanup. Hopefully, this can drop the segments
		 * that were compacted in the previous phase.
		 */
		params->options = orig_options | VACOPT_AO_POST_CLEANUP_PHASE;
		vacuum_rel(relid, this_rangevar, params, false);

		params->options = orig_options;
	}

	/*
	 * In an append-only table, the auxiliary tables are cleaned up in
	 * the POST_CLEANUP phase. Ignore them in other phases.
	 */
	if (is_appendoptimized && ao_vacuum_phase != VACOPT_AO_POST_CLEANUP_PHASE)
	{
		toast_relid = InvalidOid;
		aoseg_relid = InvalidOid;
		aoblkdir_relid = InvalidOid;
		aovisimap_relid = InvalidOid;
	}

	int orig_option = params->options;
	params->options = params->options & (~VACUUM_AO_PHASE_MASK);

	/*
	 * If the relation has a secondary toast rel, vacuum that too while we
	 * still hold the session lock on the master table.  Note however that
	 * "analyze" will not get done on the toast table.  This is good, because
	 * the toaster always uses hardcoded index access and statistics are
	 * totally unimportant for toast relations.
	 * 
	 * Note, for GPDB, set recursing to true for auxilary tables to avoid
	 * being dispatched vacuum separately.
	 */
	if (toast_relid != InvalidOid)
		vacuum_rel(toast_relid, NULL, params, true);

	/* do the same for an AO segments table, if any */
	if (aoseg_relid != InvalidOid)
		vacuum_rel(aoseg_relid, NULL , params, true);

	/* do the same for an AO block directory table, if any */
	if (aoblkdir_relid != InvalidOid)
		vacuum_rel(aoblkdir_relid, NULL, params, true);

	/* do the same for an AO visimap, if any */
	if (aovisimap_relid != InvalidOid)
		vacuum_rel(aovisimap_relid, NULL, params, true);
	params->options = orig_option;

	/*
	 * Don't dispatch auto-vacuum. Each segment performs auto-vacuum as per
	 * its own need.
	 */
	if (Gp_role == GP_ROLE_DISPATCH && !recursing &&
		!IsAutoVacuumWorkerProcess() &&
		(!is_appendoptimized || ao_vacuum_phase))
	{
		VacuumStatsContext stats_context;
		char	   *vsubtype;

		/*
		 * Dispatching needs a transaction. At least in some error scenarios,
		 * it uses TopTransactionContext to store stuff.
		 */
		StartTransactionCommand();
		PushActiveSnapshot(GetTransactionSnapshot());

		stats_context.updated_stats = NIL;
		dispatchVacuum(params, relid, &stats_context);
		vac_update_relstats_from_list(&stats_context);

		/* Also update pg_stat_last_operation */
		if (IsAutoVacuumWorkerProcess())
			vsubtype = "AUTO";
		else
		{
			if ((params->options & VACOPT_FULL) &&
				(0 == params->freeze_min_age))
				vsubtype = "FULL FREEZE";
			else if ((params->options & VACOPT_FULL))
				vsubtype = "FULL";
			else if (0 == params->freeze_min_age)
				vsubtype = "FREEZE";
			else
				vsubtype = "";
		}
		MetaTrackUpdObject(RelationRelationId,
						   relid,
						   GetUserId(),
						   "VACUUM",
						   vsubtype);

		/* Restore userid and security context */
		SetUserIdAndSecContext(save_userid, save_sec_context);

		PopActiveSnapshot();
		CommitTransactionCommand();
	}

	/*
	 * Now release the session-level lock on the master table.
	 */
	UnlockRelationIdForSession(&onerelid, lmode);

	/* Report that we really did it. */
	return true;
}


/*
 * Open all the vacuumable indexes of the given relation, obtaining the
 * specified kind of lock on each.  Return an array of Relation pointers for
 * the indexes into *Irel, and the number of indexes into *nindexes.
 *
 * We consider an index vacuumable if it is marked insertable (indisready).
 * If it isn't, probably a CREATE INDEX CONCURRENTLY command failed early in
 * execution, and what we have is too corrupt to be processable.  We will
 * vacuum even if the index isn't indisvalid; this is important because in a
 * unique index, uniqueness checks will be performed anyway and had better not
 * hit dangling index pointers.
 */
void
vac_open_indexes(Relation relation, LOCKMODE lockmode,
				 int *nindexes, Relation **Irel)
{
	List	   *indexoidlist;
	ListCell   *indexoidscan;
	int			i;

	Assert(lockmode != NoLock);

	indexoidlist = RelationGetIndexList(relation);

	/* allocate enough memory for all indexes */
	i = list_length(indexoidlist);

	if (i > 0)
		*Irel = (Relation *) palloc(i * sizeof(Relation));
	else
		*Irel = NULL;

	/* collect just the ready indexes */
	i = 0;
	foreach(indexoidscan, indexoidlist)
	{
		Oid			indexoid = lfirst_oid(indexoidscan);
		Relation	indrel;

		indrel = index_open(indexoid, lockmode);
		if (indrel->rd_index->indisready)
			(*Irel)[i++] = indrel;
		else
			index_close(indrel, lockmode);
	}

	*nindexes = i;

	list_free(indexoidlist);
}

/*
 * Release the resources acquired by vac_open_indexes.  Optionally release
 * the locks (say NoLock to keep 'em).
 */
void
vac_close_indexes(int nindexes, Relation *Irel, LOCKMODE lockmode)
{
	if (Irel == NULL)
		return;

	while (nindexes--)
	{
		Relation	ind = Irel[nindexes];

		index_close(ind, lockmode);
	}
	pfree(Irel);
}

/*
 * vacuum_delay_point --- check for interrupts and cost-based delay.
 *
 * This should be called in each major loop of VACUUM processing,
 * typically once per page processed.
 */
void
vacuum_delay_point(void)
{
	/* Always check for interrupts */
	CHECK_FOR_INTERRUPTS();

	/* Nap if appropriate */
	if (VacuumCostActive && !InterruptPending &&
		VacuumCostBalance >= VacuumCostLimit)
	{
		double		msec;

		msec = VacuumCostDelay * VacuumCostBalance / VacuumCostLimit;
		if (msec > VacuumCostDelay * 4)
			msec = VacuumCostDelay * 4;

		pg_usleep((long) (msec * 1000));

		VacuumCostBalance = 0;

		/* update balance values for workers */
		AutoVacuumUpdateDelay();

		/* Might have gotten an interrupt while sleeping */
		CHECK_FOR_INTERRUPTS();
	}
}

/*
 * A wrapper function of defGetBoolean().
 *
 * This function returns VACOPT_TERNARY_ENABLED and VACOPT_TERNARY_DISABLED
 * instead of true and false.
 */
static VacOptTernaryValue
get_vacopt_ternary_value(DefElem *def)
{
	return defGetBoolean(def) ? VACOPT_TERNARY_ENABLED : VACOPT_TERNARY_DISABLED;
}



/*
 * Dispatch a Vacuum command.
 */
static void
dispatchVacuum(VacuumParams *params, Oid relid, VacuumStatsContext *ctx)
{
	CdbPgResults cdb_pgresults;
	VacuumStmt *vacstmt = makeNode(VacuumStmt);
	int flags = DF_CANCEL_ON_ERROR | DF_WITH_SNAPSHOT;
	VacuumRelation *rel;

	/*
	 * The AO compaction phase needs to run in a distributed transaction,
	 * but other phases and heap VACUUM could run in local transactions. See
	 * comments in vacuum_ao.c "Overview" section. (In practice, though,
	 * this function is called with a distributed transaction open for the
	 * other phases too, so we end up using distributed transactions for
	 * all, anyway.)
	 */
	if ((params->options & VACUUM_AO_PHASE_MASK) == VACOPT_AO_COMPACT_PHASE)
		flags |= DF_NEED_TWO_PHASE;

	Assert(Gp_role == GP_ROLE_DISPATCH);

	/* convert the VacuumParams back into an options list */

	vacstmt->options = vacuum_params_to_options_list(params);
	if ((params->options & VACOPT_VACUUM) != 0)
		vacstmt->is_vacuumcmd = true;
	else
	{
		Assert((params->options & VACOPT_ANALYZE) != 0);
		vacstmt->is_vacuumcmd = false;
	}

	rel = makeNode(VacuumRelation);
	rel->relation = NULL;
	rel->oid = relid;
	rel->va_cols = NIL;

	vacstmt->rels = list_make1(rel);

	/* XXX: Some kinds of VACUUM assign a new relfilenode. bitmap indexes maybe? */
	CdbDispatchUtilityStatement((Node *) vacstmt, flags,
								GetAssignedOidsForDispatch(),
								&cdb_pgresults);

	vacuum_combine_stats(ctx, &cdb_pgresults);

	cdbdisp_clearCdbPgResults(&cdb_pgresults);
}

/* convert VacuumParams back into an options list, for dispatch */
static List *
vacuum_params_to_options_list(VacuumParams *params)
{
	int			optmask = params->options;
	List	   *options = NIL;

	/* VACOPT_VACUUM and ANALYZE are derived from the VacuumStmt */
	optmask &= ~(VACOPT_VACUUM | VACOPT_ANALYZE);
	if (optmask & VACOPT_VERBOSE)
	{
		options = lappend(options, makeDefElem("verbose", (Node *) makeInteger(1), -1));
		optmask &= ~VACOPT_VERBOSE;
	}
	if (optmask & VACOPT_FREEZE)
	{
		options = lappend(options, makeDefElem("freeze", (Node *) makeInteger(1), -1));
		optmask &= ~VACOPT_FREEZE;
	}
	if (optmask & VACOPT_FULL)
	{
		options = lappend(options, makeDefElem("full", (Node *) makeInteger(1), -1));
		optmask &= ~VACOPT_FULL;
	}
	if (optmask & VACOPT_SKIP_LOCKED)
	{
		options = lappend(options, makeDefElem("skip_locked", (Node *) makeInteger(1), -1));
		optmask &= ~VACOPT_SKIP_LOCKED;
	}
	if (optmask & VACOPT_SKIPTOAST)
	{
		options = lappend(options, makeDefElem("skip_toast", (Node *) makeInteger(1), -1));
		optmask &= ~VACOPT_SKIPTOAST;
	}
	if (optmask & VACOPT_DISABLE_PAGE_SKIPPING)
	{
		options = lappend(options, makeDefElem("disable_page_skipping", (Node *) makeInteger(1), -1));
		optmask &= ~VACOPT_DISABLE_PAGE_SKIPPING;
	}

	if (optmask & VACUUM_AO_PHASE_MASK)
	{
		options = lappend(options, makeDefElem("ao_phase",
											   (Node *) makeInteger(optmask & VACUUM_AO_PHASE_MASK),
											   -1));
		optmask &= ~VACUUM_AO_PHASE_MASK;
	}
	if (optmask != 0)
		elog(ERROR, "unrecognized vacuum option %x", optmask);

	/*
	 * NOTE:
	 *
	 * User-invoked vacuum will never have special values for VacuumParams's
	 * freeze_min_age, freeze_table_age, multixact_freeze_min_age,
	 * multixact_freeze_table_age, is_wraparound and log_min_duration. So no need
	 * to convert them back and dispatch to QEs for now.
	 * For autovacuum, it may set these values per table. Right now, only
	 * auto-ANALYZE is enabled which will dispatch analyze from QD, but these vaules
	 * are not needed for analyze.
	 * Vacuum through autovacuum is not enabled yet, and if each segment's autovacuum
	 * launcher take care it's own vacuum process, we don't need to dispatch these
	 * values as well.
	 *
	 * We should consider dispatch these values only if we do vacuum
	 * as how we do analyze through autovacuum on coordinator.
	 *
	 * GPDB has no plan to support distributed auto vacuum (do vacuum as how we do
	 * analyze, i.e. to trigger auto vacuum on QD, and QD manages to dispatch the
	 * vacuum request to QEs as distributed transaction) for GPDB7.
	 * See more details in the head comments of autovacuum.c.
	*/
	if (params->truncate == VACOPT_TERNARY_DISABLED)
		options = lappend(options, makeDefElem("truncate", (Node *) makeInteger(0), -1));
	else if (params->truncate == VACOPT_TERNARY_ENABLED)
		options = lappend(options, makeDefElem("truncate", (Node *) makeInteger(1), -1));
	else
		elog(ERROR, "unexpected VACUUM 'truncate' option '%d'", (int) params->truncate);

	if (params->index_cleanup == VACOPT_TERNARY_DISABLED)
		options = lappend(options, makeDefElem("index_cleanup", (Node *) makeInteger(0), -1));
	else if (params->index_cleanup == VACOPT_TERNARY_ENABLED)
		options = lappend(options, makeDefElem("index_cleanup", (Node *) makeInteger(1), -1));
	else
		elog(ERROR, "unexpected VACUUM 'index_cleanup' option '%d'", (int) params->index_cleanup);

	return options;
}

/*
 * vacuum_combine_stats
 * This function combine the stats information sent by QEs to generate
 * the final stats for QD relations.
 *
 * Note that the mirrorResults is ignored by this function.
 */
static void
vacuum_combine_stats(VacuumStatsContext *stats_context, CdbPgResults *cdb_pgresults)
{
	int			result_no;
	MemoryContext old_context;

	Assert(Gp_role == GP_ROLE_DISPATCH);

	if (cdb_pgresults == NULL || cdb_pgresults->numResults <= 0)
		return;

	stats_context->nsegs = cdb_pgresults->numDispatches;

	/*
	 * Process the dispatch results from the primary. Note that the QE
	 * processes also send back the new stats info, such as stats on
	 * pg_class, for the relevant table and its
	 * indexes. We parse this information, and compute the final stats
	 * for the QD.
	 *
	 * For pg_class stats, we compute the maximum number of tuples and
	 * maximum number of pages after processing the stats from each QE.
	 *
	 */
	for(result_no = 0; result_no < cdb_pgresults->numResults; result_no++)
	{		
		struct pg_result *pgresult = cdb_pgresults->pg_results[result_no];

		if (pgresult->extras == NULL || pgresult->extraType != PGExtraTypeVacuumStats)
			continue;

		Assert(pgresult->extraslen > sizeof(int));

		/*
		 * Process the stats for pg_class. We simply compute the maximum
		 * number of rel_tuples and rel_pages.
		 */
		VPgClassStatsCombo *pgclass_stats_combo = (VPgClassStatsCombo *) pgresult->extras;
		ListCell *lc = NULL;

		foreach (lc, stats_context->updated_stats)
		{
			VPgClassStatsCombo *tmp_stats_combo = (VPgClassStatsCombo *) lfirst(lc);

			if (tmp_stats_combo->relid == pgclass_stats_combo->relid)
			{
				tmp_stats_combo->rel_pages += pgclass_stats_combo->rel_pages;
				tmp_stats_combo->rel_tuples += pgclass_stats_combo->rel_tuples;
				tmp_stats_combo->relallvisible += pgclass_stats_combo->relallvisible;
				/* 
				 * Accumulate the number of QEs, assuming sending only once
				 * per QE for each relid in the VACUUM scenario.
				 */
				tmp_stats_combo->count++;
				break;
			}
		}

		if (lc == NULL) /* get the first stats result of the current relid */
		{
			Assert(pgresult->extraslen == sizeof(VPgClassStats));

			old_context = MemoryContextSwitchTo(vac_context);
			pgclass_stats_combo = palloc(sizeof(VPgClassStatsCombo));
			memcpy(pgclass_stats_combo, pgresult->extras, pgresult->extraslen);
			pgclass_stats_combo->count = 1;

			stats_context->updated_stats =
				lappend(stats_context->updated_stats, pgclass_stats_combo);
			MemoryContextSwitchTo(old_context);
		}
	}
}

/*
 * Update relpages/reltuples of all the relations in the list.
 */
static void
vac_update_relstats_from_list(VacuumStatsContext *stats_context)
{
	List *updated_stats = stats_context->updated_stats;
	ListCell *lc;

	/*
	 * This function is only called in the context of the QD, so let's be
	 * explicit about that given the assumptions taken.
	 */
	Assert(Gp_role == GP_ROLE_DISPATCH);

	foreach (lc, updated_stats)
	{
		VPgClassStatsCombo *stats = (VPgClassStatsCombo *) lfirst(lc);
		Relation	rel;

		rel = relation_open(stats->relid, AccessShareLock);

		if (GpPolicyIsReplicated(rel->rd_cdbpolicy))
		{
			Assert(stats->count == rel->rd_cdbpolicy->numsegments);

			stats->rel_pages = stats->rel_pages / rel->rd_cdbpolicy->numsegments;
			stats->rel_tuples = stats->rel_tuples / rel->rd_cdbpolicy->numsegments;
			stats->relallvisible = stats->relallvisible / rel->rd_cdbpolicy->numsegments;
		}

		/*
		 * Update QD stats only when receiving all dispatched QEs' stats, to
		 * avoid being overwritten by a partial accumulated value (i.e., index->reltuples)
		 * in case when not receiving all QEs' stats.
		 */
		if (stats_context->nsegs > 0 && stats->count == stats_context->nsegs)
		{
			/*
			 * Pass 'false' for isvacuum, so that the stats are
			 * actually updated.
			 */
			vac_update_relstats(rel,
								stats->rel_pages, stats->rel_tuples,
								stats->relallvisible,
								rel->rd_rel->relhasindex,
								InvalidTransactionId,
								InvalidMultiXactId,
								false,
								false /* isvacuum */);
		}
		else
		{
			/*
			 * We do have chance to enter this branch in the case when in compact phase.
			 * For example, in compact phase, some QEs may need to drop dead segfiles,
			 * while others may not. Only the QEs which dropping dead segfiles could go to
			 * vacuum indexes path then update and send the statistics to QD, QD just
			 * collected part of QEs' stats hence should not be as the final result to
			 * overwrite QD's stats. 
			 * 
			 * One may think why not having the stats update only happens in the final
			 * phase (POST_CLEANUP_PHASE), yes that's an alternative to get a final stats
			 * accurately for QD. 
			 * 
			 * Given the AO/CO VACUUM is a multi-phases process which may have an interval
			 * between each phase. In real circumstance, concurrent VACUUM is mostly a heavy
			 * job and this interval could get longer than normal cases, hence it seems
			 * better to collect and update QD's stats timely. So current strategy is, QD always 
			 * collect QE's stats across phases, once we collected the expected number (means
			 * same as dispatched QE number) of QE's stats, we update QD's stats subsequently,
			 * instead of updating at the final phase.
			 * 
			 * Set the logging level to LOG as skipping sending stats here is not considered as
			 * a real issue, displaying it in log may be helpful to hint.
			 */
			elog(LOG, "Vacuum update stats oid=%u pages=%d tuples=%f was skipped because "
				 "collected segment number %d didn't match the expected %d.", stats->relid,
				 stats->rel_pages, stats->rel_tuples, stats->count, stats_context->nsegs);
		}

		relation_close(rel, AccessShareLock);
	}
}

/*
 * CDB: Build a special message, to send the number of tuples
 * and the number of pages in pg_class located at QEs through
 * the dispatcher.
 */
void
vac_send_relstats_to_qd(Relation relation,
						BlockNumber num_pages,
						double num_tuples,
						BlockNumber num_all_visible_pages)
{

	StringInfoData buf;
	VPgClassStats stats;
	Oid			relid = RelationGetRelid(relation);
	Assert(relid != InvalidOid);

	pq_beginmessage(&buf, 'y');
	pq_sendstring(&buf, "VACUUM");
	stats.relid = relid;
	stats.rel_pages = num_pages;
	stats.rel_tuples = num_tuples;
	stats.relallvisible = num_all_visible_pages;
	pq_sendbyte(&buf, true); /* Mark the result ready when receive this message */
	pq_sendint(&buf, PGExtraTypeVacuumStats, sizeof(PGExtraType));
	pq_sendint(&buf, sizeof(VPgClassStats), sizeof(int));
	pq_sendbytes(&buf, (char *) &stats, sizeof(VPgClassStats));
	pq_endmessage(&buf);
}

bool
vacuumStatement_IsTemporary(Relation onerel)
{
	bool bTemp = false;
	/* MPP-7576: don't track internal namespace tables */
	switch (RelationGetNamespace(onerel))
	{
		case PG_CATALOG_NAMESPACE:
			/* MPP-7773: don't track objects in system namespace
			 * if modifying system tables (eg during upgrade)
			 */
			if (allowSystemTableMods)
				bTemp = true;
			break;

		case PG_TOAST_NAMESPACE:
		case PG_BITMAPINDEX_NAMESPACE:
		case PG_AOSEGMENT_NAMESPACE:
			bTemp = true;
			break;
		default:
			break;
	}

	/* MPP-7572: Don't track metadata if table in any
	 * temporary namespace
	 */
	if (!bTemp)
		bTemp = isAnyTempNamespace(RelationGetNamespace(onerel));
	return bTemp;
}

/*
 * GPDB: Check whether needs to update or send stats from QE to QD.
 * This is GPDB specific check in vacuum-index scenario for collecting
 * QEs' stats (such as index->relpages and index->reltuples) on QD.
 * GPDB needs accumulating all QEs' stats for updating corresponding 
 * statistics into QD's pg_class correctly. So if current instance is
 * acting as QE, it should scan and send its current stats to QD instead
 * of skipping them for cost saving.
 */
bool
gp_vacuum_needs_update_stats(void)
{
	return (Gp_role == GP_ROLE_EXECUTE);
}<|MERGE_RESOLUTION|>--- conflicted
+++ resolved
@@ -493,7 +493,6 @@
 					 */
 					CommandCounterIncrement();
 				}
-<<<<<<< HEAD
 
 #ifdef FAULT_INJECTOR
 				if (IsAutoVacuumWorkerProcess())
@@ -503,8 +502,6 @@
 						"", vrel->relation->relname);
 				}
 #endif
-=======
->>>>>>> 7cd0d523
 			}
 		}
 	}
@@ -1735,7 +1732,10 @@
 
 	/* chicken out if bogus data found */
 	if (bogus)
+	{
+		LockDatabaseFrozenIds(ExclusiveLock);
 		return;
+	}
 
 	Assert(TransactionIdIsNormal(newFrozenXid));
 	Assert(MultiXactIdIsValid(newMinMulti));
@@ -1804,6 +1804,14 @@
 	if (dirty || ForceTransactionIdLimitUpdate())
 		vac_truncate_clog(newFrozenXid, newMinMulti,
 						  lastSaneFrozenXid, lastSaneMinMulti);
+
+	// GPDB_12_12_MERGE_FIXME: @(interma) upstream lock it in the **whole** tranaction (released by ResourceOwnerRelease())
+	// https://github.com/greenplum-db/gpdb-postgres-merge/commit/30e68a2abb3890c3292ff0b2422a7ea04d62acdd#
+	// 
+	// But in GP, it will cause deadlock in QEs, details: GPSERVER-370
+	// So I tried to release it at the end of this function.
+	// But it may be risks, need to understand upstream commit deeper.
+	UnLockDatabaseFrozenIds(ExclusiveLock);
 }
 
 
