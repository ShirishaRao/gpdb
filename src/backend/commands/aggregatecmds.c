--- conflicted
+++ resolved
@@ -301,73 +301,7 @@
 }
 
 
-/*
- * RenameAggregate
- *		Rename an aggregate.
- */
 void
-<<<<<<< HEAD
-RemoveAggregate(RemoveFuncStmt *stmt)
-{
-	List	   *aggName = stmt->name;
-	List	   *aggArgs = stmt->args;
-	Oid			procOid;
-	HeapTuple	tup;
-	ObjectAddress object;
-
-	/* Look up function and make sure it's an aggregate */
-	procOid = LookupAggNameTypeNames(aggName, aggArgs, stmt->missing_ok);
-
-	if (!OidIsValid(procOid))
-	{
-		/* we only get here if stmt->missing_ok is true */
-		ereport(NOTICE,
-				(errmsg("aggregate %s(%s) does not exist, skipping",
-						NameListToString(aggName),
-						TypeNameListToString(aggArgs))));
-		return;
-	}
-
-	/*
-	 * Find the function tuple, do permissions and validity checks
-	 */
-	tup = SearchSysCache1(PROCOID, ObjectIdGetDatum(procOid));
-	if (!HeapTupleIsValid(tup)) /* should not happen */
-		elog(ERROR, "cache lookup failed for function %u", procOid);
-
-	/* Permission check: must own agg or its namespace */
-	if (!pg_proc_ownercheck(procOid, GetUserId()) &&
-	  !pg_namespace_ownercheck(((Form_pg_proc) GETSTRUCT(tup))->pronamespace,
-							   GetUserId()))
-		aclcheck_error(ACLCHECK_NOT_OWNER, ACL_KIND_PROC,
-					   NameListToString(aggName));
-
-	ReleaseSysCache(tup);
-
-	/*
-	 * Do the deletion
-	 */
-	object.classId = ProcedureRelationId;
-	object.objectId = procOid;
-	object.objectSubId = 0;
-
-	performDeletion(&object, stmt->behavior);
-	
-	if (Gp_role == GP_ROLE_DISPATCH)
-	{
-		CdbDispatchUtilityStatement((Node *) stmt,
-									DF_CANCEL_ON_ERROR|
-									DF_WITH_SNAPSHOT|
-									DF_NEED_TWO_PHASE,
-									NIL,
-									NULL);
-	}
-}
-
-
-void
-=======
->>>>>>> 80edfd76
 RenameAggregate(List *name, List *args, const char *newname)
 {
 	Oid			procOid;
