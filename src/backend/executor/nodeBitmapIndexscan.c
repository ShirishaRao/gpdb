/*-------------------------------------------------------------------------
 *
 * nodeBitmapIndexscan.c
 *	  Routines to support bitmapped index scans of relations
 *
<<<<<<< HEAD
 * Portions Copyright (c) 2007-2008, Greenplum inc
 * Portions Copyright (c) 2012-Present Pivotal Software, Inc.
 * Portions Copyright (c) 1996-2010, PostgreSQL Global Development Group
=======
 * Portions Copyright (c) 1996-2011, PostgreSQL Global Development Group
>>>>>>> a4bebdd9
 * Portions Copyright (c) 1994, Regents of the University of California
 *
 *
 * IDENTIFICATION
 *	  src/backend/executor/nodeBitmapIndexscan.c
 *
 *-------------------------------------------------------------------------
 */
/*
 * INTERFACE ROUTINES
 *		MultiExecBitmapIndexScan	scans a relation using index.
 *		ExecInitBitmapIndexScan		creates and initializes state info.
 *		ExecReScanBitmapIndexScan	prepares to rescan the plan.
 *		ExecEndBitmapIndexScan		releases all storage.
 */
#include "postgres.h"

#include "access/genam.h"
#include "cdb/cdbvars.h"
#include "cdb/cdbpartition.h"
#include "executor/execdebug.h"
#include "executor/instrument.h"
#include "executor/nodeBitmapIndexscan.h"
#include "executor/nodeIndexscan.h"
#include "miscadmin.h"
#include "utils/memutils.h"
#include "utils/lsyscache.h"
#include "nodes/tidbitmap.h"


/* ----------------------------------------------------------------
 *		MultiExecBitmapIndexScan(node)
 *
 *		If IndexScanState's iss_NumArrayKeys = 0, then BitmapIndexScan
 *		node returns a StreamBitmap that stores all the interesting rows.
 *		The returning StreamBitmap will point to an IndexStream that contains
 *		pointers to functions for handling the output.
 *
 *		If IndexScanState's iss_NumArrayKeys > 0 (e.g., WHERE clause contains
 *		`d in (0,1)` condition and a bitmap index has been created on column d),
 *		then iss_NumArrayKeys StreamBitmaps will be created, where every bitmap
 *		points to an individual IndexStream. BitmapIndexScan node
 *		returns a StreamBitmap that ORs all the above StreamBitmaps. Also, the
 *		returning StreamBitmap will point to an OpStream of type BMS_OR whose input
 *		streams are the IndexStreams created for every array key.
 * ----------------------------------------------------------------
 */
Node *
MultiExecBitmapIndexScan(BitmapIndexScanState *node)
{
	Node	   *bitmap = NULL;
	IndexScanDesc scandesc;
	bool		doscan;

	/* Make sure we are not leaking a previous bitmap */
	Assert(NULL == node->biss_result);

	/* must provide our own instrumentation support */
	if (node->ss.ps.instrument)
		InstrStartNode(node->ss.ps.instrument);

	/*
	 * extract necessary information from index scan node
	 */
	scandesc = node->biss_ScanDesc;

	/*
	 * If we have runtime keys and they've not already been set up, do it now.
	 * Array keys are also treated as runtime keys; note that if ExecReScan
	 * returns with biss_RuntimeKeysReady still false, then there is an empty
	 * array key so we should do nothing.
	 */
	if (!node->biss_RuntimeKeysReady &&
		(node->biss_NumRuntimeKeys != 0 || node->biss_NumArrayKeys != 0))
	{
		ExecReScan((PlanState *) node);
		doscan = node->biss_RuntimeKeysReady;
	}
	else
		doscan = true;

	/* Get bitmap from index */
	while (doscan)
	{
		bitmap = index_getbitmap(scandesc, node->biss_result);

		if ((NULL != bitmap) &&
			!(IsA(bitmap, TIDBitmap) || IsA(bitmap, StreamBitmap)))
		{
			elog(ERROR, "unrecognized result from bitmap index scan");
		}

		CHECK_FOR_INTERRUPTS();

		if (QueryFinishPending)
			break;

		/* CDB: If EXPLAIN ANALYZE, let bitmap share our Instrumentation. */
		if (node->ss.ps.instrument && (node->ss.ps.instrument)->need_cdb)
			tbm_generic_set_instrument(bitmap, node->ss.ps.instrument);

		if (node->biss_result == NULL)
			node->biss_result = (Node *) bitmap;

		doscan = ExecIndexAdvanceArrayKeys(node->biss_ArrayKeys,
										   node->biss_NumArrayKeys);
		if (doscan)				/* reset index scan */
			index_rescan(node->biss_ScanDesc,
						 node->biss_ScanKeys, node->biss_NumScanKeys,
						 NULL, 0);
	}

	/* must provide our own instrumentation support */
	/* GPDB: Report "1 tuple", actually meaning "1 bitmap" */
	if (node->ss.ps.instrument)
		InstrStopNode(node->ss.ps.instrument, 1 /* nTuples */);

	return (Node *) bitmap;
}

/* ----------------------------------------------------------------
 *		ExecReScanBitmapIndexScan(node)
 *
 *		Recalculates the values of any scan keys whose value depends on
 *		information known at runtime, then rescans the indexed relation.
 * ----------------------------------------------------------------
 */
void
ExecReScanBitmapIndexScan(BitmapIndexScanState *node)
{
	ExprContext *econtext = node->biss_RuntimeContext;

	/*
	 * Reset the runtime-key context so we don't leak memory as each outer
	 * tuple is scanned.  Note this assumes that we will recalculate *all*
	 * runtime keys on each call.
	 */
	if (econtext)
		ResetExprContext(econtext);

	/*
	 * If we are doing runtime key calculations (ie, any of the index key
	 * values weren't simple Consts), compute the new key values.
	 *
	 * Array keys are also treated as runtime keys; note that if we return
	 * with biss_RuntimeKeysReady still false, then there is an empty array
	 * key so no index scan is needed.
	 */
	if (node->biss_NumRuntimeKeys != 0)
		ExecIndexEvalRuntimeKeys(econtext,
								 node->biss_RuntimeKeys,
								 node->biss_NumRuntimeKeys);
	if (node->biss_NumArrayKeys != 0)
		node->biss_RuntimeKeysReady =
			ExecIndexEvalArrayKeys(econtext,
								   node->biss_ArrayKeys,
								   node->biss_NumArrayKeys);
	else
		node->biss_RuntimeKeysReady = true;

	/* reset index scan */
	if (node->biss_RuntimeKeysReady)
<<<<<<< HEAD
		index_rescan(node->biss_ScanDesc, node->biss_ScanKeys);

	/* Sanity check */
	if (node->biss_result &&
		(!IsA(node->biss_result, TIDBitmap) && !IsA(node->biss_result, StreamBitmap)))
	{
		ereport(ERROR,
				(errcode(ERRCODE_INTERNAL_ERROR),
				 errmsg("the returning bitmap in nodeBitmapIndexScan is invalid.")));
	}

	if (NULL != node->biss_result)
	{
		tbm_generic_free(node->biss_result);
		node->biss_result = NULL;
	}
=======
		index_rescan(node->biss_ScanDesc,
					 node->biss_ScanKeys, node->biss_NumScanKeys,
					 NULL, 0);
>>>>>>> a4bebdd9
}

/* ----------------------------------------------------------------
 *		ExecEndBitmapIndexScan
 * ----------------------------------------------------------------
 */
void
ExecEndBitmapIndexScan(BitmapIndexScanState *node)
{
	Relation	indexRelationDesc;
	IndexScanDesc indexScanDesc;

	/*
	 * extract information from the node
	 */
	indexRelationDesc = node->biss_RelationDesc;
	indexScanDesc = node->biss_ScanDesc;

	/*
	 * Free the exprcontext ... now dead code, see ExecFreeExprContext
	 */
#ifdef NOT_USED
	if (node->biss_RuntimeContext)
		FreeExprContext(node->biss_RuntimeContext, true);
#endif

	/*
	 * close the index relation (no-op if we didn't open it)
	 */
	if (indexScanDesc)
		index_endscan(indexScanDesc);
	if (indexRelationDesc)
		index_close(indexRelationDesc, NoLock);

	tbm_generic_free(node->biss_result);
	node->biss_result = NULL;

	EndPlanStateGpmonPkt(&node->ss.ps);
}

/* ----------------------------------------------------------------
 *		ExecInitBitmapIndexScan
 *
 *		Initializes the index scan's state information.
 * ----------------------------------------------------------------
 */
BitmapIndexScanState *
ExecInitBitmapIndexScan(BitmapIndexScan *node, EState *estate, int eflags)
{
	BitmapIndexScanState *indexstate;
	bool		relistarget;

	/* check for unsupported flags */
	Assert(!(eflags & (EXEC_FLAG_BACKWARD | EXEC_FLAG_MARK)));

	/*
	 * create state structure
	 */
	indexstate = makeNode(BitmapIndexScanState);
	indexstate->ss.ps.plan = (Plan *) node;
	indexstate->ss.ps.state = estate;

	/* normally we don't make the result bitmap till runtime */
	indexstate->biss_result = NULL;

	/*
	 * Miscellaneous initialization
	 *
	 * We do not need a standard exprcontext for this node, though we may
	 * decide below to create a runtime-key exprcontext
	 */

	/*
	 * initialize child expressions
	 *
	 * We don't need to initialize targetlist or qual since neither are used.
	 *
	 * Note: we don't initialize all of the indexqual expression, only the
	 * sub-parts corresponding to runtime keys (see below).
	 */

	/*
	 * We do not open or lock the base relation here.  We assume that an
	 * ancestor BitmapHeapScan node is holding AccessShareLock (or better) on
	 * the heap relation throughout the execution of the plan tree.
	 */

	indexstate->ss.ss_currentRelation = NULL;
	//indexstate->ss.ss_currentScanDesc = NULL;

	/*
	 * If we are just doing EXPLAIN (ie, aren't going to run the plan), stop
	 * here.  This allows an index-advisor plugin to EXPLAIN a plan containing
	 * references to nonexistent indexes.
	 */
	if (eflags & EXEC_FLAG_EXPLAIN_ONLY)
		return indexstate;

	/*
	 * Open the index relation.
	 *
	 * If the parent table is one of the target relations of the query, then
	 * InitPlan already opened and write-locked the index, so we can avoid
	 * taking another lock here.  Otherwise we need a normal reader's lock.
	 */
	relistarget = ExecRelationIsTargetRelation(estate, node->scan.scanrelid);
	indexstate->biss_RelationDesc = index_open(node->indexid,
									 relistarget ? NoLock : AccessShareLock);

	/*
	 * Initialize index-specific scan state
	 */
	indexstate->biss_RuntimeKeysReady = false;
	indexstate->biss_RuntimeKeys = NULL;
	indexstate->biss_NumRuntimeKeys = 0;

	/*
	 * build the index scan keys from the index qualification
	 */
	ExecIndexBuildScanKeys((PlanState *) indexstate,
						   indexstate->biss_RelationDesc,
						   node->scan.scanrelid,
						   node->indexqual,
						   false,
						   &indexstate->biss_ScanKeys,
						   &indexstate->biss_NumScanKeys,
						   &indexstate->biss_RuntimeKeys,
						   &indexstate->biss_NumRuntimeKeys,
						   &indexstate->biss_ArrayKeys,
						   &indexstate->biss_NumArrayKeys);

	/*
	 * If we have runtime keys or array keys, we need an ExprContext to
	 * evaluate them. We could just create a "standard" plan node exprcontext,
	 * but to keep the code looking similar to nodeIndexscan.c, it seems
	 * better to stick with the approach of using a separate ExprContext.
	 */
	if (indexstate->biss_NumRuntimeKeys != 0 ||
		indexstate->biss_NumArrayKeys != 0)
	{
		ExprContext *stdecontext = indexstate->ss.ps.ps_ExprContext;

		ExecAssignExprContext(estate, &indexstate->ss.ps);
		indexstate->biss_RuntimeContext = indexstate->ss.ps.ps_ExprContext;
		indexstate->ss.ps.ps_ExprContext = stdecontext;
	}
	else
	{
		indexstate->biss_RuntimeContext = NULL;
	}

	/*
	 * Initialize scan descriptor.
	 */
	indexstate->biss_ScanDesc =
		index_beginscan_bitmap(indexstate->biss_RelationDesc,
							   estate->es_snapshot,
							   indexstate->biss_NumScanKeys);

	/*
	 * If no run-time keys to calculate, go ahead and pass the scankeys to the
	 * index AM.
	 */
	if (indexstate->biss_NumRuntimeKeys == 0 &&
		indexstate->biss_NumArrayKeys == 0)
		index_rescan(indexstate->biss_ScanDesc,
					 indexstate->biss_ScanKeys, indexstate->biss_NumScanKeys,
					 NULL, 0);

	/*
	 * all done.
	 */
	return indexstate;
}<|MERGE_RESOLUTION|>--- conflicted
+++ resolved
@@ -3,13 +3,9 @@
  * nodeBitmapIndexscan.c
  *	  Routines to support bitmapped index scans of relations
  *
-<<<<<<< HEAD
  * Portions Copyright (c) 2007-2008, Greenplum inc
  * Portions Copyright (c) 2012-Present Pivotal Software, Inc.
- * Portions Copyright (c) 1996-2010, PostgreSQL Global Development Group
-=======
  * Portions Copyright (c) 1996-2011, PostgreSQL Global Development Group
->>>>>>> a4bebdd9
  * Portions Copyright (c) 1994, Regents of the University of California
  *
  *
@@ -172,8 +168,9 @@
 
 	/* reset index scan */
 	if (node->biss_RuntimeKeysReady)
-<<<<<<< HEAD
-		index_rescan(node->biss_ScanDesc, node->biss_ScanKeys);
+		index_rescan(node->biss_ScanDesc,
+					 node->biss_ScanKeys, node->biss_NumScanKeys,
+					 NULL, 0);
 
 	/* Sanity check */
 	if (node->biss_result &&
@@ -189,11 +186,6 @@
 		tbm_generic_free(node->biss_result);
 		node->biss_result = NULL;
 	}
-=======
-		index_rescan(node->biss_ScanDesc,
-					 node->biss_ScanKeys, node->biss_NumScanKeys,
-					 NULL, 0);
->>>>>>> a4bebdd9
 }
 
 /* ----------------------------------------------------------------
