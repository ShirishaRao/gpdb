/*-------------------------------------------------------------------------
 *
 * nodeBitmapIndexscan.c
 *	  Routines to support bitmapped index scans of relations
 *
<<<<<<< HEAD
 * Portions Copyright (c) 2007-2008, Greenplum inc
 * Portions Copyright (c) 2012-Present Pivotal Software, Inc.
 * Portions Copyright (c) 1996-2016, PostgreSQL Global Development Group
=======
 * Portions Copyright (c) 1996-2019, PostgreSQL Global Development Group
>>>>>>> 9e1c9f95
 * Portions Copyright (c) 1994, Regents of the University of California
 *
 *
 * IDENTIFICATION
 *	  src/backend/executor/nodeBitmapIndexscan.c
 *
 *-------------------------------------------------------------------------
 */
/*
 * INTERFACE ROUTINES
 *		MultiExecBitmapIndexScan	scans a relation using index.
 *		ExecInitBitmapIndexScan		creates and initializes state info.
 *		ExecReScanBitmapIndexScan	prepares to rescan the plan.
 *		ExecEndBitmapIndexScan		releases all storage.
 */
#include "postgres.h"

#include "access/genam.h"
<<<<<<< HEAD
#include "cdb/cdbvars.h"
#include "cdb/cdbpartition.h"
=======
>>>>>>> 9e1c9f95
#include "executor/execdebug.h"
#include "executor/nodeBitmapIndexscan.h"
#include "executor/nodeIndexscan.h"
#include "miscadmin.h"
#include "utils/memutils.h"
#include "utils/lsyscache.h"
#include "nodes/tidbitmap.h"


/* ----------------------------------------------------------------
 *		ExecBitmapIndexScan
 *
 *		stub for pro forma compliance
 * ----------------------------------------------------------------
 */
static TupleTableSlot *
ExecBitmapIndexScan(PlanState *pstate)
{
	elog(ERROR, "BitmapIndexScan node does not support ExecProcNode call convention");
	return NULL;
}

/* ----------------------------------------------------------------
 *		MultiExecBitmapIndexScan(node)
 *
 *		If IndexScanState's iss_NumArrayKeys = 0, then BitmapIndexScan
 *		node returns a StreamBitmap that stores all the interesting rows.
 *		The returning StreamBitmap will point to an IndexStream that contains
 *		pointers to functions for handling the output.
 *
 *		If IndexScanState's iss_NumArrayKeys > 0 (e.g., WHERE clause contains
 *		`d in (0,1)` condition and a bitmap index has been created on column d),
 *		then iss_NumArrayKeys StreamBitmaps will be created, where every bitmap
 *		points to an individual IndexStream. BitmapIndexScan node
 *		returns a StreamBitmap that ORs all the above StreamBitmaps. Also, the
 *		returning StreamBitmap will point to an OpStream of type BMS_OR whose input
 *		streams are the IndexStreams created for every array key.
 * ----------------------------------------------------------------
 */
Node *
MultiExecBitmapIndexScan(BitmapIndexScanState *node)
{
	Node	   *bitmap = NULL;
	IndexScanDesc scandesc;
	bool		doscan;

	/* Make sure we are not leaking a previous bitmap */
	Assert(NULL == node->biss_result);

	/* must provide our own instrumentation support */
	if (node->ss.ps.instrument)
		InstrStartNode(node->ss.ps.instrument);

	/*
	 * extract necessary information from index scan node
	 */
	scandesc = node->biss_ScanDesc;

	/*
	 * If we have runtime keys and they've not already been set up, do it now.
	 * Array keys are also treated as runtime keys; note that if ExecReScan
	 * returns with biss_RuntimeKeysReady still false, then there is an empty
	 * array key so we should do nothing.
	 */
	if (!node->biss_RuntimeKeysReady &&
		(node->biss_NumRuntimeKeys != 0 || node->biss_NumArrayKeys != 0))
	{
		ExecReScan((PlanState *) node);
		doscan = node->biss_RuntimeKeysReady;
	}
	else
		doscan = true;

<<<<<<< HEAD
	/* Get bitmap from index */
=======
	/*
	 * Prepare the result bitmap.  Normally we just create a new one to pass
	 * back; however, our parent node is allowed to store a pre-made one into
	 * node->biss_result, in which case we just OR our tuple IDs into the
	 * existing bitmap.  (This saves needing explicit UNION steps.)
	 */
	if (node->biss_result)
	{
		tbm = node->biss_result;
		node->biss_result = NULL;	/* reset for next time */
	}
	else
	{
		/* XXX should we use less than work_mem for this? */
		tbm = tbm_create(work_mem * 1024L,
						 ((BitmapIndexScan *) node->ss.ps.plan)->isshared ?
						 node->ss.ps.state->es_query_dsa : NULL);
	}

	/*
	 * Get TIDs from index and insert into bitmap
	 */
>>>>>>> 9e1c9f95
	while (doscan)
	{
		bitmap = index_getbitmap(scandesc, node->biss_result);

		if ((NULL != bitmap) &&
			!(IsA(bitmap, TIDBitmap) || IsA(bitmap, StreamBitmap)))
		{
			elog(ERROR, "unrecognized result from bitmap index scan");
		}

		CHECK_FOR_INTERRUPTS();

		if (QueryFinishPending)
			break;

		/* CDB: If EXPLAIN ANALYZE, let bitmap share our Instrumentation. */
		if (node->ss.ps.instrument && (node->ss.ps.instrument)->need_cdb)
			tbm_generic_set_instrument(bitmap, node->ss.ps.instrument);

		if (node->biss_result == NULL)
			node->biss_result = (Node *) bitmap;

		doscan = ExecIndexAdvanceArrayKeys(node->biss_ArrayKeys,
										   node->biss_NumArrayKeys);
		if (doscan)				/* reset index scan */
			index_rescan(node->biss_ScanDesc,
						 node->biss_ScanKeys, node->biss_NumScanKeys,
						 NULL, 0);
	}

	/* must provide our own instrumentation support */
	/* GPDB: Report "1 tuple", actually meaning "1 bitmap" */
	if (node->ss.ps.instrument)
		InstrStopNode(node->ss.ps.instrument, 1 /* nTuples */);

	return (Node *) bitmap;
}

/* ----------------------------------------------------------------
 *		ExecReScanBitmapIndexScan(node)
 *
 *		Recalculates the values of any scan keys whose value depends on
 *		information known at runtime, then rescans the indexed relation.
 * ----------------------------------------------------------------
 */
void
ExecReScanBitmapIndexScan(BitmapIndexScanState *node)
{
	ExprContext *econtext = node->biss_RuntimeContext;

	/*
	 * Reset the runtime-key context so we don't leak memory as each outer
	 * tuple is scanned.  Note this assumes that we will recalculate *all*
	 * runtime keys on each call.
	 */
	if (econtext)
		ResetExprContext(econtext);

	/*
	 * If we are doing runtime key calculations (ie, any of the index key
	 * values weren't simple Consts), compute the new key values.
	 *
	 * Array keys are also treated as runtime keys; note that if we return
	 * with biss_RuntimeKeysReady still false, then there is an empty array
	 * key so no index scan is needed.
	 */
	if (node->biss_NumRuntimeKeys != 0)
		ExecIndexEvalRuntimeKeys(econtext,
								 node->biss_RuntimeKeys,
								 node->biss_NumRuntimeKeys);
	if (node->biss_NumArrayKeys != 0)
		node->biss_RuntimeKeysReady =
			ExecIndexEvalArrayKeys(econtext,
								   node->biss_ArrayKeys,
								   node->biss_NumArrayKeys);
	else
		node->biss_RuntimeKeysReady = true;

	/* reset index scan */
	if (node->biss_RuntimeKeysReady)
		index_rescan(node->biss_ScanDesc,
					 node->biss_ScanKeys, node->biss_NumScanKeys,
					 NULL, 0);

	/* Sanity check */
	if (node->biss_result &&
		(!IsA(node->biss_result, TIDBitmap) && !IsA(node->biss_result, StreamBitmap)))
	{
		ereport(ERROR,
				(errcode(ERRCODE_INTERNAL_ERROR),
				 errmsg("the returning bitmap in nodeBitmapIndexScan is invalid")));
	}

	if (NULL != node->biss_result)
	{
		tbm_generic_free(node->biss_result);
		node->biss_result = NULL;
	}
}

/* ----------------------------------------------------------------
 *		ExecEndBitmapIndexScan
 * ----------------------------------------------------------------
 */
void
ExecEndBitmapIndexScan(BitmapIndexScanState *node)
{
	Relation	indexRelationDesc;
	IndexScanDesc indexScanDesc;

	/*
	 * extract information from the node
	 */
	indexRelationDesc = node->biss_RelationDesc;
	indexScanDesc = node->biss_ScanDesc;

	/*
	 * Free the exprcontext ... now dead code, see ExecFreeExprContext
	 */
#ifdef NOT_USED
	if (node->biss_RuntimeContext)
		FreeExprContext(node->biss_RuntimeContext, true);
#endif

	/*
	 * close the index relation (no-op if we didn't open it)
	 */
	if (indexScanDesc)
		index_endscan(indexScanDesc);
	if (indexRelationDesc)
		index_close(indexRelationDesc, NoLock);

	tbm_generic_free(node->biss_result);
	node->biss_result = NULL;
}

/* ----------------------------------------------------------------
 *		ExecInitBitmapIndexScan
 *
 *		Initializes the index scan's state information.
 * ----------------------------------------------------------------
 */
BitmapIndexScanState *
ExecInitBitmapIndexScan(BitmapIndexScan *node, EState *estate, int eflags)
{
	BitmapIndexScanState *indexstate;
	LOCKMODE	lockmode;

	/* check for unsupported flags */
	Assert(!(eflags & (EXEC_FLAG_BACKWARD | EXEC_FLAG_MARK)));

	/*
	 * create state structure
	 */
	indexstate = makeNode(BitmapIndexScanState);
	indexstate->ss.ps.plan = (Plan *) node;
	indexstate->ss.ps.state = estate;
	indexstate->ss.ps.ExecProcNode = ExecBitmapIndexScan;

	/* normally we don't make the result bitmap till runtime */
	indexstate->biss_result = NULL;

	/*
	 * We do not open or lock the base relation here.  We assume that an
	 * ancestor BitmapHeapScan node is holding AccessShareLock (or better) on
	 * the heap relation throughout the execution of the plan tree.
	 */

	indexstate->ss.ss_currentRelation = NULL;
	indexstate->ss.ss_currentScanDesc = NULL;

	/*
	 * Miscellaneous initialization
	 *
	 * We do not need a standard exprcontext for this node, though we may
	 * decide below to create a runtime-key exprcontext
	 */

	/*
	 * initialize child expressions
	 *
	 * We don't need to initialize targetlist or qual since neither are used.
	 *
	 * Note: we don't initialize all of the indexqual expression, only the
	 * sub-parts corresponding to runtime keys (see below).
	 */

	/*
<<<<<<< HEAD
	 * We do not open or lock the base relation here.  We assume that an
	 * ancestor BitmapHeapScan node is holding AccessShareLock (or better) on
	 * the heap relation throughout the execution of the plan tree.
	 */

	indexstate->ss.ss_currentRelation = NULL;
	//indexstate->ss.ss_currentScanDesc = NULL;

	/*
=======
>>>>>>> 9e1c9f95
	 * If we are just doing EXPLAIN (ie, aren't going to run the plan), stop
	 * here.  This allows an index-advisor plugin to EXPLAIN a plan containing
	 * references to nonexistent indexes.
	 */
	if (eflags & EXEC_FLAG_EXPLAIN_ONLY)
		return indexstate;

	/* Open the index relation. */
	lockmode = exec_rt_fetch(node->scan.scanrelid, estate)->rellockmode;
	indexstate->biss_RelationDesc = index_open(node->indexid, lockmode);

	/*
	 * Initialize index-specific scan state
	 */
	indexstate->biss_RuntimeKeysReady = false;
	indexstate->biss_RuntimeKeys = NULL;
	indexstate->biss_NumRuntimeKeys = 0;

	/*
	 * build the index scan keys from the index qualification
	 */
	ExecIndexBuildScanKeys((PlanState *) indexstate,
						   indexstate->biss_RelationDesc,
						   node->indexqual,
						   false,
						   &indexstate->biss_ScanKeys,
						   &indexstate->biss_NumScanKeys,
						   &indexstate->biss_RuntimeKeys,
						   &indexstate->biss_NumRuntimeKeys,
						   &indexstate->biss_ArrayKeys,
						   &indexstate->biss_NumArrayKeys);

	/*
	 * If we have runtime keys or array keys, we need an ExprContext to
	 * evaluate them. We could just create a "standard" plan node exprcontext,
	 * but to keep the code looking similar to nodeIndexscan.c, it seems
	 * better to stick with the approach of using a separate ExprContext.
	 */
	if (indexstate->biss_NumRuntimeKeys != 0 ||
		indexstate->biss_NumArrayKeys != 0)
	{
		ExprContext *stdecontext = indexstate->ss.ps.ps_ExprContext;

		ExecAssignExprContext(estate, &indexstate->ss.ps);
		indexstate->biss_RuntimeContext = indexstate->ss.ps.ps_ExprContext;
		indexstate->ss.ps.ps_ExprContext = stdecontext;
	}
	else
	{
		indexstate->biss_RuntimeContext = NULL;
	}

	/*
	 * Initialize scan descriptor.
	 */
	indexstate->biss_ScanDesc =
		index_beginscan_bitmap(indexstate->biss_RelationDesc,
							   estate->es_snapshot,
							   indexstate->biss_NumScanKeys);

	/*
	 * If no run-time keys to calculate, go ahead and pass the scankeys to the
	 * index AM.
	 */
	if (indexstate->biss_NumRuntimeKeys == 0 &&
		indexstate->biss_NumArrayKeys == 0)
		index_rescan(indexstate->biss_ScanDesc,
					 indexstate->biss_ScanKeys, indexstate->biss_NumScanKeys,
					 NULL, 0);

	/*
	 * all done.
	 */
	return indexstate;
}<|MERGE_RESOLUTION|>--- conflicted
+++ resolved
@@ -3,13 +3,9 @@
  * nodeBitmapIndexscan.c
  *	  Routines to support bitmapped index scans of relations
  *
-<<<<<<< HEAD
  * Portions Copyright (c) 2007-2008, Greenplum inc
  * Portions Copyright (c) 2012-Present Pivotal Software, Inc.
- * Portions Copyright (c) 1996-2016, PostgreSQL Global Development Group
-=======
  * Portions Copyright (c) 1996-2019, PostgreSQL Global Development Group
->>>>>>> 9e1c9f95
  * Portions Copyright (c) 1994, Regents of the University of California
  *
  *
@@ -28,11 +24,6 @@
 #include "postgres.h"
 
 #include "access/genam.h"
-<<<<<<< HEAD
-#include "cdb/cdbvars.h"
-#include "cdb/cdbpartition.h"
-=======
->>>>>>> 9e1c9f95
 #include "executor/execdebug.h"
 #include "executor/nodeBitmapIndexscan.h"
 #include "executor/nodeIndexscan.h"
@@ -41,6 +32,8 @@
 #include "utils/lsyscache.h"
 #include "nodes/tidbitmap.h"
 
+#include "cdb/cdbvars.h"
+
 
 /* ----------------------------------------------------------------
  *		ExecBitmapIndexScan
@@ -106,32 +99,7 @@
 	else
 		doscan = true;
 
-<<<<<<< HEAD
 	/* Get bitmap from index */
-=======
-	/*
-	 * Prepare the result bitmap.  Normally we just create a new one to pass
-	 * back; however, our parent node is allowed to store a pre-made one into
-	 * node->biss_result, in which case we just OR our tuple IDs into the
-	 * existing bitmap.  (This saves needing explicit UNION steps.)
-	 */
-	if (node->biss_result)
-	{
-		tbm = node->biss_result;
-		node->biss_result = NULL;	/* reset for next time */
-	}
-	else
-	{
-		/* XXX should we use less than work_mem for this? */
-		tbm = tbm_create(work_mem * 1024L,
-						 ((BitmapIndexScan *) node->ss.ps.plan)->isshared ?
-						 node->ss.ps.state->es_query_dsa : NULL);
-	}
-
-	/*
-	 * Get TIDs from index and insert into bitmap
-	 */
->>>>>>> 9e1c9f95
 	while (doscan)
 	{
 		bitmap = index_getbitmap(scandesc, node->biss_result);
@@ -320,18 +288,6 @@
 	 */
 
 	/*
-<<<<<<< HEAD
-	 * We do not open or lock the base relation here.  We assume that an
-	 * ancestor BitmapHeapScan node is holding AccessShareLock (or better) on
-	 * the heap relation throughout the execution of the plan tree.
-	 */
-
-	indexstate->ss.ss_currentRelation = NULL;
-	//indexstate->ss.ss_currentScanDesc = NULL;
-
-	/*
-=======
->>>>>>> 9e1c9f95
 	 * If we are just doing EXPLAIN (ie, aren't going to run the plan), stop
 	 * here.  This allows an index-advisor plugin to EXPLAIN a plan containing
 	 * references to nonexistent indexes.
