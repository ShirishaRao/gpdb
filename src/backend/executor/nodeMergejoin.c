--- conflicted
+++ resolved
@@ -3,13 +3,9 @@
  * nodeMergejoin.c
  *	  routines supporting merge joins
  *
-<<<<<<< HEAD
  * Portions Copyright (c) 2005-2008, Greenplum inc
  * Portions Copyright (c) 2012-Present Pivotal Software, Inc.
- * Portions Copyright (c) 1996-2010, PostgreSQL Global Development Group
-=======
  * Portions Copyright (c) 1996-2011, PostgreSQL Global Development Group
->>>>>>> a4bebdd9
  * Portions Copyright (c) 1994, Regents of the University of California
  *
  *
@@ -188,17 +184,12 @@
  * sort ordering for each merge key.  The mergejoinable operator is an
  * equality operator in the opfamily, and the two inputs are guaranteed to be
  * ordered in either increasing or decreasing (respectively) order according
-<<<<<<< HEAD
- * to this opfamily, with nulls at the indicated end of the range.	This
- * allows us to obtain the needed comparison function from the opfamily.
+ * to the opfamily and collation, with nulls at the indicated end of the range.
+ * This allows us to obtain the needed comparison function from the opfamily.
  *
  * CDB: We also recognize the "is not distinct from" predicate which is
  *      interesting for sequential window plans.  The pseudo-Lisp for this
  *      predicate is (BoolExpr_NOT (DistinctExpr_= leftexpr rightexpr)).
-=======
- * to the opfamily and collation, with nulls at the indicated end of the range.
- * This allows us to obtain the needed comparison function from the opfamily.
->>>>>>> a4bebdd9
  */
 static MergeJoinClause
 MJExamineQuals(List *mergeclauses,
@@ -715,7 +706,7 @@
 		innerTupleSlot = ExecProcNode(innerPlan);
 		node->mj_InnerTupleSlot = innerTupleSlot;
 
-		ExecReScan(innerPlan, econtext);
+		ExecReScan(innerPlan);
 		ResetExprContext(econtext);
 
 		node->mj_squelchInner = false; /* we will never need to Squelch the inner, we've fetched it all */
