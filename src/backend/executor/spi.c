--- conflicted
+++ resolved
@@ -2465,13 +2465,10 @@
 			_SPI_current->processed = 0;
 			_SPI_current->tuptable = NULL;
 
-<<<<<<< HEAD
 			/* GPDB: Mark all queries as SPI inner query for extension usage */
 			stmt->metricsQueryType = SPI_INNER_QUERY;
 
-=======
 			/* Check for unsupported cases. */
->>>>>>> 7cd0d523
 			if (stmt->utilityStmt)
 			{
 				if (IsA(stmt->utilityStmt, CopyStmt))
