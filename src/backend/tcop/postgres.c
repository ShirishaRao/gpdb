--- conflicted
+++ resolved
@@ -36,12 +36,9 @@
 #include "rusagestub.h"
 #endif
 
-<<<<<<< HEAD
 #include <pthread.h>
 
-=======
 #include "access/parallel.h"
->>>>>>> ab93f90c
 #include "access/printtup.h"
 #include "access/xact.h"
 #include "catalog/oid_dispatch.h"
@@ -200,8 +197,6 @@
 
 static bool EchoQuery = false;	/* -E switch */
 
-static bool DoingPqReading = false; /* in the middle of recv call of secure_read */
-
 #ifndef _WIN32
 pthread_t main_tid = (pthread_t)0;
 #else
@@ -408,7 +403,11 @@
 	 */
 	CHECK_FOR_INTERRUPTS();
 
+	enable_client_wait_timeout_interrupt();
+
 	c = getc(stdin);
+
+	disable_client_wait_timeout_interrupt();
 
 	ProcessClientReadInterrupt(true);
 
@@ -646,29 +645,7 @@
  * This is called just after low-level reads. That might be after the read
  * finished successfully, or it was interrupted via interrupt.
  *
-<<<<<<< HEAD
- * This must be called immediately before any low-level read from the
- * client connection.  It is necessary to do it at a sufficiently low level
- * that there won't be any other operations except the read kernel call
- * itself between this call and the subsequent client_read_ended() call.
- * In particular there mustn't be use of malloc() or other potentially
- * non-reentrant libc functions.  This restriction makes it safe for us
- * to allow interrupt service routines to execute nontrivial code while
- * we are waiting for input.
- *
- * When waiting in the main loop, we can process any interrupt immediately
- * in the signal handler. In any other read from the client, like in a COPY
- * FROM STDIN, we can't safely process a query cancel signal, because we might
- * be in the middle of sending a message to the client, and jumping out would
- * violate the protocol. Or rather, pqcomm.c would detect it and refuse to
- * send any more messages to the client. But handling a SIGTERM is OK, because
- * we're terminating the backend and don't need to send any more messages
- * anyway. That means that we might not be able to send an error message to
- * the client, but that seems better than waiting indefinitely, in case the
- * client is not responding.
-=======
  * Must preserve errno!
->>>>>>> ab93f90c
  */
 void
 ProcessClientReadInterrupt(bool blocked)
@@ -677,22 +654,12 @@
 
 	if (DoingCommandRead)
 	{
-<<<<<<< HEAD
-		/* Enable immediate processing of asynchronous signals */
-		EnableNotifyInterrupt();
-		EnableCatchupInterrupt();
-		EnableClientWaitTimeoutInterrupt();
-
-		/* Allow die interrupts to be processed while waiting */
-		ImmediateInterruptOK = true;
-=======
 		/* Check for general interrupts that arrived while reading */
 		CHECK_FOR_INTERRUPTS();
 
 		/* Process sinval catchup interrupts that happened while reading */
 		if (catchupInterruptPending)
 			ProcessCatchupInterrupt();
->>>>>>> ab93f90c
 
 		/* Process sinval catchup interrupts that happened while reading */
 		if (notifyInterruptPending)
@@ -705,23 +672,8 @@
 		 */
 		CHECK_FOR_INTERRUPTS();
 	}
-<<<<<<< HEAD
-	else
-	{
-		DoingPqReading = true;
-		/* Allow die interrupts to be processed while waiting */
-		ImmediateDieOK = true;
-
-		/* Process the ones that already arrived */
-		if (ProcDiePending)
-		{
-			CHECK_FOR_INTERRUPTS();
-		}
-	}
-=======
 
 	errno = save_errno;
->>>>>>> ab93f90c
 }
 
 /*
@@ -738,11 +690,6 @@
 {
 	int			save_errno = errno;
 
-<<<<<<< HEAD
-		DisableNotifyInterrupt();
-		DisableCatchupInterrupt();
-		DisableClientWaitTimeoutInterrupt();
-=======
 	/*
 	 * We only want to process the interrupt here if socket writes are
 	 * blocking to increase the chance to get an error message to the client.
@@ -760,56 +707,11 @@
 		 */
 		if (whereToSendOutput == DestRemote)
 			whereToSendOutput = DestNone;
->>>>>>> ab93f90c
 
 		CHECK_FOR_INTERRUPTS();
 	}
-<<<<<<< HEAD
-	else
-	{
-		ImmediateDieOK = false;
-		DoingPqReading = false;
-	}
-}
-
-/*
- * prepare_for_client_write -- set up to possibly block on client output
- *
- * Like prepare_for_client_read, but for writing.
- *
- * NOTE: this routine may be called in dispatch thread;
- */
-void
-prepare_for_client_write(void)
-{
-	/* Only enable this on main thread */
-	if (pthread_equal(main_tid, pthread_self()))
-	{
-		/* Allow die interrupts to be processed while waiting */
-		ImmediateDieOK = true;
-
-		/* And don't forget to detect one that already arrived */
-		if (ProcDiePending)
-			CHECK_FOR_INTERRUPTS();
-	}
-}
-
-/*
- * client_read_ended -- get out of the client-output state
- *
- * This is called just after low-level writes.
- */
-void
-client_write_ended(void)
-{
-	if (pthread_equal(main_tid, pthread_self()))
-	{
-		ImmediateDieOK = false;
-	}
-=======
 
 	errno = save_errno;
->>>>>>> ab93f90c
 }
 
 /*
@@ -3455,43 +3357,6 @@
 	{
 		InterruptPending = true;
 		ProcDiePending = true;
-<<<<<<< HEAD
-		TermSignalReceived = true;
-
-		/* although we don't strictly need to set this to true since the
-		 * ProcDiePending will occur first.  We set this anyway since the
-		 * MPP dispatch code is triggered only off of QueryCancelPending
-		 * and not any of the others.
-		 */
-		QueryCancelPending = true;
-
-		if (cancel_pending_hook)
-			(*cancel_pending_hook)();
-
-		/*
-		 * If we're waiting for input or a lock so that it's safe to
-		 * interrupt, service the interrupt immediately
-		 */
-		if (ImmediateInterruptOK || ImmediateDieOK)
-		{
-			if (ImmediateDieOK && !DoingPqReading)
-			{
-				/*
-				 * Getting here indicates that we have been interrupted during a
-				 * data message is under sending to client, so close the connection
-				 * immediately, since sending any more bytes may cause self dead
-				 * lock(though we can handle this using pq_send_mutex_lock() now, it
-				 * is better to avoid the unnecessary cost).
-				 */
-				if (MyProcPort)
-					close(MyProcPort->sock);
-				whereToSendOutput = DestNone;
-			}
-
-			ProcessInterrupts(__FILE__, __LINE__);
-		}
-=======
->>>>>>> ab93f90c
 	}
 
 	/* If we're still here, waken anything waiting on the process latch */
@@ -3504,7 +3369,7 @@
 	 * effort just for the benefit of single user mode.
 	 */
 	if (DoingCommandRead && whereToSendOutput != DestRemote)
-		ProcessInterrupts();
+		ProcessInterrupts(__FILE__, __LINE__);
 
 	errno = save_errno;
 }
@@ -3525,20 +3390,10 @@
 	{
 		InterruptPending = true;
 		QueryCancelPending = true;
-<<<<<<< HEAD
 		QueryCancelCleanup = true;
 
 		if (cancel_pending_hook)
 			(*cancel_pending_hook)();
-
-		/*
-		 * If we're waiting for input or a lock so that it's safe to
-		 * interrupt, service the interrupt immediately
-		 */
-		if (ImmediateInterruptOK)
-			ProcessInterrupts(__FILE__, __LINE__);
-=======
->>>>>>> ab93f90c
 	}
 
 	/* If we're still here, waken anything waiting on the process latch */
@@ -3622,14 +3477,8 @@
 {
 	int			save_errno = errno;
 
-<<<<<<< HEAD
 	ConfigReloadPending = true;
-	if (MyProc)
-		SetLatch(&MyProc->procLatch);
-=======
-	got_SIGHUP = true;
 	SetLatch(MyLatch);
->>>>>>> ab93f90c
 
 	errno = save_errno;
 }
@@ -3741,16 +3590,6 @@
 		 */
 		if (reason == PROCSIG_RECOVERY_CONFLICT_DATABASE)
 			RecoveryConflictRetryable = false;
-<<<<<<< HEAD
-
-		/*
-		 * If we're waiting for input or a lock so that it's safe to
-		 * interrupt, service the interrupt immediately.
-		 */
-		if (ImmediateInterruptOK)
-			ProcessInterrupts(__FILE__, __LINE__);
-=======
->>>>>>> ab93f90c
 	}
 
 	/*
@@ -3787,16 +3626,7 @@
 	{
 		ProcDiePending = false;
 		QueryCancelPending = false;		/* ProcDie trumps QueryCancel */
-<<<<<<< HEAD
-		ImmediateInterruptOK = false;	/* not idle anymore */
-		ImmediateDieOK = false;		/* prevent re-entry */
 		LockErrorCleanup();
-		DisableNotifyInterrupt();
-		DisableCatchupInterrupt();
-		DisableClientWaitTimeoutInterrupt();
-=======
-		LockErrorCleanup();
->>>>>>> ab93f90c
 		/* As in quickdie, don't risk sending to client during auth */
 		if (ClientAuthInProgress && whereToSendOutput == DestRemote)
 			whereToSendOutput = DestNone;
@@ -3847,15 +3677,7 @@
 	if (ClientConnectionLost)
 	{
 		QueryCancelPending = false;		/* lost connection trumps QueryCancel */
-<<<<<<< HEAD
-		ImmediateInterruptOK = false;	/* not idle anymore */
 		LockErrorCleanup();
-		DisableNotifyInterrupt();
-		DisableCatchupInterrupt();
-		DisableClientWaitTimeoutInterrupt();
-=======
-		LockErrorCleanup();
->>>>>>> ab93f90c
 		/* don't send to client, we already know the connection to be dead. */
 		whereToSendOutput = DestNone;
 		ereport(FATAL,
@@ -3871,18 +3693,6 @@
 	 */
 	if (RecoveryConflictPending && DoingCommandRead)
 	{
-<<<<<<< HEAD
-		QueryCancelPending = false;			/* this trumps QueryCancel */
-		ImmediateInterruptOK = false;		/* not idle anymore */
-		RecoveryConflictPending = false;
-		LockErrorCleanup();
-		DisableNotifyInterrupt();
-		DisableCatchupInterrupt();
-		pgstat_report_recovery_conflict(RecoveryConflictReason);
-		ereport(FATAL,
-				(errcode(ERRCODE_T_R_SERIALIZATION_FAILURE),
-				 errmsg("terminating connection due to conflict with recovery"),
-=======
 		QueryCancelPending = false;		/* this trumps QueryCancel */
 		RecoveryConflictPending = false;
 		LockErrorCleanup();
@@ -3890,7 +3700,6 @@
 		ereport(FATAL,
 				(errcode(ERRCODE_T_R_SERIALIZATION_FAILURE),
 			  errmsg("terminating connection due to conflict with recovery"),
->>>>>>> ab93f90c
 				 errdetail_recovery_conflict(),
 				 errhint("In a moment you should be able to reconnect to the"
 						 " database and repeat your command.")));
@@ -3898,14 +3707,11 @@
 
 	if (QueryCancelPending)
 	{
-<<<<<<< HEAD
 		bool		lock_timeout_occurred;
 		bool		stmt_timeout_occurred;
 
 		elog(LOG,"Process interrupt for 'query cancel pending' (%s:%d)", filename, lineno);
 
-=======
->>>>>>> ab93f90c
 		/*
 		 * Don't allow query cancel interrupts while reading input from the
 		 * client, because we might lose sync in the FE/BE protocol.  (Die
@@ -3913,7 +3719,6 @@
 		 * the client in that case.)
 		 */
 		if (QueryCancelHoldoffCount != 0)
-<<<<<<< HEAD
 		{
 			/*
 			 * Re-arm InterruptPending so that we process the cancel request
@@ -3924,30 +3729,6 @@
 		}
 
 		QueryCancelPending = false;
-		if (ClientAuthInProgress)
-		{
-			ImmediateInterruptOK = false;		/* not idle anymore */
-			LockErrorCleanup();
-			DisableNotifyInterrupt();
-			DisableCatchupInterrupt();
-			/* As in quickdie, don't risk sending to client during auth */
-			if (whereToSendOutput == DestRemote)
-				whereToSendOutput = DestNone;
-			ereport(ERROR,
-					(errcode(ERRCODE_QUERY_CANCELED),
-					 errmsg("canceling authentication due to timeout")));
-=======
-		{
-			/*
-			 * Re-arm InterruptPending so that we process the cancel request
-			 * as soon as we're done reading the message.
-			 */
-			InterruptPending = true;
-			return;
->>>>>>> ab93f90c
-		}
-
-		QueryCancelPending = false;
 
 		/*
 		 * If LOCK_TIMEOUT and STATEMENT_TIMEOUT indicators are both set, we
@@ -3968,43 +3749,21 @@
 
 		if (lock_timeout_occurred)
 		{
-<<<<<<< HEAD
-			ImmediateInterruptOK = false;		/* not idle anymore */
 			LockErrorCleanup();
-			DisableNotifyInterrupt();
-			DisableCatchupInterrupt();
-=======
-			(void) get_timeout_indicator(STATEMENT_TIMEOUT, true);
-			LockErrorCleanup();
->>>>>>> ab93f90c
 			ereport(ERROR,
 					(errcode(ERRCODE_LOCK_NOT_AVAILABLE),
 					 errmsg("canceling statement due to lock timeout")));
 		}
 		if (stmt_timeout_occurred)
 		{
-<<<<<<< HEAD
-			ImmediateInterruptOK = false;		/* not idle anymore */
 			LockErrorCleanup();
-			DisableNotifyInterrupt();
-			DisableCatchupInterrupt();
-=======
-			LockErrorCleanup();
->>>>>>> ab93f90c
 			ereport(ERROR,
 					(errcode(ERRCODE_QUERY_CANCELED),
 					 errmsg("canceling statement due to statement timeout")));
 		}
 		if (IsAutoVacuumWorkerProcess())
 		{
-<<<<<<< HEAD
-			ImmediateInterruptOK = false;		/* not idle anymore */
 			LockErrorCleanup();
-			DisableNotifyInterrupt();
-			DisableCatchupInterrupt();
-=======
-			LockErrorCleanup();
->>>>>>> ab93f90c
 			ereport(ERROR,
 					(errcode(ERRCODE_QUERY_CANCELED),
 					 errmsg("canceling autovacuum task")));
@@ -4013,11 +3772,6 @@
 		{
 			RecoveryConflictPending = false;
 			LockErrorCleanup();
-<<<<<<< HEAD
-			DisableNotifyInterrupt();
-			DisableCatchupInterrupt();
-=======
->>>>>>> ab93f90c
 			pgstat_report_recovery_conflict(RecoveryConflictReason);
 			ereport(ERROR,
 					(errcode(ERRCODE_T_R_SERIALIZATION_FAILURE),
@@ -4032,11 +3786,7 @@
 		 */
 		if (!DoingCommandRead)
 		{
-<<<<<<< HEAD
-			ImmediateInterruptOK = false;		/* not idle anymore */
 			LockErrorCleanup();
-			DisableNotifyInterrupt();
-			DisableCatchupInterrupt();
 
 			if (Gp_role == GP_ROLE_EXECUTE)
 				ereport(ERROR,
@@ -4056,12 +3806,6 @@
 				ereport(ERROR,
 						(errcode(ERRCODE_QUERY_CANCELED),
 						 errmsg("canceling statement due to user request")));
-=======
-			LockErrorCleanup();
-			ereport(ERROR,
-					(errcode(ERRCODE_QUERY_CANCELED),
-					 errmsg("canceling statement due to user request")));
->>>>>>> ab93f90c
 		}
 	}
 
@@ -4408,11 +4152,7 @@
 	 * postmaster/postmaster.c (the option sets should not conflict) and with
 	 * the common help() function in main/main.c.
 	 */
-<<<<<<< HEAD
-	while ((flag = getopt(argc, argv, "A:B:bc:C:D:d:EeFf:h:ijk:lMm:N:nOo:Pp:r:S:sTt:v:W:y:-:")) != -1)
-=======
-	while ((flag = getopt(argc, argv, "B:bc:C:D:d:EeFf:h:ijk:lN:nOo:Pp:r:S:sTt:v:W:-:")) != -1)
->>>>>>> ab93f90c
+	while ((flag = getopt(argc, argv, "B:bc:C:D:d:EeFf:h:ijk:lMm:N:nOo:Pp:r:S:sTt:v:W:-:")) != -1)
 	{
 		switch (flag)
 		{
@@ -4569,22 +4309,6 @@
 
 			case 'W':
 				SetConfigOption("post_auth_delay", optarg, ctx, gucsource);
-				break;
-
-			case 'y':
-
-				/*
-				 * y - special flag passed if backend was forked by a
-				 * postmaster.
-				 */
-				if (secure)
-				{
-					*dbname = strdup(optarg);
-
-					secure = false;		/* subsequent switches are NOT secure */
-					ctx = PGC_BACKEND;
-					gucsource = PGC_S_CLIENT;
-				}
 				break;
 
 			case 'c':
@@ -4708,7 +4432,6 @@
 	sigjmp_buf	local_sigjmp_buf;
 	volatile bool send_ready_for_query = true;
 
-<<<<<<< HEAD
 	MemoryAccountIdType postgresMainMemoryAccountId = MEMORY_OWNER_TYPE_Undefined;
 
 	/*
@@ -4718,29 +4441,9 @@
 	 */
 	main_tid = pthread_self();
 
-	/*
-	 * Initialize globals (already done if under postmaster, but not if
-	 * standalone).
-	 */
-	if (!IsUnderPostmaster)
-	{
-		MyProcPid = getpid();
-
-		MyStartTime = time(NULL);
-
-		/*
-		 * Initialize random() for the first time, like PostmasterMain()
-		 * would.  In a regular IsUnderPostmaster backend, BackendRun()
-		 * computes a high-entropy seed before any user query.  Fewer distinct
-		 * initial seeds can occur here.
-		 */
-		srandom((unsigned int) (MyProcPid ^ MyStartTime));
-	}
-=======
 	/* Initialize startup process environment if necessary. */
 	if (!IsUnderPostmaster)
 		InitStandaloneProcess(argv[0]);
->>>>>>> ab93f90c
 
 #ifndef WIN32
 	PostmasterPriority = getpriority(PRIO_PROCESS, 0);
@@ -4923,13 +4626,7 @@
 	 * it inside InitPostgres() instead.  In particular, anything that
 	 * involves database access should be there, not here.
 	 */
-<<<<<<< HEAD
-	ereport(DEBUG3,
-			(errmsg_internal("InitPostgres")));
-	InitPostgres(dbname, InvalidOid, username, NULL);
-=======
 	InitPostgres(dbname, InvalidOid, username, InvalidOid, NULL);
->>>>>>> ab93f90c
 
 	/*
 	 * If the PostmasterContext is still around, recycle the space; we don't
@@ -5071,12 +4768,7 @@
 
 		/* Not reading from the client anymore. */
 		DoingCommandRead = false;
-<<<<<<< HEAD
-		DisableNotifyInterrupt();
-		DisableCatchupInterrupt();
 		DisableClientWaitTimeoutInterrupt();
-=======
->>>>>>> ab93f90c
 
 		/* Make sure libpq is in a good state */
 		pq_comm_reset();
@@ -5130,7 +4822,6 @@
 		/* We don't have a transaction command open anymore */
 		xact_started = false;
 
-<<<<<<< HEAD
 		/* When QE error in creating extension, we must reset CurrentExtensionObject */
 		creating_extension = false;
 		CurrentExtensionObject = InvalidOid;
@@ -5138,8 +4829,6 @@
 		/* Inform Vmem tracker that the current process has finished cleanup */
 		RunawayCleaner_RunawayCleanupDoneForProcess(false /* ignoredCleanup */);
 
-=======
->>>>>>> ab93f90c
 		/*
 		 * If an error occurred while we were reading a message from the
 		 * client, we have potentially lost track of where the previous
@@ -5151,11 +4840,7 @@
 		if (pq_is_reading_msg())
 			ereport(FATAL,
 					(errcode(ERRCODE_PROTOCOL_VIOLATION),
-<<<<<<< HEAD
-					 errmsg("terminating connection because protocol sync was lost")));
-=======
 			errmsg("terminating connection because protocol sync was lost")));
->>>>>>> ab93f90c
 
 		/* Now we can allow interrupts again */
 		RESUME_INTERRUPTS();
@@ -5983,7 +5668,7 @@
  * on_proc_exit handler to log end of session
  */
 static void
-log_disconnections(int code, Datum arg __attribute__((unused)))
+log_disconnections(int code, Datum arg pg_attribute_unused())
 {
 	Port	   *port = MyProcPort;
 	long		secs;
@@ -6009,4 +5694,26 @@
 					hours, minutes, seconds, msecs,
 					port->user_name, port->database_name, port->remote_host,
 				  port->remote_port[0] ? " port=" : "", port->remote_port)));
+}
+
+/*
+ * GPDB: Enable the IdleGangTimeoutHandler to disconnect and destroy idle
+ * cdbgang processes.
+ */
+void
+enable_client_wait_timeout_interrupt(void)
+{
+	if (DoingCommandRead)
+		EnableClientWaitTimeoutInterrupt();
+}
+
+/*
+ * GPDB: Disable the IdleGangTimeoutHandler to prevent disconnecting and
+ * destroying idle cdbgang processes.
+ */
+void
+disable_client_wait_timeout_interrupt(void)
+{
+	if (DoingCommandRead)
+		DisableClientWaitTimeoutInterrupt();
 }