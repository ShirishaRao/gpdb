/*-------------------------------------------------------------------------
 *
 * utility.c
 *	  Contains functions which control the execution of the POSTGRES utility
 *	  commands.  At one time acted as an interface between the Lisp and C
 *	  systems.
 *
 * Portions Copyright (c) 1996-2014, PostgreSQL Global Development Group
 * Portions Copyright (c) 1994, Regents of the University of California
 *
 *
 * IDENTIFICATION
 *	  src/backend/tcop/utility.c
 *
 *-------------------------------------------------------------------------
 */
#include "postgres.h"

#include "access/htup_details.h"
#include "access/reloptions.h"
#include "access/twophase.h"
#include "access/xact.h"
#include "catalog/catalog.h"
#include "catalog/namespace.h"
#include "catalog/toasting.h"
#include "catalog/aoseg.h"
#include "catalog/aoblkdir.h"
#include "catalog/aovisimap.h"
#include "commands/alter.h"
#include "commands/async.h"
#include "commands/cluster.h"
#include "commands/comment.h"
#include "commands/collationcmds.h"
#include "commands/conversioncmds.h"
#include "commands/copy.h"
#include "commands/createas.h"
#include "commands/dbcommands.h"
#include "commands/defrem.h"
#include "commands/discard.h"
#include "commands/event_trigger.h"
#include "commands/explain.h"
#include "commands/extension.h"
#include "commands/extprotocolcmds.h"
#include "commands/matview.h"
#include "commands/lockcmds.h"
#include "commands/portalcmds.h"
#include "commands/prepare.h"
#include "commands/queue.h"
#include "commands/proclang.h"
#include "commands/resgroupcmds.h"
#include "commands/schemacmds.h"
#include "commands/seclabel.h"
#include "commands/sequence.h"
#include "commands/tablecmds.h"
#include "commands/tablespace.h"
#include "commands/trigger.h"
#include "commands/typecmds.h"
#include "commands/user.h"
#include "commands/vacuum.h"
#include "commands/view.h"
#include "miscadmin.h"
#include "parser/parse_utilcmd.h"
#include "postmaster/bgwriter.h"
#include "rewrite/rewriteDefine.h"
#include "rewrite/rewriteRemove.h"
#include "storage/fd.h"
#include "tcop/pquery.h"
#include "tcop/utility.h"
#include "utils/acl.h"
#include "utils/guc.h"
#include "utils/syscache.h"

#include "catalog/oid_dispatch.h"
#include "cdb/cdbdisp_query.h"
#include "cdb/cdbpartition.h"
#include "cdb/cdbvars.h"


/* Hook for plugins to get control in ProcessUtility() */
ProcessUtility_hook_type ProcessUtility_hook = NULL;

/* local function declarations */
static void ProcessUtilitySlow(Node *parsetree,
				   const char *queryString,
				   ProcessUtilityContext context,
				   ParamListInfo params,
				   DestReceiver *dest,
				   char *completionTag);
static void ExecDropStmt(DropStmt *stmt, bool isTopLevel);


/*
 * CommandIsReadOnly: is an executable query read-only?
 *
 * This is a much stricter test than we apply for XactReadOnly mode;
 * the query must be *in truth* read-only, because the caller wishes
 * not to do CommandCounterIncrement for it.
 *
 * Note: currently no need to support Query nodes here
 */
bool
CommandIsReadOnly(Node *parsetree)
{
	if (IsA(parsetree, PlannedStmt))
	{
		PlannedStmt *stmt = (PlannedStmt *) parsetree;

		switch (stmt->commandType)
		{
			case CMD_SELECT:
				if (stmt->rowMarks != NIL)
					return false;		/* SELECT FOR [KEY] UPDATE/SHARE */
				else if (stmt->hasModifyingCTE)
					return false;		/* data-modifying CTE */
				else
					return true;
			case CMD_UPDATE:
			case CMD_INSERT:
			case CMD_DELETE:
				return false;
			default:
				elog(WARNING, "unrecognized commandType: %d",
					 (int) stmt->commandType);
				break;
		}
	}
	/* For now, treat all utility commands as read/write */
	return false;
}

/*
 * check_xact_readonly: is a utility command read-only?
 *
 * Here we use the loose rules of XactReadOnly mode: no permanent effects
 * on the database are allowed.
 */
static void
check_xact_readonly(Node *parsetree)
{
	if (!XactReadOnly)
		return;

	/*
	 * Note: Commands that need to do more complicated checking are handled
	 * elsewhere, in particular COPY and plannable statements do their own
	 * checking.  However they should all call PreventCommandIfReadOnly to
	 * actually throw the error.
	 */

	switch (nodeTag(parsetree))
	{
		case T_CreateStmt:
			{
				CreateStmt *createStmt;

				createStmt = (CreateStmt *) parsetree;

				if (createStmt->relation->relpersistence == RELPERSISTENCE_TEMP)
					return;		// Permit creation of TEMPORARY tables in read-only mode.

				ereport(ERROR,
						(errcode(ERRCODE_READ_ONLY_SQL_TRANSACTION),
						 errmsg("transaction is read-only")));
			}
			break;

		case T_DropStmt:
			{
				DropStmt   *dropStmt = (DropStmt *) parsetree;
				ListCell   *arg;

				/*
				 * So, if DROP TABLE is used, all objects must be
				 * temporary tables.
				 */
				foreach(arg, dropStmt->objects)
				{
					List	   *names = (List *) lfirst(arg);
					RangeVar   *rel;

					rel = makeRangeVarFromNameList(names);

					if (dropStmt->removeType != OBJECT_TABLE ||
					    !RelationToRemoveIsTemp(rel, dropStmt->missing_ok))
						ereport(ERROR,
								(errcode(ERRCODE_READ_ONLY_SQL_TRANSACTION),
								 errmsg("transaction is read-only")));

				}
			}
			return;		// All objects are TEMPORARY tables.

		case T_AlterDatabaseStmt:
		case T_AlterDatabaseSetStmt:
		case T_AlterDomainStmt:
		case T_AlterFunctionStmt:
		case T_AlterQueueStmt:
		case T_AlterResourceGroupStmt:
		case T_AlterRoleStmt:
		case T_AlterRoleSetStmt:
		case T_AlterObjectSchemaStmt:
		case T_AlterOwnerStmt:
		case T_AlterSeqStmt:
		case T_AlterTableMoveAllStmt:
		case T_AlterTableStmt:
		case T_RenameStmt:
		case T_CommentStmt:
		case T_DefineStmt:
		case T_CreateCastStmt:
		case T_CreateEventTrigStmt:
		case T_AlterEventTrigStmt:
		case T_CreateConversionStmt:
		case T_CreatedbStmt:
		case T_CreateDomainStmt:
		case T_CreateFunctionStmt:
		case T_CreateQueueStmt:
		case T_CreateResourceGroupStmt:
		case T_CreateRoleStmt:
		case T_IndexStmt:
		case T_CreatePLangStmt:
		case T_CreateOpClassStmt:
		case T_CreateOpFamilyStmt:
		case T_AlterOpFamilyStmt:
		case T_RuleStmt:
		case T_CreateSchemaStmt:
		case T_CreateSeqStmt:
		case T_CreateExternalStmt:
		case T_CreateTableAsStmt:
		case T_RefreshMatViewStmt:
		case T_CreateTableSpaceStmt:
		case T_CreateTrigStmt:
		case T_CompositeTypeStmt:
		case T_CreateEnumStmt:
		case T_CreateRangeStmt:
		case T_AlterEnumStmt:
		case T_ViewStmt:
		case T_DropdbStmt:
		case T_DropTableSpaceStmt:
		case T_DropQueueStmt:
		case T_DropResourceGroupStmt:
		case T_DropRoleStmt:
		case T_GrantStmt:
		case T_GrantRoleStmt:
		case T_AlterDefaultPrivilegesStmt:
		case T_TruncateStmt:
		case T_DropOwnedStmt:
		case T_ReassignOwnedStmt:
		case T_AlterTSDictionaryStmt:
		case T_AlterTSConfigurationStmt:
		case T_CreateExtensionStmt:
		case T_AlterExtensionStmt:
		case T_AlterExtensionContentsStmt:
		case T_CreateFdwStmt:
		case T_AlterFdwStmt:
		case T_CreateForeignServerStmt:
		case T_AlterForeignServerStmt:
		case T_CreateUserMappingStmt:
		case T_AlterUserMappingStmt:
		case T_DropUserMappingStmt:
		case T_AlterTableSpaceOptionsStmt:
		case T_CreateForeignTableStmt:
		case T_SecLabelStmt:
			PreventCommandIfReadOnly(CreateCommandTag(parsetree));
			break;
		default:
			/* do nothing */
			break;
	}
}

/*
 * PreventCommandIfReadOnly: throw error if XactReadOnly
 *
 * This is useful mainly to ensure consistency of the error message wording;
 * most callers have checked XactReadOnly for themselves.
 */
void
PreventCommandIfReadOnly(const char *cmdname)
{
	if (XactReadOnly)
		ereport(ERROR,
				(errcode(ERRCODE_READ_ONLY_SQL_TRANSACTION),
		/* translator: %s is name of a SQL command, eg CREATE */
				 errmsg("cannot execute %s in a read-only transaction",
						cmdname)));

	/*
	 * This is also a convenient place to make note that this transaction
	 * needs two-phase commit.
	 */
	ExecutorMarkTransactionDoesWrites();
}

/*
 * PreventCommandDuringRecovery: throw error if RecoveryInProgress
 *
 * The majority of operations that are unsafe in a Hot Standby slave
 * will be rejected by XactReadOnly tests.  However there are a few
 * commands that are allowed in "read-only" xacts but cannot be allowed
 * in Hot Standby mode.  Those commands should call this function.
 */
void
PreventCommandDuringRecovery(const char *cmdname)
{
	if (RecoveryInProgress())
		ereport(ERROR,
				(errcode(ERRCODE_READ_ONLY_SQL_TRANSACTION),
		/* translator: %s is name of a SQL command, eg CREATE */
				 errmsg("cannot execute %s during recovery",
						cmdname)));
}

/*
 * CheckRestrictedOperation: throw error for hazardous command if we're
 * inside a security restriction context.
 *
 * This is needed to protect session-local state for which there is not any
 * better-defined protection mechanism, such as ownership.
 */
static void
CheckRestrictedOperation(const char *cmdname)
{
	if (InSecurityRestrictedOperation())
		ereport(ERROR,
				(errcode(ERRCODE_INSUFFICIENT_PRIVILEGE),
		/* translator: %s is name of a SQL command, eg PREPARE */
			 errmsg("cannot execute %s within security-restricted operation",
					cmdname)));
}


/*
 * ProcessUtility
 *		general utility function invoker
 *
 *	parsetree: the parse tree for the utility statement
 *	queryString: original source text of command
 *	context: identifies source of statement (toplevel client command,
 *		non-toplevel client command, subcommand of a larger utility command)
 *	params: parameters to use during execution
 *	dest: where to send results
 *	completionTag: points to a buffer of size COMPLETION_TAG_BUFSIZE
 *		in which to store a command completion status string.
 *
 * Notes: as of PG 8.4, caller MUST supply a queryString; it is not
 * allowed anymore to pass NULL.  (If you really don't have source text,
 * you can pass a constant string, perhaps "(query not available)".)
 *
 * completionTag is only set nonempty if we want to return a nondefault status.
 *
 * completionTag may be NULL if caller doesn't want a status string.
 */
void
ProcessUtility(Node *parsetree,
			   const char *queryString,
			   ProcessUtilityContext context,
			   ParamListInfo params,
			   DestReceiver *dest,
			   char *completionTag)
{
	Assert(queryString != NULL);	/* required as of 8.4 */

	/*
	 * We provide a function hook variable that lets loadable plugins get
	 * control when ProcessUtility is called.  Such a plugin would normally
	 * call standard_ProcessUtility().
	 */
	if (ProcessUtility_hook)
		(*ProcessUtility_hook) (parsetree, queryString,
								context, params,
								dest, completionTag);
	else
		standard_ProcessUtility(parsetree, queryString,
								context, params,
								dest, completionTag);
}

/*
 * standard_ProcessUtility itself deals only with utility commands for
 * which we do not provide event trigger support.  Commands that do have
 * such support are passed down to ProcessUtilitySlow, which contains the
 * necessary infrastructure for such triggers.
 *
 * This division is not just for performance: it's critical that the
 * event trigger code not be invoked when doing START TRANSACTION for
 * example, because we might need to refresh the event trigger cache,
 * which requires being in a valid transaction.
 */
void
standard_ProcessUtility(Node *parsetree,
						const char *queryString,
						ProcessUtilityContext context,
						ParamListInfo params,
						DestReceiver *dest,
						char *completionTag)
{
	bool		isTopLevel = (context == PROCESS_UTILITY_TOPLEVEL);

	/* This can recurse, so check for excessive recursion */
	check_stack_depth();

	check_xact_readonly(parsetree);

	if (completionTag)
		completionTag[0] = '\0';

	switch (nodeTag(parsetree))
	{
			/*
			 * ******************** transactions ********************
			 */
		case T_TransactionStmt:
			{
				TransactionStmt *stmt = (TransactionStmt *) parsetree;

				switch (stmt->kind)
				{
						/*
						 * START TRANSACTION, as defined by SQL99: Identical
						 * to BEGIN.  Same code for both.
						 */
					case TRANS_STMT_BEGIN:
					case TRANS_STMT_START:
						{
							ListCell   *lc;

							BeginTransactionBlock();
							foreach(lc, stmt->options)
							{
								DefElem    *item = (DefElem *) lfirst(lc);

								if (strcmp(item->defname, "transaction_isolation") == 0)
									SetPGVariableOptDispatch("transaction_isolation",
												  list_make1(item->arg),
												  true,
												  /* gp_dispatch */ false);
								else if (strcmp(item->defname, "transaction_read_only") == 0)
									SetPGVariableOptDispatch("transaction_read_only",
												  list_make1(item->arg),
												  true,
												  /* gp_dispatch */ false);
								else if (strcmp(item->defname, "transaction_deferrable") == 0)
									SetPGVariableOptDispatch("transaction_deferrable",
												  list_make1(item->arg),
												  true,
												  /* gp_dispatch */ false);
							}

							sendDtxExplicitBegin();
						}
						break;

					case TRANS_STMT_COMMIT:
						if (!EndTransactionBlock())
						{
							/* report unsuccessful commit in completionTag */
							if (completionTag)
								strcpy(completionTag, "ROLLBACK");
						}
						break;

					case TRANS_STMT_PREPARE:
						if (Gp_role == GP_ROLE_DISPATCH)
						{
							ereport(ERROR, (errcode(ERRCODE_GP_COMMAND_ERROR),
									errmsg("PREPARE TRANSACTION is not yet supported in Greenplum Database")));

						}
						PreventCommandDuringRecovery("PREPARE TRANSACTION");
						if (!PrepareTransactionBlock(stmt->gid))
						{
							/* report unsuccessful commit in completionTag */
							if (completionTag)
								strcpy(completionTag, "ROLLBACK");
						}
						break;

					case TRANS_STMT_COMMIT_PREPARED:
						if (Gp_role == GP_ROLE_DISPATCH)
						{
							ereport(ERROR, (errcode(ERRCODE_GP_COMMAND_ERROR),
									errmsg("COMMIT PREPARED is not yet supported in Greenplum Database")));
						}
						PreventTransactionChain(isTopLevel, "COMMIT PREPARED");
						PreventCommandDuringRecovery("COMMIT PREPARED");
						FinishPreparedTransaction(stmt->gid, /* isCommit */ true, /* raiseErrorIfNotFound */ true);
						break;

					case TRANS_STMT_ROLLBACK_PREPARED:
						if (Gp_role == GP_ROLE_DISPATCH)
						{
							ereport(ERROR, (errcode(ERRCODE_GP_COMMAND_ERROR),
									errmsg("ROLLBACK PREPARED is not yet supported in Greenplum Database")));
						}
						PreventTransactionChain(isTopLevel, "ROLLBACK PREPARED");
						PreventCommandDuringRecovery("ROLLBACK PREPARED");
						FinishPreparedTransaction(stmt->gid, /* isCommit */ false, /* raiseErrorIfNotFound */ true);
						break;

					case TRANS_STMT_ROLLBACK:
						UserAbortTransactionBlock();
						break;

					case TRANS_STMT_SAVEPOINT:
						{
							ListCell   *cell;
							char	   *name = NULL;

							RequireTransactionChain(isTopLevel, "SAVEPOINT");

							foreach(cell, stmt->options)
							{
								DefElem    *elem = lfirst(cell);

								if (strcmp(elem->defname, "savepoint_name") == 0)
									name = strVal(elem->arg);
							}

							Assert(PointerIsValid(name));

							/* We already checked that we're in a
							 * transaction; need to make certain
							 * that the BEGIN has been dispatched
							 * before we start dispatching our savepoint.
							 */
							sendDtxExplicitBegin();

							DefineDispatchSavepoint(
									name);
						}
						break;

					case TRANS_STMT_RELEASE:
						RequireTransactionChain(isTopLevel, "RELEASE SAVEPOINT");
						ReleaseSavepoint(stmt->options);
						break;

					case TRANS_STMT_ROLLBACK_TO:
						RequireTransactionChain(isTopLevel, "ROLLBACK TO SAVEPOINT");
						RollbackToSavepoint(stmt->options);

						/*
						 * CommitTransactionCommand is in charge of
						 * re-defining the savepoint again
						 */
						break;
				}
			}
			break;

			/*
			 * Portal (cursor) manipulation
			 *
			 * Note: DECLARE CURSOR is processed mostly as a SELECT, and
			 * therefore what we will get here is a PlannedStmt not a bare
			 * DeclareCursorStmt.
			 */
		case T_PlannedStmt:
			{
				PlannedStmt *stmt = (PlannedStmt *) parsetree;

				if (stmt->utilityStmt == NULL ||
					!IsA(stmt->utilityStmt, DeclareCursorStmt))
					elog(ERROR, "non-DECLARE CURSOR PlannedStmt passed to ProcessUtility");
				PerformCursorOpen(stmt, params, queryString, isTopLevel);
			}
			break;

		case T_ClosePortalStmt:
			{
				ClosePortalStmt *stmt = (ClosePortalStmt *) parsetree;

				CheckRestrictedOperation("CLOSE");
				PerformPortalClose(stmt->portalname);
			}
			break;

		case T_FetchStmt:
			PerformPortalFetch((FetchStmt *) parsetree, dest,
							   completionTag);
			break;

		case T_DoStmt:
			ExecuteDoStmt((DoStmt *) parsetree);
			break;

		case T_CreateTableSpaceStmt:
			/* no event triggers for global objects */
			if (Gp_role != GP_ROLE_EXECUTE)
			{
				/*
				 * Don't allow master to call this in a transaction block. Segments
				 * are ok as distributed transaction participants.
				 */
				PreventTransactionChain(isTopLevel, "CREATE TABLESPACE");
			}
			CreateTableSpace((CreateTableSpaceStmt *) parsetree);
			break;

		case T_DropTableSpaceStmt:
			/* no event triggers for global objects */
			if (Gp_role != GP_ROLE_EXECUTE)
			{
				/*
				 * Don't allow master to call this in a transaction block.  Segments are ok as
				 * distributed transaction participants.
				 */
				PreventTransactionChain(isTopLevel, "DROP TABLESPACE");
			}
			DropTableSpace((DropTableSpaceStmt *) parsetree);
			break;

		case T_AlterTableSpaceOptionsStmt:
			/* no event triggers for global objects */
			AlterTableSpaceOptions((AlterTableSpaceOptionsStmt *) parsetree);
			break;

		case T_TruncateStmt:
			ExecuteTruncate((TruncateStmt *) parsetree);
			break;

		case T_CommentStmt:
			CommentObject((CommentStmt *) parsetree);
			break;

		case T_SecLabelStmt:
			ExecSecLabelStmt((SecLabelStmt *) parsetree);
			break;

		case T_CopyStmt:
			{
				uint64		processed;

				DoCopy((CopyStmt *) parsetree, queryString, &processed);
				if (completionTag)
					snprintf(completionTag, COMPLETION_TAG_BUFSIZE,
							 "COPY " UINT64_FORMAT, processed);
			}
			break;

		case T_PrepareStmt:
			CheckRestrictedOperation("PREPARE");
			PrepareQuery((PrepareStmt *) parsetree, queryString);
			break;

		case T_ExecuteStmt:
			ExecuteQuery((ExecuteStmt *) parsetree, NULL,
						 queryString, params,
						 dest, completionTag);
			break;

		case T_DeallocateStmt:
			CheckRestrictedOperation("DEALLOCATE");
			DeallocateQuery((DeallocateStmt *) parsetree);
			break;

		case T_GrantStmt:
			/* no event triggers for global objects */
			ExecuteGrantStmt((GrantStmt *) parsetree);
			break;

		case T_GrantRoleStmt:
			/* no event triggers for global objects */
			GrantRole((GrantRoleStmt *) parsetree);
			break;

		case T_CreatedbStmt:
			/* no event triggers for global objects */
			if (Gp_role != GP_ROLE_EXECUTE)
			{
				/*
				 * Don't allow master to call this in a transaction block. Segments
				 * are ok as distributed transaction participants.
				 */
				PreventTransactionChain(isTopLevel, "CREATE DATABASE");
			}
			createdb((CreatedbStmt *) parsetree);
			break;

		case T_AlterDatabaseStmt:
			/* no event triggers for global objects */
			AlterDatabase((AlterDatabaseStmt *) parsetree, isTopLevel);
			break;

		case T_AlterDatabaseSetStmt:
			/* no event triggers for global objects */
			AlterDatabaseSet((AlterDatabaseSetStmt *) parsetree);
			break;

		case T_DropdbStmt:
			{
				DropdbStmt *stmt = (DropdbStmt *) parsetree;

				/* no event triggers for global objects */
				if (Gp_role != GP_ROLE_EXECUTE)
				{
					/*
					 * Don't allow master to call this in a transaction block.  Segments are ok as
					 * distributed transaction participants. 
					 */
					PreventTransactionChain(isTopLevel, "DROP DATABASE");
				}
				dropdb(stmt->dbname, stmt->missing_ok);
			}
			break;

			/* Query-level asynchronous notification */
		case T_NotifyStmt:
			{
				NotifyStmt *stmt = (NotifyStmt *) parsetree;

				if (Gp_role == GP_ROLE_EXECUTE)
					ereport(ERROR, (errcode(ERRCODE_GP_COMMAND_ERROR),
							errmsg("notify command cannot run in a function running on a segDB")));

				PreventCommandDuringRecovery("NOTIFY");
				Async_Notify(stmt->conditionname, stmt->payload);
			}
			break;

		case T_ListenStmt:
			{
				ListenStmt *stmt = (ListenStmt *) parsetree;

				if (Gp_role == GP_ROLE_EXECUTE)
					ereport(ERROR,(errcode(ERRCODE_GP_COMMAND_ERROR),
							errmsg("listen command cannot run in a function running on a segDB")));

				PreventCommandDuringRecovery("LISTEN");
				CheckRestrictedOperation("LISTEN");
				Async_Listen(stmt->conditionname);
			}
			break;

		case T_UnlistenStmt:
			{
				UnlistenStmt *stmt = (UnlistenStmt *) parsetree;

<<<<<<< HEAD
				if (Gp_role == GP_ROLE_EXECUTE)
					ereport(ERROR, (errcode(ERRCODE_GP_COMMAND_ERROR),
							errmsg("unlisten command cannot run in a function running on a segDB")));

				PreventCommandDuringRecovery("UNLISTEN");
=======
				/* we allow UNLISTEN during recovery, as it's a noop */
>>>>>>> a01e72fb
				CheckRestrictedOperation("UNLISTEN");
				if (stmt->conditionname)
					Async_Unlisten(stmt->conditionname);
				else
					Async_UnlistenAll();
			}
			break;

		case T_LoadStmt:
			{
				LoadStmt   *stmt = (LoadStmt *) parsetree;

				closeAllVfds(); /* probably not necessary... */
				/* Allowed names are restricted if you're not superuser */
				load_file(stmt->filename, !superuser());

				if (Gp_role == GP_ROLE_DISPATCH)
				{
					StringInfoData buffer;

					initStringInfo(&buffer);

					appendStringInfo(&buffer, "LOAD '%s'", stmt->filename);

					CdbDispatchCommand(buffer.data,
										DF_WITH_SNAPSHOT,
										NULL);
					pfree(buffer.data);
				}
			}
			break;

		case T_ClusterStmt:
			/* we choose to allow this during "read only" transactions */
			PreventCommandDuringRecovery("CLUSTER");
			cluster((ClusterStmt *) parsetree, isTopLevel);
			break;

		case T_VacuumStmt:
			{
				VacuumStmt *stmt = (VacuumStmt *) parsetree;

				/* we choose to allow this during "read only" transactions */
				PreventCommandDuringRecovery((stmt->options & VACOPT_VACUUM) ?
											 "VACUUM" : "ANALYZE");
				vacuum(stmt, InvalidOid, true, NULL, false, isTopLevel);
			}
			break;

		case T_ExplainStmt:
			ExplainQuery((ExplainStmt *) parsetree, queryString, params, dest);
			break;

		case T_AlterSystemStmt:
			PreventTransactionChain(isTopLevel, "ALTER SYSTEM");
			AlterSystemSetConfigFile((AlterSystemStmt *) parsetree);
			break;

		case T_VariableSetStmt:
			ExecSetVariableStmt((VariableSetStmt *) parsetree, isTopLevel);
			break;

		case T_VariableShowStmt:
			{
				VariableShowStmt *n = (VariableShowStmt *) parsetree;

				GetPGVariable(n->name, dest);
			}
			break;

		case T_DiscardStmt:
			/* should we allow DISCARD PLANS? */
			CheckRestrictedOperation("DISCARD");
			DiscardCommand((DiscardStmt *) parsetree, isTopLevel);
			break;

		case T_CreateEventTrigStmt:
			/* no event triggers on event triggers */
			CreateEventTrigger((CreateEventTrigStmt *) parsetree);
			break;

		case T_AlterEventTrigStmt:
			/* no event triggers on event triggers */
			AlterEventTrigger((AlterEventTrigStmt *) parsetree);
			break;

			/*
			 * ********************* RESOURCE QUEUE statements ****
			 */
		case T_CreateQueueStmt:

			/*
			 * MPP-7960: We cannot run CREATE RESOURCE QUEUE inside a user
			 * transaction block because the shared memory structures are not
			 * cleaned up on abort, resulting in "leaked", unreachable queues.
			 */

			if (Gp_role == GP_ROLE_DISPATCH)
				PreventTransactionChain(isTopLevel, "CREATE RESOURCE QUEUE");

			CreateQueue((CreateQueueStmt *) parsetree);
			break;

		case T_AlterQueueStmt:
			AlterQueue((AlterQueueStmt *) parsetree);
			break;

		case T_DropQueueStmt:
			DropQueue((DropQueueStmt *) parsetree);
			break;

			/*
			 * ********************* RESOURCE GROUP statements ****
			 */
		case T_CreateResourceGroupStmt:
			if (Gp_role == GP_ROLE_DISPATCH)
				PreventTransactionChain(isTopLevel, "CREATE RESOURCE GROUP");

			CreateResourceGroup((CreateResourceGroupStmt *) parsetree);
			break;

		case T_AlterResourceGroupStmt:
			if (Gp_role == GP_ROLE_DISPATCH)
				PreventTransactionChain(isTopLevel, "ALTER RESOURCE GROUP");

			AlterResourceGroup((AlterResourceGroupStmt *) parsetree);
			break;

		case T_DropResourceGroupStmt:
			if (Gp_role == GP_ROLE_DISPATCH)
				PreventTransactionChain(isTopLevel, "DROP RESOURCE GROUP");

			DropResourceGroup((DropResourceGroupStmt *) parsetree);
			break;

			/*
			 * ******************************** ROLE statements ****
			 */
		case T_CreateRoleStmt:
			/* no event triggers for global objects */
			CreateRole((CreateRoleStmt *) parsetree);
			break;

		case T_AlterRoleStmt:
			/* no event triggers for global objects */
			AlterRole((AlterRoleStmt *) parsetree);
			break;

		case T_AlterRoleSetStmt:
			/* no event triggers for global objects */
			AlterRoleSet((AlterRoleSetStmt *) parsetree);
			break;

		case T_DropRoleStmt:
			/* no event triggers for global objects */
			DropRole((DropRoleStmt *) parsetree);
			break;

		case T_ReassignOwnedStmt:
			/* no event triggers for global objects */
			ReassignOwnedObjects((ReassignOwnedStmt *) parsetree);
			break;

		case T_LockStmt:

			/*
			 * Since the lock would just get dropped immediately, LOCK TABLE
			 * outside a transaction block is presumed to be user error.
			 */
			RequireTransactionChain(isTopLevel, "LOCK TABLE");
			LockTableCommand((LockStmt *) parsetree);
			break;

		case T_ConstraintsSetStmt:
			WarnNoTransactionChain(isTopLevel, "SET CONSTRAINTS");
			AfterTriggerSetState((ConstraintsSetStmt *) parsetree);
			break;

		case T_CheckPointStmt:
			if (!superuser())
				ereport(ERROR,
						(errcode(ERRCODE_INSUFFICIENT_PRIVILEGE),
						 errmsg("must be superuser to do CHECKPOINT")));

			/*
			 * You might think we should have a PreventCommandDuringRecovery()
			 * here, but we interpret a CHECKPOINT command during recovery as
			 * a request for a restartpoint instead. We allow this since it
			 * can be a useful way of reducing switchover time when using
			 * various forms of replication.
			 */
			if (Gp_role == GP_ROLE_DISPATCH)
			{
				CdbDispatchCommand("CHECKPOINT", 0, NULL);
			}
			RequestCheckpoint(CHECKPOINT_IMMEDIATE | CHECKPOINT_WAIT |
							  (RecoveryInProgress() ? 0 : CHECKPOINT_FORCE));
			break;

		case T_ReindexStmt:
			{
				ReindexStmt *stmt = (ReindexStmt *) parsetree;

				/* we choose to allow this during "read only" transactions */
				PreventCommandDuringRecovery("REINDEX");
				switch (stmt->kind)
				{
					case OBJECT_INDEX:
						ReindexIndex(stmt);
						break;
					case OBJECT_TABLE:
					case OBJECT_MATVIEW:
						ReindexTable(stmt);
						break;
					case OBJECT_DATABASE:

						/*
						 * This cannot run inside a user transaction block; if
						 * we were inside a transaction, then its commit- and
						 * start-transaction-command calls would not have the
						 * intended effect!
						 */
							if (Gp_role == GP_ROLE_DISPATCH)
								PreventTransactionChain(isTopLevel,
														"REINDEX DATABASE");
						ReindexDatabase(stmt);
						break;
					default:
						elog(ERROR, "unrecognized object type: %d",
							 (int) stmt->kind);
						break;
				}
			}
			break;

			/*
			 * The following statements are supported by Event Triggers only
			 * in some cases, so we "fast path" them in the other cases.
			 */

		case T_DropStmt:
			{
				DropStmt   *stmt = (DropStmt *) parsetree;

				if (EventTriggerSupportsObjectType(stmt->removeType))
					ProcessUtilitySlow(parsetree, queryString,
									   context, params,
									   dest, completionTag);
				else
					ExecDropStmt(stmt, isTopLevel);
			}
			break;

		case T_RenameStmt:
			{
				RenameStmt *stmt = (RenameStmt *) parsetree;

				if (EventTriggerSupportsObjectType(stmt->renameType))
					ProcessUtilitySlow(parsetree, queryString,
									   context, params,
									   dest, completionTag);
				else
					ExecRenameStmt(stmt);
			}
			break;

		case T_AlterObjectSchemaStmt:
			{
				AlterObjectSchemaStmt *stmt = (AlterObjectSchemaStmt *) parsetree;

				if (EventTriggerSupportsObjectType(stmt->objectType))
					ProcessUtilitySlow(parsetree, queryString,
									   context, params,
									   dest, completionTag);
				else
					ExecAlterObjectSchemaStmt(stmt);
			}
			break;

		case T_AlterOwnerStmt:
			{
				AlterOwnerStmt *stmt = (AlterOwnerStmt *) parsetree;

				if (EventTriggerSupportsObjectType(stmt->objectType))
					ProcessUtilitySlow(parsetree, queryString,
									   context, params,
									   dest, completionTag);
				else
					ExecAlterOwnerStmt(stmt);
			}
			break;

		default:
			/* All other statement types have event trigger support */
			ProcessUtilitySlow(parsetree, queryString,
							   context, params,
							   dest, completionTag);
			break;
	}
}

/*
 * The "Slow" variant of ProcessUtility should only receive statements
 * supported by the event triggers facility.  Therefore, we always
 * perform the trigger support calls if the context allows it.
 */
static void
ProcessUtilitySlow(Node *parsetree,
				   const char *queryString,
				   ProcessUtilityContext context,
				   ParamListInfo params,
				   DestReceiver *dest,
				   char *completionTag)
{
	bool		isTopLevel = (context == PROCESS_UTILITY_TOPLEVEL);
	bool		isCompleteQuery = (context <= PROCESS_UTILITY_QUERY);
	bool		needCleanup;

	/* All event trigger calls are done only when isCompleteQuery is true */
	needCleanup = isCompleteQuery && EventTriggerBeginCompleteQuery();

	/* PG_TRY block is to ensure we call EventTriggerEndCompleteQuery */
	PG_TRY();
	{
		if (isCompleteQuery)
			EventTriggerDDLCommandStart(parsetree);

		switch (nodeTag(parsetree))
		{
				/*
				 * relation and attribute manipulation
				 */
			case T_CreateSchemaStmt:
				CreateSchemaCommand((CreateSchemaStmt *) parsetree,
									queryString);
				break;

			case T_CreateStmt:
			case T_CreateForeignTableStmt:
				{
					List	   *stmts;
					ListCell   *l;
					Oid			relOid;

					/* Run parse analysis ... */
					/*
					 * GPDB: Only do parse analysis in the Query Dispatcher. The Executor
					 * nodes receive an already-transformed statement from the QD. We only
					 * want to process the main CreateStmt here, not any auxiliary IndexStmts
					 * or other such statements that would be created from the main
					 * CreateStmt by parse analysis. The QD will dispatch those other statements
					 * separately.
					 *
					 * Also, when processing an ALTER TABLE ADD PARTITION, atpxPartAddList()
					 * passes us an already-transformed statement.
					 */
					if (Gp_role == GP_ROLE_EXECUTE || ((CreateStmt *) parsetree)->is_add_part)
						stmts = list_make1(parsetree);
					else
						stmts = transformCreateStmt((CreateStmt *) parsetree,
													queryString, false);

					/* ... and do it */
					foreach(l, stmts)
					{
						Node	   *stmt = (Node *) lfirst(l);

						if (IsA(stmt, CreateStmt))
						{
							CreateStmt *cstmt = (CreateStmt *) stmt;
							char		relKind = RELKIND_RELATION;
							char		relStorage = RELSTORAGE_HEAP;
							Datum		toast_options;
							static char *validnsps[] = HEAP_RELOPT_NAMESPACES;

							/*
							 * If this T_CreateStmt was dispatched and we're a QE
							 * receiving it, extract the relkind and relstorage from
							 * it
							 */
							if (Gp_role == GP_ROLE_EXECUTE)
							{
								if (cstmt->relKind != 0)
									relKind = cstmt->relKind;

								if (cstmt->relStorage != 0)
									relStorage = cstmt->relStorage;

								/* sanity check */
								switch(relKind)
								{
									case RELKIND_VIEW:
									case RELKIND_COMPOSITE_TYPE:
										Assert(relStorage == RELSTORAGE_VIRTUAL);
										break;
									default:
										Assert(relStorage == RELSTORAGE_HEAP ||
											   relStorage == RELSTORAGE_AOROWS ||
											   relStorage == RELSTORAGE_AOCOLS ||
											   relStorage == RELSTORAGE_EXTERNAL ||
											   relStorage == RELSTORAGE_FOREIGN);
								}
							}

							/*
							 * Create the table itself. Don't dispatch it yet, as we haven't
							 * created the toast and other auxiliary tables yet.
							 */
							relOid = DefineRelation((CreateStmt *) stmt,
													relKind,
													((CreateStmt *) stmt)->ownerid,
													relStorage, false, true, NULL);

							/*
							 * Let NewRelationCreateToastTable decide if this
							 * one needs a secondary relation too.
							 */
							CommandCounterIncrement();

							DefinePartitionedRelation((CreateStmt *) parsetree, relOid);

							if (relKind != RELKIND_COMPOSITE_TYPE)
							{
								/*
								 * parse and validate reloptions for the toast
								 * table
								 */
								toast_options = transformRelOptions((Datum) 0,
																	((CreateStmt *) stmt)->options,
																	"toast",
																	validnsps,
																	true,
																	false);
								(void) heap_reloptions(RELKIND_TOASTVALUE,
													   toast_options,
													   true);

								NewRelationCreateToastTable(relOid,
														   toast_options,
														   cstmt->is_part_child,
														   cstmt->is_part_parent);

								/*
								 * If the master relation is a non-leaf relation in
								 * a partition hierarchy, then this auxiliary
								 * relation, like its master relation, will not
								 * contain any data.  Therefore, like the master
								 * relation, exclude this auxiliary table from
								 * database age calculation, by passing master
								 * relation's is_part_parent flag.
								 */
								AlterTableCreateAoSegTable(relOid,
															cstmt->is_part_child,
															cstmt->is_part_parent);

								if (cstmt->buildAoBlkdir)
									AlterTableCreateAoBlkdirTable(relOid,
																   cstmt->is_part_child,
																   cstmt->is_part_parent);

								AlterTableCreateAoVisimapTable(relOid,
																cstmt->is_part_child,
																cstmt->is_part_parent);
							}
							if (Gp_role == GP_ROLE_DISPATCH)
								CdbDispatchUtilityStatement((Node *) stmt,
															DF_CANCEL_ON_ERROR |
															DF_NEED_TWO_PHASE |
															DF_WITH_SNAPSHOT,
															GetAssignedOidsForDispatch(),
															NULL);
							CommandCounterIncrement();
							/*
							 * Deferred statements should be evaluated *after* AO tables
							 * are updated correctly.  Otherwise, they may not have
							 * segment information yet and operations like create_index
							 * in the deferred statements cannot see the relfile.
							 */
							EvaluateDeferredStatements(cstmt->deferredStmts);
						}
						else if (IsA(stmt, CreateForeignTableStmt))
						{
							/* Create the table itself */
							relOid = DefineRelation((CreateStmt *) stmt,
													RELKIND_FOREIGN_TABLE,
													((CreateStmt *) stmt)->ownerid,
													RELSTORAGE_FOREIGN,
													true,
													true,
													NULL);
							CreateForeignTable((CreateForeignTableStmt *) stmt,
											   relOid);
						}
						else
						{
							/* Recurse for anything else */
							ProcessUtility(stmt,
										   queryString,
										   PROCESS_UTILITY_SUBCOMMAND,
										   params,
										   None_Receiver,
										   NULL);
						}

						/* Need CCI between commands */
						if (lnext(l) != NULL)
							CommandCounterIncrement();
					}
				}
				break;

			case T_AlterTableStmt:
				{
					AlterTableStmt *atstmt = (AlterTableStmt *) parsetree;
					Oid			relid;
					List	   *stmts;
					ListCell   *l;
					LOCKMODE	lockmode;

					/*
					 * Figure out lock mode, and acquire lock.  This also does
					 * basic permissions checks, so that we won't wait for a
					 * lock on (for example) a relation on which we have no
					 * permissions.
					 */
					lockmode = AlterTableGetLockLevel(atstmt->cmds);
					relid = AlterTableLookupRelation(atstmt, lockmode);

					if (OidIsValid(relid))
					{
						/* Run parse analysis ... */
						/*
						 * GPDB: Like for CREATE TABLE, only do parse analysis
						 * in the Query Dispatcher.
						 */
						if (Gp_role == GP_ROLE_EXECUTE)
							stmts = list_make1(parsetree);
						else
							stmts = transformAlterTableStmt(relid, atstmt,
															queryString);

						/* ... and do it */
						foreach(l, stmts)
						{
							Node	   *stmt = (Node *) lfirst(l);

							if (IsA(stmt, AlterTableStmt))
							{
								/* Do the table alteration proper */
								AlterTable(relid, lockmode,
										   (AlterTableStmt *) stmt);
							}
							else
							{
								/* Recurse for anything else */
								ProcessUtility(stmt,
											   queryString,
											   PROCESS_UTILITY_SUBCOMMAND,
											   params,
											   None_Receiver,
											   NULL);
							}

							/* Need CCI between commands */
							if (lnext(l) != NULL)
								CommandCounterIncrement();
						}
					}
					else
						ereport(NOTICE,
						  (errmsg("relation \"%s\" does not exist, skipping",
								  atstmt->relation->relname)));
				}
				break;

			case T_AlterDomainStmt:
				{
					AlterDomainStmt *stmt = (AlterDomainStmt *) parsetree;

					/*
					 * Some or all of these functions are recursive to cover
					 * inherited things, so permission checks are done there.
					 */
					switch (stmt->subtype)
					{
						case 'T':		/* ALTER DOMAIN DEFAULT */

							/*
							 * Recursively alter column default for table and,
							 * if requested, for descendants
							 */
							AlterDomainDefault(stmt->typeName,
											   stmt->def);
							break;
						case 'N':		/* ALTER DOMAIN DROP NOT NULL */
							AlterDomainNotNull(stmt->typeName,
											   false);
							break;
						case 'O':		/* ALTER DOMAIN SET NOT NULL */
							AlterDomainNotNull(stmt->typeName,
											   true);
							break;
						case 'C':		/* ADD CONSTRAINT */
							AlterDomainAddConstraint(stmt->typeName,
													 stmt->def);
							break;
						case 'X':		/* DROP CONSTRAINT */
							AlterDomainDropConstraint(stmt->typeName,
													  stmt->name,
													  stmt->behavior,
													  stmt->missing_ok);
							break;
						case 'V':		/* VALIDATE CONSTRAINT */
							AlterDomainValidateConstraint(stmt->typeName,
														  stmt->name);
							break;
						default:		/* oops */
							elog(ERROR, "unrecognized alter domain type: %d",
								 (int) stmt->subtype);
							break;
					}
					if (Gp_role == GP_ROLE_DISPATCH)
					{
						/* ADD CONSTRAINT will assign a new OID for the constraint */
						CdbDispatchUtilityStatement((Node *) stmt,
													DF_CANCEL_ON_ERROR|
													DF_WITH_SNAPSHOT|
													DF_NEED_TWO_PHASE,
													GetAssignedOidsForDispatch(),
													NULL);
					}
				}
				break;

				/*
				 * ************* object creation / destruction **************
				 */
			case T_DefineStmt:
				{
					DefineStmt *stmt = (DefineStmt *) parsetree;

					switch (stmt->kind)
					{
						case OBJECT_AGGREGATE:
							DefineAggregate(stmt->defnames, stmt->args,
											stmt->oldstyle, stmt->definition,
											queryString);
							break;
						case OBJECT_OPERATOR:
							Assert(stmt->args == NIL);
							DefineOperator(stmt->defnames, stmt->definition);
							break;
						case OBJECT_TYPE:
							Assert(stmt->args == NIL);
							DefineType(stmt->defnames, stmt->definition);
							break;
						case OBJECT_TSPARSER:
							Assert(stmt->args == NIL);
							DefineTSParser(stmt->defnames, stmt->definition);
							break;
						case OBJECT_TSDICTIONARY:
							Assert(stmt->args == NIL);
							DefineTSDictionary(stmt->defnames,
											   stmt->definition);
							break;
						case OBJECT_TSTEMPLATE:
							Assert(stmt->args == NIL);
							DefineTSTemplate(stmt->defnames,
											 stmt->definition);
							break;
						case OBJECT_TSCONFIGURATION:
							Assert(stmt->args == NIL);
							DefineTSConfiguration(stmt->defnames,
												  stmt->definition);
							break;
						case OBJECT_COLLATION:
							Assert(stmt->args == NIL);
							DefineCollation(stmt->defnames, stmt->definition, false);
							break;
						case OBJECT_EXTPROTOCOL:
							Assert(stmt->args == NIL);
							DefineExtProtocol(stmt->defnames, stmt->definition, stmt->trusted);
							break;						
						default:
							elog(ERROR, "unrecognized define stmt type: %d",
								 (int) stmt->kind);
							break;
					}
				}
				break;

			case T_CreateExternalStmt:
				{
					List *stmts;
					ListCell   *l;

					/* Run parse analysis ... */
					/*
					 * GPDB: Only do parse analysis in the Query Dispatcher. The Executor
					 * nodes receive an already-transformed statement from the QD. We only
					 * want to process the main CreateExternalStmt here, other such
					 * statements that would be created from the main
					 * CreateExternalStmt by parse analysis. The QD will dispatch
					 * those other statements separately.
					 */
					if (Gp_role == GP_ROLE_EXECUTE)
						stmts = list_make1(parsetree);
					else
						stmts = transformCreateExternalStmt((CreateExternalStmt *) parsetree, queryString);

					/* ... and do it */
					foreach(l, stmts)
					{
						Node	   *stmt = (Node *) lfirst(l);

						if (IsA(stmt, CreateExternalStmt))
							DefineExternalRelation((CreateExternalStmt *) stmt);
						else
						{
							/* Recurse for anything else */
							ProcessUtility(stmt,
										   queryString,
										   PROCESS_UTILITY_SUBCOMMAND,
										   params,
										   None_Receiver,
										   NULL);
						}
					}
				}
				break;

			case T_IndexStmt:	/* CREATE INDEX */
				{
					IndexStmt  *stmt = (IndexStmt *) parsetree;
					Oid			relid;
					LOCKMODE	lockmode;

					if (stmt->concurrent)
						PreventTransactionChain(isTopLevel,
												"CREATE INDEX CONCURRENTLY");

					/*
					 * Look up the relation OID just once, right here at the
					 * beginning, so that we don't end up repeating the name
					 * lookup later and latching onto a different relation
					 * partway through.  To avoid lock upgrade hazards, it's
					 * important that we take the strongest lock that will
					 * eventually be needed here, so the lockmode calculation
					 * needs to match what DefineIndex() does.
					 */
					lockmode = stmt->concurrent ? ShareUpdateExclusiveLock
						: ShareLock;

					/*
					 * The QD might have looked up the OID of the base table
					 * already, and stashed it in stmt->relid
					 */
					if (stmt->relationOid)
						relid = stmt->relationOid;
					else
						relid =
							RangeVarGetRelidExtended(stmt->relation, lockmode,
												 false, false,
												 RangeVarCallbackOwnsRelation,
												 NULL);

					/* Run parse analysis ... */
					stmt = transformIndexStmt(relid, stmt, queryString);

					/* ... and do it */
					DefineIndex(relid,	/* OID of heap relation */
							stmt,
							InvalidOid,		/* no predefined OID */
							false,	/* is_alter_table */
							true,	/* check_rights */
							false,	/* skip_build */
							stmt->is_split_part); /* quiet */
				}
				break;

			case T_CreateExtensionStmt:
				CreateExtension((CreateExtensionStmt *) parsetree);
				break;

			case T_AlterExtensionStmt:
				ExecAlterExtensionStmt((AlterExtensionStmt *) parsetree);
				break;

			case T_AlterExtensionContentsStmt:
				ExecAlterExtensionContentsStmt((AlterExtensionContentsStmt *) parsetree);
				break;

			case T_CreateFdwStmt:
				CreateForeignDataWrapper((CreateFdwStmt *) parsetree);
				break;

			case T_AlterFdwStmt:
				AlterForeignDataWrapper((AlterFdwStmt *) parsetree);
				break;

			case T_CreateForeignServerStmt:
				CreateForeignServer((CreateForeignServerStmt *) parsetree);
				break;

			case T_AlterForeignServerStmt:
				AlterForeignServer((AlterForeignServerStmt *) parsetree);
				break;

			case T_CreateUserMappingStmt:
				CreateUserMapping((CreateUserMappingStmt *) parsetree);
				break;

			case T_AlterUserMappingStmt:
				AlterUserMapping((AlterUserMappingStmt *) parsetree);
				break;

			case T_DropUserMappingStmt:
				RemoveUserMapping((DropUserMappingStmt *) parsetree);
				break;

			case T_CompositeTypeStmt:	/* CREATE TYPE (composite) */
				{
					CompositeTypeStmt *stmt = (CompositeTypeStmt *) parsetree;

					DefineCompositeType(stmt->typevar, stmt->coldeflist);
				}
				break;

			case T_CreateEnumStmt:		/* CREATE TYPE AS ENUM */
				DefineEnum((CreateEnumStmt *) parsetree);
				break;

			case T_CreateRangeStmt:		/* CREATE TYPE AS RANGE */
				DefineRange((CreateRangeStmt *) parsetree);
				break;

			case T_AlterEnumStmt:		/* ALTER TYPE (enum) */
				AlterEnum((AlterEnumStmt *) parsetree, isTopLevel);
				break;

			case T_ViewStmt:	/* CREATE VIEW */
				DefineView((ViewStmt *) parsetree, queryString);
				break;

			case T_CreateFunctionStmt:	/* CREATE FUNCTION */
				CreateFunction((CreateFunctionStmt *) parsetree, queryString);
				break;

			case T_AlterFunctionStmt:	/* ALTER FUNCTION */
				AlterFunction((AlterFunctionStmt *) parsetree);
				break;

			case T_RuleStmt:	/* CREATE RULE */
				DefineRule((RuleStmt *) parsetree, queryString);
				if (Gp_role == GP_ROLE_DISPATCH)
				{
					CdbDispatchUtilityStatement((Node *) parsetree,
												DF_CANCEL_ON_ERROR|
												DF_WITH_SNAPSHOT|
												DF_NEED_TWO_PHASE,
												GetAssignedOidsForDispatch(),
												NULL);
				}
				break;

			case T_CreateSeqStmt:
				DefineSequence((CreateSeqStmt *) parsetree);
				break;

			case T_AlterSeqStmt:
				AlterSequence((AlterSeqStmt *) parsetree);
				break;

			case T_CreateTableAsStmt:
				ExecCreateTableAs((CreateTableAsStmt *) parsetree,
								  queryString, params, completionTag);
				break;

			case T_RefreshMatViewStmt:
				ExecRefreshMatView((RefreshMatViewStmt *) parsetree,
								   queryString, params, completionTag);
				break;

			case T_CreateTrigStmt:
				{
					Oid			trigOid;

					trigOid = CreateTrigger((CreateTrigStmt *) parsetree, queryString,
											InvalidOid, InvalidOid, InvalidOid,
											InvalidOid, false);
					if (Gp_role == GP_ROLE_DISPATCH)
					{
						((CreateTrigStmt *) parsetree)->trigOid = trigOid;
						CdbDispatchUtilityStatement((Node *) parsetree,
													DF_CANCEL_ON_ERROR|
													DF_WITH_SNAPSHOT|
													DF_NEED_TWO_PHASE,
													GetAssignedOidsForDispatch(),
													NULL);
					}
				}
				break;

			case T_CreatePLangStmt:
				CreateProceduralLanguage((CreatePLangStmt *) parsetree);
				break;

			case T_CreateDomainStmt:
				DefineDomain((CreateDomainStmt *) parsetree);
				break;

			case T_CreateConversionStmt:
				CreateConversionCommand((CreateConversionStmt *) parsetree);
				break;

			case T_CreateCastStmt:
				CreateCast((CreateCastStmt *) parsetree);
				break;

			case T_CreateOpClassStmt:
				DefineOpClass((CreateOpClassStmt *) parsetree);
				break;

			case T_CreateOpFamilyStmt:
				DefineOpFamily((CreateOpFamilyStmt *) parsetree);
				break;

			case T_AlterOpFamilyStmt:
				AlterOpFamily((AlterOpFamilyStmt *) parsetree);
				break;

			case T_AlterTSDictionaryStmt:
				AlterTSDictionary((AlterTSDictionaryStmt *) parsetree);
				break;

			case T_AlterTSConfigurationStmt:
				AlterTSConfiguration((AlterTSConfigurationStmt *) parsetree);
				break;

			case T_AlterTypeStmt:
				AlterType((AlterTypeStmt *) parsetree);
				break;

			case T_AlterTableMoveAllStmt:
				AlterTableMoveAll((AlterTableMoveAllStmt *) parsetree);
				break;

			case T_DropStmt:
				ExecDropStmt((DropStmt *) parsetree, isTopLevel);
				break;

			case T_RenameStmt:
				ExecRenameStmt((RenameStmt *) parsetree);
				break;

			case T_AlterObjectSchemaStmt:
				ExecAlterObjectSchemaStmt((AlterObjectSchemaStmt *) parsetree);
				break;

			case T_AlterOwnerStmt:
				ExecAlterOwnerStmt((AlterOwnerStmt *) parsetree);
				break;

			case T_DropOwnedStmt:
				DropOwnedObjects((DropOwnedStmt *) parsetree);
				break;

			case T_AlterDefaultPrivilegesStmt:
				ExecAlterDefaultPrivilegesStmt((AlterDefaultPrivilegesStmt *) parsetree);
				break;

			default:
				elog(ERROR, "unrecognized node type: %d",
					 (int) nodeTag(parsetree));
				break;
		}

		if (isCompleteQuery)
		{
			EventTriggerSQLDrop(parsetree);
			EventTriggerDDLCommandEnd(parsetree);
		}
	}
	PG_CATCH();
	{
		if (needCleanup)
			EventTriggerEndCompleteQuery();
		PG_RE_THROW();
	}
	PG_END_TRY();

	if (needCleanup)
		EventTriggerEndCompleteQuery();
}

/*
 * Dispatch function for DropStmt
 */
static void
ExecDropStmt(DropStmt *stmt, bool isTopLevel)
{
	DropStmt   *copyStmt;

	/* stmt->objects could be modified (e.g.
	 * CREATE TABLE test_exists(a int, b int);
	 * DROP TRIGGER IF EXISTS test_trigger_exists ON test_exists;)
	 * so copy for later use. */
	copyStmt = copyObject(stmt);

	switch (stmt->removeType)
	{
		case OBJECT_INDEX:
			if (stmt->concurrent && Gp_role != GP_ROLE_EXECUTE)
				PreventTransactionChain(isTopLevel,
										"DROP INDEX CONCURRENTLY");
			/* fall through */

		case OBJECT_TABLE:
		case OBJECT_SEQUENCE:
		case OBJECT_VIEW:
		case OBJECT_MATVIEW:
		case OBJECT_FOREIGN_TABLE:
		case OBJECT_EXTTABLE:
			RemoveRelations(stmt);
			break;
		default:
			RemoveObjects(stmt);
			break;
	}

	/*
	 * Dispatch the original, unmodified statement.
	 *
	 * Event triggers are not stored in QE nodes, so skip those.
	 */
	if (Gp_role == GP_ROLE_DISPATCH && stmt->removeType != OBJECT_EVENT_TRIGGER)
	{
		int			flags;

		flags = DF_CANCEL_ON_ERROR | DF_NEED_TWO_PHASE;

		if (stmt->removeType == OBJECT_INDEX && stmt->concurrent)
		{
			/*
			 * Don't send a snapshot in DROP INDEX CONCURRENTLY. The QE is
			 * responsible for planning queries, so as soon as we have
			 * finished the dance on QD to drop the index, none of the QEs
			 * should need it either. So all the coordination we need across
			 * nodes is to complete the command in QD first, and QEs only
			 * after that.
			 */
		}
		else
		{
			/* all other commands run normally, in a distributed transaction */
			flags |= DF_WITH_SNAPSHOT;
		}

		CdbDispatchUtilityStatement((Node *) copyStmt,
									flags,
									NIL,
									NULL);
	}
}


/*
 * UtilityReturnsTuples
 *		Return "true" if this utility statement will send output to the
 *		destination.
 *
 * Generally, there should be a case here for each case in ProcessUtility
 * where "dest" is passed on.
 */
bool
UtilityReturnsTuples(Node *parsetree)
{
	switch (nodeTag(parsetree))
	{
		case T_FetchStmt:
			{
				FetchStmt  *stmt = (FetchStmt *) parsetree;
				Portal		portal;

				if (stmt->ismove)
					return false;
				portal = GetPortalByName(stmt->portalname);
				if (!PortalIsValid(portal))
					return false;		/* not our business to raise error */
				return portal->tupDesc ? true : false;
			}

		case T_ExecuteStmt:
			{
				ExecuteStmt *stmt = (ExecuteStmt *) parsetree;
				PreparedStatement *entry;

				entry = FetchPreparedStatement(stmt->name, false);
				if (!entry)
					return false;		/* not our business to raise error */
				if (entry->plansource->resultDesc)
					return true;
				return false;
			}

		case T_ExplainStmt:
			return true;

		case T_VariableShowStmt:
			return true;

		default:
			return false;
	}
}

/*
 * UtilityTupleDescriptor
 *		Fetch the actual output tuple descriptor for a utility statement
 *		for which UtilityReturnsTuples() previously returned "true".
 *
 * The returned descriptor is created in (or copied into) the current memory
 * context.
 */
TupleDesc
UtilityTupleDescriptor(Node *parsetree)
{
	switch (nodeTag(parsetree))
	{
		case T_FetchStmt:
			{
				FetchStmt  *stmt = (FetchStmt *) parsetree;
				Portal		portal;

				if (stmt->ismove)
					return NULL;
				portal = GetPortalByName(stmt->portalname);
				if (!PortalIsValid(portal))
					return NULL;	/* not our business to raise error */
				return CreateTupleDescCopy(portal->tupDesc);
			}

		case T_ExecuteStmt:
			{
				ExecuteStmt *stmt = (ExecuteStmt *) parsetree;
				PreparedStatement *entry;

				entry = FetchPreparedStatement(stmt->name, false);
				if (!entry)
					return NULL;	/* not our business to raise error */
				return FetchPreparedStatementResultDesc(entry);
			}

		case T_ExplainStmt:
			return ExplainResultDesc((ExplainStmt *) parsetree);

		case T_VariableShowStmt:
			{
				VariableShowStmt *n = (VariableShowStmt *) parsetree;

				return GetPGVariableResultDesc(n->name);
			}

		default:
			return NULL;
	}
}


/*
 * QueryReturnsTuples
 *		Return "true" if this Query will send output to the destination.
 */
#ifdef NOT_USED
bool
QueryReturnsTuples(Query *parsetree)
{
	switch (parsetree->commandType)
	{
		case CMD_SELECT:
			/* returns tuples ... unless it's DECLARE CURSOR */
			if (parsetree->utilityStmt == NULL)
				return true;
			break;
		case CMD_INSERT:
		case CMD_UPDATE:
		case CMD_DELETE:
			/* the forms with RETURNING return tuples */
			if (parsetree->returningList)
				return true;
			break;
		case CMD_UTILITY:
			return UtilityReturnsTuples(parsetree->utilityStmt);
		case CMD_UNKNOWN:
		case CMD_NOTHING:
			/* probably shouldn't get here */
			break;
	}
	return false;				/* default */
}
#endif


/*
 * UtilityContainsQuery
 *		Return the contained Query, or NULL if there is none
 *
 * Certain utility statements, such as EXPLAIN, contain a plannable Query.
 * This function encapsulates knowledge of exactly which ones do.
 * We assume it is invoked only on already-parse-analyzed statements
 * (else the contained parsetree isn't a Query yet).
 *
 * In some cases (currently, only EXPLAIN of CREATE TABLE AS/SELECT INTO and
 * CREATE MATERIALIZED VIEW), potentially Query-containing utility statements
 * can be nested.  This function will drill down to a non-utility Query, or
 * return NULL if none.
 */
Query *
UtilityContainsQuery(Node *parsetree)
{
	Query	   *qry;

	switch (nodeTag(parsetree))
	{
		case T_ExplainStmt:
			qry = (Query *) ((ExplainStmt *) parsetree)->query;
			Assert(IsA(qry, Query));
			if (qry->commandType == CMD_UTILITY)
				return UtilityContainsQuery(qry->utilityStmt);
			return qry;

		case T_CreateTableAsStmt:
			qry = (Query *) ((CreateTableAsStmt *) parsetree)->query;
			Assert(IsA(qry, Query));
			if (qry->commandType == CMD_UTILITY)
				return UtilityContainsQuery(qry->utilityStmt);
			return qry;

		default:
			return NULL;
	}
}


/*
 * AlterObjectTypeCommandTag
 *		helper function for CreateCommandTag
 *
 * This covers most cases where ALTER is used with an ObjectType enum.
 */
static const char *
AlterObjectTypeCommandTag(ObjectType objtype)
{
	const char *tag;

	switch (objtype)
	{
		case OBJECT_AGGREGATE:
			tag = "ALTER AGGREGATE";
			break;
		case OBJECT_ATTRIBUTE:
			tag = "ALTER TYPE";
			break;
		case OBJECT_CAST:
			tag = "ALTER CAST";
			break;
		case OBJECT_COLLATION:
			tag = "ALTER COLLATION";
			break;
		case OBJECT_COLUMN:
			tag = "ALTER TABLE";
			break;
		case OBJECT_CONSTRAINT:
			tag = "ALTER TABLE";
			break;
		case OBJECT_CONVERSION:
			tag = "ALTER CONVERSION";
			break;
		case OBJECT_DATABASE:
			tag = "ALTER DATABASE";
			break;
		case OBJECT_DOMAIN:
			tag = "ALTER DOMAIN";
			break;
		case OBJECT_EXTENSION:
			tag = "ALTER EXTENSION";
			break;
		case OBJECT_FDW:
			tag = "ALTER FOREIGN DATA WRAPPER";
			break;
		case OBJECT_FOREIGN_SERVER:
			tag = "ALTER SERVER";
			break;
		case OBJECT_FOREIGN_TABLE:
			tag = "ALTER FOREIGN TABLE";
			break;
		case OBJECT_FUNCTION:
			tag = "ALTER FUNCTION";
			break;
		case OBJECT_INDEX:
			tag = "ALTER INDEX";
			break;
		case OBJECT_LANGUAGE:
			tag = "ALTER LANGUAGE";
			break;
		case OBJECT_LARGEOBJECT:
			tag = "ALTER LARGE OBJECT";
			break;
		case OBJECT_OPCLASS:
			tag = "ALTER OPERATOR CLASS";
			break;
		case OBJECT_OPERATOR:
			tag = "ALTER OPERATOR";
			break;
		case OBJECT_OPFAMILY:
			tag = "ALTER OPERATOR FAMILY";
			break;
		case OBJECT_ROLE:
			tag = "ALTER ROLE";
			break;
		case OBJECT_RULE:
			tag = "ALTER RULE";
			break;
		case OBJECT_SCHEMA:
			tag = "ALTER SCHEMA";
			break;
		case OBJECT_SEQUENCE:
			tag = "ALTER SEQUENCE";
			break;
		case OBJECT_TABLE:
			tag = "ALTER TABLE";
			break;
		case OBJECT_TABLESPACE:
			tag = "ALTER TABLESPACE";
			break;
		case OBJECT_TRIGGER:
			tag = "ALTER TRIGGER";
			break;
		case OBJECT_EVENT_TRIGGER:
			tag = "ALTER EVENT TRIGGER";
			break;
		case OBJECT_TSCONFIGURATION:
			tag = "ALTER TEXT SEARCH CONFIGURATION";
			break;
		case OBJECT_TSDICTIONARY:
			tag = "ALTER TEXT SEARCH DICTIONARY";
			break;
		case OBJECT_TSPARSER:
			tag = "ALTER TEXT SEARCH PARSER";
			break;
		case OBJECT_TSTEMPLATE:
			tag = "ALTER TEXT SEARCH TEMPLATE";
			break;
		case OBJECT_TYPE:
			tag = "ALTER TYPE";
			break;
		case OBJECT_VIEW:
			tag = "ALTER VIEW";
			break;
		case OBJECT_MATVIEW:
			tag = "ALTER MATERIALIZED VIEW";
			break;

		case OBJECT_EXTPROTOCOL:
			tag = "ALTER PROTOCOL";
			break;
		case OBJECT_EXTTABLE:
			tag = "ALTER EXTERNAL TABLE";
			break;

		default:
			tag = "???";
			break;
	}

	return tag;
}

/*
 * CreateCommandTag
 *		utility to get a string representation of the command operation,
 *		given either a raw (un-analyzed) parsetree or a planned query.
 *
 * This must handle all command types, but since the vast majority
 * of 'em are utility commands, it seems sensible to keep it here.
 *
 * NB: all result strings must be shorter than COMPLETION_TAG_BUFSIZE.
 * Also, the result must point at a true constant (permanent storage).
 */
const char *
CreateCommandTag(Node *parsetree)
{
	const char *tag;

	switch (nodeTag(parsetree))
	{
			/* raw plannable queries */
		case T_InsertStmt:
			tag = "INSERT";
			break;

		case T_DeleteStmt:
			tag = "DELETE";
			break;

		case T_UpdateStmt:
			tag = "UPDATE";
			break;

		case T_SelectStmt:
			tag = "SELECT";
			break;

			/* utility statements --- same whether raw or cooked */
		case T_TransactionStmt:
			{
				TransactionStmt *stmt = (TransactionStmt *) parsetree;

				switch (stmt->kind)
				{
					case TRANS_STMT_BEGIN:
						tag = "BEGIN";
						break;

					case TRANS_STMT_START:
						tag = "START TRANSACTION";
						break;

					case TRANS_STMT_COMMIT:
						tag = "COMMIT";
						break;

					case TRANS_STMT_ROLLBACK:
					case TRANS_STMT_ROLLBACK_TO:
						tag = "ROLLBACK";
						break;

					case TRANS_STMT_SAVEPOINT:
						tag = "SAVEPOINT";
						break;

					case TRANS_STMT_RELEASE:
						tag = "RELEASE";
						break;

					case TRANS_STMT_PREPARE:
						tag = "PREPARE TRANSACTION";
						break;

					case TRANS_STMT_COMMIT_PREPARED:
						tag = "COMMIT PREPARED";
						break;

					case TRANS_STMT_ROLLBACK_PREPARED:
						tag = "ROLLBACK PREPARED";
						break;

					default:
						tag = "???";
						break;
				}
			}
			break;

		case T_DeclareCursorStmt:
			tag = "DECLARE CURSOR";
			break;

		case T_ClosePortalStmt:
			{
				ClosePortalStmt *stmt = (ClosePortalStmt *) parsetree;

				if (stmt->portalname == NULL)
					tag = "CLOSE CURSOR ALL";
				else
					tag = "CLOSE CURSOR";
			}
			break;

		case T_FetchStmt:
			{
				FetchStmt  *stmt = (FetchStmt *) parsetree;

				tag = (stmt->ismove) ? "MOVE" : "FETCH";
			}
			break;

		case T_CreateDomainStmt:
			tag = "CREATE DOMAIN";
			break;

		case T_CreateSchemaStmt:
			tag = "CREATE SCHEMA";
			break;

		case T_CreateStmt:
			tag = "CREATE TABLE";
			break;

		case T_CreateExternalStmt:
			tag = "CREATE EXTERNAL TABLE";
			break;

		case T_CreateTableSpaceStmt:
			tag = "CREATE TABLESPACE";
			break;

		case T_DropTableSpaceStmt:
			tag = "DROP TABLESPACE";
			break;

		case T_AlterTableSpaceOptionsStmt:
			tag = "ALTER TABLESPACE";
			break;

		case T_CreateExtensionStmt:
			tag = "CREATE EXTENSION";
			break;

		case T_AlterExtensionStmt:
			tag = "ALTER EXTENSION";
			break;

		case T_AlterExtensionContentsStmt:
			tag = "ALTER EXTENSION";
			break;

		case T_CreateFdwStmt:
			tag = "CREATE FOREIGN DATA WRAPPER";
			break;

		case T_AlterFdwStmt:
			tag = "ALTER FOREIGN DATA WRAPPER";
			break;

		case T_CreateForeignServerStmt:
			tag = "CREATE SERVER";
			break;

		case T_AlterForeignServerStmt:
			tag = "ALTER SERVER";
			break;

		case T_CreateUserMappingStmt:
			tag = "CREATE USER MAPPING";
			break;

		case T_AlterUserMappingStmt:
			tag = "ALTER USER MAPPING";
			break;

		case T_DropUserMappingStmt:
			tag = "DROP USER MAPPING";
			break;

		case T_CreateForeignTableStmt:
			tag = "CREATE FOREIGN TABLE";
			break;

		case T_DropStmt:
			switch (((DropStmt *) parsetree)->removeType)
			{
				case OBJECT_TABLE:
					tag = "DROP TABLE";
					break;
				case OBJECT_EXTTABLE:
					tag = "DROP EXTERNAL TABLE";
					break;
				case OBJECT_SEQUENCE:
					tag = "DROP SEQUENCE";
					break;
				case OBJECT_VIEW:
					tag = "DROP VIEW";
					break;
				case OBJECT_MATVIEW:
					tag = "DROP MATERIALIZED VIEW";
					break;
				case OBJECT_INDEX:
					tag = "DROP INDEX";
					break;
				case OBJECT_TYPE:
					tag = "DROP TYPE";
					break;
				case OBJECT_DOMAIN:
					tag = "DROP DOMAIN";
					break;
				case OBJECT_COLLATION:
					tag = "DROP COLLATION";
					break;
				case OBJECT_CONVERSION:
					tag = "DROP CONVERSION";
					break;
				case OBJECT_SCHEMA:
					tag = "DROP SCHEMA";
					break;
				case OBJECT_TABLESPACE:
					tag = "DROP TABLESPACE";
					break;
				case OBJECT_EXTPROTOCOL:
					tag = "DROP PROTOCOL";
					break;					
				case OBJECT_TSPARSER:
					tag = "DROP TEXT SEARCH PARSER";
					break;
				case OBJECT_TSDICTIONARY:
					tag = "DROP TEXT SEARCH DICTIONARY";
					break;
				case OBJECT_TSTEMPLATE:
					tag = "DROP TEXT SEARCH TEMPLATE";
					break;
				case OBJECT_TSCONFIGURATION:
					tag = "DROP TEXT SEARCH CONFIGURATION";
					break;
				case OBJECT_FOREIGN_TABLE:
					tag = "DROP FOREIGN TABLE";
					break;
				case OBJECT_EXTENSION:
					tag = "DROP EXTENSION";
					break;
				case OBJECT_FUNCTION:
					tag = "DROP FUNCTION";
					break;
				case OBJECT_AGGREGATE:
					tag = "DROP AGGREGATE";
					break;
				case OBJECT_OPERATOR:
					tag = "DROP OPERATOR";
					break;
				case OBJECT_LANGUAGE:
					tag = "DROP LANGUAGE";
					break;
				case OBJECT_CAST:
					tag = "DROP CAST";
					break;
				case OBJECT_TRIGGER:
					tag = "DROP TRIGGER";
					break;
				case OBJECT_EVENT_TRIGGER:
					tag = "DROP EVENT TRIGGER";
					break;
				case OBJECT_RULE:
					tag = "DROP RULE";
					break;
				case OBJECT_FDW:
					tag = "DROP FOREIGN DATA WRAPPER";
					break;
				case OBJECT_FOREIGN_SERVER:
					tag = "DROP SERVER";
					break;
				case OBJECT_OPCLASS:
					tag = "DROP OPERATOR CLASS";
					break;
				case OBJECT_OPFAMILY:
					tag = "DROP OPERATOR FAMILY";
					break;
				default:
					tag = "???";
			}
			break;

		case T_TruncateStmt:
			tag = "TRUNCATE TABLE";
			break;

		case T_CommentStmt:
			tag = "COMMENT";
			break;

		case T_SecLabelStmt:
			tag = "SECURITY LABEL";
			break;

		case T_CopyStmt:
			tag = "COPY";
			break;

		case T_RenameStmt:
			tag = AlterObjectTypeCommandTag(((RenameStmt *) parsetree)->renameType);
			break;

		case T_AlterObjectSchemaStmt:
			tag = AlterObjectTypeCommandTag(((AlterObjectSchemaStmt *) parsetree)->objectType);
			break;

		case T_AlterOwnerStmt:
			tag = AlterObjectTypeCommandTag(((AlterOwnerStmt *) parsetree)->objectType);
			break;

		case T_AlterTableMoveAllStmt:
			tag = AlterObjectTypeCommandTag(((AlterTableMoveAllStmt *) parsetree)->objtype);
			break;

		case T_AlterTableStmt:
			tag = AlterObjectTypeCommandTag(((AlterTableStmt *) parsetree)->relkind);
			break;

		case T_AlterDomainStmt:
			tag = "ALTER DOMAIN";
			break;

		case T_AlterFunctionStmt:
			tag = "ALTER FUNCTION";
			break;

		case T_GrantStmt:
			{
				GrantStmt  *stmt = (GrantStmt *) parsetree;

				tag = (stmt->is_grant) ? "GRANT" : "REVOKE";
			}
			break;

		case T_GrantRoleStmt:
			{
				GrantRoleStmt *stmt = (GrantRoleStmt *) parsetree;

				tag = (stmt->is_grant) ? "GRANT ROLE" : "REVOKE ROLE";
			}
			break;

		case T_AlterDefaultPrivilegesStmt:
			tag = "ALTER DEFAULT PRIVILEGES";
			break;

		case T_DefineStmt:
			switch (((DefineStmt *) parsetree)->kind)
			{
				case OBJECT_AGGREGATE:
					tag = "CREATE AGGREGATE";
					break;
				case OBJECT_OPERATOR:
					tag = "CREATE OPERATOR";
					break;
				case OBJECT_TYPE:
					tag = "CREATE TYPE";
					break;
				case OBJECT_EXTPROTOCOL:
					tag = "CREATE PROTOCOL";
					break;
				case OBJECT_TSPARSER:
					tag = "CREATE TEXT SEARCH PARSER";
					break;
				case OBJECT_TSDICTIONARY:
					tag = "CREATE TEXT SEARCH DICTIONARY";
					break;
				case OBJECT_TSTEMPLATE:
					tag = "CREATE TEXT SEARCH TEMPLATE";
					break;
				case OBJECT_TSCONFIGURATION:
					tag = "CREATE TEXT SEARCH CONFIGURATION";
					break;
				case OBJECT_COLLATION:
					tag = "CREATE COLLATION";
					break;
				default:
					tag = "???";
			}
			break;

		case T_CompositeTypeStmt:
			tag = "CREATE TYPE";
			break;

		case T_CreateEnumStmt:
			tag = "CREATE TYPE";
			break;

		case T_CreateRangeStmt:
			tag = "CREATE TYPE";
			break;

		case T_AlterEnumStmt:
			tag = "ALTER TYPE";
			break;

		case T_ViewStmt:
			tag = "CREATE VIEW";
			break;

		case T_CreateFunctionStmt:
			tag = "CREATE FUNCTION";
			break;

		case T_IndexStmt:
			tag = "CREATE INDEX";
			break;

		case T_RuleStmt:
			tag = "CREATE RULE";
			break;

		case T_CreateSeqStmt:
			tag = "CREATE SEQUENCE";
			break;

		case T_AlterSeqStmt:
			tag = "ALTER SEQUENCE";
			break;

		case T_DoStmt:
			tag = "DO";
			break;

		case T_CreatedbStmt:
			tag = "CREATE DATABASE";
			break;

		case T_AlterDatabaseStmt:
			tag = "ALTER DATABASE";
			break;

		case T_AlterDatabaseSetStmt:
			tag = "ALTER DATABASE";
			break;

		case T_DropdbStmt:
			tag = "DROP DATABASE";
			break;

		case T_NotifyStmt:
			tag = "NOTIFY";
			break;

		case T_ListenStmt:
			tag = "LISTEN";
			break;

		case T_UnlistenStmt:
			tag = "UNLISTEN";
			break;

		case T_LoadStmt:
			tag = "LOAD";
			break;

		case T_ClusterStmt:
			tag = "CLUSTER";
			break;

		case T_VacuumStmt:
			if (((VacuumStmt *) parsetree)->options & VACOPT_VACUUM)
				tag = "VACUUM";
			else
				tag = "ANALYZE";
			break;

		case T_ExplainStmt:
			tag = "EXPLAIN";
			break;

		case T_CreateTableAsStmt:
			switch (((CreateTableAsStmt *) parsetree)->relkind)
			{
				case OBJECT_TABLE:
					if (((CreateTableAsStmt *) parsetree)->is_select_into)
						tag = "SELECT INTO";
					else
						tag = "CREATE TABLE AS";
					break;
				case OBJECT_MATVIEW:
					tag = "CREATE MATERIALIZED VIEW";
					break;
				default:
					tag = "???";
			}
			break;

		case T_RefreshMatViewStmt:
			tag = "REFRESH MATERIALIZED VIEW";
			break;

		case T_AlterSystemStmt:
			tag = "ALTER SYSTEM";
			break;

		case T_VariableSetStmt:
			switch (((VariableSetStmt *) parsetree)->kind)
			{
				case VAR_SET_VALUE:
				case VAR_SET_CURRENT:
				case VAR_SET_DEFAULT:
				case VAR_SET_MULTI:
					tag = "SET";
					break;
				case VAR_RESET:
				case VAR_RESET_ALL:
					tag = "RESET";
					break;
				default:
					tag = "???";
			}
			break;

		case T_VariableShowStmt:
			tag = "SHOW";
			break;

		case T_DiscardStmt:
			switch (((DiscardStmt *) parsetree)->target)
			{
				case DISCARD_ALL:
					tag = "DISCARD ALL";
					break;
				case DISCARD_PLANS:
					tag = "DISCARD PLANS";
					break;
				case DISCARD_TEMP:
					tag = "DISCARD TEMP";
					break;
				case DISCARD_SEQUENCES:
					tag = "DISCARD SEQUENCES";
					break;
				default:
					tag = "???";
			}
			break;

		case T_CreateTrigStmt:
			tag = "CREATE TRIGGER";
			break;

		case T_CreateEventTrigStmt:
			tag = "CREATE EVENT TRIGGER";
			break;

		case T_AlterEventTrigStmt:
			tag = "ALTER EVENT TRIGGER";
			break;

		case T_CreatePLangStmt:
			tag = "CREATE LANGUAGE";
			break;

		case T_CreateQueueStmt:
			tag = "CREATE QUEUE";
			break;

		case T_AlterQueueStmt:
			tag = "ALTER QUEUE";
			break;

		case T_DropQueueStmt:
			tag = "DROP QUEUE";
			break;

		case T_CreateResourceGroupStmt:
			tag = "CREATE RESOURCE GROUP";
			break;

		case T_DropResourceGroupStmt:
			tag = "DROP RESOURCE GROUP";
			break;

		case T_AlterResourceGroupStmt:
			tag = "ALTER RESOURCE GROUP";
			break;

		case T_CreateRoleStmt:
			tag = "CREATE ROLE";
			break;

		case T_AlterRoleStmt:
			tag = "ALTER ROLE";
			break;

		case T_AlterRoleSetStmt:
			tag = "ALTER ROLE";
			break;

		case T_DropRoleStmt:
			tag = "DROP ROLE";
			break;

		case T_DropOwnedStmt:
			tag = "DROP OWNED";
			break;

		case T_ReassignOwnedStmt:
			tag = "REASSIGN OWNED";
			break;

		case T_LockStmt:
			tag = "LOCK TABLE";
			break;

		case T_ConstraintsSetStmt:
			tag = "SET CONSTRAINTS";
			break;

		case T_CheckPointStmt:
			tag = "CHECKPOINT";
			break;

		case T_ReindexStmt:
			tag = "REINDEX";
			break;

		case T_CreateConversionStmt:
			tag = "CREATE CONVERSION";
			break;

		case T_CreateCastStmt:
			tag = "CREATE CAST";
			break;

		case T_CreateOpClassStmt:
			tag = "CREATE OPERATOR CLASS";
			break;

		case T_CreateOpFamilyStmt:
			tag = "CREATE OPERATOR FAMILY";
			break;

		case T_AlterOpFamilyStmt:
			tag = "ALTER OPERATOR FAMILY";
			break;

		case T_AlterTSDictionaryStmt:
			tag = "ALTER TEXT SEARCH DICTIONARY";
			break;

		case T_AlterTSConfigurationStmt:
			tag = "ALTER TEXT SEARCH CONFIGURATION";
			break;

		case T_PrepareStmt:
			tag = "PREPARE";
			break;

		case T_ExecuteStmt:
			tag = "EXECUTE";
			break;

		case T_DeallocateStmt:
			{
				DeallocateStmt *stmt = (DeallocateStmt *) parsetree;

				if (stmt->name == NULL)
					tag = "DEALLOCATE ALL";
				else
					tag = "DEALLOCATE";
			}
			break;

			/* already-planned queries */
		case T_PlannedStmt:
			{
				PlannedStmt *stmt = (PlannedStmt *) parsetree;

				switch (stmt->commandType)
				{
					case CMD_SELECT:

						/*
						 * We take a little extra care here so that the result
						 * will be useful for complaints about read-only
						 * statements
						 */
						if (stmt->utilityStmt != NULL)
						{
							Assert(IsA(stmt->utilityStmt, DeclareCursorStmt));
							tag = "DECLARE CURSOR";
						}
						else if (stmt->rowMarks != NIL)
						{
							/* not 100% but probably close enough */
							switch (((PlanRowMark *) linitial(stmt->rowMarks))->markType)
							{
								case ROW_MARK_EXCLUSIVE:
									tag = "SELECT FOR UPDATE";
									break;
								case ROW_MARK_NOKEYEXCLUSIVE:
									tag = "SELECT FOR NO KEY UPDATE";
									break;
								case ROW_MARK_SHARE:
									tag = "SELECT FOR SHARE";
									break;
								case ROW_MARK_KEYSHARE:
									tag = "SELECT FOR KEY SHARE";
									break;
								case ROW_MARK_REFERENCE:
								case ROW_MARK_COPY:
									tag = "SELECT";
									break;
								default:
									tag = "???";
									break;
							}
						}
						else
							tag = "SELECT";
						break;
					case CMD_UPDATE:
						tag = "UPDATE";
						break;
					case CMD_INSERT:
						tag = "INSERT";
						break;
					case CMD_DELETE:
						tag = "DELETE";
						break;
					default:
						elog(WARNING, "unrecognized commandType: %d",
							 (int) stmt->commandType);
						tag = "???";
						break;
				}
			}
			break;

			/* parsed-and-rewritten-but-not-planned queries */
		case T_Query:
			{
				Query	   *stmt = (Query *) parsetree;

				switch (stmt->commandType)
				{
					case CMD_SELECT:

						/*
						 * We take a little extra care here so that the result
						 * will be useful for complaints about read-only
						 * statements
						 */
						if (stmt->utilityStmt != NULL)
						{
							Assert(IsA(stmt->utilityStmt, DeclareCursorStmt));
							tag = "DECLARE CURSOR";
						}
						else if (stmt->rowMarks != NIL)
						{
							/* not 100% but probably close enough */
							switch (((RowMarkClause *) linitial(stmt->rowMarks))->strength)
							{
								case LCS_FORKEYSHARE:
									tag = "SELECT FOR KEY SHARE";
									break;
								case LCS_FORSHARE:
									tag = "SELECT FOR SHARE";
									break;
								case LCS_FORNOKEYUPDATE:
									tag = "SELECT FOR NO KEY UPDATE";
									break;
								case LCS_FORUPDATE:
									tag = "SELECT FOR UPDATE";
									break;
								default:
									tag = "???";
									break;
							}
						}
						else
							tag = "SELECT";
						break;
					case CMD_UPDATE:
						tag = "UPDATE";
						break;
					case CMD_INSERT:
						tag = "INSERT";
						break;
					case CMD_DELETE:
						tag = "DELETE";
						break;
					case CMD_UTILITY:
						tag = CreateCommandTag(stmt->utilityStmt);
						break;
					default:
						elog(WARNING, "unrecognized commandType: %d",
							 (int) stmt->commandType);
						tag = "???";
						break;
				}
			}
			break;

		case T_AlterTypeStmt:
			tag = "ALTER TYPE";
			break;

		default:
			elog(WARNING, "unrecognized node type: %d",
				 (int) nodeTag(parsetree));
			Assert(false);
			tag = "???";
			break;
	}

	return tag;
}


/*
 * GetCommandLogLevel
 *		utility to get the minimum log_statement level for a command,
 *		given either a raw (un-analyzed) parsetree or a planned query.
 *
 * This must handle all command types, but since the vast majority
 * of 'em are utility commands, it seems sensible to keep it here.
 */
LogStmtLevel
GetCommandLogLevel(Node *parsetree)
{
	LogStmtLevel lev;

	switch (nodeTag(parsetree))
	{
			/* raw plannable queries */
		case T_InsertStmt:
		case T_DeleteStmt:
		case T_UpdateStmt:
			lev = LOGSTMT_MOD;
			break;

		case T_SelectStmt:
			if (((SelectStmt *) parsetree)->intoClause)
				lev = LOGSTMT_DDL;		/* SELECT INTO */
			else
				lev = LOGSTMT_ALL;
			break;

			/* utility statements --- same whether raw or cooked */
		case T_TransactionStmt:
			lev = LOGSTMT_ALL;
			break;

		case T_DeclareCursorStmt:
			lev = LOGSTMT_ALL;
			break;

		case T_ClosePortalStmt:
			lev = LOGSTMT_ALL;
			break;

		case T_FetchStmt:
			lev = LOGSTMT_ALL;
			break;

		case T_CreateSchemaStmt:
			lev = LOGSTMT_DDL;
			break;

		case T_CreateStmt:
		case T_CreateForeignTableStmt:
			lev = LOGSTMT_DDL;
			break;

		case T_CreateExternalStmt:
			lev = LOGSTMT_DDL;
			break;

		case T_CreateTableSpaceStmt:
		case T_DropTableSpaceStmt:
		case T_AlterTableSpaceOptionsStmt:
			lev = LOGSTMT_DDL;
			break;

		case T_CreateExtensionStmt:
		case T_AlterExtensionStmt:
		case T_AlterExtensionContentsStmt:
			lev = LOGSTMT_DDL;
			break;

		case T_CreateFdwStmt:
		case T_AlterFdwStmt:
		case T_CreateForeignServerStmt:
		case T_AlterForeignServerStmt:
		case T_CreateUserMappingStmt:
		case T_AlterUserMappingStmt:
		case T_DropUserMappingStmt:
			lev = LOGSTMT_DDL;
			break;

		case T_DropStmt:
			lev = LOGSTMT_DDL;
			break;

		case T_TruncateStmt:
			lev = LOGSTMT_MOD;
			break;

		case T_CommentStmt:
			lev = LOGSTMT_DDL;
			break;

		case T_SecLabelStmt:
			lev = LOGSTMT_DDL;
			break;

		case T_CopyStmt:
			if (((CopyStmt *) parsetree)->is_from)
				lev = LOGSTMT_MOD;
			else
				lev = LOGSTMT_ALL;
			break;

		case T_PrepareStmt:
			{
				PrepareStmt *stmt = (PrepareStmt *) parsetree;

				/* Look through a PREPARE to the contained stmt */
				lev = GetCommandLogLevel(stmt->query);
			}
			break;

		case T_ExecuteStmt:
			{
				ExecuteStmt *stmt = (ExecuteStmt *) parsetree;
				PreparedStatement *ps;

				/* Look through an EXECUTE to the referenced stmt */
				ps = FetchPreparedStatement(stmt->name, false);
				if (ps && ps->plansource->raw_parse_tree)
					lev = GetCommandLogLevel(ps->plansource->raw_parse_tree);
				else
					lev = LOGSTMT_ALL;
			}
			break;

		case T_DeallocateStmt:
			lev = LOGSTMT_ALL;
			break;

		case T_RenameStmt:
			lev = LOGSTMT_DDL;
			break;

		case T_AlterObjectSchemaStmt:
			lev = LOGSTMT_DDL;
			break;

		case T_AlterOwnerStmt:
			lev = LOGSTMT_DDL;
			break;

		case T_AlterTableMoveAllStmt:
		case T_AlterTableStmt:
			lev = LOGSTMT_DDL;
			break;

		case T_AlterDomainStmt:
			lev = LOGSTMT_DDL;
			break;

		case T_GrantStmt:
			lev = LOGSTMT_DDL;
			break;

		case T_GrantRoleStmt:
			lev = LOGSTMT_DDL;
			break;

		case T_AlterDefaultPrivilegesStmt:
			lev = LOGSTMT_DDL;
			break;

		case T_DefineStmt:
			lev = LOGSTMT_DDL;
			break;

		case T_CompositeTypeStmt:
			lev = LOGSTMT_DDL;
			break;

		case T_CreateEnumStmt:
			lev = LOGSTMT_DDL;
			break;

		case T_CreateRangeStmt:
			lev = LOGSTMT_DDL;
			break;

		case T_AlterEnumStmt:
			lev = LOGSTMT_DDL;
			break;

		case T_ViewStmt:
			lev = LOGSTMT_DDL;
			break;

		case T_CreateFunctionStmt:
			lev = LOGSTMT_DDL;
			break;

		case T_AlterFunctionStmt:
			lev = LOGSTMT_DDL;
			break;

		case T_IndexStmt:
			lev = LOGSTMT_DDL;
			break;

		case T_RuleStmt:
			lev = LOGSTMT_DDL;
			break;

		case T_CreateSeqStmt:
			lev = LOGSTMT_DDL;
			break;

		case T_AlterSeqStmt:
			lev = LOGSTMT_DDL;
			break;

		case T_DoStmt:
			lev = LOGSTMT_ALL;
			break;

		case T_CreatedbStmt:
			lev = LOGSTMT_DDL;
			break;

		case T_AlterDatabaseStmt:
			lev = LOGSTMT_DDL;
			break;

		case T_AlterDatabaseSetStmt:
			lev = LOGSTMT_DDL;
			break;

		case T_DropdbStmt:
			lev = LOGSTMT_DDL;
			break;

		case T_NotifyStmt:
			lev = LOGSTMT_ALL;
			break;

		case T_ListenStmt:
			lev = LOGSTMT_ALL;
			break;

		case T_UnlistenStmt:
			lev = LOGSTMT_ALL;
			break;

		case T_LoadStmt:
			lev = LOGSTMT_ALL;
			break;

		case T_ClusterStmt:
			lev = LOGSTMT_DDL;
			break;

		case T_VacuumStmt:
			lev = LOGSTMT_ALL;
			break;

		case T_ExplainStmt:
			{
				ExplainStmt *stmt = (ExplainStmt *) parsetree;
				bool		analyze = false;
				ListCell   *lc;

				/* Look through an EXPLAIN ANALYZE to the contained stmt */
				foreach(lc, stmt->options)
				{
					DefElem    *opt = (DefElem *) lfirst(lc);

					if (strcmp(opt->defname, "analyze") == 0)
						analyze = defGetBoolean(opt);
					/* don't "break", as explain.c will use the last value */
				}
				if (analyze)
					return GetCommandLogLevel(stmt->query);

				/* Plain EXPLAIN isn't so interesting */
				lev = LOGSTMT_ALL;
			}
			break;

		case T_CreateTableAsStmt:
			lev = LOGSTMT_DDL;
			break;

		case T_RefreshMatViewStmt:
			lev = LOGSTMT_DDL;
			break;

		case T_AlterSystemStmt:
			lev = LOGSTMT_DDL;
			break;

		case T_VariableSetStmt:
			lev = LOGSTMT_ALL;
			break;

		case T_VariableShowStmt:
			lev = LOGSTMT_ALL;
			break;

		case T_DiscardStmt:
			lev = LOGSTMT_ALL;
			break;

		case T_CreateTrigStmt:
			lev = LOGSTMT_DDL;
			break;

		case T_CreateEventTrigStmt:
			lev = LOGSTMT_DDL;
			break;

		case T_AlterEventTrigStmt:
			lev = LOGSTMT_DDL;
			break;

		case T_CreatePLangStmt:
			lev = LOGSTMT_DDL;
			break;

		case T_CreateDomainStmt:
			lev = LOGSTMT_DDL;
			break;

		case T_CreateRoleStmt:
			lev = LOGSTMT_DDL;
			break;

		case T_AlterRoleStmt:
			lev = LOGSTMT_DDL;
			break;

		case T_AlterRoleSetStmt:
			lev = LOGSTMT_DDL;
			break;

		case T_DropRoleStmt:
			lev = LOGSTMT_DDL;
			break;

		case T_DropOwnedStmt:
			lev = LOGSTMT_DDL;
			break;

		case T_ReassignOwnedStmt:
			lev = LOGSTMT_DDL;
			break;

		case T_LockStmt:
			lev = LOGSTMT_ALL;
			break;

		case T_ConstraintsSetStmt:
			lev = LOGSTMT_ALL;
			break;

		case T_CheckPointStmt:
			lev = LOGSTMT_ALL;
			break;

		case T_ReindexStmt:
			lev = LOGSTMT_ALL;	/* should this be DDL? */
			break;

		case T_CreateConversionStmt:
			lev = LOGSTMT_DDL;
			break;

		case T_CreateCastStmt:
			lev = LOGSTMT_DDL;
			break;

		case T_CreateOpClassStmt:
			lev = LOGSTMT_DDL;
			break;

		case T_CreateOpFamilyStmt:
			lev = LOGSTMT_DDL;
			break;

		case T_AlterOpFamilyStmt:
			lev = LOGSTMT_DDL;
			break;

		case T_AlterTSDictionaryStmt:
			lev = LOGSTMT_DDL;
			break;

		case T_AlterTSConfigurationStmt:
			lev = LOGSTMT_DDL;
			break;

			/* already-planned queries */
		case T_PlannedStmt:
			{
				PlannedStmt *stmt = (PlannedStmt *) parsetree;

				switch (stmt->commandType)
				{
					case CMD_SELECT:
						lev = LOGSTMT_ALL;
						break;

					case CMD_UPDATE:
					case CMD_INSERT:
					case CMD_DELETE:
						lev = LOGSTMT_MOD;
						break;

					default:
						elog(WARNING, "unrecognized commandType: %d",
							 (int) stmt->commandType);
						lev = LOGSTMT_ALL;
						break;
				}
			}
			break;

			/* parsed-and-rewritten-but-not-planned queries */
		case T_Query:
			{
				Query	   *stmt = (Query *) parsetree;

				switch (stmt->commandType)
				{
					case CMD_SELECT:
						lev = LOGSTMT_ALL;
						break;

					case CMD_UPDATE:
					case CMD_INSERT:
					case CMD_DELETE:
						lev = LOGSTMT_MOD;
						break;

					case CMD_UTILITY:
						lev = GetCommandLogLevel(stmt->utilityStmt);
						break;

					default:
						elog(WARNING, "unrecognized commandType: %d",
							 (int) stmt->commandType);
						lev = LOGSTMT_ALL;
						break;
				}

			}
			break;

		default:
			elog(WARNING, "unrecognized node type: %d",
				 (int) nodeTag(parsetree));
			lev = LOGSTMT_ALL;
			break;
	}

	return lev;
}<|MERGE_RESOLUTION|>--- conflicted
+++ resolved
@@ -736,15 +736,11 @@
 			{
 				UnlistenStmt *stmt = (UnlistenStmt *) parsetree;
 
-<<<<<<< HEAD
 				if (Gp_role == GP_ROLE_EXECUTE)
 					ereport(ERROR, (errcode(ERRCODE_GP_COMMAND_ERROR),
 							errmsg("unlisten command cannot run in a function running on a segDB")));
 
-				PreventCommandDuringRecovery("UNLISTEN");
-=======
 				/* we allow UNLISTEN during recovery, as it's a noop */
->>>>>>> a01e72fb
 				CheckRestrictedOperation("UNLISTEN");
 				if (stmt->conditionname)
 					Async_Unlisten(stmt->conditionname);
