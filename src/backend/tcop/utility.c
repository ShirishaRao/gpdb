/*-------------------------------------------------------------------------
 *
 * utility.c
 *	  Contains functions which control the execution of the POSTGRES utility
 *	  commands.  At one time acted as an interface between the Lisp and C
 *	  systems.
 *
 * Portions Copyright (c) 1996-2019, PostgreSQL Global Development Group
 * Portions Copyright (c) 1994, Regents of the University of California
 *
 *
 * IDENTIFICATION
 *	  src/backend/tcop/utility.c
 *
 *-------------------------------------------------------------------------
 */
#include "postgres.h"

#include "access/htup_details.h"
#include "access/reloptions.h"
#include "access/twophase.h"
#include "access/xact.h"
#include "access/xlog.h"
#include "catalog/catalog.h"
#include "catalog/gp_partition_template.h"
#include "catalog/namespace.h"
#include "catalog/partition.h"
#include "catalog/pg_inherits.h"
#include "catalog/toasting.h"
#include "commands/alter.h"
#include "commands/async.h"
#include "commands/cluster.h"
#include "commands/comment.h"
#include "commands/collationcmds.h"
#include "commands/conversioncmds.h"
#include "commands/copy.h"
#include "commands/createas.h"
#include "commands/dbcommands.h"
#include "commands/defrem.h"
#include "commands/discard.h"
#include "commands/event_trigger.h"
#include "commands/explain.h"
#include "commands/extension.h"
#include "commands/extprotocolcmds.h"
#include "commands/matview.h"
#include "commands/lockcmds.h"
#include "commands/policy.h"
#include "commands/portalcmds.h"
#include "commands/prepare.h"
#include "commands/queue.h"
#include "commands/proclang.h"
#include "commands/publicationcmds.h"
#include "commands/resgroupcmds.h"
#include "commands/schemacmds.h"
#include "commands/seclabel.h"
#include "commands/sequence.h"
#include "commands/subscriptioncmds.h"
#include "commands/tablecmds.h"
#include "commands/tablespace.h"
#include "commands/trigger.h"
#include "commands/typecmds.h"
#include "commands/user.h"
#include "commands/vacuum.h"
#include "commands/view.h"
#include "miscadmin.h"
#include "parser/parse_utilcmd.h"
#include "postmaster/bgwriter.h"
#include "rewrite/rewriteDefine.h"
#include "rewrite/rewriteRemove.h"
#include "storage/fd.h"
#include "tcop/pquery.h"
#include "tcop/utility.h"
#include "utils/acl.h"
#include "utils/guc.h"
#include "utils/lsyscache.h"
#include "utils/syscache.h"
#include "utils/rel.h"

#include "access/table.h"
#include "catalog/oid_dispatch.h"
#include "cdb/cdbdisp_query.h"
#include "cdb/cdbendpoint.h"
#include "cdb/cdbvars.h"

/* Hook for plugins to get control in ProcessUtility() */
ProcessUtility_hook_type ProcessUtility_hook = NULL;

/* local function declarations */
static void ProcessUtilitySlow(ParseState *pstate,
							   PlannedStmt *pstmt,
							   const char *queryString,
							   ProcessUtilityContext context,
							   ParamListInfo params,
							   QueryEnvironment *queryEnv,
							   DestReceiver *dest,
							   char *completionTag);
static void ExecDropStmt(DropStmt *stmt, bool isTopLevel);


/*
 * CommandIsReadOnly: is an executable query read-only?
 *
 * This is a much stricter test than we apply for XactReadOnly mode;
 * the query must be *in truth* read-only, because the caller wishes
 * not to do CommandCounterIncrement for it.
 *
 * Note: currently no need to support raw or analyzed queries here
 */
bool
CommandIsReadOnly(PlannedStmt *pstmt)
{
	Assert(IsA(pstmt, PlannedStmt));
	switch (pstmt->commandType)
	{
		case CMD_SELECT:
			if (pstmt->rowMarks != NIL)
				return false;	/* SELECT FOR [KEY] UPDATE/SHARE */
			else if (pstmt->hasModifyingCTE)
				return false;	/* data-modifying CTE */
			else
				return true;
		case CMD_UPDATE:
		case CMD_INSERT:
		case CMD_DELETE:
			return false;
		case CMD_UTILITY:
			/* For now, treat all utility commands as read/write */
			return false;
		default:
			elog(WARNING, "unrecognized commandType: %d",
				 (int) pstmt->commandType);
			break;
	}
	return false;
}

/*
 * check_xact_readonly: is a utility command read-only?
 *
 * Here we use the loose rules of XactReadOnly mode: no permanent effects
 * on the database are allowed.
 */
static void
check_xact_readonly(Node *parsetree)
{
	/* Only perform the check if we have a reason to do so. */
	if (!XactReadOnly && !IsInParallelMode())
		return;

	/*
	 * Note: Commands that need to do more complicated checking are handled
	 * elsewhere, in particular COPY and plannable statements do their own
	 * checking.  However they should all call PreventCommandIfReadOnly or
	 * PreventCommandIfParallelMode to actually throw the error.
	 */

	switch (nodeTag(parsetree))
	{
		case T_AlterDatabaseStmt:
		case T_AlterDatabaseSetStmt:
		case T_AlterDomainStmt:
		case T_AlterFunctionStmt:
		case T_AlterQueueStmt:
		case T_AlterResourceGroupStmt:
		case T_AlterRoleStmt:
		case T_AlterRoleSetStmt:
		case T_AlterObjectDependsStmt:
		case T_AlterObjectSchemaStmt:
		case T_AlterOwnerStmt:
		case T_AlterOperatorStmt:
		case T_AlterSeqStmt:
		case T_AlterTableMoveAllStmt:
		case T_AlterTableStmt:
		case T_RenameStmt:
		case T_CommentStmt:
		case T_DefineStmt:
		case T_CreateCastStmt:
		case T_CreateEventTrigStmt:
		case T_AlterEventTrigStmt:
		case T_CreateConversionStmt:
		case T_CreatedbStmt:
		case T_CreateDomainStmt:
		case T_CreateFunctionStmt:
		case T_CreateQueueStmt:
		case T_CreateResourceGroupStmt:
		case T_CreateRoleStmt:
		case T_IndexStmt:
		case T_CreatePLangStmt:
		case T_CreateOpClassStmt:
		case T_CreateOpFamilyStmt:
		case T_AlterOpFamilyStmt:
		case T_RuleStmt:
		case T_CreateSchemaStmt:
		case T_CreateSeqStmt:
		case T_CreateStmt:
		case T_CreateExternalStmt:
		case T_CreateTableAsStmt:
		case T_RefreshMatViewStmt:
		case T_CreateTableSpaceStmt:
		case T_CreateTransformStmt:
		case T_CreateTrigStmt:
		case T_CompositeTypeStmt:
		case T_CreateEnumStmt:
		case T_CreateRangeStmt:
		case T_AlterEnumStmt:
		case T_ViewStmt:
		case T_DropStmt:
		case T_DropdbStmt:
		case T_DropTableSpaceStmt:
		case T_DropQueueStmt:
		case T_DropResourceGroupStmt:
		case T_DropRoleStmt:
		case T_GrantStmt:
		case T_GrantRoleStmt:
		case T_AlterDefaultPrivilegesStmt:
		case T_TruncateStmt:
		case T_DropOwnedStmt:
		case T_ReassignOwnedStmt:
		case T_AlterTSDictionaryStmt:
		case T_AlterTSConfigurationStmt:
		case T_CreateExtensionStmt:
		case T_AlterExtensionStmt:
		case T_AlterExtensionContentsStmt:
		case T_CreateFdwStmt:
		case T_AlterFdwStmt:
		case T_CreateForeignServerStmt:
		case T_AlterForeignServerStmt:
		case T_CreateUserMappingStmt:
		case T_AlterUserMappingStmt:
		case T_DropUserMappingStmt:
		case T_AlterTableSpaceOptionsStmt:
		case T_CreateForeignTableStmt:
		case T_ImportForeignSchemaStmt:
		case T_SecLabelStmt:
		case T_CreatePublicationStmt:
		case T_AlterPublicationStmt:
		case T_CreateSubscriptionStmt:
		case T_AlterSubscriptionStmt:
		case T_DropSubscriptionStmt:
			PreventCommandIfReadOnly(CreateCommandTag(parsetree));
			PreventCommandIfParallelMode(CreateCommandTag(parsetree));
			break;
		default:
			/* do nothing */
			break;
	}
}

/*
 * PreventCommandIfReadOnly: throw error if XactReadOnly
 *
 * This is useful mainly to ensure consistency of the error message wording;
 * most callers have checked XactReadOnly for themselves.
 */
void
PreventCommandIfReadOnly(const char *cmdname)
{
	if (XactReadOnly)
		ereport(ERROR,
				(errcode(ERRCODE_READ_ONLY_SQL_TRANSACTION),
		/* translator: %s is name of a SQL command, eg CREATE */
				 errmsg("cannot execute %s in a read-only transaction",
						cmdname)));

	/*
	 * This is also a convenient place to make note that this transaction
	 * needs two-phase commit.
	 */
	ExecutorMarkTransactionDoesWrites();
}

/*
 * PreventCommandIfParallelMode: throw error if current (sub)transaction is
 * in parallel mode.
 *
 * This is useful mainly to ensure consistency of the error message wording;
 * most callers have checked IsInParallelMode() for themselves.
 */
void
PreventCommandIfParallelMode(const char *cmdname)
{
	if (IsInParallelMode())
		ereport(ERROR,
				(errcode(ERRCODE_INVALID_TRANSACTION_STATE),
		/* translator: %s is name of a SQL command, eg CREATE */
				 errmsg("cannot execute %s during a parallel operation",
						cmdname)));
}

/*
 * PreventCommandDuringRecovery: throw error if RecoveryInProgress
 *
 * The majority of operations that are unsafe in a Hot Standby
 * will be rejected by XactReadOnly tests.  However there are a few
 * commands that are allowed in "read-only" xacts but cannot be allowed
 * in Hot Standby mode.  Those commands should call this function.
 */
void
PreventCommandDuringRecovery(const char *cmdname)
{
	if (RecoveryInProgress())
		ereport(ERROR,
				(errcode(ERRCODE_READ_ONLY_SQL_TRANSACTION),
		/* translator: %s is name of a SQL command, eg CREATE */
				 errmsg("cannot execute %s during recovery",
						cmdname)));
}

/*
 * CheckRestrictedOperation: throw error for hazardous command if we're
 * inside a security restriction context.
 *
 * This is needed to protect session-local state for which there is not any
 * better-defined protection mechanism, such as ownership.
 */
static void
CheckRestrictedOperation(const char *cmdname)
{
	if (InSecurityRestrictedOperation())
		ereport(ERROR,
				(errcode(ERRCODE_INSUFFICIENT_PRIVILEGE),
		/* translator: %s is name of a SQL command, eg PREPARE */
				 errmsg("cannot execute %s within security-restricted operation",
						cmdname)));
}


/*
 * ProcessUtility
 *		general utility function invoker
 *
 *	pstmt: PlannedStmt wrapper for the utility statement
 *	queryString: original source text of command
 *	context: identifies source of statement (toplevel client command,
 *		non-toplevel client command, subcommand of a larger utility command)
 *	params: parameters to use during execution
 *	queryEnv: environment for parse through execution (e.g., ephemeral named
 *		tables like trigger transition tables).  May be NULL.
 *	dest: where to send results
 *	completionTag: points to a buffer of size COMPLETION_TAG_BUFSIZE
 *		in which to store a command completion status string.
 *
 * Caller MUST supply a queryString; it is not allowed (anymore) to pass NULL.
 * If you really don't have source text, you can pass a constant string,
 * perhaps "(query not available)".
 *
 * completionTag is only set nonempty if we want to return a nondefault status.
 *
 * completionTag may be NULL if caller doesn't want a status string.
 *
 * Note for users of ProcessUtility_hook: the same queryString may be passed
 * to multiple invocations of ProcessUtility when processing a query string
 * containing multiple semicolon-separated statements.  One should use
 * pstmt->stmt_location and pstmt->stmt_len to identify the substring
 * containing the current statement.  Keep in mind also that some utility
 * statements (e.g., CREATE SCHEMA) will recurse to ProcessUtility to process
 * sub-statements, often passing down the same queryString, stmt_location,
 * and stmt_len that were given for the whole statement.
 */
void
ProcessUtility(PlannedStmt *pstmt,
			   const char *queryString,
			   ProcessUtilityContext context,
			   ParamListInfo params,
			   QueryEnvironment *queryEnv,
			   DestReceiver *dest,
			   char *completionTag)
{
	Assert(IsA(pstmt, PlannedStmt));
	Assert(pstmt->commandType == CMD_UTILITY);
	Assert(queryString != NULL);	/* required as of 8.4 */

	/*
	 * We provide a function hook variable that lets loadable plugins get
	 * control when ProcessUtility is called.  Such a plugin would normally
	 * call standard_ProcessUtility().
	 */
	if (ProcessUtility_hook)
		(*ProcessUtility_hook) (pstmt, queryString,
								context, params, queryEnv,
								dest, completionTag);
	else
		standard_ProcessUtility(pstmt, queryString,
								context, params, queryEnv,
								dest, completionTag);
}

/*
 * standard_ProcessUtility itself deals only with utility commands for
 * which we do not provide event trigger support.  Commands that do have
 * such support are passed down to ProcessUtilitySlow, which contains the
 * necessary infrastructure for such triggers.
 *
 * This division is not just for performance: it's critical that the
 * event trigger code not be invoked when doing START TRANSACTION for
 * example, because we might need to refresh the event trigger cache,
 * which requires being in a valid transaction.
 */
void
standard_ProcessUtility(PlannedStmt *pstmt,
						const char *queryString,
						ProcessUtilityContext context,
						ParamListInfo params,
						QueryEnvironment *queryEnv,
						DestReceiver *dest,
						char *completionTag)
{
	Node	   *parsetree = pstmt->utilityStmt;
	bool		isTopLevel = (context == PROCESS_UTILITY_TOPLEVEL);
	bool		isAtomicContext = (!(context == PROCESS_UTILITY_TOPLEVEL || context == PROCESS_UTILITY_QUERY_NONATOMIC) || IsTransactionBlock());
	ParseState *pstate;

	/* This can recurse, so check for excessive recursion */
	check_stack_depth();

	check_xact_readonly(parsetree);

	if (completionTag)
		completionTag[0] = '\0';

	pstate = make_parsestate(NULL);
	pstate->p_sourcetext = queryString;

	switch (nodeTag(parsetree))
	{
			/*
			 * ******************** transactions ********************
			 */
		case T_TransactionStmt:
			{
				TransactionStmt *stmt = (TransactionStmt *) parsetree;

				switch (stmt->kind)
				{
						/*
						 * START TRANSACTION, as defined by SQL99: Identical
						 * to BEGIN.  Same code for both.
						 */
					case TRANS_STMT_BEGIN:
					case TRANS_STMT_START:
						{
							ListCell   *lc;

							BeginTransactionBlock();
							foreach(lc, stmt->options)
							{
								DefElem    *item = (DefElem *) lfirst(lc);

								if (strcmp(item->defname, "transaction_isolation") == 0)
									SetPGVariableOptDispatch("transaction_isolation",
												  list_make1(item->arg),
												  true,
												  /* gp_dispatch */ false);
								else if (strcmp(item->defname, "transaction_read_only") == 0)
									SetPGVariableOptDispatch("transaction_read_only",
												  list_make1(item->arg),
												  true,
												  /* gp_dispatch */ false);
								else if (strcmp(item->defname, "transaction_deferrable") == 0)
									SetPGVariableOptDispatch("transaction_deferrable",
												  list_make1(item->arg),
												  true,
												  /* gp_dispatch */ false);
							}

							sendDtxExplicitBegin();
						}
						break;

					case TRANS_STMT_COMMIT:
						if (!EndTransactionBlock(stmt->chain))
						{
							/* report unsuccessful commit in completionTag */
							if (completionTag)
								strcpy(completionTag, "ROLLBACK");
						}
						break;

					case TRANS_STMT_PREPARE:
						if (Gp_role == GP_ROLE_DISPATCH)
						{
							ereport(ERROR, (errcode(ERRCODE_GP_COMMAND_ERROR),
									errmsg("PREPARE TRANSACTION is not yet supported in Greenplum Database")));

						}
						PreventCommandDuringRecovery("PREPARE TRANSACTION");
						if (!PrepareTransactionBlock(stmt->gid))
						{
							/* report unsuccessful commit in completionTag */
							if (completionTag)
								strcpy(completionTag, "ROLLBACK");
						}
						break;

					case TRANS_STMT_COMMIT_PREPARED:
						if (Gp_role == GP_ROLE_DISPATCH)
						{
							ereport(ERROR, (errcode(ERRCODE_GP_COMMAND_ERROR),
									errmsg("COMMIT PREPARED is not yet supported in Greenplum Database")));
						}
						PreventInTransactionBlock(isTopLevel, "COMMIT PREPARED");
						PreventCommandDuringRecovery("COMMIT PREPARED");
						FinishPreparedTransaction(stmt->gid, /* isCommit */ true, /* raiseErrorIfNotFound */ true);
						break;

					case TRANS_STMT_ROLLBACK_PREPARED:
						if (Gp_role == GP_ROLE_DISPATCH)
						{
							ereport(ERROR, (errcode(ERRCODE_GP_COMMAND_ERROR),
									errmsg("ROLLBACK PREPARED is not yet supported in Greenplum Database")));
						}
						PreventInTransactionBlock(isTopLevel, "ROLLBACK PREPARED");
						PreventCommandDuringRecovery("ROLLBACK PREPARED");
						FinishPreparedTransaction(stmt->gid, /* isCommit */ false, /* raiseErrorIfNotFound */ true);
						break;

					case TRANS_STMT_ROLLBACK:
						UserAbortTransactionBlock(stmt->chain);
						break;

					case TRANS_STMT_SAVEPOINT:
						RequireTransactionBlock(isTopLevel, "SAVEPOINT");
						/* We already checked that we're in a
						 * transaction; need to make certain
						 * that the BEGIN has been dispatched
						 * before we start dispatching our savepoint.
						 */
						sendDtxExplicitBegin();

						DefineDispatchSavepoint(stmt->savepoint_name);
						break;

					case TRANS_STMT_RELEASE:
						RequireTransactionBlock(isTopLevel, "RELEASE SAVEPOINT");
						ReleaseSavepoint(stmt->savepoint_name);
						break;

					case TRANS_STMT_ROLLBACK_TO:
						RequireTransactionBlock(isTopLevel, "ROLLBACK TO SAVEPOINT");
						RollbackToSavepoint(stmt->savepoint_name);

						/*
						 * CommitTransactionCommand is in charge of
						 * re-defining the savepoint again
						 */
						break;
				}
			}
			break;

			/*
			 * Portal (cursor) manipulation
			 */
		case T_DeclareCursorStmt:
			PerformCursorOpen((DeclareCursorStmt *) parsetree, params,
							  queryString, isTopLevel);
			break;

		case T_ClosePortalStmt:
			{
				ClosePortalStmt *stmt = (ClosePortalStmt *) parsetree;

				CheckRestrictedOperation("CLOSE");
				PerformPortalClose(stmt->portalname);
			}
			break;

		case T_FetchStmt:
			PerformPortalFetch((FetchStmt *) parsetree, dest,
							   completionTag);
			break;

		case T_DoStmt:
			ExecuteDoStmt((DoStmt *) parsetree, isAtomicContext);
			break;

		case T_CreateTableSpaceStmt:
			/* no event triggers for global objects */
			if (Gp_role != GP_ROLE_EXECUTE)
			{
				/*
				 * Don't allow master to call this in a transaction block. Segments
				 * are ok as distributed transaction participants.
				 */
				PreventInTransactionBlock(isTopLevel, "CREATE TABLESPACE");
			}
			CreateTableSpace((CreateTableSpaceStmt *) parsetree);
			break;

		case T_DropTableSpaceStmt:
			/* no event triggers for global objects */
			if (Gp_role != GP_ROLE_EXECUTE)
			{
				/*
				 * Don't allow master to call this in a transaction block.  Segments are ok as
				 * distributed transaction participants.
				 */
				PreventInTransactionBlock(isTopLevel, "DROP TABLESPACE");
			}
			DropTableSpace((DropTableSpaceStmt *) parsetree);
			break;

		case T_AlterTableSpaceOptionsStmt:
			/* no event triggers for global objects */
			AlterTableSpaceOptions((AlterTableSpaceOptionsStmt *) parsetree);
			break;

		case T_TruncateStmt:
			ExecuteTruncate((TruncateStmt *) parsetree);
			break;

		case T_CopyStmt:
			{
				uint64		processed;

				DoCopy(pstate, (CopyStmt *) parsetree,
					   pstmt->stmt_location, pstmt->stmt_len,
					   &processed);
				if (completionTag)
					snprintf(completionTag, COMPLETION_TAG_BUFSIZE,
							 "COPY " UINT64_FORMAT, processed);
			}
			break;

		case T_PrepareStmt:
			CheckRestrictedOperation("PREPARE");
			PrepareQuery((PrepareStmt *) parsetree, queryString,
						 pstmt->stmt_location, pstmt->stmt_len);
			break;

		case T_ExecuteStmt:
			ExecuteQuery((ExecuteStmt *) parsetree, NULL,
						 queryString, params,
						 dest, completionTag);
			break;

		case T_DeallocateStmt:
			CheckRestrictedOperation("DEALLOCATE");
			DeallocateQuery((DeallocateStmt *) parsetree);
			break;

		case T_GrantRoleStmt:
			/* no event triggers for global objects */
			GrantRole((GrantRoleStmt *) parsetree);
			break;

		case T_CreatedbStmt:
			/* no event triggers for global objects */
			if (Gp_role != GP_ROLE_EXECUTE)
			{
				/*
				 * Don't allow master to call this in a transaction block. Segments
				 * are ok as distributed transaction participants.
				 */
				PreventInTransactionBlock(isTopLevel, "CREATE DATABASE");
			}
			createdb(pstate, (CreatedbStmt *) parsetree);
			break;

		case T_AlterDatabaseStmt:
			/* no event triggers for global objects */
			AlterDatabase(pstate, (AlterDatabaseStmt *) parsetree, isTopLevel);
			break;

		case T_AlterDatabaseSetStmt:
			/* no event triggers for global objects */
			AlterDatabaseSet((AlterDatabaseSetStmt *) parsetree);
			break;

		case T_DropdbStmt:
			{
				DropdbStmt *stmt = (DropdbStmt *) parsetree;

				/* no event triggers for global objects */
				if (Gp_role != GP_ROLE_EXECUTE)
				{
					/*
					 * Don't allow master to call this in a transaction block.  Segments are ok as
					 * distributed transaction participants. 
					 */
					PreventInTransactionBlock(isTopLevel, "DROP DATABASE");
				}
				dropdb(stmt->dbname, stmt->missing_ok);
			}
			break;

			/* Query-level asynchronous notification */
		case T_NotifyStmt:
			{
				NotifyStmt *stmt = (NotifyStmt *) parsetree;

				if (Gp_role == GP_ROLE_EXECUTE)
					ereport(ERROR, (errcode(ERRCODE_GP_COMMAND_ERROR),
							errmsg("notify command cannot run in a function running on a segDB")));

				PreventCommandDuringRecovery("NOTIFY");
				Async_Notify(stmt->conditionname, stmt->payload);
			}
			break;

		case T_ListenStmt:
			{
				ListenStmt *stmt = (ListenStmt *) parsetree;

				if (Gp_role == GP_ROLE_EXECUTE)
					ereport(ERROR,(errcode(ERRCODE_GP_COMMAND_ERROR),
							errmsg("listen command cannot run in a function running on a segDB")));

				PreventCommandDuringRecovery("LISTEN");
				CheckRestrictedOperation("LISTEN");
				Async_Listen(stmt->conditionname);
			}
			break;

		case T_UnlistenStmt:
			{
				UnlistenStmt *stmt = (UnlistenStmt *) parsetree;

				if (Gp_role == GP_ROLE_EXECUTE)
					ereport(ERROR, (errcode(ERRCODE_GP_COMMAND_ERROR),
							errmsg("unlisten command cannot run in a function running on a segDB")));

				/* we allow UNLISTEN during recovery, as it's a noop */
				CheckRestrictedOperation("UNLISTEN");
				if (stmt->conditionname)
					Async_Unlisten(stmt->conditionname);
				else
					Async_UnlistenAll();
			}
			break;

		case T_LoadStmt:
			{
				LoadStmt   *stmt = (LoadStmt *) parsetree;

				closeAllVfds(); /* probably not necessary... */
				/* Allowed names are restricted if you're not superuser */
				load_file(stmt->filename, !superuser());

				if (Gp_role == GP_ROLE_DISPATCH)
				{
					StringInfoData buffer;

					initStringInfo(&buffer);

					appendStringInfo(&buffer, "LOAD '%s'", stmt->filename);

					CdbDispatchCommand(buffer.data,
										DF_WITH_SNAPSHOT,
										NULL);
					pfree(buffer.data);
				}
			}
			break;

		case T_CallStmt:
			ExecuteCallStmt(castNode(CallStmt, parsetree), params, isAtomicContext, dest);
			break;

		case T_ClusterStmt:
			/* we choose to allow this during "read only" transactions */
			PreventCommandDuringRecovery("CLUSTER");
			/* forbidden in parallel mode due to CommandIsReadOnly */
			cluster((ClusterStmt *) parsetree, isTopLevel);
			break;

		case T_VacuumStmt:
			{
				VacuumStmt *stmt = (VacuumStmt *) parsetree;

				/* we choose to allow this during "read only" transactions */
				PreventCommandDuringRecovery(stmt->is_vacuumcmd ?
											 "VACUUM" : "ANALYZE");
				/* forbidden in parallel mode due to CommandIsReadOnly */
				ExecVacuum(pstate, stmt, isTopLevel, false);
			}
			break;

		case T_ExplainStmt:
			ExplainQuery(pstate, (ExplainStmt *) parsetree, queryString, params,
						 queryEnv, dest);
			break;

		case T_AlterSystemStmt:
			PreventInTransactionBlock(isTopLevel, "ALTER SYSTEM");
			AlterSystemSetConfigFile((AlterSystemStmt *) parsetree);
			if (Gp_role == GP_ROLE_DISPATCH)
				CdbDispatchUtilityStatement((Node *) parsetree,
											DF_CANCEL_ON_ERROR,
											NULL,
											NULL);
			break;

		case T_VariableSetStmt:
			ExecSetVariableStmt((VariableSetStmt *) parsetree, isTopLevel);
			break;

		case T_VariableShowStmt:
			{
				VariableShowStmt *n = (VariableShowStmt *) parsetree;

				GetPGVariable(n->name, dest);
			}
			break;

		case T_DiscardStmt:
			/* should we allow DISCARD PLANS? */
			CheckRestrictedOperation("DISCARD");
			DiscardCommand((DiscardStmt *) parsetree, isTopLevel);
			break;

		case T_CreateEventTrigStmt:
			/* no event triggers on event triggers */
			CreateEventTrigger((CreateEventTrigStmt *) parsetree);
			break;

		case T_AlterEventTrigStmt:
			/* no event triggers on event triggers */
			AlterEventTrigger((AlterEventTrigStmt *) parsetree);
			break;

			/*
			 * ********************* RESOURCE QUEUE statements ****
			 */
		case T_CreateQueueStmt:

			/*
			 * MPP-7960: We cannot run CREATE RESOURCE QUEUE inside a user
			 * transaction block because the shared memory structures are not
			 * cleaned up on abort, resulting in "leaked", unreachable queues.
			 */

			if (Gp_role == GP_ROLE_DISPATCH)
				PreventInTransactionBlock(isTopLevel, "CREATE RESOURCE QUEUE");

			CreateQueue((CreateQueueStmt *) parsetree);
			break;

		case T_AlterQueueStmt:
			AlterQueue((AlterQueueStmt *) parsetree);
			break;

		case T_DropQueueStmt:
			DropQueue((DropQueueStmt *) parsetree);
			break;

			/*
			 * ********************* RESOURCE GROUP statements ****
			 */
		case T_CreateResourceGroupStmt:
			if (Gp_role == GP_ROLE_DISPATCH)
				PreventInTransactionBlock(isTopLevel, "CREATE RESOURCE GROUP");

			CreateResourceGroup((CreateResourceGroupStmt *) parsetree);
			break;

		case T_AlterResourceGroupStmt:
			if (Gp_role == GP_ROLE_DISPATCH)
				PreventInTransactionBlock(isTopLevel, "ALTER RESOURCE GROUP");

			AlterResourceGroup((AlterResourceGroupStmt *) parsetree);
			break;

		case T_DropResourceGroupStmt:
			if (Gp_role == GP_ROLE_DISPATCH)
				PreventInTransactionBlock(isTopLevel, "DROP RESOURCE GROUP");

			DropResourceGroup((DropResourceGroupStmt *) parsetree);
			break;

			/*
			 * ******************************** ROLE statements ****
			 */
		case T_CreateRoleStmt:
			/* no event triggers for global objects */
			CreateRole(pstate, (CreateRoleStmt *) parsetree);
			break;

		case T_AlterRoleStmt:
			/* no event triggers for global objects */
			AlterRole((AlterRoleStmt *) parsetree);
			break;

		case T_AlterRoleSetStmt:
			/* no event triggers for global objects */
			AlterRoleSet((AlterRoleSetStmt *) parsetree);
			break;

		case T_DropRoleStmt:
			/* no event triggers for global objects */
			DropRole((DropRoleStmt *) parsetree);
			break;

		case T_ReassignOwnedStmt:
			/* no event triggers for global objects */
			ReassignOwnedObjects((ReassignOwnedStmt *) parsetree);
			break;

		case T_LockStmt:

			/*
			 * Since the lock would just get dropped immediately, LOCK TABLE
			 * outside a transaction block is presumed to be user error.
			 */
			RequireTransactionBlock(isTopLevel, "LOCK TABLE");
			/* forbidden in parallel mode due to CommandIsReadOnly */
			LockTableCommand((LockStmt *) parsetree);
			break;

		case T_ConstraintsSetStmt:
			WarnNoTransactionBlock(isTopLevel, "SET CONSTRAINTS");
			AfterTriggerSetState((ConstraintsSetStmt *) parsetree);
			break;

		case T_CheckPointStmt:
			if (!superuser())
				ereport(ERROR,
						(errcode(ERRCODE_INSUFFICIENT_PRIVILEGE),
						 errmsg("must be superuser to do CHECKPOINT")));

			/*
			 * You might think we should have a PreventCommandDuringRecovery()
			 * here, but we interpret a CHECKPOINT command during recovery as
			 * a request for a restartpoint instead. We allow this since it
			 * can be a useful way of reducing switchover time when using
			 * various forms of replication.
			 */
			if (Gp_role == GP_ROLE_DISPATCH)
			{
				CdbDispatchCommand("CHECKPOINT", 0, NULL);
			}
			RequestCheckpoint(CHECKPOINT_IMMEDIATE | CHECKPOINT_WAIT |
							  (RecoveryInProgress() ? 0 : CHECKPOINT_FORCE));
			break;

		case T_ReindexStmt:
			{
				ReindexStmt *stmt = (ReindexStmt *) parsetree;

				if (stmt->concurrent)
					PreventInTransactionBlock(isTopLevel,
											  "REINDEX CONCURRENTLY");

				/* we choose to allow this during "read only" transactions */
				PreventCommandDuringRecovery("REINDEX");
				/* forbidden in parallel mode due to CommandIsReadOnly */
				switch (stmt->kind)
				{
					case REINDEX_OBJECT_INDEX:
						ReindexIndex(stmt, isTopLevel);
						break;
					case REINDEX_OBJECT_TABLE:
						ReindexTable(stmt, isTopLevel);
						break;
					case REINDEX_OBJECT_SCHEMA:
					case REINDEX_OBJECT_SYSTEM:
					case REINDEX_OBJECT_DATABASE:

						/*
						 * This cannot run inside a user transaction block; if
						 * we were inside a transaction, then its commit- and
						 * start-transaction-command calls would not have the
						 * intended effect!
						 */
						if (Gp_role == GP_ROLE_DISPATCH)
							PreventInTransactionBlock(isTopLevel,
												  (stmt->kind == REINDEX_OBJECT_SCHEMA) ? "REINDEX SCHEMA" :
												  (stmt->kind == REINDEX_OBJECT_SYSTEM) ? "REINDEX SYSTEM" :
												  "REINDEX DATABASE");
						ReindexMultipleTables(stmt->name, stmt->kind, stmt->options, stmt->concurrent);
						break;
					default:
						elog(ERROR, "unrecognized object type: %d",
							 (int) stmt->kind);
						break;
				}
			}
			break;

			/*
			 * The following statements are supported by Event Triggers only
			 * in some cases, so we "fast path" them in the other cases.
			 */

		case T_GrantStmt:
			{
				GrantStmt  *stmt = (GrantStmt *) parsetree;

				if (EventTriggerSupportsObjectType(stmt->objtype))
					ProcessUtilitySlow(pstate, pstmt, queryString,
									   context, params, queryEnv,
									   dest, completionTag);
				else
					ExecuteGrantStmt(stmt);
			}
			break;

		case T_DropStmt:
			{
				DropStmt   *stmt = (DropStmt *) parsetree;

				if (EventTriggerSupportsObjectType(stmt->removeType))
					ProcessUtilitySlow(pstate, pstmt, queryString,
									   context, params, queryEnv,
									   dest, completionTag);
				else
					ExecDropStmt(stmt, isTopLevel);
			}
			break;

		case T_RenameStmt:
			{
				RenameStmt *stmt = (RenameStmt *) parsetree;

				if (EventTriggerSupportsObjectType(stmt->renameType))
					ProcessUtilitySlow(pstate, pstmt, queryString,
									   context, params, queryEnv,
									   dest, completionTag);
				else
					ExecRenameStmt(stmt);
			}
			break;

		case T_AlterObjectDependsStmt:
			{
				AlterObjectDependsStmt *stmt = (AlterObjectDependsStmt *) parsetree;

				if (EventTriggerSupportsObjectType(stmt->objectType))
					ProcessUtilitySlow(pstate, pstmt, queryString,
									   context, params, queryEnv,
									   dest, completionTag);
				else
					ExecAlterObjectDependsStmt(stmt, NULL);
			}
			break;

		case T_AlterObjectSchemaStmt:
			{
				AlterObjectSchemaStmt *stmt = (AlterObjectSchemaStmt *) parsetree;

				if (EventTriggerSupportsObjectType(stmt->objectType))
					ProcessUtilitySlow(pstate, pstmt, queryString,
									   context, params, queryEnv,
									   dest, completionTag);
				else
					ExecAlterObjectSchemaStmt(stmt, NULL);
			}
			break;

		case T_AlterOwnerStmt:
			{
				AlterOwnerStmt *stmt = (AlterOwnerStmt *) parsetree;

				if (EventTriggerSupportsObjectType(stmt->objectType))
					ProcessUtilitySlow(pstate, pstmt, queryString,
									   context, params, queryEnv,
									   dest, completionTag);
				else
					ExecAlterOwnerStmt(stmt);
			}
			break;

		case T_RetrieveStmt:
			ExecRetrieveStmt((RetrieveStmt *) parsetree, dest);
			break;

		case T_CommentStmt:
			{
				CommentStmt *stmt = (CommentStmt *) parsetree;

				if (EventTriggerSupportsObjectType(stmt->objtype))
					ProcessUtilitySlow(pstate, pstmt, queryString,
									   context, params, queryEnv,
									   dest, completionTag);
				else
					CommentObject(stmt);
				break;
			}

		case T_SecLabelStmt:
			{
				SecLabelStmt *stmt = (SecLabelStmt *) parsetree;

				if (EventTriggerSupportsObjectType(stmt->objtype))
					ProcessUtilitySlow(pstate, pstmt, queryString,
									   context, params, queryEnv,
									   dest, completionTag);
				else
					ExecSecLabelStmt(stmt);
				break;
			}

		default:
			/* All other statement types have event trigger support */
			ProcessUtilitySlow(pstate, pstmt, queryString,
							   context, params, queryEnv,
							   dest, completionTag);
			break;
	}

	free_parsestate(pstate);

	/*
	 * Make effects of commands visible, for instance so that
	 * PreCommit_on_commit_actions() can see them (see for example bug
	 * #15631).
	 */
	CommandCounterIncrement();
}

/*
 * The "Slow" variant of ProcessUtility should only receive statements
 * supported by the event triggers facility.  Therefore, we always
 * perform the trigger support calls if the context allows it.
 */
static void
ProcessUtilitySlow(ParseState *pstate,
				   PlannedStmt *pstmt,
				   const char *queryString,
				   ProcessUtilityContext context,
				   ParamListInfo params,
				   QueryEnvironment *queryEnv,
				   DestReceiver *dest,
				   char *completionTag)
{
	Node	   *parsetree = pstmt->utilityStmt;
	bool		isTopLevel = (context == PROCESS_UTILITY_TOPLEVEL);
	bool		isCompleteQuery = (context != PROCESS_UTILITY_SUBCOMMAND);
	bool		needCleanup;
	bool		commandCollected = false;
	ObjectAddress address;
	ObjectAddress secondaryObject = InvalidObjectAddress;

	/* All event trigger calls are done only when isCompleteQuery is true */
	needCleanup = isCompleteQuery && EventTriggerBeginCompleteQuery();

	/* PG_TRY block is to ensure we call EventTriggerEndCompleteQuery */
	PG_TRY();
	{
		if (isCompleteQuery)
			EventTriggerDDLCommandStart(parsetree);

		switch (nodeTag(parsetree))
		{
				/*
				 * relation and attribute manipulation
				 */
			case T_CreateSchemaStmt:
				CreateSchemaCommand((CreateSchemaStmt *) parsetree,
									queryString,
									pstmt->stmt_location,
									pstmt->stmt_len);

				/*
				 * EventTriggerCollectSimpleCommand called by
				 * CreateSchemaCommand
				 */
				commandCollected = true;
				break;

			case T_CreateStmt:
			case T_CreateForeignTableStmt:
				{
					List	   *stmts;
<<<<<<< HEAD
					ListCell   *l;
					List	   *more_stmts = NIL;
=======
					RangeVar   *table_rv = NULL;
>>>>>>> 7cd0d523

					/* Run parse analysis ... */
					/*
					 * GPDB: Only do parse analysis in the Query Dispatcher. The Executor
					 * nodes receive an already-transformed statement from the QD. We only
					 * want to process the main CreateStmt here, not any auxiliary IndexStmts
					 * or other such statements that would be created from the main
					 * CreateStmt by parse analysis. The QD will dispatch those other statements
					 * separately.
					 */
					if (Gp_role == GP_ROLE_EXECUTE)
						stmts = list_make1(parsetree);
					else
						stmts = transformCreateStmt((CreateStmt *) parsetree,
													queryString);

<<<<<<< HEAD
					/* ... and do it */
			process_more_stmts:
					foreach(l, stmts)
=======
					/*
					 * ... and do it.  We can't use foreach() because we may
					 * modify the list midway through, so pick off the
					 * elements one at a time, the hard way.
					 */
					while (stmts != NIL)
>>>>>>> 7cd0d523
					{
						Node	   *stmt = (Node *) linitial(stmts);

						stmts = list_delete_first(stmts);

						if (IsA(stmt, CreateStmt))
						{
							CreateStmt *cstmt = (CreateStmt *) stmt;
<<<<<<< HEAD
							char		relKind = RELKIND_RELATION;
							Datum		toast_options;
							static char *validnsps[] = HEAP_RELOPT_NAMESPACES;

							/*
							 * If this T_CreateStmt was dispatched and we're a QE
							 * receiving it, extract the relkind and relstorage from
							 * it
							 */
							if (Gp_role == GP_ROLE_EXECUTE)
							{
								if (cstmt->relKind != 0)
									relKind = cstmt->relKind;
							}
							else
								cstmt->relKind = relKind;

							/*
							 * GPDB: Don't dispatch it yet, as we haven't
							 * created the toast and other auxiliary tables
							 * yet.
							 */
							/* Create the table itself */
							address = DefineRelation((CreateStmt *) stmt,
													 relKind,
													 ((CreateStmt *) stmt)->ownerid, NULL,
													 queryString, false, true,
													 cstmt->intoPolicy);

							if (cstmt->partspec && cstmt->partspec->gpPartDef)
							{
								List *parts;
								GpPartitionDefinition *gpPartDef = cstmt->partspec->gpPartDef;
								Oid parentrelid = address.objectId;
								List *ancestors = get_partition_ancestors(parentrelid);

								if (!gpPartDef->fromCatalog)
								{
									gpPartDef = transformGpPartitionDefinition(parentrelid, queryString, gpPartDef);
									if (gpPartDef->isTemplate)
										StoreGpPartitionTemplate(ancestors ? llast_oid(ancestors) : parentrelid,
																 list_length(ancestors), gpPartDef);
								}

								parts = generatePartitions(parentrelid,
														   gpPartDef,
														   cstmt->partspec->subPartSpec,
														   queryString, cstmt->options,
														   cstmt->accessMethod,
														   cstmt->attr_encodings, false);
								more_stmts = list_concat(more_stmts, parts);
							}

=======
							Datum		toast_options;
							static char *validnsps[] = HEAP_RELOPT_NAMESPACES;

							/* Remember transformed RangeVar for LIKE */
							table_rv = cstmt->relation;

							/* Create the table itself */
							address = DefineRelation(cstmt,
													 RELKIND_RELATION,
													 InvalidOid, NULL,
													 queryString);
>>>>>>> 7cd0d523
							EventTriggerCollectSimpleCommand(address,
															 secondaryObject,
															 stmt);

							/*
							 * Let NewRelationCreateToastTable decide if this
							 * one needs a secondary relation too.
							 */
							CommandCounterIncrement();

<<<<<<< HEAD
							if (relKind != RELKIND_COMPOSITE_TYPE)
							{
								/*
								 * parse and validate reloptions for the toast
								 * table
								 */
								toast_options = transformRelOptions((Datum) 0,
																	((CreateStmt *) stmt)->options,
																	"toast",
																	validnsps,
																	true,
																	false);
								(void) heap_reloptions(RELKIND_TOASTVALUE,
													   toast_options,
													   true);

								NewRelationCreateToastTable(address.objectId,
															toast_options);
							}
							if (Gp_role == GP_ROLE_DISPATCH)
							{
								CdbDispatchUtilityStatement((Node *) stmt,
															DF_CANCEL_ON_ERROR |
															DF_NEED_TWO_PHASE |
															DF_WITH_SNAPSHOT,
															GetAssignedOidsForDispatch(),
															NULL);
							}
							else
							{
								/*
								 * Greenplum specific behavior
								 * If intoQuery field is set, it means this is Create Matview.
								 * To keep catalog consistent, QEs should also store the viewquery.
								 * The call chain is:
								 *   create_ctas_nodata()(QD) --> create_ctas_internal()(QD) -->
								 *   dispatch create stmt(QD) --> ProcessUtilitySlow(on QE) --> StoreViewQuery()(QE).
								 */
								if (cstmt->intoQuery)
								{
									/* StoreViewQuery scribbles on tree, so make a copy */
									Query	   *query = (Query *) copyObject(cstmt->intoQuery);

									StoreViewQuery(address.objectId, query, false);
									CommandCounterIncrement();
								}
							}
=======
							/*
							 * parse and validate reloptions for the toast
							 * table
							 */
							toast_options = transformRelOptions((Datum) 0,
																cstmt->options,
																"toast",
																validnsps,
																true,
																false);
							(void) heap_reloptions(RELKIND_TOASTVALUE,
												   toast_options,
												   true);

							NewRelationCreateToastTable(address.objectId,
														toast_options);
>>>>>>> 7cd0d523
						}
						else if (IsA(stmt, CreateForeignTableStmt))
						{
							CreateForeignTableStmt *cstmt = (CreateForeignTableStmt *) stmt;

							/* Remember transformed RangeVar for LIKE */
							table_rv = cstmt->base.relation;

							/* Create the table itself */
							address = DefineRelation(&cstmt->base,
													 RELKIND_FOREIGN_TABLE,
													 InvalidOid, NULL,
<<<<<<< HEAD
													 queryString,
													 true,
													 true,
													 NULL);
							CreateForeignTable((CreateForeignTableStmt *) stmt,
											   address.objectId,
											   false /* skip_permission_checks */);
=======
													 queryString);
							CreateForeignTable(cstmt,
											   address.objectId);
>>>>>>> 7cd0d523
							EventTriggerCollectSimpleCommand(address,
															 secondaryObject,
															 stmt);
						}
						else if (IsA(stmt, TableLikeClause))
						{
							/*
							 * Do delayed processing of LIKE options.  This
							 * will result in additional sub-statements for us
							 * to process.  Those should get done before any
							 * remaining actions, so prepend them to "stmts".
							 */
							TableLikeClause *like = (TableLikeClause *) stmt;
							List	   *morestmts;

							Assert(table_rv != NULL);

							morestmts = expandTableLikeClause(table_rv, like);
							stmts = list_concat(morestmts, stmts);
						}
						else
						{
							/*
							 * Recurse for anything else.  Note the recursive
							 * call will stash the objects so created into our
							 * event trigger context.
							 */
							PlannedStmt *wrapper;

							wrapper = makeNode(PlannedStmt);
							wrapper->commandType = CMD_UTILITY;
							wrapper->canSetTag = false;
							wrapper->utilityStmt = stmt;
							wrapper->stmt_location = pstmt->stmt_location;
							wrapper->stmt_len = pstmt->stmt_len;

							ProcessUtility(wrapper,
										   queryString,
										   PROCESS_UTILITY_SUBCOMMAND,
										   params,
										   NULL,
										   None_Receiver,
										   NULL);
						}

						/* Need CCI between commands */
						if (stmts != NIL)
							CommandCounterIncrement();
					}
					if (more_stmts)
					{
						stmts = more_stmts;
						more_stmts = NIL;
						goto process_more_stmts;
					}

					/*
					 * The multiple commands generated here are stashed
					 * individually, so disable collection below.
					 */
					commandCollected = true;
				}
				break;

			case T_AlterTableStmt:
				{
					AlterTableStmt *atstmt = (AlterTableStmt *) parsetree;
					Oid			relid;
					List	   *stmts;
					ListCell   *l;
					LOCKMODE	lockmode;

					/*
					 * Figure out lock mode, and acquire lock.  This also does
					 * basic permissions checks, so that we won't wait for a
					 * lock on (for example) a relation on which we have no
					 * permissions.
					 */
					if (Gp_role == GP_ROLE_EXECUTE)
						lockmode = atstmt->lockmode;
					else
						lockmode = AlterTableGetLockLevel(atstmt->cmds);
					relid = AlterTableLookupRelation(atstmt, lockmode);

					if (OidIsValid(relid))
					{
						/* Run parse analysis ... */
						/*
						 * GPDB: Like for CREATE TABLE, only do parse analysis
						 * in the Query Dispatcher.
						 */
						if (Gp_role == GP_ROLE_EXECUTE)
							stmts = list_make1(parsetree);
						else
							stmts = transformAlterTableStmt(relid, atstmt,
															queryString);

						/* ... ensure we have an event trigger context ... */
						EventTriggerAlterTableStart(parsetree);
						EventTriggerAlterTableRelid(relid);

						/* ... and do it */
						foreach(l, stmts)
						{
							Node	   *stmt = (Node *) lfirst(l);

							if (IsA(stmt, AlterTableStmt))
							{
								/* Do the table alteration proper */
								AlterTable(relid, lockmode,
										   (AlterTableStmt *) stmt);
							}
							else
							{
								/*
								 * Recurse for anything else.  If we need to
								 * do so, "close" the current complex-command
								 * set, and start a new one at the bottom;
								 * this is needed to ensure the ordering of
								 * queued commands is consistent with the way
								 * they are executed here.
								 */
								PlannedStmt *wrapper;

								EventTriggerAlterTableEnd();
								wrapper = makeNode(PlannedStmt);
								wrapper->commandType = CMD_UTILITY;
								wrapper->canSetTag = false;
								wrapper->utilityStmt = stmt;
								wrapper->stmt_location = pstmt->stmt_location;
								wrapper->stmt_len = pstmt->stmt_len;
								ProcessUtility(wrapper,
											   queryString,
											   PROCESS_UTILITY_SUBCOMMAND,
											   params,
											   NULL,
											   None_Receiver,
											   NULL);
								EventTriggerAlterTableStart(parsetree);
								EventTriggerAlterTableRelid(relid);
							}

							/* Need CCI between commands */
							if (lnext(l) != NULL)
								CommandCounterIncrement();
						}

						/* done */
						EventTriggerAlterTableEnd();
					}
					else
						ereport((Gp_role == GP_ROLE_EXECUTE) ? DEBUG1 : NOTICE,

								(errmsg("relation \"%s\" does not exist, skipping",
										atstmt->relation->relname)));
				}

				/* ALTER TABLE stashes commands internally */
				commandCollected = true;
				break;

			case T_AlterDomainStmt:
				{
					AlterDomainStmt *stmt = (AlterDomainStmt *) parsetree;

					/*
					 * Some or all of these functions are recursive to cover
					 * inherited things, so permission checks are done there.
					 */
					switch (stmt->subtype)
					{
						case 'T':	/* ALTER DOMAIN DEFAULT */

							/*
							 * Recursively alter column default for table and,
							 * if requested, for descendants
							 */
							address =
								AlterDomainDefault(stmt->typeName,
												   stmt->def);
							break;
						case 'N':	/* ALTER DOMAIN DROP NOT NULL */
							address =
								AlterDomainNotNull(stmt->typeName,
												   false);
							break;
						case 'O':	/* ALTER DOMAIN SET NOT NULL */
							address =
								AlterDomainNotNull(stmt->typeName,
												   true);
							break;
						case 'C':	/* ADD CONSTRAINT */
							address =
								AlterDomainAddConstraint(stmt->typeName,
														 stmt->def,
														 &secondaryObject);
							break;
						case 'X':	/* DROP CONSTRAINT */
							address =
								AlterDomainDropConstraint(stmt->typeName,
														  stmt->name,
														  stmt->behavior,
														  stmt->missing_ok);
							break;
						case 'V':	/* VALIDATE CONSTRAINT */
							address =
								AlterDomainValidateConstraint(stmt->typeName,
															  stmt->name);
							break;
						default:	/* oops */
							elog(ERROR, "unrecognized alter domain type: %d",
								 (int) stmt->subtype);
							break;
					}
					if (Gp_role == GP_ROLE_DISPATCH)
					{
						/* ADD CONSTRAINT will assign a new OID for the constraint */
						CdbDispatchUtilityStatement((Node *) stmt,
													DF_CANCEL_ON_ERROR|
													DF_WITH_SNAPSHOT|
													DF_NEED_TWO_PHASE,
													GetAssignedOidsForDispatch(),
													NULL);
					}
				}
				break;

				/*
				 * ************* object creation / destruction **************
				 */
			case T_DefineStmt:
				{
					DefineStmt *stmt = (DefineStmt *) parsetree;

					switch (stmt->kind)
					{
						case OBJECT_AGGREGATE:
							address =
								DefineAggregate(pstate, stmt->defnames, stmt->args,
												stmt->oldstyle,
												stmt->definition,
												stmt->replace);
							break;
						case OBJECT_OPERATOR:
							Assert(stmt->args == NIL);
							address = DefineOperator(stmt->defnames,
													 stmt->definition);
							break;
						case OBJECT_TYPE:
							Assert(stmt->args == NIL);
							address = DefineType(pstate,
												 stmt->defnames,
												 stmt->definition);
							break;
						case OBJECT_TSPARSER:
							Assert(stmt->args == NIL);
							address = DefineTSParser(stmt->defnames,
													 stmt->definition);
							break;
						case OBJECT_TSDICTIONARY:
							Assert(stmt->args == NIL);
							address = DefineTSDictionary(stmt->defnames,
														 stmt->definition);
							break;
						case OBJECT_TSTEMPLATE:
							Assert(stmt->args == NIL);
							address = DefineTSTemplate(stmt->defnames,
													   stmt->definition);
							break;
						case OBJECT_TSCONFIGURATION:
							Assert(stmt->args == NIL);
							address = DefineTSConfiguration(stmt->defnames,
															stmt->definition,
															&secondaryObject);
							break;
						case OBJECT_COLLATION:
							Assert(stmt->args == NIL);
							address = DefineCollation(pstate,
													  stmt->defnames,
													  stmt->definition,
													  stmt->if_not_exists);
							break;
						case OBJECT_EXTPROTOCOL:
							Assert(stmt->args == NIL);
							DefineExtProtocol(stmt->defnames, stmt->definition, stmt->trusted);
							break;						
						default:
							elog(ERROR, "unrecognized define stmt type: %d",
								 (int) stmt->kind);
							break;
					}
				}
				break;

			case T_CreateExternalStmt:
				{
					List *stmts;
					ListCell   *l;

					/* Run parse analysis ... */
					/*
					 * GPDB: Only do parse analysis in the Query Dispatcher. The Executor
					 * nodes receive an already-transformed statement from the QD. We only
					 * want to process the main CreateExternalStmt here, other such
					 * statements that would be created from the main
					 * CreateExternalStmt by parse analysis. The QD will dispatch
					 * those other statements separately.
					 */
					if (Gp_role == GP_ROLE_EXECUTE)
						stmts = list_make1(parsetree);
					else
						stmts = transformCreateExternalStmt((CreateExternalStmt *) parsetree, queryString);

					/* ... and do it */
					foreach(l, stmts)
					{
						Node	   *stmt = (Node *) lfirst(l);

						if (IsA(stmt, CreateExternalStmt))
							DefineExternalRelation((CreateExternalStmt *) stmt);
						else
						{
							PlannedStmt *wrapper;

							wrapper = makeNode(PlannedStmt);
							wrapper->commandType = CMD_UTILITY;
							wrapper->canSetTag = false;
							wrapper->utilityStmt = stmt;
							wrapper->stmt_location = pstmt->stmt_location;
							wrapper->stmt_len = pstmt->stmt_len;

							/* Recurse for anything else */
							ProcessUtility(wrapper,
										   queryString,
										   PROCESS_UTILITY_SUBCOMMAND,
										   params,
										   NULL,
										   None_Receiver,
										   NULL);
						}
					}
				}
				break;

			case T_IndexStmt:	/* CREATE INDEX */
				{
					IndexStmt  *stmt = (IndexStmt *) parsetree;
					Oid			relid;
					LOCKMODE	lockmode;
					bool		is_alter_table;

					if (stmt->concurrent)
						PreventInTransactionBlock(isTopLevel,
												  "CREATE INDEX CONCURRENTLY");

					/*
					 * Look up the relation OID just once, right here at the
					 * beginning, so that we don't end up repeating the name
					 * lookup later and latching onto a different relation
					 * partway through.  To avoid lock upgrade hazards, it's
					 * important that we take the strongest lock that will
					 * eventually be needed here, so the lockmode calculation
					 * needs to match what DefineIndex() does.
					 */
					lockmode = stmt->concurrent ? ShareUpdateExclusiveLock
						: ShareLock;

					/*
					 * The QD might have looked up the OID of the base table
					 * already, and stashed it in stmt->relid
					 */
					if (stmt->relationOid)
						relid = stmt->relationOid;
					else
						relid =
							RangeVarGetRelidExtended(stmt->relation, lockmode,
												 0,
												 RangeVarCallbackOwnsRelation,
												 NULL);

					/*
					 * CREATE INDEX on partitioned tables (but not regular
					 * inherited tables) recurses to partitions, so we must
					 * acquire locks early to avoid deadlocks.
					 *
					 * We also take the opportunity to verify that all
					 * partitions are something we can put an index on, to
					 * avoid building some indexes only to fail later.
					 */
					if (stmt->relation->inh &&
						get_rel_relkind(relid) == RELKIND_PARTITIONED_TABLE)
					{
						ListCell   *lc;
						List	   *inheritors = NIL;

						inheritors = find_all_inheritors(relid, lockmode, NULL);
						foreach(lc, inheritors)
						{
							char		relkind = get_rel_relkind(lfirst_oid(lc));

							if (relkind != RELKIND_RELATION &&
								relkind != RELKIND_MATVIEW &&
								relkind != RELKIND_PARTITIONED_TABLE &&
								relkind != RELKIND_FOREIGN_TABLE)
								elog(ERROR, "unexpected relkind \"%c\" on partition \"%s\"",
									 relkind, stmt->relation->relname);

							if (relkind == RELKIND_FOREIGN_TABLE &&
								(stmt->unique || stmt->primary))
								ereport(ERROR,
										(errcode(ERRCODE_WRONG_OBJECT_TYPE),
										 errmsg("cannot create unique index on partitioned table \"%s\"",
												stmt->relation->relname),
										 errdetail("Table \"%s\" contains partitions that are foreign tables.",
												   stmt->relation->relname)));
						}
						list_free(inheritors);
					}

					/*
					 * If the IndexStmt is already transformed, it must have
					 * come from generateClonedIndexStmt, which in current
					 * usage means it came from expandTableLikeClause rather
					 * than from original parse analysis.  And that means we
					 * must treat it like ALTER TABLE ADD INDEX, not CREATE.
					 * (This is a bit grotty, but currently it doesn't seem
					 * worth adding a separate bool field for the purpose.)
					 */
					is_alter_table = stmt->transformed;

					/* Run parse analysis ... */
					stmt = transformIndexStmt(relid, stmt, queryString);

					/* ... and do it */
					EventTriggerAlterTableStart(parsetree);
					address =
						DefineIndex(relid,	/* OID of heap relation */
									stmt,
									InvalidOid, /* no predefined OID */
									InvalidOid, /* no parent index */
									InvalidOid, /* no parent constraint */
									is_alter_table,
									true,	/* check_rights */
									true,	/* check_not_in_use */
									false,	/* skip_build */
									false,	/* quiet */
									false	/* is_new_table */);

					/*
					 * Add the CREATE INDEX node itself to stash right away;
					 * if there were any commands stashed in the ALTER TABLE
					 * code, we need them to appear after this one.
					 */
					EventTriggerCollectSimpleCommand(address, secondaryObject,
													 parsetree);
					commandCollected = true;
					EventTriggerAlterTableEnd();
				}
				break;

			case T_CreateExtensionStmt:
				address = CreateExtension(pstate, (CreateExtensionStmt *) parsetree);
				break;

			case T_AlterExtensionStmt:
				address = ExecAlterExtensionStmt(pstate, (AlterExtensionStmt *) parsetree);
				break;

			case T_AlterExtensionContentsStmt:
				address = ExecAlterExtensionContentsStmt((AlterExtensionContentsStmt *) parsetree,
														 &secondaryObject);
				break;

			case T_CreateFdwStmt:
				address = CreateForeignDataWrapper((CreateFdwStmt *) parsetree);
				break;

			case T_AlterFdwStmt:
				address = AlterForeignDataWrapper((AlterFdwStmt *) parsetree);
				break;

			case T_CreateForeignServerStmt:
				address = CreateForeignServer((CreateForeignServerStmt *) parsetree);
				break;

			case T_AlterForeignServerStmt:
				address = AlterForeignServer((AlterForeignServerStmt *) parsetree);
				break;

			case T_CreateUserMappingStmt:
				address = CreateUserMapping((CreateUserMappingStmt *) parsetree);
				break;

			case T_AlterUserMappingStmt:
				address = AlterUserMapping((AlterUserMappingStmt *) parsetree);
				break;

			case T_DropUserMappingStmt:
				RemoveUserMapping((DropUserMappingStmt *) parsetree);
				/* no commands stashed for DROP */
				commandCollected = true;
				break;

			case T_ImportForeignSchemaStmt:
				ImportForeignSchema((ImportForeignSchemaStmt *) parsetree);
				/* commands are stashed inside ImportForeignSchema */
				commandCollected = true;
				break;

			case T_CompositeTypeStmt:	/* CREATE TYPE (composite) */
				{
					CompositeTypeStmt *stmt = (CompositeTypeStmt *) parsetree;

					address = DefineCompositeType(stmt->typevar,
												  stmt->coldeflist);
				}
				break;

			case T_CreateEnumStmt:	/* CREATE TYPE AS ENUM */
				address = DefineEnum((CreateEnumStmt *) parsetree);
				break;

			case T_CreateRangeStmt: /* CREATE TYPE AS RANGE */
				address = DefineRange((CreateRangeStmt *) parsetree);
				break;

			case T_AlterEnumStmt:	/* ALTER TYPE (enum) */
				address = AlterEnum((AlterEnumStmt *) parsetree);
				break;

			case T_ViewStmt:	/* CREATE VIEW */
				EventTriggerAlterTableStart(parsetree);
				address = DefineView((ViewStmt *) parsetree, queryString,
									 pstmt->stmt_location, pstmt->stmt_len);
				EventTriggerCollectSimpleCommand(address, secondaryObject,
												 parsetree);
				/* stashed internally */
				commandCollected = true;
				EventTriggerAlterTableEnd();
				break;

			case T_CreateFunctionStmt:	/* CREATE FUNCTION */
				address = CreateFunction(pstate, (CreateFunctionStmt *) parsetree);
				break;

			case T_AlterFunctionStmt:	/* ALTER FUNCTION */
				address = AlterFunction(pstate, (AlterFunctionStmt *) parsetree);
				break;

			case T_RuleStmt:	/* CREATE RULE */
				address = DefineRule((RuleStmt *) parsetree, queryString);
				break;

			case T_CreateSeqStmt:
				address = DefineSequence(pstate, (CreateSeqStmt *) parsetree);
				break;

			case T_AlterSeqStmt:
				address = AlterSequence(pstate, (AlterSeqStmt *) parsetree);
				break;

			case T_CreateTableAsStmt:
				address = ExecCreateTableAs((CreateTableAsStmt *) parsetree,
											queryString, params, queryEnv,
											completionTag);
				break;

			case T_RefreshMatViewStmt:

				/*
				 * REFRESH CONCURRENTLY executes some DDL commands internally.
				 * Inhibit DDL command collection here to avoid those commands
				 * from showing up in the deparsed command queue.  The refresh
				 * command itself is queued, which is enough.
				 */
				EventTriggerInhibitCommandCollection();
				PG_TRY();
				{
					address = ExecRefreshMatView((RefreshMatViewStmt *) parsetree,
												 queryString, params, completionTag);
				}
				PG_CATCH();
				{
					EventTriggerUndoInhibitCommandCollection();
					PG_RE_THROW();
				}
				PG_END_TRY();
				EventTriggerUndoInhibitCommandCollection();
				break;

			case T_CreateTrigStmt:
				address = CreateTrigger((CreateTrigStmt *) parsetree,
										queryString, InvalidOid, InvalidOid,
										InvalidOid, InvalidOid, InvalidOid,
										InvalidOid, NULL, false, false);
				if (Gp_role == GP_ROLE_DISPATCH)
				{
					CdbDispatchUtilityStatement((Node *) parsetree,
												DF_CANCEL_ON_ERROR|
												DF_WITH_SNAPSHOT|
												DF_NEED_TWO_PHASE,
												GetAssignedOidsForDispatch(),
												NULL);
				}
				break;

			case T_CreatePLangStmt:
				address = CreateProceduralLanguage((CreatePLangStmt *) parsetree);
				break;

			case T_CreateDomainStmt:
				address = DefineDomain((CreateDomainStmt *) parsetree);
				break;

			case T_CreateConversionStmt:
				address = CreateConversionCommand((CreateConversionStmt *) parsetree);
				break;

			case T_CreateCastStmt:
				address = CreateCast((CreateCastStmt *) parsetree);
				break;

			case T_CreateOpClassStmt:
				DefineOpClass((CreateOpClassStmt *) parsetree);
				/* command is stashed in DefineOpClass */
				commandCollected = true;
				break;

			case T_CreateOpFamilyStmt:
				address = DefineOpFamily((CreateOpFamilyStmt *) parsetree);

				/*
				 * DefineOpFamily calls EventTriggerCollectSimpleCommand
				 * directly.
				 */
				commandCollected = true;
				break;

			case T_CreateTransformStmt:
				address = CreateTransform((CreateTransformStmt *) parsetree);
				break;

			case T_AlterOpFamilyStmt:
				AlterOpFamily((AlterOpFamilyStmt *) parsetree);
				/* commands are stashed in AlterOpFamily */
				commandCollected = true;
				break;

			case T_AlterTSDictionaryStmt:
				address = AlterTSDictionary((AlterTSDictionaryStmt *) parsetree);
				break;

			case T_AlterTSConfigurationStmt:
				AlterTSConfiguration((AlterTSConfigurationStmt *) parsetree);

				/*
				 * Commands are stashed in MakeConfigurationMapping and
				 * DropConfigurationMapping, which are called from
				 * AlterTSConfiguration
				 */
				commandCollected = true;
				break;

			case T_AlterTableMoveAllStmt:
				AlterTableMoveAll((AlterTableMoveAllStmt *) parsetree);
				/* commands are stashed in AlterTableMoveAll */
				commandCollected = true;
				break;

			case T_AlterTypeStmt:
				AlterType((AlterTypeStmt *) parsetree);
				break;

			case T_DropStmt:
				ExecDropStmt((DropStmt *) parsetree, isTopLevel);
				/* no commands stashed for DROP */
				commandCollected = true;
				break;

			case T_RenameStmt:
				address = ExecRenameStmt((RenameStmt *) parsetree);
				break;

			case T_AlterObjectDependsStmt:
				address =
					ExecAlterObjectDependsStmt((AlterObjectDependsStmt *) parsetree,
											   &secondaryObject);
				break;

			case T_AlterObjectSchemaStmt:
				address =
					ExecAlterObjectSchemaStmt((AlterObjectSchemaStmt *) parsetree,
											  &secondaryObject);
				break;

			case T_AlterOwnerStmt:
				address = ExecAlterOwnerStmt((AlterOwnerStmt *) parsetree);
				break;

			case T_AlterOperatorStmt:
				address = AlterOperator((AlterOperatorStmt *) parsetree);
				break;

			case T_CommentStmt:
				address = CommentObject((CommentStmt *) parsetree);
				break;

			case T_GrantStmt:
				ExecuteGrantStmt((GrantStmt *) parsetree);
				/* commands are stashed in ExecGrantStmt_oids */
				commandCollected = true;
				break;

			case T_DropOwnedStmt:
				DropOwnedObjects((DropOwnedStmt *) parsetree);
				/* no commands stashed for DROP */
				commandCollected = true;
				break;

			case T_AlterDefaultPrivilegesStmt:
				ExecAlterDefaultPrivilegesStmt(pstate, (AlterDefaultPrivilegesStmt *) parsetree);
				EventTriggerCollectAlterDefPrivs((AlterDefaultPrivilegesStmt *) parsetree);
				commandCollected = true;
				break;

			case T_CreatePolicyStmt:	/* CREATE POLICY */
				address = CreatePolicy((CreatePolicyStmt *) parsetree);
				break;

			case T_AlterPolicyStmt: /* ALTER POLICY */
				address = AlterPolicy((AlterPolicyStmt *) parsetree);
				break;

			case T_SecLabelStmt:
				address = ExecSecLabelStmt((SecLabelStmt *) parsetree);
				break;

			case T_CreateAmStmt:
				address = CreateAccessMethod((CreateAmStmt *) parsetree);
				break;

			case T_CreatePublicationStmt:
				address = CreatePublication((CreatePublicationStmt *) parsetree);
				break;

			case T_AlterPublicationStmt:
				AlterPublication((AlterPublicationStmt *) parsetree);

				/*
				 * AlterPublication calls EventTriggerCollectSimpleCommand
				 * directly
				 */
				commandCollected = true;
				break;

			case T_CreateSubscriptionStmt:
				address = CreateSubscription((CreateSubscriptionStmt *) parsetree,
											 isTopLevel);
				break;

			case T_AlterSubscriptionStmt:
				address = AlterSubscription((AlterSubscriptionStmt *) parsetree);
				break;

			case T_DropSubscriptionStmt:
				DropSubscription((DropSubscriptionStmt *) parsetree, isTopLevel);
				/* no commands stashed for DROP */
				commandCollected = true;
				break;

			case T_CreateStatsStmt:
				address = CreateStatistics((CreateStatsStmt *) parsetree);
				break;

			case T_AlterCollationStmt:
				address = AlterCollation((AlterCollationStmt *) parsetree);
				break;

			default:
				elog(ERROR, "unrecognized node type: %d",
					 (int) nodeTag(parsetree));
				break;
		}

		/*
		 * Remember the object so that ddl_command_end event triggers have
		 * access to it.
		 */
		if (!commandCollected)
			EventTriggerCollectSimpleCommand(address, secondaryObject,
											 parsetree);

		if (isCompleteQuery)
		{
			EventTriggerSQLDrop(parsetree);
			EventTriggerDDLCommandEnd(parsetree);
		}
	}
	PG_CATCH();
	{
		if (needCleanup)
			EventTriggerEndCompleteQuery();
		PG_RE_THROW();
	}
	PG_END_TRY();

	if (needCleanup)
		EventTriggerEndCompleteQuery();
}

/*
 * Dispatch function for DropStmt
 */
static void
ExecDropStmt(DropStmt *stmt, bool isTopLevel)
{
	DropStmt   *copyStmt;

	/* stmt->objects could be modified (e.g.
	 * CREATE TABLE test_exists(a int, b int);
	 * DROP TRIGGER IF EXISTS test_trigger_exists ON test_exists;)
	 * so copy for later use. */
	copyStmt = copyObject(stmt);

	switch (stmt->removeType)
	{
		case OBJECT_INDEX:
			if (stmt->concurrent && Gp_role != GP_ROLE_EXECUTE)
				PreventInTransactionBlock(isTopLevel,
										  "DROP INDEX CONCURRENTLY");
			/* fall through */

		case OBJECT_TABLE:
		case OBJECT_SEQUENCE:
		case OBJECT_VIEW:
		case OBJECT_MATVIEW:
		case OBJECT_FOREIGN_TABLE:
			RemoveRelations(stmt);
			break;
		default:
			RemoveObjects(stmt);
			break;
	}

	/*
	 * Dispatch the original, unmodified statement.
	 *
	 * Event triggers are not stored in QE nodes, so skip those.
	 */
	if (Gp_role == GP_ROLE_DISPATCH && shouldDispatchForObject(stmt->removeType))
	{
		int			flags;

		flags = DF_CANCEL_ON_ERROR | DF_NEED_TWO_PHASE;

		if (stmt->removeType == OBJECT_INDEX && stmt->concurrent)
		{
			/*
			 * Don't send a snapshot in DROP INDEX CONCURRENTLY. The QE is
			 * responsible for planning queries, so as soon as we have
			 * finished the dance on QD to drop the index, none of the QEs
			 * should need it either. So all the coordination we need across
			 * nodes is to complete the command in QD first, and QEs only
			 * after that.
			 */
		}
		else
		{
			/* all other commands run normally, in a distributed transaction */
			flags |= DF_WITH_SNAPSHOT;
		}

		CdbDispatchUtilityStatement((Node *) copyStmt,
									flags,
									NIL,
									NULL);
	}
}


/*
 * UtilityReturnsTuples
 *		Return "true" if this utility statement will send output to the
 *		destination.
 *
 * Generally, there should be a case here for each case in ProcessUtility
 * where "dest" is passed on.
 */
bool
UtilityReturnsTuples(Node *parsetree)
{
	switch (nodeTag(parsetree))
	{
		case T_CallStmt:
			{
				CallStmt   *stmt = (CallStmt *) parsetree;

				return (stmt->funcexpr->funcresulttype == RECORDOID);
			}
		case T_FetchStmt:
			{
				FetchStmt  *stmt = (FetchStmt *) parsetree;
				Portal		portal;

				if (stmt->ismove)
					return false;
				portal = GetPortalByName(stmt->portalname);
				if (!PortalIsValid(portal))
					return false;	/* not our business to raise error */
				return portal->tupDesc ? true : false;
			}

		case T_ExecuteStmt:
			{
				ExecuteStmt *stmt = (ExecuteStmt *) parsetree;
				PreparedStatement *entry;

				entry = FetchPreparedStatement(stmt->name, false);
				if (!entry)
					return false;	/* not our business to raise error */
				if (entry->plansource->resultDesc)
					return true;
				return false;
			}

		case T_ExplainStmt:
			return true;

		case T_VariableShowStmt:
			return true;

		case T_RetrieveStmt:
			return true;

		default:
			return false;
	}
}

/*
 * UtilityTupleDescriptor
 *		Fetch the actual output tuple descriptor for a utility statement
 *		for which UtilityReturnsTuples() previously returned "true".
 *
 * The returned descriptor is created in (or copied into) the current memory
 * context.
 */
TupleDesc
UtilityTupleDescriptor(Node *parsetree)
{
	switch (nodeTag(parsetree))
	{
		case T_CallStmt:
			return CallStmtResultDesc((CallStmt *) parsetree);

		case T_FetchStmt:
			{
				FetchStmt  *stmt = (FetchStmt *) parsetree;
				Portal		portal;

				if (stmt->ismove)
					return NULL;
				portal = GetPortalByName(stmt->portalname);
				if (!PortalIsValid(portal))
					return NULL;	/* not our business to raise error */
				return CreateTupleDescCopy(portal->tupDesc);
			}

		case T_ExecuteStmt:
			{
				ExecuteStmt *stmt = (ExecuteStmt *) parsetree;
				PreparedStatement *entry;

				entry = FetchPreparedStatement(stmt->name, false);
				if (!entry)
					return NULL;	/* not our business to raise error */
				return FetchPreparedStatementResultDesc(entry);
			}

		case T_ExplainStmt:
			return ExplainResultDesc((ExplainStmt *) parsetree);

		case T_VariableShowStmt:
			{
				VariableShowStmt *n = (VariableShowStmt *) parsetree;

				return GetPGVariableResultDesc(n->name);
			}

		case T_RetrieveStmt:
			{
				RetrieveStmt *n = (RetrieveStmt *) parsetree;

				return CreateTupleDescCopy(GetRetrieveStmtTupleDesc(n));
			}

		default:
			return NULL;
	}
}


/*
 * QueryReturnsTuples
 *		Return "true" if this Query will send output to the destination.
 */
#ifdef NOT_USED
bool
QueryReturnsTuples(Query *parsetree)
{
	switch (parsetree->commandType)
	{
		case CMD_SELECT:
			/* returns tuples */
			return true;
		case CMD_INSERT:
		case CMD_UPDATE:
		case CMD_DELETE:
			/* the forms with RETURNING return tuples */
			if (parsetree->returningList)
				return true;
			break;
		case CMD_UTILITY:
			return UtilityReturnsTuples(parsetree->utilityStmt);
		case CMD_UNKNOWN:
		case CMD_NOTHING:
			/* probably shouldn't get here */
			break;
	}
	return false;				/* default */
}
#endif


/*
 * UtilityContainsQuery
 *		Return the contained Query, or NULL if there is none
 *
 * Certain utility statements, such as EXPLAIN, contain a plannable Query.
 * This function encapsulates knowledge of exactly which ones do.
 * We assume it is invoked only on already-parse-analyzed statements
 * (else the contained parsetree isn't a Query yet).
 *
 * In some cases (currently, only EXPLAIN of CREATE TABLE AS/SELECT INTO and
 * CREATE MATERIALIZED VIEW), potentially Query-containing utility statements
 * can be nested.  This function will drill down to a non-utility Query, or
 * return NULL if none.
 */
Query *
UtilityContainsQuery(Node *parsetree)
{
	Query	   *qry;

	switch (nodeTag(parsetree))
	{
		case T_DeclareCursorStmt:
			qry = castNode(Query, ((DeclareCursorStmt *) parsetree)->query);
			if (qry->commandType == CMD_UTILITY)
				return UtilityContainsQuery(qry->utilityStmt);
			return qry;

		case T_ExplainStmt:
			qry = castNode(Query, ((ExplainStmt *) parsetree)->query);
			if (qry->commandType == CMD_UTILITY)
				return UtilityContainsQuery(qry->utilityStmt);
			return qry;

		case T_CreateTableAsStmt:
			qry = castNode(Query, ((CreateTableAsStmt *) parsetree)->query);
			if (qry->commandType == CMD_UTILITY)
				return UtilityContainsQuery(qry->utilityStmt);
			return qry;

		default:
			return NULL;
	}
}


/*
 * AlterObjectTypeCommandTag
 *		helper function for CreateCommandTag
 *
 * This covers most cases where ALTER is used with an ObjectType enum.
 */
static const char *
AlterObjectTypeCommandTag(ObjectType objtype)
{
	const char *tag;

	switch (objtype)
	{
		case OBJECT_AGGREGATE:
			tag = "ALTER AGGREGATE";
			break;
		case OBJECT_ATTRIBUTE:
			tag = "ALTER TYPE";
			break;
		case OBJECT_CAST:
			tag = "ALTER CAST";
			break;
		case OBJECT_COLLATION:
			tag = "ALTER COLLATION";
			break;
		case OBJECT_COLUMN:
			tag = "ALTER TABLE";
			break;
		case OBJECT_CONVERSION:
			tag = "ALTER CONVERSION";
			break;
		case OBJECT_DATABASE:
			tag = "ALTER DATABASE";
			break;
		case OBJECT_DOMAIN:
		case OBJECT_DOMCONSTRAINT:
			tag = "ALTER DOMAIN";
			break;
		case OBJECT_EXTENSION:
			tag = "ALTER EXTENSION";
			break;
		case OBJECT_FDW:
			tag = "ALTER FOREIGN DATA WRAPPER";
			break;
		case OBJECT_FOREIGN_SERVER:
			tag = "ALTER SERVER";
			break;
		case OBJECT_FOREIGN_TABLE:
			tag = "ALTER FOREIGN TABLE";
			break;
		case OBJECT_FUNCTION:
			tag = "ALTER FUNCTION";
			break;
		case OBJECT_INDEX:
			tag = "ALTER INDEX";
			break;
		case OBJECT_LANGUAGE:
			tag = "ALTER LANGUAGE";
			break;
		case OBJECT_LARGEOBJECT:
			tag = "ALTER LARGE OBJECT";
			break;
		case OBJECT_OPCLASS:
			tag = "ALTER OPERATOR CLASS";
			break;
		case OBJECT_OPERATOR:
			tag = "ALTER OPERATOR";
			break;
		case OBJECT_OPFAMILY:
			tag = "ALTER OPERATOR FAMILY";
			break;
		case OBJECT_POLICY:
			tag = "ALTER POLICY";
			break;
		case OBJECT_PROCEDURE:
			tag = "ALTER PROCEDURE";
			break;
		case OBJECT_ROLE:
			tag = "ALTER ROLE";
			break;
		case OBJECT_ROUTINE:
			tag = "ALTER ROUTINE";
			break;
		case OBJECT_RULE:
			tag = "ALTER RULE";
			break;
		case OBJECT_SCHEMA:
			tag = "ALTER SCHEMA";
			break;
		case OBJECT_SEQUENCE:
			tag = "ALTER SEQUENCE";
			break;
		case OBJECT_TABLE:
		case OBJECT_TABCONSTRAINT:
			tag = "ALTER TABLE";
			break;
		case OBJECT_TABLESPACE:
			tag = "ALTER TABLESPACE";
			break;
		case OBJECT_TRIGGER:
			tag = "ALTER TRIGGER";
			break;
		case OBJECT_EVENT_TRIGGER:
			tag = "ALTER EVENT TRIGGER";
			break;
		case OBJECT_TSCONFIGURATION:
			tag = "ALTER TEXT SEARCH CONFIGURATION";
			break;
		case OBJECT_TSDICTIONARY:
			tag = "ALTER TEXT SEARCH DICTIONARY";
			break;
		case OBJECT_TSPARSER:
			tag = "ALTER TEXT SEARCH PARSER";
			break;
		case OBJECT_TSTEMPLATE:
			tag = "ALTER TEXT SEARCH TEMPLATE";
			break;
		case OBJECT_TYPE:
			tag = "ALTER TYPE";
			break;
		case OBJECT_VIEW:
			tag = "ALTER VIEW";
			break;
		case OBJECT_MATVIEW:
			tag = "ALTER MATERIALIZED VIEW";
			break;
		case OBJECT_PUBLICATION:
			tag = "ALTER PUBLICATION";
			break;
		case OBJECT_SUBSCRIPTION:
			tag = "ALTER SUBSCRIPTION";
			break;
		case OBJECT_STATISTIC_EXT:
			tag = "ALTER STATISTICS";
			break;
		case OBJECT_EXTPROTOCOL:
			tag = "ALTER PROTOCOL";
			break;
		default:
			tag = "???";
			break;
	}

	return tag;
}

/*
 * CreateCommandTag
 *		utility to get a string representation of the command operation,
 *		given either a raw (un-analyzed) parsetree, an analyzed Query,
 *		or a PlannedStmt.
 *
 * This must handle all command types, but since the vast majority
 * of 'em are utility commands, it seems sensible to keep it here.
 *
 * NB: all result strings must be shorter than COMPLETION_TAG_BUFSIZE.
 * Also, the result must point at a true constant (permanent storage).
 */
const char *
CreateCommandTag(Node *parsetree)
{
	const char *tag;

	switch (nodeTag(parsetree))
	{
			/* recurse if we're given a RawStmt */
		case T_RawStmt:
			tag = CreateCommandTag(((RawStmt *) parsetree)->stmt);
			break;

			/* raw plannable queries */
		case T_InsertStmt:
			tag = "INSERT";
			break;

		case T_DeleteStmt:
			tag = "DELETE";
			break;

		case T_UpdateStmt:
			tag = "UPDATE";
			break;

		case T_SelectStmt:
			tag = "SELECT";
			break;

			/* utility statements --- same whether raw or cooked */
		case T_TransactionStmt:
			{
				TransactionStmt *stmt = (TransactionStmt *) parsetree;

				switch (stmt->kind)
				{
					case TRANS_STMT_BEGIN:
						tag = "BEGIN";
						break;

					case TRANS_STMT_START:
						tag = "START TRANSACTION";
						break;

					case TRANS_STMT_COMMIT:
						tag = "COMMIT";
						break;

					case TRANS_STMT_ROLLBACK:
					case TRANS_STMT_ROLLBACK_TO:
						tag = "ROLLBACK";
						break;

					case TRANS_STMT_SAVEPOINT:
						tag = "SAVEPOINT";
						break;

					case TRANS_STMT_RELEASE:
						tag = "RELEASE";
						break;

					case TRANS_STMT_PREPARE:
						tag = "PREPARE TRANSACTION";
						break;

					case TRANS_STMT_COMMIT_PREPARED:
						tag = "COMMIT PREPARED";
						break;

					case TRANS_STMT_ROLLBACK_PREPARED:
						tag = "ROLLBACK PREPARED";
						break;

					default:
						tag = "???";
						break;
				}
			}
			break;

		case T_DeclareCursorStmt:
			{
				DeclareCursorStmt *stmt = (DeclareCursorStmt *) parsetree;

				if (stmt->options & CURSOR_OPT_PARALLEL_RETRIEVE)
					tag = "DECLARE PARALLEL RETRIEVE CURSOR";
				else
					tag = "DECLARE CURSOR";
			}
			break;

		case T_ClosePortalStmt:
			{
				ClosePortalStmt *stmt = (ClosePortalStmt *) parsetree;

				if (stmt->portalname == NULL)
					tag = "CLOSE CURSOR ALL";
				else
					tag = "CLOSE CURSOR";
			}
			break;

		case T_FetchStmt:
			{
				FetchStmt  *stmt = (FetchStmt *) parsetree;

				tag = (stmt->ismove) ? "MOVE" : "FETCH";
			}
			break;

		case T_CreateDomainStmt:
			tag = "CREATE DOMAIN";
			break;

		case T_CreateSchemaStmt:
			tag = "CREATE SCHEMA";
			break;

		case T_CreateStmt:
			tag = "CREATE TABLE";
			break;

		case T_CreateExternalStmt:
			tag = "CREATE EXTERNAL TABLE";
			break;

		case T_CreateTableSpaceStmt:
			tag = "CREATE TABLESPACE";
			break;

		case T_DropTableSpaceStmt:
			tag = "DROP TABLESPACE";
			break;

		case T_AlterTableSpaceOptionsStmt:
			tag = "ALTER TABLESPACE";
			break;

		case T_CreateExtensionStmt:
			tag = "CREATE EXTENSION";
			break;

		case T_AlterExtensionStmt:
			tag = "ALTER EXTENSION";
			break;

		case T_AlterExtensionContentsStmt:
			tag = "ALTER EXTENSION";
			break;

		case T_CreateFdwStmt:
			tag = "CREATE FOREIGN DATA WRAPPER";
			break;

		case T_AlterFdwStmt:
			tag = "ALTER FOREIGN DATA WRAPPER";
			break;

		case T_CreateForeignServerStmt:
			tag = "CREATE SERVER";
			break;

		case T_AlterForeignServerStmt:
			tag = "ALTER SERVER";
			break;

		case T_CreateUserMappingStmt:
			tag = "CREATE USER MAPPING";
			break;

		case T_AlterUserMappingStmt:
			tag = "ALTER USER MAPPING";
			break;

		case T_DropUserMappingStmt:
			tag = "DROP USER MAPPING";
			break;

		case T_CreateForeignTableStmt:
			tag = "CREATE FOREIGN TABLE";
			break;

		case T_ImportForeignSchemaStmt:
			tag = "IMPORT FOREIGN SCHEMA";
			break;

		case T_DropStmt:
			switch (((DropStmt *) parsetree)->removeType)
			{
				case OBJECT_TABLE:
					tag = "DROP TABLE";
					break;
				case OBJECT_SEQUENCE:
					tag = "DROP SEQUENCE";
					break;
				case OBJECT_VIEW:
					tag = "DROP VIEW";
					break;
				case OBJECT_MATVIEW:
					tag = "DROP MATERIALIZED VIEW";
					break;
				case OBJECT_INDEX:
					tag = "DROP INDEX";
					break;
				case OBJECT_TYPE:
					tag = "DROP TYPE";
					break;
				case OBJECT_DOMAIN:
					tag = "DROP DOMAIN";
					break;
				case OBJECT_COLLATION:
					tag = "DROP COLLATION";
					break;
				case OBJECT_CONVERSION:
					tag = "DROP CONVERSION";
					break;
				case OBJECT_SCHEMA:
					tag = "DROP SCHEMA";
					break;
				case OBJECT_TABLESPACE:
					tag = "DROP TABLESPACE";
					break;
				case OBJECT_EXTPROTOCOL:
					tag = "DROP PROTOCOL";
					break;					
				case OBJECT_TSPARSER:
					tag = "DROP TEXT SEARCH PARSER";
					break;
				case OBJECT_TSDICTIONARY:
					tag = "DROP TEXT SEARCH DICTIONARY";
					break;
				case OBJECT_TSTEMPLATE:
					tag = "DROP TEXT SEARCH TEMPLATE";
					break;
				case OBJECT_TSCONFIGURATION:
					tag = "DROP TEXT SEARCH CONFIGURATION";
					break;
				case OBJECT_FOREIGN_TABLE:
					tag = "DROP FOREIGN TABLE";
					break;
				case OBJECT_EXTENSION:
					tag = "DROP EXTENSION";
					break;
				case OBJECT_FUNCTION:
					tag = "DROP FUNCTION";
					break;
				case OBJECT_PROCEDURE:
					tag = "DROP PROCEDURE";
					break;
				case OBJECT_ROUTINE:
					tag = "DROP ROUTINE";
					break;
				case OBJECT_AGGREGATE:
					tag = "DROP AGGREGATE";
					break;
				case OBJECT_OPERATOR:
					tag = "DROP OPERATOR";
					break;
				case OBJECT_LANGUAGE:
					tag = "DROP LANGUAGE";
					break;
				case OBJECT_CAST:
					tag = "DROP CAST";
					break;
				case OBJECT_TRIGGER:
					tag = "DROP TRIGGER";
					break;
				case OBJECT_EVENT_TRIGGER:
					tag = "DROP EVENT TRIGGER";
					break;
				case OBJECT_RULE:
					tag = "DROP RULE";
					break;
				case OBJECT_FDW:
					tag = "DROP FOREIGN DATA WRAPPER";
					break;
				case OBJECT_FOREIGN_SERVER:
					tag = "DROP SERVER";
					break;
				case OBJECT_OPCLASS:
					tag = "DROP OPERATOR CLASS";
					break;
				case OBJECT_OPFAMILY:
					tag = "DROP OPERATOR FAMILY";
					break;
				case OBJECT_POLICY:
					tag = "DROP POLICY";
					break;
				case OBJECT_TRANSFORM:
					tag = "DROP TRANSFORM";
					break;
				case OBJECT_ACCESS_METHOD:
					tag = "DROP ACCESS METHOD";
					break;
				case OBJECT_PUBLICATION:
					tag = "DROP PUBLICATION";
					break;
				case OBJECT_STATISTIC_EXT:
					tag = "DROP STATISTICS";
					break;
				default:
					tag = "???";
			}
			break;

		case T_TruncateStmt:
			tag = "TRUNCATE TABLE";
			break;

		case T_CommentStmt:
			tag = "COMMENT";
			break;

		case T_SecLabelStmt:
			tag = "SECURITY LABEL";
			break;

		case T_CopyStmt:
			tag = "COPY";
			break;

		case T_RenameStmt:
			tag = AlterObjectTypeCommandTag(((RenameStmt *) parsetree)->renameType);
			break;

		case T_AlterObjectDependsStmt:
			tag = AlterObjectTypeCommandTag(((AlterObjectDependsStmt *) parsetree)->objectType);
			break;

		case T_AlterObjectSchemaStmt:
			tag = AlterObjectTypeCommandTag(((AlterObjectSchemaStmt *) parsetree)->objectType);
			break;

		case T_AlterOwnerStmt:
			tag = AlterObjectTypeCommandTag(((AlterOwnerStmt *) parsetree)->objectType);
			break;

		case T_AlterTableMoveAllStmt:
			tag = AlterObjectTypeCommandTag(((AlterTableMoveAllStmt *) parsetree)->objtype);
			break;

		case T_AlterTableStmt:
			tag = AlterObjectTypeCommandTag(((AlterTableStmt *) parsetree)->relkind);
			break;

		case T_AlterDomainStmt:
			tag = "ALTER DOMAIN";
			break;

		case T_AlterFunctionStmt:
			switch (((AlterFunctionStmt *) parsetree)->objtype)
			{
				case OBJECT_FUNCTION:
					tag = "ALTER FUNCTION";
					break;
				case OBJECT_PROCEDURE:
					tag = "ALTER PROCEDURE";
					break;
				case OBJECT_ROUTINE:
					tag = "ALTER ROUTINE";
					break;
				default:
					tag = "???";
			}
			break;

		case T_GrantStmt:
			{
				GrantStmt  *stmt = (GrantStmt *) parsetree;

				tag = (stmt->is_grant) ? "GRANT" : "REVOKE";
			}
			break;

		case T_GrantRoleStmt:
			{
				GrantRoleStmt *stmt = (GrantRoleStmt *) parsetree;

				tag = (stmt->is_grant) ? "GRANT ROLE" : "REVOKE ROLE";
			}
			break;

		case T_AlterDefaultPrivilegesStmt:
			tag = "ALTER DEFAULT PRIVILEGES";
			break;

		case T_DefineStmt:
			switch (((DefineStmt *) parsetree)->kind)
			{
				case OBJECT_AGGREGATE:
					tag = "CREATE AGGREGATE";
					break;
				case OBJECT_OPERATOR:
					tag = "CREATE OPERATOR";
					break;
				case OBJECT_TYPE:
					tag = "CREATE TYPE";
					break;
				case OBJECT_EXTPROTOCOL:
					tag = "CREATE PROTOCOL";
					break;
				case OBJECT_TSPARSER:
					tag = "CREATE TEXT SEARCH PARSER";
					break;
				case OBJECT_TSDICTIONARY:
					tag = "CREATE TEXT SEARCH DICTIONARY";
					break;
				case OBJECT_TSTEMPLATE:
					tag = "CREATE TEXT SEARCH TEMPLATE";
					break;
				case OBJECT_TSCONFIGURATION:
					tag = "CREATE TEXT SEARCH CONFIGURATION";
					break;
				case OBJECT_COLLATION:
					tag = "CREATE COLLATION";
					break;
				case OBJECT_ACCESS_METHOD:
					tag = "CREATE ACCESS METHOD";
					break;
				default:
					tag = "???";
			}
			break;

		case T_CompositeTypeStmt:
			tag = "CREATE TYPE";
			break;

		case T_CreateEnumStmt:
			tag = "CREATE TYPE";
			break;

		case T_CreateRangeStmt:
			tag = "CREATE TYPE";
			break;

		case T_AlterEnumStmt:
			tag = "ALTER TYPE";
			break;

		case T_ViewStmt:
			tag = "CREATE VIEW";
			break;

		case T_CreateFunctionStmt:
			if (((CreateFunctionStmt *) parsetree)->is_procedure)
				tag = "CREATE PROCEDURE";
			else
				tag = "CREATE FUNCTION";
			break;

		case T_IndexStmt:
			tag = "CREATE INDEX";
			break;

		case T_RuleStmt:
			tag = "CREATE RULE";
			break;

		case T_CreateSeqStmt:
			tag = "CREATE SEQUENCE";
			break;

		case T_AlterSeqStmt:
			tag = "ALTER SEQUENCE";
			break;

		case T_DoStmt:
			tag = "DO";
			break;

		case T_CreatedbStmt:
			tag = "CREATE DATABASE";
			break;

		case T_AlterDatabaseStmt:
			tag = "ALTER DATABASE";
			break;

		case T_AlterDatabaseSetStmt:
			tag = "ALTER DATABASE";
			break;

		case T_DropdbStmt:
			tag = "DROP DATABASE";
			break;

		case T_NotifyStmt:
			tag = "NOTIFY";
			break;

		case T_ListenStmt:
			tag = "LISTEN";
			break;

		case T_UnlistenStmt:
			tag = "UNLISTEN";
			break;

		case T_LoadStmt:
			tag = "LOAD";
			break;

		case T_CallStmt:
			tag = "CALL";
			break;

		case T_ClusterStmt:
			tag = "CLUSTER";
			break;

		case T_VacuumStmt:
			if (((VacuumStmt *) parsetree)->is_vacuumcmd)
				tag = "VACUUM";
			else
				tag = "ANALYZE";
			break;

		case T_ExplainStmt:
			tag = "EXPLAIN";
			break;

		case T_CreateTableAsStmt:
			switch (((CreateTableAsStmt *) parsetree)->relkind)
			{
				case OBJECT_TABLE:
					if (((CreateTableAsStmt *) parsetree)->is_select_into)
						tag = "SELECT INTO";
					else
						tag = "CREATE TABLE AS";
					break;
				case OBJECT_MATVIEW:
					tag = "CREATE MATERIALIZED VIEW";
					break;
				default:
					tag = "???";
			}
			break;

		case T_RefreshMatViewStmt:
			tag = "REFRESH MATERIALIZED VIEW";
			break;

		case T_AlterSystemStmt:
			tag = "ALTER SYSTEM";
			break;

		case T_VariableSetStmt:
			switch (((VariableSetStmt *) parsetree)->kind)
			{
				case VAR_SET_VALUE:
				case VAR_SET_CURRENT:
				case VAR_SET_DEFAULT:
				case VAR_SET_MULTI:
					tag = "SET";
					break;
				case VAR_RESET:
				case VAR_RESET_ALL:
					tag = "RESET";
					break;
				default:
					tag = "???";
			}
			break;

		case T_VariableShowStmt:
			tag = "SHOW";
			break;

		case T_DiscardStmt:
			switch (((DiscardStmt *) parsetree)->target)
			{
				case DISCARD_ALL:
					tag = "DISCARD ALL";
					break;
				case DISCARD_PLANS:
					tag = "DISCARD PLANS";
					break;
				case DISCARD_TEMP:
					tag = "DISCARD TEMP";
					break;
				case DISCARD_SEQUENCES:
					tag = "DISCARD SEQUENCES";
					break;
				default:
					tag = "???";
			}
			break;

		case T_CreateTransformStmt:
			tag = "CREATE TRANSFORM";
			break;

		case T_CreateTrigStmt:
			tag = "CREATE TRIGGER";
			break;

		case T_CreateEventTrigStmt:
			tag = "CREATE EVENT TRIGGER";
			break;

		case T_AlterEventTrigStmt:
			tag = "ALTER EVENT TRIGGER";
			break;

		case T_CreatePLangStmt:
			tag = "CREATE LANGUAGE";
			break;

		case T_CreateQueueStmt:
			tag = "CREATE QUEUE";
			break;

		case T_AlterQueueStmt:
			tag = "ALTER QUEUE";
			break;

		case T_DropQueueStmt:
			tag = "DROP QUEUE";
			break;

		case T_CreateResourceGroupStmt:
			tag = "CREATE RESOURCE GROUP";
			break;

		case T_DropResourceGroupStmt:
			tag = "DROP RESOURCE GROUP";
			break;

		case T_AlterResourceGroupStmt:
			tag = "ALTER RESOURCE GROUP";
			break;

		case T_CreateRoleStmt:
			tag = "CREATE ROLE";
			break;

		case T_AlterRoleStmt:
			tag = "ALTER ROLE";
			break;

		case T_AlterRoleSetStmt:
			tag = "ALTER ROLE";
			break;

		case T_DropRoleStmt:
			tag = "DROP ROLE";
			break;

		case T_DropOwnedStmt:
			tag = "DROP OWNED";
			break;

		case T_ReassignOwnedStmt:
			tag = "REASSIGN OWNED";
			break;

		case T_LockStmt:
			tag = "LOCK TABLE";
			break;

		case T_ConstraintsSetStmt:
			tag = "SET CONSTRAINTS";
			break;

		case T_CheckPointStmt:
			tag = "CHECKPOINT";
			break;

		case T_ReindexStmt:
			tag = "REINDEX";
			break;

		case T_CreateConversionStmt:
			tag = "CREATE CONVERSION";
			break;

		case T_CreateCastStmt:
			tag = "CREATE CAST";
			break;

		case T_CreateOpClassStmt:
			tag = "CREATE OPERATOR CLASS";
			break;

		case T_CreateOpFamilyStmt:
			tag = "CREATE OPERATOR FAMILY";
			break;

		case T_AlterOpFamilyStmt:
			tag = "ALTER OPERATOR FAMILY";
			break;

		case T_AlterOperatorStmt:
			tag = "ALTER OPERATOR";
			break;

		case T_AlterTSDictionaryStmt:
			tag = "ALTER TEXT SEARCH DICTIONARY";
			break;

		case T_AlterTSConfigurationStmt:
			tag = "ALTER TEXT SEARCH CONFIGURATION";
			break;

		case T_CreatePolicyStmt:
			tag = "CREATE POLICY";
			break;

		case T_AlterPolicyStmt:
			tag = "ALTER POLICY";
			break;

		case T_CreateAmStmt:
			tag = "CREATE ACCESS METHOD";
			break;

		case T_CreatePublicationStmt:
			tag = "CREATE PUBLICATION";
			break;

		case T_AlterPublicationStmt:
			tag = "ALTER PUBLICATION";
			break;

		case T_CreateSubscriptionStmt:
			tag = "CREATE SUBSCRIPTION";
			break;

		case T_AlterSubscriptionStmt:
			tag = "ALTER SUBSCRIPTION";
			break;

		case T_DropSubscriptionStmt:
			tag = "DROP SUBSCRIPTION";
			break;

		case T_AlterCollationStmt:
			tag = "ALTER COLLATION";
			break;

		case T_PrepareStmt:
			tag = "PREPARE";
			break;

		case T_ExecuteStmt:
			tag = "EXECUTE";
			break;

		case T_CreateStatsStmt:
			tag = "CREATE STATISTICS";
			break;

		case T_DeallocateStmt:
			{
				DeallocateStmt *stmt = (DeallocateStmt *) parsetree;

				if (stmt->name == NULL)
					tag = "DEALLOCATE ALL";
				else
					tag = "DEALLOCATE";
			}
			break;

			/* already-planned queries */
		case T_PlannedStmt:
			{
				PlannedStmt *stmt = (PlannedStmt *) parsetree;

				switch (stmt->commandType)
				{
					case CMD_SELECT:

						/*
						 * We take a little extra care here so that the result
						 * will be useful for complaints about read-only
						 * statements
						 */
						if (stmt->rowMarks != NIL)
						{
							/* not 100% but probably close enough */
							switch (((PlanRowMark *) linitial(stmt->rowMarks))->strength)
							{
								case LCS_FORKEYSHARE:
									tag = "SELECT FOR KEY SHARE";
									break;
								case LCS_FORSHARE:
									tag = "SELECT FOR SHARE";
									break;
								case LCS_FORNOKEYUPDATE:
									tag = "SELECT FOR NO KEY UPDATE";
									break;
								case LCS_FORUPDATE:
									tag = "SELECT FOR UPDATE";
									break;
								default:
									tag = "SELECT";
									break;
							}
						}
						else
							tag = "SELECT";
						break;
					case CMD_UPDATE:
						tag = "UPDATE";
						break;
					case CMD_INSERT:
						tag = "INSERT";
						break;
					case CMD_DELETE:
						tag = "DELETE";
						break;
					case CMD_UTILITY:
						tag = CreateCommandTag(stmt->utilityStmt);
						break;
					default:
						elog(WARNING, "unrecognized commandType: %d",
							 (int) stmt->commandType);
						tag = "???";
						break;
				}
			}
			break;

			/* parsed-and-rewritten-but-not-planned queries */
		case T_Query:
			{
				Query	   *stmt = (Query *) parsetree;

				switch (stmt->commandType)
				{
					case CMD_SELECT:

						/*
						 * We take a little extra care here so that the result
						 * will be useful for complaints about read-only
						 * statements
						 */
						if (stmt->rowMarks != NIL)
						{
							/* not 100% but probably close enough */
							switch (((RowMarkClause *) linitial(stmt->rowMarks))->strength)
							{
								case LCS_FORKEYSHARE:
									tag = "SELECT FOR KEY SHARE";
									break;
								case LCS_FORSHARE:
									tag = "SELECT FOR SHARE";
									break;
								case LCS_FORNOKEYUPDATE:
									tag = "SELECT FOR NO KEY UPDATE";
									break;
								case LCS_FORUPDATE:
									tag = "SELECT FOR UPDATE";
									break;
								default:
									tag = "???";
									break;
							}
						}
						else
							tag = "SELECT";
						break;
					case CMD_UPDATE:
						tag = "UPDATE";
						break;
					case CMD_INSERT:
						tag = "INSERT";
						break;
					case CMD_DELETE:
						tag = "DELETE";
						break;
					case CMD_UTILITY:
						tag = CreateCommandTag(stmt->utilityStmt);
						break;
					default:
						elog(WARNING, "unrecognized commandType: %d",
							 (int) stmt->commandType);
						tag = "???";
						break;
				}
			}
			break;

		case T_AlterTypeStmt:
			tag = "ALTER TYPE";
			break;

		case T_RetrieveStmt:
			tag = "RETRIEVE";
			break;

		default:
			elog(WARNING, "unrecognized node type: %d",
				 (int) nodeTag(parsetree));
			Assert(false);
			tag = "???";
			break;
	}

	return tag;
}


/*
 * GetCommandLogLevel
 *		utility to get the minimum log_statement level for a command,
 *		given either a raw (un-analyzed) parsetree, an analyzed Query,
 *		or a PlannedStmt.
 *
 * This must handle all command types, but since the vast majority
 * of 'em are utility commands, it seems sensible to keep it here.
 */
LogStmtLevel
GetCommandLogLevel(Node *parsetree)
{
	LogStmtLevel lev;

	switch (nodeTag(parsetree))
	{
			/* recurse if we're given a RawStmt */
		case T_RawStmt:
			lev = GetCommandLogLevel(((RawStmt *) parsetree)->stmt);
			break;

			/* raw plannable queries */
		case T_InsertStmt:
		case T_DeleteStmt:
		case T_UpdateStmt:
			lev = LOGSTMT_MOD;
			break;

		case T_SelectStmt:
			if (((SelectStmt *) parsetree)->intoClause)
				lev = LOGSTMT_DDL;	/* SELECT INTO */
			else
				lev = LOGSTMT_ALL;
			break;

			/* utility statements --- same whether raw or cooked */
		case T_TransactionStmt:
			lev = LOGSTMT_ALL;
			break;

		case T_DeclareCursorStmt:
			lev = LOGSTMT_ALL;
			break;

		case T_ClosePortalStmt:
			lev = LOGSTMT_ALL;
			break;

		case T_FetchStmt:
			lev = LOGSTMT_ALL;
			break;

		case T_CreateSchemaStmt:
			lev = LOGSTMT_DDL;
			break;

		case T_CreateStmt:
		case T_CreateForeignTableStmt:
			lev = LOGSTMT_DDL;
			break;

		case T_CreateExternalStmt:
			lev = LOGSTMT_DDL;
			break;

		case T_CreateTableSpaceStmt:
		case T_DropTableSpaceStmt:
		case T_AlterTableSpaceOptionsStmt:
			lev = LOGSTMT_DDL;
			break;

		case T_CreateExtensionStmt:
		case T_AlterExtensionStmt:
		case T_AlterExtensionContentsStmt:
			lev = LOGSTMT_DDL;
			break;

		case T_CreateFdwStmt:
		case T_AlterFdwStmt:
		case T_CreateForeignServerStmt:
		case T_AlterForeignServerStmt:
		case T_CreateUserMappingStmt:
		case T_AlterUserMappingStmt:
		case T_DropUserMappingStmt:
		case T_ImportForeignSchemaStmt:
			lev = LOGSTMT_DDL;
			break;

		case T_DropStmt:
			lev = LOGSTMT_DDL;
			break;

		case T_TruncateStmt:
			lev = LOGSTMT_MOD;
			break;

		case T_CommentStmt:
			lev = LOGSTMT_DDL;
			break;

		case T_SecLabelStmt:
			lev = LOGSTMT_DDL;
			break;

		case T_CopyStmt:
			if (((CopyStmt *) parsetree)->is_from)
				lev = LOGSTMT_MOD;
			else
				lev = LOGSTMT_ALL;
			break;

		case T_PrepareStmt:
			{
				PrepareStmt *stmt = (PrepareStmt *) parsetree;

				/* Look through a PREPARE to the contained stmt */
				lev = GetCommandLogLevel(stmt->query);
			}
			break;

		case T_ExecuteStmt:
			{
				ExecuteStmt *stmt = (ExecuteStmt *) parsetree;
				PreparedStatement *ps;

				/* Look through an EXECUTE to the referenced stmt */
				ps = FetchPreparedStatement(stmt->name, false);
				if (ps && ps->plansource->raw_parse_tree)
					lev = GetCommandLogLevel(ps->plansource->raw_parse_tree->stmt);
				else
					lev = LOGSTMT_ALL;
			}
			break;

		case T_DeallocateStmt:
			lev = LOGSTMT_ALL;
			break;

		case T_RenameStmt:
			lev = LOGSTMT_DDL;
			break;

		case T_AlterObjectDependsStmt:
			lev = LOGSTMT_DDL;
			break;

		case T_AlterObjectSchemaStmt:
			lev = LOGSTMT_DDL;
			break;

		case T_AlterOwnerStmt:
			lev = LOGSTMT_DDL;
			break;

		case T_AlterOperatorStmt:
			lev = LOGSTMT_DDL;
			break;

		case T_AlterTableMoveAllStmt:
		case T_AlterTableStmt:
			lev = LOGSTMT_DDL;
			break;

		case T_AlterDomainStmt:
			lev = LOGSTMT_DDL;
			break;

		case T_GrantStmt:
			lev = LOGSTMT_DDL;
			break;

		case T_GrantRoleStmt:
			lev = LOGSTMT_DDL;
			break;

		case T_AlterDefaultPrivilegesStmt:
			lev = LOGSTMT_DDL;
			break;

		case T_DefineStmt:
			lev = LOGSTMT_DDL;
			break;

		case T_CompositeTypeStmt:
			lev = LOGSTMT_DDL;
			break;

		case T_CreateEnumStmt:
			lev = LOGSTMT_DDL;
			break;

		case T_CreateRangeStmt:
			lev = LOGSTMT_DDL;
			break;

		case T_AlterEnumStmt:
			lev = LOGSTMT_DDL;
			break;

		case T_ViewStmt:
			lev = LOGSTMT_DDL;
			break;

		case T_CreateFunctionStmt:
			lev = LOGSTMT_DDL;
			break;

		case T_AlterFunctionStmt:
			lev = LOGSTMT_DDL;
			break;

		case T_IndexStmt:
			lev = LOGSTMT_DDL;
			break;

		case T_RuleStmt:
			lev = LOGSTMT_DDL;
			break;

		case T_CreateSeqStmt:
			lev = LOGSTMT_DDL;
			break;

		case T_AlterSeqStmt:
			lev = LOGSTMT_DDL;
			break;

		case T_DoStmt:
			lev = LOGSTMT_ALL;
			break;

		case T_CreatedbStmt:
			lev = LOGSTMT_DDL;
			break;

		case T_AlterDatabaseStmt:
			lev = LOGSTMT_DDL;
			break;

		case T_AlterDatabaseSetStmt:
			lev = LOGSTMT_DDL;
			break;

		case T_DropdbStmt:
			lev = LOGSTMT_DDL;
			break;

		case T_NotifyStmt:
			lev = LOGSTMT_ALL;
			break;

		case T_ListenStmt:
			lev = LOGSTMT_ALL;
			break;

		case T_UnlistenStmt:
			lev = LOGSTMT_ALL;
			break;

		case T_LoadStmt:
			lev = LOGSTMT_ALL;
			break;

		case T_CallStmt:
			lev = LOGSTMT_ALL;
			break;

		case T_ClusterStmt:
			lev = LOGSTMT_DDL;
			break;

		case T_VacuumStmt:
			lev = LOGSTMT_ALL;
			break;

		case T_ExplainStmt:
			{
				ExplainStmt *stmt = (ExplainStmt *) parsetree;
				bool		analyze = false;
				ListCell   *lc;

				/* Look through an EXPLAIN ANALYZE to the contained stmt */
				foreach(lc, stmt->options)
				{
					DefElem    *opt = (DefElem *) lfirst(lc);

					if (strcmp(opt->defname, "analyze") == 0)
						analyze = defGetBoolean(opt);
					/* don't "break", as explain.c will use the last value */
				}
				if (analyze)
					return GetCommandLogLevel(stmt->query);

				/* Plain EXPLAIN isn't so interesting */
				lev = LOGSTMT_ALL;
			}
			break;

		case T_CreateTableAsStmt:
			lev = LOGSTMT_DDL;
			break;

		case T_RefreshMatViewStmt:
			lev = LOGSTMT_DDL;
			break;

		case T_AlterSystemStmt:
			lev = LOGSTMT_DDL;
			break;

		case T_VariableSetStmt:
			lev = LOGSTMT_ALL;
			break;

		case T_VariableShowStmt:
			lev = LOGSTMT_ALL;
			break;

		case T_DiscardStmt:
			lev = LOGSTMT_ALL;
			break;

		case T_CreateTrigStmt:
			lev = LOGSTMT_DDL;
			break;

		case T_CreateEventTrigStmt:
			lev = LOGSTMT_DDL;
			break;

		case T_AlterEventTrigStmt:
			lev = LOGSTMT_DDL;
			break;

		case T_CreatePLangStmt:
			lev = LOGSTMT_DDL;
			break;

		case T_CreateDomainStmt:
			lev = LOGSTMT_DDL;
			break;

		case T_CreateRoleStmt:
			lev = LOGSTMT_DDL;
			break;

		case T_AlterRoleStmt:
			lev = LOGSTMT_DDL;
			break;

		case T_AlterRoleSetStmt:
			lev = LOGSTMT_DDL;
			break;

		case T_DropRoleStmt:
			lev = LOGSTMT_DDL;
			break;

		case T_DropOwnedStmt:
			lev = LOGSTMT_DDL;
			break;

		case T_ReassignOwnedStmt:
			lev = LOGSTMT_DDL;
			break;

		case T_LockStmt:
			lev = LOGSTMT_ALL;
			break;

		case T_ConstraintsSetStmt:
			lev = LOGSTMT_ALL;
			break;

		case T_CheckPointStmt:
			lev = LOGSTMT_ALL;
			break;

		case T_ReindexStmt:
			lev = LOGSTMT_ALL;	/* should this be DDL? */
			break;

		case T_CreateConversionStmt:
			lev = LOGSTMT_DDL;
			break;

		case T_CreateCastStmt:
			lev = LOGSTMT_DDL;
			break;

		case T_CreateOpClassStmt:
			lev = LOGSTMT_DDL;
			break;

		case T_CreateOpFamilyStmt:
			lev = LOGSTMT_DDL;
			break;

		case T_CreateTransformStmt:
			lev = LOGSTMT_DDL;
			break;

		case T_AlterOpFamilyStmt:
			lev = LOGSTMT_DDL;
			break;

		case T_CreatePolicyStmt:
			lev = LOGSTMT_DDL;
			break;

		case T_AlterPolicyStmt:
			lev = LOGSTMT_DDL;
			break;

		case T_AlterTSDictionaryStmt:
			lev = LOGSTMT_DDL;
			break;

		case T_AlterTSConfigurationStmt:
			lev = LOGSTMT_DDL;
			break;

		case T_CreateAmStmt:
			lev = LOGSTMT_DDL;
			break;

		case T_CreatePublicationStmt:
			lev = LOGSTMT_DDL;
			break;

		case T_AlterPublicationStmt:
			lev = LOGSTMT_DDL;
			break;

		case T_CreateSubscriptionStmt:
			lev = LOGSTMT_DDL;
			break;

		case T_AlterSubscriptionStmt:
			lev = LOGSTMT_DDL;
			break;

		case T_DropSubscriptionStmt:
			lev = LOGSTMT_DDL;
			break;

		case T_CreateStatsStmt:
			lev = LOGSTMT_DDL;
			break;

		case T_AlterCollationStmt:
			lev = LOGSTMT_DDL;
			break;

			/* already-planned queries */
		case T_PlannedStmt:
			{
				PlannedStmt *stmt = (PlannedStmt *) parsetree;

				switch (stmt->commandType)
				{
					case CMD_SELECT:
						lev = LOGSTMT_ALL;
						break;

					case CMD_UPDATE:
					case CMD_INSERT:
					case CMD_DELETE:
						lev = LOGSTMT_MOD;
						break;

					case CMD_UTILITY:
						lev = GetCommandLogLevel(stmt->utilityStmt);
						break;

					default:
						elog(WARNING, "unrecognized commandType: %d",
							 (int) stmt->commandType);
						lev = LOGSTMT_ALL;
						break;
				}
			}
			break;

			/* parsed-and-rewritten-but-not-planned queries */
		case T_Query:
			{
				Query	   *stmt = (Query *) parsetree;

				switch (stmt->commandType)
				{
					case CMD_SELECT:
						lev = LOGSTMT_ALL;
						break;

					case CMD_UPDATE:
					case CMD_INSERT:
					case CMD_DELETE:
						lev = LOGSTMT_MOD;
						break;

					case CMD_UTILITY:
						lev = GetCommandLogLevel(stmt->utilityStmt);
						break;

					default:
						elog(WARNING, "unrecognized commandType: %d",
							 (int) stmt->commandType);
						lev = LOGSTMT_ALL;
						break;
				}

			}
			break;

		case T_CreateResourceGroupStmt:
		case T_AlterResourceGroupStmt:
		case T_DropResourceGroupStmt:
		case T_CreateQueueStmt:
		case T_AlterQueueStmt:
		case T_DropQueueStmt:
			lev = LOGSTMT_DDL;
			break;

		default:
			elog(WARNING, "unrecognized node type: %d",
				 (int) nodeTag(parsetree));
			lev = LOGSTMT_ALL;
			break;
	}

	return lev;
}<|MERGE_RESOLUTION|>--- conflicted
+++ resolved
@@ -1162,12 +1162,8 @@
 			case T_CreateForeignTableStmt:
 				{
 					List	   *stmts;
-<<<<<<< HEAD
-					ListCell   *l;
 					List	   *more_stmts = NIL;
-=======
 					RangeVar   *table_rv = NULL;
->>>>>>> 7cd0d523
 
 					/* Run parse analysis ... */
 					/*
@@ -1184,18 +1180,13 @@
 						stmts = transformCreateStmt((CreateStmt *) parsetree,
 													queryString);
 
-<<<<<<< HEAD
-					/* ... and do it */
 			process_more_stmts:
-					foreach(l, stmts)
-=======
 					/*
 					 * ... and do it.  We can't use foreach() because we may
 					 * modify the list midway through, so pick off the
 					 * elements one at a time, the hard way.
 					 */
 					while (stmts != NIL)
->>>>>>> 7cd0d523
 					{
 						Node	   *stmt = (Node *) linitial(stmts);
 
@@ -1204,7 +1195,6 @@
 						if (IsA(stmt, CreateStmt))
 						{
 							CreateStmt *cstmt = (CreateStmt *) stmt;
-<<<<<<< HEAD
 							char		relKind = RELKIND_RELATION;
 							Datum		toast_options;
 							static char *validnsps[] = HEAP_RELOPT_NAMESPACES;
@@ -1227,8 +1217,12 @@
 							 * created the toast and other auxiliary tables
 							 * yet.
 							 */
+
+							/* Remember transformed RangeVar for LIKE */
+							table_rv = cstmt->relation;
+
 							/* Create the table itself */
-							address = DefineRelation((CreateStmt *) stmt,
+							address = DefineRelation(cstmt,
 													 relKind,
 													 ((CreateStmt *) stmt)->ownerid, NULL,
 													 queryString, false, true,
@@ -1258,19 +1252,6 @@
 								more_stmts = list_concat(more_stmts, parts);
 							}
 
-=======
-							Datum		toast_options;
-							static char *validnsps[] = HEAP_RELOPT_NAMESPACES;
-
-							/* Remember transformed RangeVar for LIKE */
-							table_rv = cstmt->relation;
-
-							/* Create the table itself */
-							address = DefineRelation(cstmt,
-													 RELKIND_RELATION,
-													 InvalidOid, NULL,
-													 queryString);
->>>>>>> 7cd0d523
 							EventTriggerCollectSimpleCommand(address,
 															 secondaryObject,
 															 stmt);
@@ -1281,7 +1262,6 @@
 							 */
 							CommandCounterIncrement();
 
-<<<<<<< HEAD
 							if (relKind != RELKIND_COMPOSITE_TYPE)
 							{
 								/*
@@ -1289,7 +1269,7 @@
 								 * table
 								 */
 								toast_options = transformRelOptions((Datum) 0,
-																	((CreateStmt *) stmt)->options,
+																	cstmt->options,
 																	"toast",
 																	validnsps,
 																	true,
@@ -1301,6 +1281,7 @@
 								NewRelationCreateToastTable(address.objectId,
 															toast_options);
 							}
+
 							if (Gp_role == GP_ROLE_DISPATCH)
 							{
 								CdbDispatchUtilityStatement((Node *) stmt,
@@ -1329,24 +1310,6 @@
 									CommandCounterIncrement();
 								}
 							}
-=======
-							/*
-							 * parse and validate reloptions for the toast
-							 * table
-							 */
-							toast_options = transformRelOptions((Datum) 0,
-																cstmt->options,
-																"toast",
-																validnsps,
-																true,
-																false);
-							(void) heap_reloptions(RELKIND_TOASTVALUE,
-												   toast_options,
-												   true);
-
-							NewRelationCreateToastTable(address.objectId,
-														toast_options);
->>>>>>> 7cd0d523
 						}
 						else if (IsA(stmt, CreateForeignTableStmt))
 						{
@@ -1359,19 +1322,13 @@
 							address = DefineRelation(&cstmt->base,
 													 RELKIND_FOREIGN_TABLE,
 													 InvalidOid, NULL,
-<<<<<<< HEAD
 													 queryString,
 													 true,
 													 true,
 													 NULL);
-							CreateForeignTable((CreateForeignTableStmt *) stmt,
+							CreateForeignTable(cstmt,
 											   address.objectId,
 											   false /* skip_permission_checks */);
-=======
-													 queryString);
-							CreateForeignTable(cstmt,
-											   address.objectId);
->>>>>>> 7cd0d523
 							EventTriggerCollectSimpleCommand(address,
 															 secondaryObject,
 															 stmt);
@@ -1721,7 +1678,6 @@
 					IndexStmt  *stmt = (IndexStmt *) parsetree;
 					Oid			relid;
 					LOCKMODE	lockmode;
-					bool		is_alter_table;
 
 					if (stmt->concurrent)
 						PreventInTransactionBlock(isTopLevel,
@@ -1792,6 +1748,29 @@
 					}
 
 					/*
+					 * Greenplum specifi behavior:
+					 * Postgres will pass false for is_alter_table for DefineIndex.
+					 * This argument is only used at two places in DefineIndex (in original postgres code):
+					 *   1. the function index_check_primary_key
+					 *   2. print a debug log on what the statement is
+					 *
+					 * In fact when calling DefineIndex here, we can always pass
+					 * false for is_alter_table when it actually comes from expandTableLikeClause:
+					 *   for 1, we are sure relationHasPrimaryKey check will pass because we are
+					 *   building a new relation with index here.
+					 *   for 2, I do not think it will mislead the user if we print it as CreateStmt.
+					 *
+					 * But for Greenplum, is_alter_table matters a lot and has to be set false here:
+					 * DefineIndex need to dispatch, and if it is_alter_table is true, Greenplum will
+					 * take this as a sub command of AlterTable stmt, thus it will not dispatch and
+					 * lead to errors. Thus, we comment off the following code and pass false for
+					 * is_alter_table for DefineIndex here.
+					 *
+					 * See following discussion for details:
+					 * https://www.postgresql.org/message-id/CANerzActdrdFO1r4RSqK0M2d0Xtwu5t5bH%3DZOoLsAQ%3DHhZrB%3Dg%40mail.gmail.com
+					 */
+#if 0
+					/*
 					 * If the IndexStmt is already transformed, it must have
 					 * come from generateClonedIndexStmt, which in current
 					 * usage means it came from expandTableLikeClause rather
@@ -1801,6 +1780,7 @@
 					 * worth adding a separate bool field for the purpose.)
 					 */
 					is_alter_table = stmt->transformed;
+#endif
 
 					/* Run parse analysis ... */
 					stmt = transformIndexStmt(relid, stmt, queryString);
@@ -1813,7 +1793,7 @@
 									InvalidOid, /* no predefined OID */
 									InvalidOid, /* no parent index */
 									InvalidOid, /* no parent constraint */
-									is_alter_table,
+									false,  /* CDB: see comments above on is_alter_table */
 									true,	/* check_rights */
 									true,	/* check_not_in_use */
 									false,	/* skip_build */
