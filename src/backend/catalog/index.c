/*-------------------------------------------------------------------------
 *
 * index.c
 *	  code to create and destroy POSTGRES index relations
 *
<<<<<<< HEAD
 * Portions Copyright (c) 2006-2009, Greenplum inc
 * Portions Copyright (c) 2012-Present Pivotal Software, Inc.
 * Portions Copyright (c) 1996-2013, PostgreSQL Global Development Group
=======
 * Portions Copyright (c) 1996-2014, PostgreSQL Global Development Group
>>>>>>> ab76208e
 * Portions Copyright (c) 1994, Regents of the University of California
 *
 *
 * IDENTIFICATION
 *	  src/backend/catalog/index.c
 *
 *
 * INTERFACE ROUTINES
 *		index_create()			- Create a cataloged index relation
 *		index_drop()			- Removes index relation from catalogs
 *		BuildIndexInfo()		- Prepare to insert index tuples
 *		FormIndexDatum()		- Construct datum vector for one index tuple
 *
 *-------------------------------------------------------------------------
 */
#include "postgres.h"

#include <unistd.h>

#include "access/multixact.h"
#include "access/relscan.h"
#include "access/sysattr.h"
#include "access/transam.h"
#include "access/visibilitymap.h"
#include "access/xact.h"
#include "bootstrap/bootstrap.h"
<<<<<<< HEAD
#include "catalog/aoblkdir.h"
=======
#include "catalog/binary_upgrade.h"
>>>>>>> ab76208e
#include "catalog/catalog.h"
#include "catalog/dependency.h"
#include "catalog/heap.h"
#include "catalog/index.h"
#include "catalog/indexing.h"
#include "catalog/namespace.h"
#include "catalog/pg_appendonly_fn.h"
#include "catalog/objectaccess.h"
#include "catalog/oid_dispatch.h"
#include "catalog/pg_collation.h"
#include "catalog/pg_constraint.h"
#include "catalog/pg_namespace.h"
#include "catalog/pg_operator.h"
#include "catalog/pg_opclass.h"
#include "catalog/pg_tablespace.h"
#include "catalog/pg_trigger.h"
#include "catalog/pg_type.h"
#include "catalog/storage.h"
#include "commands/tablecmds.h"
#include "commands/trigger.h"
#include "executor/executor.h"
#include "miscadmin.h"
#include "nodes/makefuncs.h"
#include "nodes/nodeFuncs.h"
#include "optimizer/clauses.h"
#include "parser/parser.h"
#include "storage/bufmgr.h"
#include "storage/lmgr.h"
#include "storage/predicate.h"
#include "storage/procarray.h"
#include "storage/smgr.h"
#include "utils/builtins.h"
#include "utils/fmgroids.h"
#include "utils/guc.h"
#include "utils/inval.h"
#include "utils/lsyscache.h"
#include "utils/memutils.h"
#include "utils/syscache.h"
#include "utils/tuplesort.h"
#include "utils/snapmgr.h"
#include "utils/tqual.h"

#include "cdb/cdbappendonlyam.h"
#include "cdb/cdbaocsam.h"
#include "cdb/cdbvars.h"
#include "cdb/cdboidsync.h"
#include "utils/faultinjector.h"

/* Potentially set by contrib/pg_upgrade_support functions */
Oid			binary_upgrade_next_index_pg_class_oid = InvalidOid;

/* state info for validate_index bulkdelete callback */
typedef struct
{
	void *tuplesort;	/* for sorting the index TIDs */
	/* statistics (for debug purposes only): */
	double		htups,
				itups,
				tups_inserted;
} v_i_state;

/* non-export function prototypes */
static TupleDesc ConstructTupleDescriptor(Relation heapRelation,
						 IndexInfo *indexInfo,
						 List *indexColNames,
						 Oid accessMethodObjectId,
						 Oid *collationObjectId,
						 Oid *classObjectId);
static void InitializeAttributeOids(Relation indexRelation,
						int numatts, Oid indexoid);
static void AppendAttributeTuples(Relation indexRelation, int numatts);
static void UpdateIndexRelation(Oid indexoid, Oid heapoid,
					IndexInfo *indexInfo,
					Oid *collationOids,
					Oid *classOids,
					int16 *coloptions,
					bool primary,
					bool isexclusion,
					bool immediate,
					bool isvalid);
static void index_update_stats(Relation rel,
				   bool hasindex, bool isprimary,
				   double reltuples);
static void IndexCheckExclusion(Relation heapRelation,
					Relation indexRelation,
					IndexInfo *indexInfo);
static bool validate_index_callback(ItemPointer itemptr, void *opaque);
static void validate_index_heapscan(Relation heapRelation,
						Relation indexRelation,
						IndexInfo *indexInfo,
						Snapshot snapshot,
						v_i_state *state);
static double IndexBuildHeapScan(Relation heapRelation,
								 Relation indexRelation,
								 struct IndexInfo *indexInfo,
								 bool allow_sync,
								 EState *estate,
								 Snapshot snapshot,
								 TransactionId OldestXmin,
								 IndexBuildCallback callback,
								 void *callback_state);
static double IndexBuildAppendOnlyRowScan(Relation parentRelation,
										  Relation indexRelation,
										  struct IndexInfo *indexInfo,
										  EState *estate,
										  Snapshot snapshot,
										  IndexBuildCallback callback,
										  void *callback_state);
static double IndexBuildAppendOnlyColScan(Relation parentRelation,
										  Relation indexRelation,
										  struct IndexInfo *indexInfo,
										  EState *estate,
										  Snapshot snapshot,
										  IndexBuildCallback callback,
										  void *callback_state);

static bool ReindexIsCurrentlyProcessingIndex(Oid indexOid);
static void SetReindexProcessing(Oid heapOid, Oid indexOid);
static void ResetReindexProcessing(void);
static void SetReindexPending(List *indexes);
static void RemoveReindexPending(Oid indexOid);
static void ResetReindexPending(void);


/*
 * relationHasPrimaryKey
 *		See whether an existing relation has a primary key.
 *
 * Caller must have suitable lock on the relation.
 *
 * Note: we intentionally do not check IndexIsValid here; that's because this
 * is used to enforce the rule that there can be only one indisprimary index,
 * and we want that to be true even if said index is invalid.
 */
bool
relationHasPrimaryKey(Relation rel)
{
	bool		result = false;
	List	   *indexoidlist;
	ListCell   *indexoidscan;

	/*
	 * Get the list of index OIDs for the table from the relcache, and look up
	 * each one in the pg_index syscache until we find one marked primary key
	 * (hopefully there isn't more than one such).
	 */
	indexoidlist = RelationGetIndexList(rel);

	foreach(indexoidscan, indexoidlist)
	{
		Oid			indexoid = lfirst_oid(indexoidscan);
		HeapTuple	indexTuple;

		indexTuple = SearchSysCache1(INDEXRELID, ObjectIdGetDatum(indexoid));
		if (!HeapTupleIsValid(indexTuple))		/* should not happen */
			elog(ERROR, "cache lookup failed for index %u", indexoid);
		result = ((Form_pg_index) GETSTRUCT(indexTuple))->indisprimary;
		ReleaseSysCache(indexTuple);
		if (result)
			break;
	}

	list_free(indexoidlist);

	return result;
}

/*
 * index_check_primary_key
 *		Apply special checks needed before creating a PRIMARY KEY index
 *
 * This processing used to be in DefineIndex(), but has been split out
 * so that it can be applied during ALTER TABLE ADD PRIMARY KEY USING INDEX.
 *
 * We check for a pre-existing primary key, and that all columns of the index
 * are simple column references (not expressions), and that all those
 * columns are marked NOT NULL.  If they aren't (which can only happen during
 * ALTER TABLE ADD CONSTRAINT, since the parser forces such columns to be
 * created NOT NULL during CREATE TABLE), do an ALTER SET NOT NULL to mark
 * them so --- or fail if they are not in fact nonnull.
 *
 * Caller had better have at least ShareLock on the table, else the not-null
 * checking isn't trustworthy.
 */
void
index_check_primary_key(Relation heapRel,
						IndexInfo *indexInfo,
						bool is_alter_table)
{
	List	   *cmds;
	int			i;

	/*
	 * If ALTER TABLE, check that there isn't already a PRIMARY KEY. In CREATE
	 * TABLE, we have faith that the parser rejected multiple pkey clauses;
	 * and CREATE INDEX doesn't have a way to say PRIMARY KEY, so it's no
	 * problem either.
	 */
	if (is_alter_table &&
		relationHasPrimaryKey(heapRel))
	{
		ereport(ERROR,
				(errcode(ERRCODE_INVALID_TABLE_DEFINITION),
			 errmsg("multiple primary keys for table \"%s\" are not allowed",
					RelationGetRelationName(heapRel))));
	}

	/*
	 * Check that all of the attributes in a primary key are marked as not
	 * null, otherwise attempt to ALTER TABLE .. SET NOT NULL
	 */
	cmds = NIL;
	for (i = 0; i < indexInfo->ii_NumIndexAttrs; i++)
	{
		AttrNumber	attnum = indexInfo->ii_KeyAttrNumbers[i];
		HeapTuple	atttuple;
		Form_pg_attribute attform;

		if (attnum == 0)
			ereport(ERROR,
					(errcode(ERRCODE_FEATURE_NOT_SUPPORTED),
					 errmsg("primary keys cannot be expressions")));

		/* System attributes are never null, so no need to check */
		if (attnum < 0)
			continue;

		atttuple = SearchSysCache2(ATTNUM,
								 ObjectIdGetDatum(RelationGetRelid(heapRel)),
								   Int16GetDatum(attnum));
		if (!HeapTupleIsValid(atttuple))
			elog(ERROR, "cache lookup failed for attribute %d of relation %u",
				 attnum, RelationGetRelid(heapRel));
		attform = (Form_pg_attribute) GETSTRUCT(atttuple);

		if (!attform->attnotnull)
		{
			/* Add a subcommand to make this one NOT NULL */
			AlterTableCmd *cmd = makeNode(AlterTableCmd);

			cmd->subtype = AT_SetNotNull;
			cmd->name = pstrdup(NameStr(attform->attname));
			cmd->part_expanded = true;
			cmds = lappend(cmds, cmd);
		}

		ReleaseSysCache(atttuple);
	}

	/*
	 * XXX: Shouldn't the ALTER TABLE .. SET NOT NULL cascade to child tables?
	 * Currently, since the PRIMARY KEY itself doesn't cascade, we don't
	 * cascade the notnull constraint(s) either; but this is pretty debatable.
	 *
	 * XXX: possible future improvement: when being called from ALTER TABLE,
	 * it would be more efficient to merge this with the outer ALTER TABLE, so
	 * as to avoid two scans.  But that seems to complicate DefineIndex's API
	 * unduly.
	 */
	if (cmds)
		AlterTableInternal(RelationGetRelid(heapRel), cmds, false);
}

/*
 *		ConstructTupleDescriptor
 *
 * Build an index tuple descriptor for a new index
 */
static TupleDesc
ConstructTupleDescriptor(Relation heapRelation,
						 IndexInfo *indexInfo,
						 List *indexColNames,
						 Oid accessMethodObjectId,
						 Oid *collationObjectId,
						 Oid *classObjectId)
{
	int			numatts = indexInfo->ii_NumIndexAttrs;
	ListCell   *colnames_item = list_head(indexColNames);
	ListCell   *indexpr_item = list_head(indexInfo->ii_Expressions);
	HeapTuple	amtuple;
	Form_pg_am	amform;
	TupleDesc	heapTupDesc;
	TupleDesc	indexTupDesc;
	int			natts;			/* #atts in heap rel --- for error checks */
	int			i;

	/* We need access to the index AM's pg_am tuple */
	amtuple = SearchSysCache1(AMOID,
							  ObjectIdGetDatum(accessMethodObjectId));
	if (!HeapTupleIsValid(amtuple))
		elog(ERROR, "cache lookup failed for access method %u",
			 accessMethodObjectId);
	amform = (Form_pg_am) GETSTRUCT(amtuple);

	/* ... and to the table's tuple descriptor */
	heapTupDesc = RelationGetDescr(heapRelation);
	natts = RelationGetForm(heapRelation)->relnatts;

	/*
	 * allocate the new tuple descriptor
	 */
	indexTupDesc = CreateTemplateTupleDesc(numatts, false);

	/*
	 * For simple index columns, we copy the pg_attribute row from the parent
	 * relation and modify it as necessary.  For expressions we have to cons
	 * up a pg_attribute row the hard way.
	 */
	for (i = 0; i < numatts; i++)
	{
		AttrNumber	atnum = indexInfo->ii_KeyAttrNumbers[i];
		Form_pg_attribute to = indexTupDesc->attrs[i];
		HeapTuple	tuple;
		Form_pg_type typeTup;
		Form_pg_opclass opclassTup;
		Oid			keyType;

		if (atnum != 0)
		{
			/* Simple index column */
			Form_pg_attribute from;

			if (atnum < 0)
			{
				/*
				 * here we are indexing on a system attribute (-1...-n)
				 */
				from = SystemAttributeDefinition(atnum,
										   heapRelation->rd_rel->relhasoids);
			}
			else
			{
				/*
				 * here we are indexing on a normal attribute (1...n)
				 */
				if (atnum > natts)		/* safety check */
					elog(ERROR, "invalid column number %d", atnum);
				from = heapTupDesc->attrs[AttrNumberGetAttrOffset(atnum)];
			}

			/*
			 * now that we've determined the "from", let's copy the tuple desc
			 * data...
			 */
			memcpy(to, from, ATTRIBUTE_FIXED_PART_SIZE);

			/*
			 * Fix the stuff that should not be the same as the underlying
			 * attr
			 */
			to->attnum = i + 1;

			to->attstattarget = -1;
			to->attcacheoff = -1;
			to->attnotnull = false;
			to->atthasdef = false;
			to->attislocal = true;
			to->attinhcount = 0;
			to->attcollation = collationObjectId[i];
		}
		else
		{
			/* Expressional index */
			Node	   *indexkey;

			MemSet(to, 0, ATTRIBUTE_FIXED_PART_SIZE);

			if (indexpr_item == NULL)	/* shouldn't happen */
				elog(ERROR, "too few entries in indexprs list");
			indexkey = (Node *) lfirst(indexpr_item);
			indexpr_item = lnext(indexpr_item);

			/*
			 * Lookup the expression type in pg_type for the type length etc.
			 */
			keyType = exprType(indexkey);
			tuple = SearchSysCache1(TYPEOID, ObjectIdGetDatum(keyType));
			if (!HeapTupleIsValid(tuple))
				elog(ERROR, "cache lookup failed for type %u", keyType);
			typeTup = (Form_pg_type) GETSTRUCT(tuple);

			/*
			 * Assign some of the attributes values. Leave the rest as 0.
			 */
			to->attnum = i + 1;
			to->atttypid = keyType;
			to->attlen = typeTup->typlen;
			to->attbyval = typeTup->typbyval;
			to->attstorage = typeTup->typstorage;
			to->attalign = typeTup->typalign;
			to->attstattarget = -1;
			to->attcacheoff = -1;
			to->atttypmod = exprTypmod(indexkey);
			to->attislocal = true;
			to->attcollation = collationObjectId[i];

			ReleaseSysCache(tuple);

			/*
			 * Make sure the expression yields a type that's safe to store in
			 * an index.  We need this defense because we have index opclasses
			 * for pseudo-types such as "record", and the actually stored type
			 * had better be safe; eg, a named composite type is okay, an
			 * anonymous record type is not.  The test is the same as for
			 * whether a table column is of a safe type (which is why we
			 * needn't check for the non-expression case).
			 */
			CheckAttributeType(NameStr(to->attname),
							   to->atttypid, to->attcollation,
							   NIL, false);
		}

		/*
		 * We do not yet have the correct relation OID for the index, so just
		 * set it invalid for now.  InitializeAttributeOids() will fix it
		 * later.
		 */
		to->attrelid = InvalidOid;

		/*
		 * Set the attribute name as specified by caller.
		 */
		if (colnames_item == NULL)		/* shouldn't happen */
			elog(ERROR, "too few entries in colnames list");
		namestrcpy(&to->attname, (const char *) lfirst(colnames_item));
		colnames_item = lnext(colnames_item);

		/*
		 * Check the opclass and index AM to see if either provides a keytype
		 * (overriding the attribute type).  Opclass takes precedence.
		 */
		tuple = SearchSysCache1(CLAOID, ObjectIdGetDatum(classObjectId[i]));
		if (!HeapTupleIsValid(tuple))
			elog(ERROR, "cache lookup failed for opclass %u",
				 classObjectId[i]);
		opclassTup = (Form_pg_opclass) GETSTRUCT(tuple);
		if (OidIsValid(opclassTup->opckeytype))
			keyType = opclassTup->opckeytype;
		else
			keyType = amform->amkeytype;
		ReleaseSysCache(tuple);

		if (OidIsValid(keyType) && keyType != to->atttypid)
		{
			/* index value and heap value have different types */
			tuple = SearchSysCache1(TYPEOID, ObjectIdGetDatum(keyType));
			if (!HeapTupleIsValid(tuple))
				elog(ERROR, "cache lookup failed for type %u", keyType);
			typeTup = (Form_pg_type) GETSTRUCT(tuple);

			to->atttypid = keyType;
			to->atttypmod = -1;
			to->attlen = typeTup->typlen;
			to->attbyval = typeTup->typbyval;
			to->attalign = typeTup->typalign;
			to->attstorage = typeTup->typstorage;

			ReleaseSysCache(tuple);
		}
	}

	ReleaseSysCache(amtuple);

	return indexTupDesc;
}

/* ----------------------------------------------------------------
 *		InitializeAttributeOids
 * ----------------------------------------------------------------
 */
static void
InitializeAttributeOids(Relation indexRelation,
						int numatts,
						Oid indexoid)
{
	TupleDesc	tupleDescriptor;
	int			i;

	tupleDescriptor = RelationGetDescr(indexRelation);

	for (i = 0; i < numatts; i += 1)
		tupleDescriptor->attrs[i]->attrelid = indexoid;
}

/* ----------------------------------------------------------------
 *		AppendAttributeTuples
 * ----------------------------------------------------------------
 */
static void
AppendAttributeTuples(Relation indexRelation, int numatts)
{
	Relation	pg_attribute;
	CatalogIndexState indstate;
	TupleDesc	indexTupDesc;
	int			i;

	/*
	 * open the attribute relation and its indexes
	 */
	pg_attribute = heap_open(AttributeRelationId, RowExclusiveLock);

	indstate = CatalogOpenIndexes(pg_attribute);

	/*
	 * insert data from new index's tupdesc into pg_attribute
	 */
	indexTupDesc = RelationGetDescr(indexRelation);

	for (i = 0; i < numatts; i++)
	{
		/*
		 * There used to be very grotty code here to set these fields, but I
		 * think it's unnecessary.  They should be set already.
		 */
		Assert(indexTupDesc->attrs[i]->attnum == i + 1);
		Assert(indexTupDesc->attrs[i]->attcacheoff == -1);

		InsertPgAttributeTuple(pg_attribute, indexTupDesc->attrs[i], indstate);
	}

	CatalogCloseIndexes(indstate);

	heap_close(pg_attribute, RowExclusiveLock);
}

/* ----------------------------------------------------------------
 *		UpdateIndexRelation
 *
 * Construct and insert a new entry in the pg_index catalog
 * ----------------------------------------------------------------
 */
static void
UpdateIndexRelation(Oid indexoid,
					Oid heapoid,
					IndexInfo *indexInfo,
					Oid *collationOids,
					Oid *classOids,
					int16 *coloptions,
					bool primary,
					bool isexclusion,
					bool immediate,
					bool isvalid)
{
	int2vector *indkey;
	oidvector  *indcollation;
	oidvector  *indclass;
	int2vector *indoption;
	Datum		exprsDatum;
	Datum		predDatum;
	Datum		values[Natts_pg_index];
	bool		nulls[Natts_pg_index];
	Relation	pg_index;
	HeapTuple	tuple;
	int			i;

	/*
	 * Copy the index key, opclass, and indoption info into arrays (should we
	 * make the caller pass them like this to start with?)
	 */
	indkey = buildint2vector(NULL, indexInfo->ii_NumIndexAttrs);
	for (i = 0; i < indexInfo->ii_NumIndexAttrs; i++)
		indkey->values[i] = indexInfo->ii_KeyAttrNumbers[i];
	indcollation = buildoidvector(collationOids, indexInfo->ii_NumIndexAttrs);
	indclass = buildoidvector(classOids, indexInfo->ii_NumIndexAttrs);
	indoption = buildint2vector(coloptions, indexInfo->ii_NumIndexAttrs);

	/*
	 * Convert the index expressions (if any) to a text datum
	 */
	if (indexInfo->ii_Expressions != NIL)
	{
		char	   *exprsString;

		exprsString = nodeToString(indexInfo->ii_Expressions);
		exprsDatum = CStringGetTextDatum(exprsString);
		pfree(exprsString);
	}
	else
		exprsDatum = (Datum) 0;

	/*
	 * Convert the index predicate (if any) to a text datum.  Note we convert
	 * implicit-AND format to normal explicit-AND for storage.
	 */
	if (indexInfo->ii_Predicate != NIL)
	{
		char	   *predString;

		predString = nodeToString(make_ands_explicit(indexInfo->ii_Predicate));
		predDatum = CStringGetTextDatum(predString);
		pfree(predString);
	}
	else
		predDatum = (Datum) 0;

	/*
	 * open the system catalog index relation
	 */
	pg_index = heap_open(IndexRelationId, RowExclusiveLock);

	/*
	 * Build a pg_index tuple
	 */
	MemSet(nulls, false, sizeof(nulls));

	values[Anum_pg_index_indexrelid - 1] = ObjectIdGetDatum(indexoid);
	values[Anum_pg_index_indrelid - 1] = ObjectIdGetDatum(heapoid);
	values[Anum_pg_index_indnatts - 1] = Int16GetDatum(indexInfo->ii_NumIndexAttrs);
	values[Anum_pg_index_indisunique - 1] = BoolGetDatum(indexInfo->ii_Unique);
	values[Anum_pg_index_indisprimary - 1] = BoolGetDatum(primary);
	values[Anum_pg_index_indisexclusion - 1] = BoolGetDatum(isexclusion);
	values[Anum_pg_index_indimmediate - 1] = BoolGetDatum(immediate);
	values[Anum_pg_index_indisclustered - 1] = BoolGetDatum(false);
	values[Anum_pg_index_indisvalid - 1] = BoolGetDatum(isvalid);
	values[Anum_pg_index_indcheckxmin - 1] = BoolGetDatum(false);
	/* we set isvalid and isready the same way */
	values[Anum_pg_index_indisready - 1] = BoolGetDatum(isvalid);
	values[Anum_pg_index_indislive - 1] = BoolGetDatum(true);
	values[Anum_pg_index_indisreplident - 1] = BoolGetDatum(false);
	values[Anum_pg_index_indkey - 1] = PointerGetDatum(indkey);
	values[Anum_pg_index_indcollation - 1] = PointerGetDatum(indcollation);
	values[Anum_pg_index_indclass - 1] = PointerGetDatum(indclass);
	values[Anum_pg_index_indoption - 1] = PointerGetDatum(indoption);
	values[Anum_pg_index_indexprs - 1] = exprsDatum;
	if (exprsDatum == (Datum) 0)
		nulls[Anum_pg_index_indexprs - 1] = true;
	values[Anum_pg_index_indpred - 1] = predDatum;
	if (predDatum == (Datum) 0)
		nulls[Anum_pg_index_indpred - 1] = true;

	tuple = heap_form_tuple(RelationGetDescr(pg_index), values, nulls);

	/*
	 * insert the tuple into the pg_index catalog
	 */
	simple_heap_insert(pg_index, tuple);

	/* update the indexes on pg_index */
	CatalogUpdateIndexes(pg_index, tuple);

	/*
	 * close the relation and free the tuple
	 */
	heap_close(pg_index, RowExclusiveLock);
	heap_freetuple(tuple);
}


/*
 * index_create
 *
 * heapRelation: table to build index on (suitably locked by caller)
 * indexRelationName: what it say
 * indexRelationId: normally, pass InvalidOid to let this routine
 *		generate an OID for the index.  During bootstrap this may be
 *		nonzero to specify a preselected OID.
 * relFileNode: normally, pass InvalidOid to get new storage.  May be
 *		nonzero to attach an existing valid build.
 * indexInfo: same info executor uses to insert into the index
 * indexColNames: column names to use for index (List of char *)
 * accessMethodObjectId: OID of index AM to use
 * tableSpaceId: OID of tablespace to use
 * collationObjectId: array of collation OIDs, one per index column
 * classObjectId: array of index opclass OIDs, one per index column
 * coloptions: array of per-index-column indoption settings
 * reloptions: AM-specific options
 * isprimary: index is a PRIMARY KEY
 * isconstraint: index is owned by PRIMARY KEY, UNIQUE, or EXCLUSION constraint
 * deferrable: constraint is DEFERRABLE
 * initdeferred: constraint is INITIALLY DEFERRED
 * allow_system_table_mods: allow table to be a system catalog
 * skip_build: true to skip the index_build() step for the moment; caller
 *		must do it later (typically via reindex_index())
 * concurrent: if true, do not lock the table against writers.  The index
 *		will be marked "invalid" and the caller must take additional steps
 *		to fix it up.
 * is_internal: if true, post creation hook for new index
 *
 * Returns the OID of the created index.
 */
Oid
index_create(Relation heapRelation,
			 const char *indexRelationName,
			 Oid indexRelationId,
			 Oid relFileNode,
			 IndexInfo *indexInfo,
			 List *indexColNames,
			 Oid accessMethodObjectId,
			 Oid tableSpaceId,
			 Oid *collationObjectId,
			 Oid *classObjectId,
			 int16 *coloptions,
			 Datum reloptions,
			 bool isprimary,
			 bool isconstraint,
			 bool deferrable,
			 bool initdeferred,
			 bool allow_system_table_mods,
			 bool skip_build,
			 bool concurrent,
			 bool is_internal,
			 const char *altConName)
{
	Oid			heapRelationId = RelationGetRelid(heapRelation);
	Relation	pg_class;
	Relation	indexRelation;
	TupleDesc	indexTupDesc;
	bool		shared_relation;
	bool		mapped_relation;
	bool		is_exclusion;
	Oid			namespaceId;
	int			i;
	char		relpersistence;

	is_exclusion = (indexInfo->ii_ExclusionOps != NULL);

	pg_class = heap_open(RelationRelationId, RowExclusiveLock);

	/*
	 * The index will be in the same namespace as its parent table, and is
	 * shared across databases if and only if the parent is.  Likewise, it
	 * will use the relfilenode map if and only if the parent does; and it
	 * inherits the parent's relpersistence.
	 */
	namespaceId = RelationGetNamespace(heapRelation);
	shared_relation = heapRelation->rd_rel->relisshared;
	mapped_relation = RelationIsMapped(heapRelation);
	relpersistence = heapRelation->rd_rel->relpersistence;

	/*
	 * check parameters
	 */
	if (indexInfo->ii_NumIndexAttrs < 1)
		elog(ERROR, "must index at least one column");

	if (!allow_system_table_mods &&
		IsSystemRelation(heapRelation) &&
		IsNormalProcessingMode())
		ereport(ERROR,
				(errcode(ERRCODE_FEATURE_NOT_SUPPORTED),
				 errmsg("user-defined indexes on system catalog tables are not supported")));

	/*
	 * concurrent index build on a system catalog is unsafe because we tend to
	 * release locks before committing in catalogs
	 */
	if (concurrent &&
		IsSystemRelation(heapRelation))
		ereport(ERROR,
				(errcode(ERRCODE_FEATURE_NOT_SUPPORTED),
				 errmsg("concurrent index creation on system catalog tables is not supported")));

	/*
	 * This case is currently not supported, but there's no way to ask for it
	 * in the grammar anyway, so it can't happen.
	 */
	if (concurrent && is_exclusion)
		ereport(ERROR,
				(errcode(ERRCODE_FEATURE_NOT_SUPPORTED),
				 errmsg_internal("concurrent index creation for exclusion constraints is not supported")));

	/*
	 * We cannot allow indexing a shared relation after initdb (because
	 * there's no way to make the entry in other databases' pg_class).
	 */
	if (shared_relation && !IsBootstrapProcessingMode())
		ereport(ERROR,
				(errcode(ERRCODE_OBJECT_NOT_IN_PREREQUISITE_STATE),
				 errmsg("shared indexes cannot be created after initdb")));

	/*
	 * Shared relations must be in pg_global, too (last-ditch check)
	 */
	if (shared_relation && tableSpaceId != GLOBALTABLESPACE_OID)
		elog(ERROR, "shared relations must be placed in pg_global tablespace");

	if (get_relname_relid(indexRelationName, namespaceId))
		ereport(ERROR,
				(errcode(ERRCODE_DUPLICATE_TABLE),
				 errmsg("relation \"%s\" already exists",
						indexRelationName)));

	/*
	 * construct tuple descriptor for index tuples
	 */
	indexTupDesc = ConstructTupleDescriptor(heapRelation,
											indexInfo,
											indexColNames,
											accessMethodObjectId,
											collationObjectId,
											classObjectId);

	/*
	 * Allocate an OID for the index, unless we were told what to use.
	 *
	 * The OID will be the relfilenode as well, so make sure it doesn't
	 * collide with either pg_class OIDs or existing physical files.
	 *
	 * (In GPDB, heap_create can choose a different relfilenode, in a QE node,
	 * if the one we choose is already in use.)
	 */
	if (!OidIsValid(indexRelationId))
	{
		if (Gp_role == GP_ROLE_EXECUTE || IsBinaryUpgrade)
			indexRelationId = GetPreassignedOidForRelation(namespaceId, indexRelationName);

		if (!OidIsValid(indexRelationId))
			indexRelationId = GetNewOid(pg_class);
	}

	/*
	 * create the index relation's relcache entry and physical disk file. (If
	 * we fail further down, it's the smgr's responsibility to remove the disk
	 * file again.)
	 */
	indexRelation = heap_create(indexRelationName,
								namespaceId,
								tableSpaceId,
								indexRelationId,
								relFileNode,
								indexTupDesc,
								accessMethodObjectId,
								RELKIND_INDEX,
								relpersistence,
								RELSTORAGE_HEAP,
								shared_relation,
								mapped_relation,
								allow_system_table_mods);

	Assert(indexRelationId == RelationGetRelid(indexRelation));

	/*
	 * Obtain exclusive lock on it.  Although no other backends can see it
	 * until we commit, this prevents deadlock-risk complaints from lock
	 * manager in cases such as CLUSTER.
	 */
	LockRelation(indexRelation, AccessExclusiveLock);

	/*
	 * Fill in fields of the index's pg_class entry that are not set correctly
	 * by heap_create.
	 *
	 * XXX should have a cleaner way to create cataloged indexes
	 */
	indexRelation->rd_rel->relowner = heapRelation->rd_rel->relowner;
	indexRelation->rd_rel->relam = accessMethodObjectId;
	indexRelation->rd_rel->relhasoids = false;

	/*
	 * store index's pg_class entry
	 */
	InsertPgClassTuple(pg_class, indexRelation,
					   RelationGetRelid(indexRelation),
					   (Datum) 0,
					   reloptions);

	/* done with pg_class */
	heap_close(pg_class, RowExclusiveLock);

	{							/* MPP-7575: track index creation */
		bool	 doIt	= true;
		char	*subtyp = "INDEX";

		/* MPP-7576: don't track internal namespace tables */
		switch (namespaceId) 
		{
			case PG_CATALOG_NAMESPACE:
				/* MPP-7773: don't track objects in system namespace
				 * if modifying system tables (eg during upgrade)  
				 */
				if (allowSystemTableMods)
					doIt = false;
				break;

			case PG_TOAST_NAMESPACE:
			case PG_BITMAPINDEX_NAMESPACE:
			case PG_AOSEGMENT_NAMESPACE:
				doIt = false;
				break;
			default:
				break;
		}

		if (doIt)
			doIt = (!(isAnyTempNamespace(namespaceId)));

		/* MPP-6929: metadata tracking */
		if (doIt)
			MetaTrackAddObject(RelationRelationId,
							   RelationGetRelid(indexRelation),
							   GetUserId(), /* not ownerid */
							   "CREATE", subtyp
					);
	}

	/*
	 * now update the object id's of all the attribute tuple forms in the
	 * index relation's tuple descriptor
	 */
	InitializeAttributeOids(indexRelation,
							indexInfo->ii_NumIndexAttrs,
							indexRelationId);

	/*
	 * append ATTRIBUTE tuples for the index
	 */
	AppendAttributeTuples(indexRelation, indexInfo->ii_NumIndexAttrs);

	/* ----------------
	 *	  update pg_index
	 *	  (append INDEX tuple)
	 *
	 *	  Note that this stows away a representation of "predicate".
	 *	  (Or, could define a rule to maintain the predicate) --Nels, Feb '92
	 * ----------------
	 */
	UpdateIndexRelation(indexRelationId, heapRelationId, indexInfo,
						collationObjectId, classObjectId, coloptions,
						isprimary, is_exclusion,
						!deferrable,
						!concurrent);

	/*
	 * Register constraint and dependencies for the index.
	 *
	 * If the index is from a CONSTRAINT clause, construct a pg_constraint
	 * entry.  The index will be linked to the constraint, which in turn is
	 * linked to the table.  If it's not a CONSTRAINT, we need to make a
	 * dependency directly on the table.
	 *
	 * We don't need a dependency on the namespace, because there'll be an
	 * indirect dependency via our parent table.
	 *
	 * During bootstrap we can't register any dependencies, and we don't try
	 * to make a constraint either.
	 */
	if (!IsBootstrapProcessingMode())
	{
		ObjectAddress myself,
					referenced;

		myself.classId = RelationRelationId;
		myself.objectId = indexRelationId;
		myself.objectSubId = 0;

		if (isconstraint)
		{
			char		constraintType;
			const char *constraintName = indexRelationName;

			if ( altConName )
			{
				constraintName = altConName;
			}

			/*
			 * Let's make sure that the constraint name is unique
			 * for this relation.
			 */
			Assert(constraintName);
			if (ConstraintNameIsUsed(CONSTRAINT_RELATION,
									 RelationGetRelid(heapRelation),
									 RelationGetNamespace(heapRelation),
									 constraintName))
				ereport(ERROR,
						(errcode(ERRCODE_DUPLICATE_OBJECT),
						 errmsg("constraint \"%s\" for relation \"%s\" already exists",
								constraintName, RelationGetRelationName(heapRelation))));

			if (isprimary)
				constraintType = CONSTRAINT_PRIMARY;
			else if (indexInfo->ii_Unique)
				constraintType = CONSTRAINT_UNIQUE;
			else if (is_exclusion)
				constraintType = CONSTRAINT_EXCLUSION;
			else
			{
				elog(ERROR, "constraint must be PRIMARY, UNIQUE or EXCLUDE");
				constraintType = 0;		/* keep compiler quiet */
			}

			index_constraint_create(heapRelation,
									indexRelationId,
									indexInfo,
									constraintName,
									constraintType,
									deferrable,
									initdeferred,
									false,		/* already marked primary */
									false,		/* pg_index entry is OK */
									false,		/* no old dependencies */
									allow_system_table_mods,
									is_internal);
		}
		else
		{
			bool		have_simple_col = false;

			/* Create auto dependencies on simply-referenced columns */
			for (i = 0; i < indexInfo->ii_NumIndexAttrs; i++)
			{
				if (indexInfo->ii_KeyAttrNumbers[i] != 0)
				{
					referenced.classId = RelationRelationId;
					referenced.objectId = heapRelationId;
					referenced.objectSubId = indexInfo->ii_KeyAttrNumbers[i];

					recordDependencyOn(&myself, &referenced, DEPENDENCY_AUTO);

					have_simple_col = true;
				}
			}

			/*
			 * If there are no simply-referenced columns, give the index an
			 * auto dependency on the whole table.  In most cases, this will
			 * be redundant, but it might not be if the index expressions and
			 * predicate contain no Vars or only whole-row Vars.
			 */
			if (!have_simple_col)
			{
				referenced.classId = RelationRelationId;
				referenced.objectId = heapRelationId;
				referenced.objectSubId = 0;

				recordDependencyOn(&myself, &referenced, DEPENDENCY_AUTO);
			}

			/* Non-constraint indexes can't be deferrable */
			Assert(!deferrable);
			Assert(!initdeferred);
		}

		/* Store dependency on collations */
		/* The default collation is pinned, so don't bother recording it */
		for (i = 0; i < indexInfo->ii_NumIndexAttrs; i++)
		{
			if (OidIsValid(collationObjectId[i]) &&
				collationObjectId[i] != DEFAULT_COLLATION_OID)
			{
				referenced.classId = CollationRelationId;
				referenced.objectId = collationObjectId[i];
				referenced.objectSubId = 0;

				recordDependencyOn(&myself, &referenced, DEPENDENCY_NORMAL);
			}
		}

		/* Store dependency on operator classes */
		for (i = 0; i < indexInfo->ii_NumIndexAttrs; i++)
		{
			referenced.classId = OperatorClassRelationId;
			referenced.objectId = classObjectId[i];
			referenced.objectSubId = 0;

			recordDependencyOn(&myself, &referenced, DEPENDENCY_NORMAL);
		}

		/* Store dependencies on anything mentioned in index expressions */
		if (indexInfo->ii_Expressions)
		{
			recordDependencyOnSingleRelExpr(&myself,
										  (Node *) indexInfo->ii_Expressions,
											heapRelationId,
											DEPENDENCY_NORMAL,
											DEPENDENCY_AUTO);
		}

		/* Store dependencies on anything mentioned in predicate */
		if (indexInfo->ii_Predicate)
		{
			recordDependencyOnSingleRelExpr(&myself,
											(Node *) indexInfo->ii_Predicate,
											heapRelationId,
											DEPENDENCY_NORMAL,
											DEPENDENCY_AUTO);
		}
	}
	else
	{
		/* Bootstrap mode - assert we weren't asked for constraint support */
		Assert(!isconstraint);
		Assert(!deferrable);
		Assert(!initdeferred);
	}

	/* Post creation hook for new index */
	InvokeObjectPostCreateHookArg(RelationRelationId,
								  indexRelationId, 0, is_internal);

	/*
	 * Advance the command counter so that we can see the newly-entered
	 * catalog tuples for the index.
	 */
	CommandCounterIncrement();

	/*
	 * In bootstrap mode, we have to fill in the index strategy structure with
	 * information from the catalogs.  If we aren't bootstrapping, then the
	 * relcache entry has already been rebuilt thanks to sinval update during
	 * CommandCounterIncrement.
	 */
	if (IsBootstrapProcessingMode())
		RelationInitIndexAccessInfo(indexRelation);
	else
		Assert(indexRelation->rd_indexcxt != NULL);

	/*
	 * If this is bootstrap (initdb) time, then we don't actually fill in the
	 * index yet.  We'll be creating more indexes and classes later, so we
	 * delay filling them in until just before we're done with bootstrapping.
	 * Similarly, if the caller specified skip_build then filling the index is
	 * delayed till later (ALTER TABLE can save work in some cases with this).
	 * Otherwise, we call the AM routine that constructs the index.
	 */
	if (IsBootstrapProcessingMode())
	{
		index_register(heapRelationId, indexRelationId, indexInfo);
	}
	else if (skip_build)
	{
		/*
		 * Caller is responsible for filling the index later on.  However,
		 * we'd better make sure that the heap relation is correctly marked as
		 * having an index.
		 */
		index_update_stats(heapRelation,
						   true,
						   isprimary,
						   -1.0);
		/* Make the above update visible */
		CommandCounterIncrement();
	}
	else
	{
		index_build(heapRelation, indexRelation, indexInfo, isprimary, false);
	}

	/*
	 * Close the index; but we keep the lock that we acquired above until end
<<<<<<< HEAD
	 * of transaction.	Closing the heap is caller's responsibility.
	 *
	 * GPDB: if we're dealing with a child of a partitioned table, also release
	 * the lock. We should be holding a lock on the master, which is sufficient.
=======
	 * of transaction.  Closing the heap is caller's responsibility.
>>>>>>> ab76208e
	 */
	if (rel_needs_long_lock(RelationGetRelid(heapRelation)))
	{
		index_close(indexRelation, NoLock);
	}
	else
	{
		index_close(indexRelation, AccessExclusiveLock);
	}

	return indexRelationId;
}

/*
 * index_constraint_create
 *
 * Set up a constraint associated with an index
 *
 * heapRelation: table owning the index (must be suitably locked by caller)
 * indexRelationId: OID of the index
 * indexInfo: same info executor uses to insert into the index
 * constraintName: what it say (generally, should match name of index)
 * constraintType: one of CONSTRAINT_PRIMARY, CONSTRAINT_UNIQUE, or
 *		CONSTRAINT_EXCLUSION
 * deferrable: constraint is DEFERRABLE
 * initdeferred: constraint is INITIALLY DEFERRED
 * mark_as_primary: if true, set flags to mark index as primary key
 * update_pgindex: if true, update pg_index row (else caller's done that)
 * remove_old_dependencies: if true, remove existing dependencies of index
 *		on table's columns
 * allow_system_table_mods: allow table to be a system catalog
 * is_internal: index is constructed due to internal process
 */
void
index_constraint_create(Relation heapRelation,
						Oid indexRelationId,
						IndexInfo *indexInfo,
						const char *constraintName,
						char constraintType,
						bool deferrable,
						bool initdeferred,
						bool mark_as_primary,
						bool update_pgindex,
						bool remove_old_dependencies,
						bool allow_system_table_mods,
						bool is_internal)
{
	Oid			namespaceId = RelationGetNamespace(heapRelation);
	ObjectAddress myself,
				referenced;
	Oid			conOid;

	/* constraint creation support doesn't work while bootstrapping */
	Assert(!IsBootstrapProcessingMode());

	/* enforce system-table restriction */
	if (!allow_system_table_mods &&
		IsSystemRelation(heapRelation) &&
		IsNormalProcessingMode())
		ereport(ERROR,
				(errcode(ERRCODE_FEATURE_NOT_SUPPORTED),
				 errmsg("user-defined indexes on system catalog tables are not supported")));

	/* primary/unique constraints shouldn't have any expressions */
	if (indexInfo->ii_Expressions &&
		constraintType != CONSTRAINT_EXCLUSION)
		elog(ERROR, "constraints cannot have index expressions");

	/*
	 * If we're manufacturing a constraint for a pre-existing index, we need
	 * to get rid of the existing auto dependencies for the index (the ones
	 * that index_create() would have made instead of calling this function).
	 *
	 * Note: this code would not necessarily do the right thing if the index
	 * has any expressions or predicate, but we'd never be turning such an
	 * index into a UNIQUE or PRIMARY KEY constraint.
	 */
	if (remove_old_dependencies)
		deleteDependencyRecordsForClass(RelationRelationId, indexRelationId,
										RelationRelationId, DEPENDENCY_AUTO);

	/*
	 * Construct a pg_constraint entry.
	 */
	conOid = CreateConstraintEntry(constraintName,
								   namespaceId,
								   constraintType,
								   deferrable,
								   initdeferred,
								   true,
								   RelationGetRelid(heapRelation),
								   indexInfo->ii_KeyAttrNumbers,
								   indexInfo->ii_NumIndexAttrs,
								   InvalidOid,	/* no domain */
								   indexRelationId,		/* index OID */
								   InvalidOid,	/* no foreign key */
								   NULL,
								   NULL,
								   NULL,
								   NULL,
								   0,
								   ' ',
								   ' ',
								   ' ',
								   indexInfo->ii_ExclusionOps,
								   NULL,		/* no check constraint */
								   NULL,
								   NULL,
								   true,		/* islocal */
								   0,	/* inhcount */
								   true,		/* noinherit */
								   is_internal);

	/*
	 * Register the index as internally dependent on the constraint.
	 *
	 * Note that the constraint has a dependency on the table, so we don't
	 * need (or want) any direct dependency from the index to the table.
	 */
	myself.classId = RelationRelationId;
	myself.objectId = indexRelationId;
	myself.objectSubId = 0;

	referenced.classId = ConstraintRelationId;
	referenced.objectId = conOid;
	referenced.objectSubId = 0;

	recordDependencyOn(&myself, &referenced, DEPENDENCY_INTERNAL);

	/*
	 * If the constraint is deferrable, create the deferred uniqueness
	 * checking trigger.  (The trigger will be given an internal dependency on
	 * the constraint by CreateTrigger.)
	 */
	if (deferrable)
	{
		CreateTrigStmt *trigger;

		trigger = makeNode(CreateTrigStmt);
		trigger->trigname = (constraintType == CONSTRAINT_PRIMARY) ?
			"PK_ConstraintTrigger" :
			"Unique_ConstraintTrigger";
		trigger->relation = NULL;
		trigger->funcname = SystemFuncName("unique_key_recheck");
		trigger->args = NIL;
		trigger->row = true;
		trigger->timing = TRIGGER_TYPE_AFTER;
		trigger->events = TRIGGER_TYPE_INSERT | TRIGGER_TYPE_UPDATE;
		trigger->columns = NIL;
		trigger->whenClause = NULL;
		trigger->isconstraint = true;
		trigger->deferrable = true;
		trigger->initdeferred = initdeferred;
		trigger->constrrel = NULL;

		(void) CreateTrigger(trigger, NULL, RelationGetRelid(heapRelation),
							 InvalidOid, conOid, indexRelationId, true);
	}

	/*
	 * If needed, mark the table as having a primary key.  We assume it can't
	 * have been so marked already, so no need to clear the flag in the other
	 * case.
	 *
	 * Note: this might better be done by callers.  We do it here to avoid
	 * exposing index_update_stats() globally, but that wouldn't be necessary
	 * if relhaspkey went away.
	 */
	if (mark_as_primary)
		index_update_stats(heapRelation,
						   true,
						   true,
						   -1.0);

	/*
	 * If needed, mark the index as primary and/or deferred in pg_index.
	 *
	 * Note: When making an existing index into a constraint, caller must have
	 * a table lock that prevents concurrent table updates; otherwise, there
	 * is a risk that concurrent readers of the table will miss seeing this
	 * index at all.
	 */
	if (update_pgindex && (mark_as_primary || deferrable))
	{
		Relation	pg_index;
		HeapTuple	indexTuple;
		Form_pg_index indexForm;
		bool		dirty = false;

		pg_index = heap_open(IndexRelationId, RowExclusiveLock);

		indexTuple = SearchSysCacheCopy1(INDEXRELID,
										 ObjectIdGetDatum(indexRelationId));
		if (!HeapTupleIsValid(indexTuple))
			elog(ERROR, "cache lookup failed for index %u", indexRelationId);
		indexForm = (Form_pg_index) GETSTRUCT(indexTuple);

		if (mark_as_primary && !indexForm->indisprimary)
		{
			indexForm->indisprimary = true;
			dirty = true;
		}

		if (deferrable && indexForm->indimmediate)
		{
			indexForm->indimmediate = false;
			dirty = true;
		}

		if (dirty)
		{
			simple_heap_update(pg_index, &indexTuple->t_self, indexTuple);
			CatalogUpdateIndexes(pg_index, indexTuple);

			InvokeObjectPostAlterHookArg(IndexRelationId, indexRelationId, 0,
										 InvalidOid, is_internal);
		}

		heap_freetuple(indexTuple);
		heap_close(pg_index, RowExclusiveLock);
	}
}

/*
 *		index_drop
 *
 * NOTE: this routine should now only be called through performDeletion(),
 * else associated dependencies won't be cleaned up.
 */
void
index_drop(Oid indexId, bool concurrent)
{
	Oid			heapId;
	Relation	userHeapRelation;
	Relation	userIndexRelation;
	Relation	indexRelation;
	HeapTuple	tuple;
	bool		hasexprs;
	bool		need_long_lock;
	LockRelId	heaprelid,
				indexrelid;
	LOCKTAG		heaplocktag;
	LOCKMODE	lockmode;

	/*
	 * To drop an index safely, we must grab exclusive lock on its parent
	 * table.  Exclusive lock on the index alone is insufficient because
	 * another backend might be about to execute a query on the parent table.
	 * If it relies on a previously cached list of index OIDs, then it could
	 * attempt to access the just-dropped index.  We must therefore take a
	 * table lock strong enough to prevent all queries on the table from
	 * proceeding until we commit and send out a shared-cache-inval notice
	 * that will make them update their index lists.
	 *
	 * In the concurrent case we avoid this requirement by disabling index use
	 * in multiple steps and waiting out any transactions that might be using
	 * the index, so we don't need exclusive lock on the parent table. Instead
	 * we take ShareUpdateExclusiveLock, to ensure that two sessions aren't
	 * doing CREATE/DROP INDEX CONCURRENTLY on the same index.  (We will get
	 * AccessExclusiveLock on the index below, once we're sure nobody else is
	 * using it.)
	 */
	heapId = IndexGetRelation(indexId, false);
	lockmode = concurrent ? ShareUpdateExclusiveLock : AccessExclusiveLock;
	userHeapRelation = heap_open(heapId, lockmode);
	userIndexRelation = index_open(indexId, lockmode);

	/*
	 * We might still have open queries using it in our own session, which the
	 * above locking won't prevent, so test explicitly.
	 */
	CheckTableNotInUse(userIndexRelation, "DROP INDEX");

	/*
	 * Drop Index Concurrently is more or less the reverse process of Create
	 * Index Concurrently.
	 *
	 * First we unset indisvalid so queries starting afterwards don't use the
	 * index to answer queries anymore.  We have to keep indisready = true so
	 * transactions that are still scanning the index can continue to see
	 * valid index contents.  For instance, if they are using READ COMMITTED
	 * mode, and another transaction makes changes and commits, they need to
	 * see those new tuples in the index.
	 *
	 * After all transactions that could possibly have used the index for
	 * queries end, we can unset indisready and indislive, then wait till
	 * nobody could be touching it anymore.  (Note: we need indislive because
	 * this state must be distinct from the initial state during CREATE INDEX
	 * CONCURRENTLY, which has indislive true while indisready and indisvalid
	 * are false.  That's because in that state, transactions must examine the
	 * index for HOT-safety decisions, while in this state we don't want them
	 * to open it at all.)
	 *
	 * Since all predicate locks on the index are about to be made invalid, we
	 * must promote them to predicate locks on the heap.  In the
	 * non-concurrent case we can just do that now.  In the concurrent case
	 * it's a bit trickier.  The predicate locks must be moved when there are
	 * no index scans in progress on the index and no more can subsequently
	 * start, so that no new predicate locks can be made on the index.  Also,
	 * they must be moved before heap inserts stop maintaining the index, else
	 * the conflict with the predicate lock on the index gap could be missed
	 * before the lock on the heap relation is in place to detect a conflict
	 * based on the heap tuple insert.
	 */
	if (concurrent)
	{
		/*
		 * We must commit our transaction in order to make the first pg_index
		 * state update visible to other sessions.  If the DROP machinery has
		 * already performed any other actions (removal of other objects,
		 * pg_depend entries, etc), the commit would make those actions
		 * permanent, which would leave us with inconsistent catalog state if
		 * we fail partway through the following sequence.  Since DROP INDEX
		 * CONCURRENTLY is restricted to dropping just one index that has no
		 * dependencies, we should get here before anything's been done ---
		 * but let's check that to be sure.  We can verify that the current
		 * transaction has not executed any transactional updates by checking
		 * that no XID has been assigned.
		 */
		if (GetTopTransactionIdIfAny() != InvalidTransactionId)
			ereport(ERROR,
					(errcode(ERRCODE_FEATURE_NOT_SUPPORTED),
					 errmsg("DROP INDEX CONCURRENTLY must be first action in transaction")));

		/*
		 * Mark index invalid by updating its pg_index entry
		 */
		index_set_state_flags(indexId, INDEX_DROP_CLEAR_VALID);

		/*
		 * Invalidate the relcache for the table, so that after this commit
		 * all sessions will refresh any cached plans that might reference the
		 * index.
		 */
		CacheInvalidateRelcache(userHeapRelation);

		/* save lockrelid and locktag for below, then close but keep locks */
		heaprelid = userHeapRelation->rd_lockInfo.lockRelId;
		SET_LOCKTAG_RELATION(heaplocktag, heaprelid.dbId, heaprelid.relId);
		indexrelid = userIndexRelation->rd_lockInfo.lockRelId;

		heap_close(userHeapRelation, NoLock);
		index_close(userIndexRelation, NoLock);

		/*
		 * We must commit our current transaction so that the indisvalid
		 * update becomes visible to other transactions; then start another.
		 * Note that any previously-built data structures are lost in the
		 * commit.  The only data we keep past here are the relation IDs.
		 *
		 * Before committing, get a session-level lock on the table, to ensure
		 * that neither it nor the index can be dropped before we finish. This
		 * cannot block, even if someone else is waiting for access, because
		 * we already have the same lock within our transaction.
		 */
		LockRelationIdForSession(&heaprelid, ShareUpdateExclusiveLock);
		LockRelationIdForSession(&indexrelid, ShareUpdateExclusiveLock);

		PopActiveSnapshot();
		CommitTransactionCommand();
		StartTransactionCommand();

		/*
		 * Now we must wait until no running transaction could be using the
		 * index for a query.  Use AccessExclusiveLock here to check for
		 * running transactions that hold locks of any kind on the table. Note
		 * we do not need to worry about xacts that open the table for reading
		 * after this point; they will see the index as invalid when they open
		 * the relation.
		 *
		 * Note: the reason we use actual lock acquisition here, rather than
		 * just checking the ProcArray and sleeping, is that deadlock is
		 * possible if one of the transactions in question is blocked trying
		 * to acquire an exclusive lock on our table.  The lock code will
		 * detect deadlock and error out properly.
		 */
		WaitForLockers(heaplocktag, AccessExclusiveLock);

		/*
		 * No more predicate locks will be acquired on this index, and we're
		 * about to stop doing inserts into the index which could show
		 * conflicts with existing predicate locks, so now is the time to move
		 * them to the heap relation.
		 */
		userHeapRelation = heap_open(heapId, ShareUpdateExclusiveLock);
		userIndexRelation = index_open(indexId, ShareUpdateExclusiveLock);
		TransferPredicateLocksToHeapRelation(userIndexRelation);

		/*
		 * Now we are sure that nobody uses the index for queries; they just
		 * might have it open for updating it.  So now we can unset indisready
		 * and indislive, then wait till nobody could be using it at all
		 * anymore.
		 */
		index_set_state_flags(indexId, INDEX_DROP_SET_DEAD);

		/*
		 * Invalidate the relcache for the table, so that after this commit
		 * all sessions will refresh the table's index list.  Forgetting just
		 * the index's relcache entry is not enough.
		 */
		CacheInvalidateRelcache(userHeapRelation);

		/*
		 * Close the relations again, though still holding session lock.
		 */
		heap_close(userHeapRelation, NoLock);
		index_close(userIndexRelation, NoLock);

		/*
		 * Again, commit the transaction to make the pg_index update visible
		 * to other sessions.
		 */
		CommitTransactionCommand();
		StartTransactionCommand();

		/*
		 * Wait till every transaction that saw the old index state has
		 * finished.
		 */
		WaitForLockers(heaplocktag, AccessExclusiveLock);

		/*
		 * Re-open relations to allow us to complete our actions.
		 *
		 * At this point, nothing should be accessing the index, but lets
		 * leave nothing to chance and grab AccessExclusiveLock on the index
		 * before the physical deletion.
		 */
		userHeapRelation = heap_open(heapId, ShareUpdateExclusiveLock);
		userIndexRelation = index_open(indexId, AccessExclusiveLock);
	}
	else
	{
		/* Not concurrent, so just transfer predicate locks and we're good */
		TransferPredicateLocksToHeapRelation(userIndexRelation);
	}

	/*
	 * Schedule physical removal of the files
	 */
	RelationDropStorage(userIndexRelation);

	/*
	 * Close and flush the index's relcache entry, to ensure relcache doesn't
	 * try to rebuild it while we're deleting catalog entries. We keep the
	 * lock though.
	 */
	need_long_lock = rel_needs_long_lock(RelationGetRelid(userIndexRelation));
	if (need_long_lock)
		index_close(userIndexRelation, NoLock);
	else
		index_close(userIndexRelation, AccessExclusiveLock);

	RelationForgetRelation(indexId);

	/*
	 * fix INDEX relation, and check for expressional index
	 */
	indexRelation = heap_open(IndexRelationId, RowExclusiveLock);

	tuple = SearchSysCache1(INDEXRELID, ObjectIdGetDatum(indexId));
	if (!HeapTupleIsValid(tuple))
		elog(ERROR, "cache lookup failed for index %u", indexId);

	hasexprs = !heap_attisnull(tuple, Anum_pg_index_indexprs);

	simple_heap_delete(indexRelation, &tuple->t_self);

	ReleaseSysCache(tuple);
	heap_close(indexRelation, RowExclusiveLock);

	/*
	 * if it has any expression columns, we might have stored statistics about
	 * them.
	 */
	if (hasexprs)
		RemoveStatistics(indexId, 0);

	/*
	 * fix ATTRIBUTE relation
	 */
	DeleteAttributeTuples(indexId);

	/*
	 * fix RELATION relation
	 */
	DeleteRelationTuple(indexId);

	/* MPP-6929: metadata tracking */
	MetaTrackDropObject(RelationRelationId, 
						indexId);

	/*
	 * We are presently too lazy to attempt to compute the new correct value
	 * of relhasindex (the next VACUUM will fix it if necessary). So there is
	 * no need to update the pg_class tuple for the owning relation. But we
	 * must send out a shared-cache-inval notice on the owning relation to
	 * ensure other backends update their relcache lists of indexes.  (In the
	 * concurrent case, this is redundant but harmless.)
	 */
	CacheInvalidateRelcache(userHeapRelation);

	/*
	 * Close owning rel, but keep lock
	 */
	heap_close(userHeapRelation, need_long_lock ? NoLock : AccessExclusiveLock);


	/*
	 * Release the session locks before we go.
	 */
	if (concurrent)
	{
		UnlockRelationIdForSession(&heaprelid, ShareUpdateExclusiveLock);
		UnlockRelationIdForSession(&indexrelid, ShareUpdateExclusiveLock);
	}
}

/* ----------------------------------------------------------------
 *						index_build support
 * ----------------------------------------------------------------
 */

/* ----------------
 *		BuildIndexInfo
 *			Construct an IndexInfo record for an open index
 *
 * IndexInfo stores the information about the index that's needed by
 * FormIndexDatum, which is used for both index_build() and later insertion
 * of individual index tuples.  Normally we build an IndexInfo for an index
 * just once per command, and then use it for (potentially) many tuples.
 * ----------------
 */
IndexInfo *
BuildIndexInfo(Relation index)
{
	IndexInfo  *ii = makeNode(IndexInfo);
	Form_pg_index indexStruct = index->rd_index;
	int			i;
	int			numKeys;

	/* check the number of keys, and copy attr numbers into the IndexInfo */
	numKeys = indexStruct->indnatts;
	if (numKeys < 1 || numKeys > INDEX_MAX_KEYS)
		elog(ERROR, "invalid indnatts %d for index %u",
			 numKeys, RelationGetRelid(index));
	ii->ii_NumIndexAttrs = numKeys;
	for (i = 0; i < numKeys; i++)
		ii->ii_KeyAttrNumbers[i] = indexStruct->indkey.values[i];

	/* fetch any expressions needed for expressional indexes */
	ii->ii_Expressions = RelationGetIndexExpressions(index);
	ii->ii_ExpressionsState = NIL;

	/* fetch index predicate if any */
	ii->ii_Predicate = RelationGetIndexPredicate(index);
	ii->ii_PredicateState = NIL;

	/* fetch exclusion constraint info if any */
	if (indexStruct->indisexclusion)
	{
		RelationGetExclusionInfo(index,
								 &ii->ii_ExclusionOps,
								 &ii->ii_ExclusionProcs,
								 &ii->ii_ExclusionStrats);
	}
	else
	{
		ii->ii_ExclusionOps = NULL;
		ii->ii_ExclusionProcs = NULL;
		ii->ii_ExclusionStrats = NULL;
	}

	/* other info */
	ii->ii_Unique = indexStruct->indisunique;
	ii->ii_ReadyForInserts = IndexIsReady(indexStruct);

	/* initialize index-build state to default */
	ii->ii_Concurrent = false;
	ii->ii_BrokenHotChain = false;

	return ii;
}

/* ----------------
 *		FormIndexDatum
 *			Construct values[] and isnull[] arrays for a new index tuple.
 *
 *	indexInfo		Info about the index
 *	slot			Heap tuple for which we must prepare an index entry
 *	estate			executor state for evaluating any index expressions
 *	values			Array of index Datums (output area)
 *	isnull			Array of is-null indicators (output area)
 *
 * When there are no index expressions, estate may be NULL.  Otherwise it
 * must be supplied, *and* the ecxt_scantuple slot of its per-tuple expr
 * context must point to the heap tuple passed in.
 *
 * Notice we don't actually call index_form_tuple() here; we just prepare
 * its input arrays values[] and isnull[].  This is because the index AM
 * may wish to alter the data before storage.
 * ----------------
 */
void
FormIndexDatum(struct IndexInfo *indexInfo,
			   TupleTableSlot *slot,
			   struct EState *estate,
			   Datum *values,
			   bool *isnull)
{
	ListCell   *indexpr_item;
	int			i;

	if (indexInfo->ii_Expressions != NIL &&
		indexInfo->ii_ExpressionsState == NIL)
	{
		/* First time through, set up expression evaluation state */
		indexInfo->ii_ExpressionsState = (List *)
			ExecPrepareExpr((Expr *) indexInfo->ii_Expressions,
							estate);
		/* Check caller has set up context correctly */
		Assert(GetPerTupleExprContext(estate)->ecxt_scantuple == slot);
	}
	indexpr_item = list_head(indexInfo->ii_ExpressionsState);

	for (i = 0; i < indexInfo->ii_NumIndexAttrs; i++)
	{
		int			keycol = indexInfo->ii_KeyAttrNumbers[i];
		Datum		iDatum;
		bool		isNull;

		if (keycol != 0)
		{
			/*
			 * Plain index column; get the value we need directly from the
			 * heap tuple.
			 */
			iDatum = slot_getattr(slot, keycol, &isNull);
		}
		else
		{
			/*
			 * Index expression --- need to evaluate it.
			 */
			if (indexpr_item == NULL)
				elog(ERROR, "wrong number of index expressions");
			iDatum = ExecEvalExprSwitchContext((ExprState *) lfirst(indexpr_item),
											   GetPerTupleExprContext(estate),
											   &isNull,
											   NULL);
			indexpr_item = lnext(indexpr_item);
		}
		values[i] = iDatum;
		isnull[i] = isNull;
	}

	if (indexpr_item != NULL)
		elog(ERROR, "wrong number of index expressions");
}


/*
 * index_update_stats --- update pg_class entry after CREATE INDEX or REINDEX
 *
 * This routine updates the pg_class row of either an index or its parent
 * relation after CREATE INDEX or REINDEX.  Its rather bizarre API is designed
 * to ensure we can do all the necessary work in just one update.
 *
 * hasindex: set relhasindex to this value
 * isprimary: if true, set relhaspkey true; else no change
 * reltuples: if >= 0, set reltuples to this value; else no change
 *
 * If reltuples >= 0, relpages and relallvisible are also updated (using
 * RelationGetNumberOfBlocks() and visibilitymap_count()).
 *
 * NOTE: an important side-effect of this operation is that an SI invalidation
 * message is sent out to all backends --- including me --- causing relcache
 * entries to be flushed or updated with the new data.  This must happen even
 * if we find that no change is needed in the pg_class row.  When updating
 * a heap entry, this ensures that other backends find out about the new
 * index.  When updating an index, it's important because some index AMs
 * expect a relcache flush to occur after REINDEX.
 */
static void
index_update_stats(Relation rel,
				   bool hasindex,
				   bool isprimary,
				   double reltuples)
{
	Oid			relid = RelationGetRelid(rel);
	Relation	pg_class;
	HeapTuple	tuple;
	Form_pg_class rd_rel;
	bool		dirty;

	/*
	 * We always update the pg_class row using a non-transactional,
	 * overwrite-in-place update.  There are several reasons for this:
	 *
	 * 1. In bootstrap mode, we have no choice --- UPDATE wouldn't work.
	 *
	 * 2. We could be reindexing pg_class itself, in which case we can't move
	 * its pg_class row because CatalogUpdateIndexes might not know about all
	 * the indexes yet (see reindex_relation).
	 *
	 * 3. Because we execute CREATE INDEX with just share lock on the parent
	 * rel (to allow concurrent index creations), an ordinary update could
	 * suffer a tuple-concurrently-updated failure against another CREATE
	 * INDEX committing at about the same time.  We can avoid that by having
	 * them both do nontransactional updates (we assume they will both be
	 * trying to change the pg_class row to the same thing, so it doesn't
	 * matter which goes first).
	 *
	 * 4. Even with just a single CREATE INDEX, there's a risk factor because
	 * someone else might be trying to open the rel while we commit, and this
	 * creates a race condition as to whether he will see both or neither of
	 * the pg_class row versions as valid.  Again, a non-transactional update
	 * avoids the risk.  It is indeterminate which state of the row the other
	 * process will see, but it doesn't matter (if he's only taking
	 * AccessShareLock, then it's not critical that he see relhasindex true).
	 *
	 * It is safe to use a non-transactional update even though our
	 * transaction could still fail before committing.  Setting relhasindex
	 * true is safe even if there are no indexes (VACUUM will eventually fix
	 * it), likewise for relhaspkey.  And of course the new relpages and
	 * reltuples counts are correct regardless.  However, we don't want to
	 * change relpages (or relallvisible) if the caller isn't providing an
	 * updated reltuples count, because that would bollix the
	 * reltuples/relpages ratio which is what's really important.
	 */

	pg_class = heap_open(RelationRelationId, RowExclusiveLock);

	/*
	 * Make a copy of the tuple to update.  Normally we use the syscache, but
	 * we can't rely on that during bootstrap or while reindexing pg_class
	 * itself.
	 */
	if (IsBootstrapProcessingMode() ||
		ReindexIsProcessingHeap(RelationRelationId))
	{
		/* don't assume syscache will work */
		HeapScanDesc pg_class_scan;
		ScanKeyData key[1];

		ScanKeyInit(&key[0],
					ObjectIdAttributeNumber,
					BTEqualStrategyNumber, F_OIDEQ,
					ObjectIdGetDatum(relid));

		pg_class_scan = heap_beginscan_catalog(pg_class, 1, key);
		tuple = heap_getnext(pg_class_scan, ForwardScanDirection);
		tuple = heap_copytuple(tuple);
		heap_endscan(pg_class_scan);
	}
	else
	{
		/* normal case, use syscache */
		tuple = SearchSysCacheCopy1(RELOID, ObjectIdGetDatum(relid));
	}

	if (!HeapTupleIsValid(tuple))
		elog(ERROR, "could not find tuple for relation %u", relid);
	rd_rel = (Form_pg_class) GETSTRUCT(tuple);

	/* Apply required updates, if any, to copied tuple */

	dirty = false;
	if (rd_rel->relhasindex != hasindex)
	{
		rd_rel->relhasindex = hasindex;
		dirty = true;
	}
	if (isprimary)
	{
		if (!rd_rel->relhaspkey)
		{
			rd_rel->relhaspkey = true;
			dirty = true;
		}
	}

	if (reltuples >= 0 && Gp_role != GP_ROLE_DISPATCH)
	{
		BlockNumber relpages = RelationGetNumberOfBlocks(rel);
		BlockNumber relallvisible;

		if (rd_rel->relkind != RELKIND_INDEX)
			relallvisible = visibilitymap_count(rel);
		else	/* don't bother for indexes */
			relallvisible = 0;

		if (rd_rel->relpages != (int32) relpages)
		{
			rd_rel->relpages = (int32) relpages;
			dirty = true;
		}
		if (rd_rel->reltuples != (float4) reltuples)
		{
			rd_rel->reltuples = (float4) reltuples;
			dirty = true;
		}
		if (rd_rel->relallvisible != (int32) relallvisible)
		{
			rd_rel->relallvisible = (int32) relallvisible;
			dirty = true;
		}
	}

	/*
	 * If anything changed, write out the tuple
	 */
	if (dirty)
	{
		heap_inplace_update(pg_class, tuple);
		/* the above sends a cache inval message */
	}
	else
	{
		/* no need to change tuple, but force relcache inval anyway */
		CacheInvalidateRelcacheByTuple(tuple);
	}

	heap_freetuple(tuple);

	heap_close(pg_class, RowExclusiveLock);
}


/*
 * index_build - invoke access-method-specific index build procedure
 *
 * On entry, the index's catalog entries are valid, and its physical disk
 * file has been created but is empty.  We call the AM-specific build
 * procedure to fill in the index contents.  We then update the pg_class
 * entries of the index and heap relation as needed, using statistics
 * returned by ambuild as well as data passed by the caller.
 *
 * isprimary tells whether to mark the index as a primary-key index.
 * isreindex indicates we are recreating a previously-existing index.
 *
 * Note: when reindexing an existing index, isprimary can be false even if
 * the index is a PK; it's already properly marked and need not be re-marked.
 *
 * Note: before Postgres 8.2, the passed-in heap and index Relations
 * were automatically closed by this routine.  This is no longer the case.
 * The caller opened 'em, and the caller should close 'em.
 */
void
index_build(Relation heapRelation,
			Relation indexRelation,
			IndexInfo *indexInfo,
			bool isprimary,
			bool isreindex)
{
	RegProcedure procedure;
	IndexBuildResult *stats;
	Oid			save_userid;
	int			save_sec_context;
	int			save_nestlevel;

	/*
	 * sanity checks
	 */
	Assert(RelationIsValid(indexRelation));
	Assert(PointerIsValid(indexRelation->rd_am));

	procedure = indexRelation->rd_am->ambuild;
	Assert(RegProcedureIsValid(procedure));

	ereport(DEBUG1,
			(errmsg("building index \"%s\" on table \"%s\"",
					RelationGetRelationName(indexRelation),
					RelationGetRelationName(heapRelation))));

	/*
	 * Switch to the table owner's userid, so that any index functions are run
	 * as that user.  Also lock down security-restricted operations and
	 * arrange to make GUC variable changes local to this command.
	 */
	GetUserIdAndSecContext(&save_userid, &save_sec_context);
	SetUserIdAndSecContext(heapRelation->rd_rel->relowner,
						   save_sec_context | SECURITY_RESTRICTED_OPERATION);
	save_nestlevel = NewGUCNestLevel();

	/*
	 * Call the access method's build procedure
	 */
	stats = (IndexBuildResult *)
		DatumGetPointer(OidFunctionCall3(procedure,
										 PointerGetDatum(heapRelation),
										 PointerGetDatum(indexRelation),
										 PointerGetDatum(indexInfo)));
	Assert(PointerIsValid(stats));

	/*
	 * If this is an unlogged index, we may need to write out an init fork for
	 * it -- but we must first check whether one already exists.  If, for
	 * example, an unlogged relation is truncated in the transaction that
	 * created it, or truncated twice in a subsequent transaction, the
	 * relfilenode won't change, and nothing needs to be done here.
	 */
	if (heapRelation->rd_rel->relpersistence == RELPERSISTENCE_UNLOGGED &&
		!smgrexists(indexRelation->rd_smgr, INIT_FORKNUM))
	{
		RegProcedure ambuildempty = indexRelation->rd_am->ambuildempty;

		RelationOpenSmgr(indexRelation);
		smgrcreate(indexRelation->rd_smgr, INIT_FORKNUM, false);
		OidFunctionCall1(ambuildempty, PointerGetDatum(indexRelation));
	}

	/*
	 * If we found any potentially broken HOT chains, mark the index as not
	 * being usable until the current transaction is below the event horizon.
	 * See src/backend/access/heap/README.HOT for discussion.
	 *
	 * However, when reindexing an existing index, we should do nothing here.
	 * Any HOT chains that are broken with respect to the index must predate
	 * the index's original creation, so there is no need to change the
	 * index's usability horizon.  Moreover, we *must not* try to change the
	 * index's pg_index entry while reindexing pg_index itself, and this
	 * optimization nicely prevents that.
	 *
	 * We also need not set indcheckxmin during a concurrent index build,
	 * because we won't set indisvalid true until all transactions that care
	 * about the broken HOT chains are gone.
	 *
	 * Therefore, this code path can only be taken during non-concurrent
	 * CREATE INDEX.  Thus the fact that heap_update will set the pg_index
	 * tuple's xmin doesn't matter, because that tuple was created in the
	 * current transaction anyway.  That also means we don't need to worry
	 * about any concurrent readers of the tuple; no other transaction can see
	 * it yet.
	 */
	if (indexInfo->ii_BrokenHotChain && !isreindex &&
		!indexInfo->ii_Concurrent)
	{
		Oid			indexId = RelationGetRelid(indexRelation);
		Relation	pg_index;
		HeapTuple	indexTuple;
		Form_pg_index indexForm;

		pg_index = heap_open(IndexRelationId, RowExclusiveLock);

		indexTuple = SearchSysCacheCopy1(INDEXRELID,
										 ObjectIdGetDatum(indexId));
		if (!HeapTupleIsValid(indexTuple))
			elog(ERROR, "cache lookup failed for index %u", indexId);
		indexForm = (Form_pg_index) GETSTRUCT(indexTuple);

		/* If it's a new index, indcheckxmin shouldn't be set ... */
		Assert(!indexForm->indcheckxmin);

		indexForm->indcheckxmin = true;
		simple_heap_update(pg_index, &indexTuple->t_self, indexTuple);
		CatalogUpdateIndexes(pg_index, indexTuple);

		heap_freetuple(indexTuple);
		heap_close(pg_index, RowExclusiveLock);
	}

	/*
	 * Update heap and index pg_class rows
	 */
	index_update_stats(heapRelation,
					   true,
					   isprimary,
					   stats->heap_tuples);

	index_update_stats(indexRelation,
					   false,
					   false,
					   stats->index_tuples);

	/* Make the updated catalog row versions visible */
	CommandCounterIncrement();

	/*
	 * If it's for an exclusion constraint, make a second pass over the heap
	 * to verify that the constraint is satisfied.  We must not do this until
	 * the index is fully valid.  (Broken HOT chains shouldn't matter, though;
	 * see comments for IndexCheckExclusion.)
	 */
	if (indexInfo->ii_ExclusionOps != NULL)
		IndexCheckExclusion(heapRelation, indexRelation, indexInfo);

	/* Roll back any GUC changes executed by index functions */
	AtEOXact_GUC(false, save_nestlevel);

	/* Restore userid and security context */
	SetUserIdAndSecContext(save_userid, save_sec_context);
}


/*
 * IndexBuildScan - scan the heap, or the append-only row, or the append-only
 * column relation to find tuples to be indexed.
 *
 * This is called back from an access-method-specific index build procedure
 * after the AM has done whatever setup it needs.  The parent relation
 * is scanned to find tuples that should be entered into the index.  Each
 * such tuple is passed to the AM's callback routine, which does the right
 * things to add it to the new index.  After we return, the AM's index
 * build procedure does whatever cleanup it needs.
 *
 * The total count of heap tuples is returned.  This is for updating pg_class
 * statistics.  (It's annoying not to be able to do that here, but we want
 * to merge that update with others; see index_update_stats.)  Note that the
 * index AM itself must keep track of the number of index tuples; we don't do
 * so here because the AM might reject some of the tuples for its own reasons,
 * such as being unable to store NULLs.
 *
 * A side effect is to set indexInfo->ii_BrokenHotChain to true if we detect
 * any potentially broken HOT chains.  Currently, we set this if there are
 * any RECENTLY_DEAD or DELETE_IN_PROGRESS entries in a HOT chain, without
 * trying very hard to detect whether they're really incompatible with the
 * chain tip.
 */
double
IndexBuildScan(Relation parentRelation,
			   Relation indexRelation,
			   IndexInfo *indexInfo,
			   bool allow_sync,
			   IndexBuildCallback callback,
			   void *callback_state)
{
	double		reltuples;
	TupleTableSlot *slot;
	EState	   *estate;
	ExprContext *econtext;
	Snapshot	snapshot;
	bool		registered_snapshot = false;
	TransactionId OldestXmin;

	/*
	 * sanity checks
	 */
	Assert(OidIsValid(indexRelation->rd_rel->relam));

	/*
	 * Need an EState for evaluation of index expressions and partial-index
	 * predicates.  Also a slot to hold the current tuple.
	 */
	estate = CreateExecutorState();
	econtext = GetPerTupleExprContext(estate);
	slot = MakeSingleTupleTableSlot(RelationGetDescr(parentRelation));

	/* Arrange for econtext's scan tuple to be the tuple under test */
	econtext->ecxt_scantuple = slot;

	/*
	 * Prepare for scan of the base relation.  In a normal index build, we use
	 * SnapshotAny because we must retrieve all tuples and do our own time
	 * qual checks (because we have to index RECENTLY_DEAD tuples). In a
<<<<<<< HEAD
	 * concurrent build, we take a regular MVCC snapshot and index whatever's
	 * live according to that.	During bootstrap we just use SnapshotNow.
	 *
	 * If the relation is an append-only table, we use a regular MVCC snapshot
	 * and index what is actually in the table.
	 */
	if (IsBootstrapProcessingMode())
	{
		snapshot = SnapshotNow;
		OldestXmin = InvalidTransactionId;		/* not used */
	}
	else if (indexInfo->ii_Concurrent ||
			 RelationIsAppendOptimized(parentRelation))
=======
	 * concurrent build, or during bootstrap, we take a regular MVCC snapshot
	 * and index whatever's live according to that.
	 */
	if (IsBootstrapProcessingMode() || indexInfo->ii_Concurrent)
>>>>>>> ab76208e
	{
		snapshot = RegisterSnapshot(GetTransactionSnapshot());
		registered_snapshot = true;
		OldestXmin = InvalidTransactionId;		/* not used */
	}
	else
	{
		snapshot = SnapshotAny;
		/* okay to ignore lazy VACUUMs here */
<<<<<<< HEAD
		OldestXmin = GetOldestXmin(parentRelation->rd_rel->relisshared, true);
=======
		OldestXmin = GetOldestXmin(heapRelation, true);
>>>>>>> ab76208e
	}

	if (RelationIsHeap(parentRelation))
		reltuples = IndexBuildHeapScan(parentRelation,
									   indexRelation,
									   indexInfo,
									   allow_sync,
									   estate,
									   snapshot,
									   OldestXmin,
									   callback,
									   callback_state);
	else if (RelationIsAoRows(parentRelation))
		reltuples = IndexBuildAppendOnlyRowScan(parentRelation,
												indexRelation,
												indexInfo,
												estate,
												snapshot,
												callback,
												callback_state);
	else if (RelationIsAoCols(parentRelation))
		reltuples = IndexBuildAppendOnlyColScan(parentRelation,
												indexRelation,
												indexInfo,
												estate,
												snapshot,
												callback,
												callback_state);
	else
	{
		reltuples = 0; /* keep compiler quiet */
		elog(ERROR, "unrecognized relation storage type: %c",
			 parentRelation->rd_rel->relstorage);
	}

	/* we can now forget our snapshot, if set */
	if (registered_snapshot)
		UnregisterSnapshot(snapshot);

	ExecDropSingleTupleTableSlot(slot);

	FreeExecutorState(estate);

	/* These may have been pointing to the now-gone estate */
	indexInfo->ii_ExpressionsState = NIL;
	indexInfo->ii_PredicateState = NIL;

	return reltuples;
}


/*
 * IndexBuildHeapScan - scan the heap relation to find tuples to be indexed
 *
 * This is called back from an access-method-specific index build procedure
 * after the AM has done whatever setup it needs.  The parent heap relation
 * is scanned to find tuples that should be entered into the index.  Each
 * such tuple is passed to the AM's callback routine, which does the right
 * things to add it to the new index.  After we return, the AM's index
 * build procedure does whatever cleanup is needed; in particular, it should
 * close the heap and index relations.
 *
 * The total count of heap tuples is returned.	This is for updating pg_class
 * statistics.	(It's annoying not to be able to do that here, but we can't
 * do it until after the relation is closed.)  Note that the index AM itself
 * must keep track of the number of index tuples; we don't do so here because
 * the AM might reject some of the tuples for its own reasons, such as being
 * unable to store NULLs.
 */
static double
IndexBuildHeapScan(Relation heapRelation,
				   Relation indexRelation,
				   struct IndexInfo *indexInfo,
				   bool allow_sync,
				   EState *estate,
				   Snapshot snapshot,
				   TransactionId OldestXmin,
				   IndexBuildCallback callback,
				   void *callback_state)
{
	bool		is_system_catalog;
	bool		checking_uniqueness;
	HeapScanDesc scan;
	HeapTuple	heapTuple;
	Datum		values[INDEX_MAX_KEYS];
	bool		isnull[INDEX_MAX_KEYS];
	double		reltuples;
	List	   *predicate = NIL;
	ExprContext *econtext;
	TupleTableSlot *slot;
	BlockNumber root_blkno = InvalidBlockNumber;
	OffsetNumber root_offsets[MaxHeapTuplesPerPage];

	/* Remember if it's a system catalog */
	is_system_catalog = IsSystemRelation(heapRelation);

	/* See whether we're verifying uniqueness/exclusion properties */
	checking_uniqueness = (indexInfo->ii_Unique ||
						   indexInfo->ii_ExclusionOps != NULL);

	Assert(estate->es_per_tuple_exprcontext != NULL);
	econtext = estate->es_per_tuple_exprcontext;
	slot = econtext->ecxt_scantuple;

	/* Set up execution state for predicate, if any. */
	predicate = (List *)
		ExecPrepareExpr((Expr *) indexInfo->ii_Predicate,
						estate);

	scan = heap_beginscan_strat(heapRelation,	/* relation */
								snapshot,		/* snapshot */
								0,		/* number of keys */
								NULL,	/* scan key */
								true,	/* buffer access strategy OK */
								allow_sync);	/* syncscan OK? */

	reltuples = 0;

	/*
	 * Scan all tuples in the base relation.
	 */
	while ((heapTuple = heap_getnext(scan, ForwardScanDirection)) != NULL)
	{
		bool		tupleIsAlive;

		CHECK_FOR_INTERRUPTS();

		/*
		 * When dealing with a HOT-chain of updated tuples, we want to index
		 * the values of the live tuple (if any), but index it under the TID
		 * of the chain's root tuple.  This approach is necessary to preserve
		 * the HOT-chain structure in the heap. So we need to be able to find
		 * the root item offset for every tuple that's in a HOT-chain.  When
		 * first reaching a new page of the relation, call
		 * heap_get_root_tuples() to build a map of root item offsets on the
		 * page.
		 *
		 * It might look unsafe to use this information across buffer
		 * lock/unlock.  However, we hold ShareLock on the table so no
		 * ordinary insert/update/delete should occur; and we hold pin on the
		 * buffer continuously while visiting the page, so no pruning
		 * operation can occur either.
		 *
		 * Also, although our opinions about tuple liveness could change while
		 * we scan the page (due to concurrent transaction commits/aborts),
		 * the chain root locations won't, so this info doesn't need to be
		 * rebuilt after waiting for another transaction.
		 *
		 * Note the implied assumption that there is no more than one live
		 * tuple per HOT-chain --- else we could create more than one index
		 * entry pointing to the same root tuple.
		 */
		if (scan->rs_cblock != root_blkno)
		{
			Page		page = BufferGetPage(scan->rs_cbuf);

			LockBuffer(scan->rs_cbuf, BUFFER_LOCK_SHARE);
			heap_get_root_tuples(page, root_offsets);
			LockBuffer(scan->rs_cbuf, BUFFER_LOCK_UNLOCK);

			root_blkno = scan->rs_cblock;
		}

		if (snapshot == SnapshotAny)
		{
			/* do our own time qual check */
			bool		indexIt;
			TransactionId xwait;

	recheck:

			/*
			 * We could possibly get away with not locking the buffer here,
			 * since caller should hold ShareLock on the relation, but let's
			 * be conservative about it.  (This remark is still correct even
			 * with HOT-pruning: our pin on the buffer prevents pruning.)
			 */
			LockBuffer(scan->rs_cbuf, BUFFER_LOCK_SHARE);

<<<<<<< HEAD
			switch (HeapTupleSatisfiesVacuum(heapRelation, heapTuple->t_data, OldestXmin,
=======
			switch (HeapTupleSatisfiesVacuum(heapTuple, OldestXmin,
>>>>>>> ab76208e
											 scan->rs_cbuf))
			{
				case HEAPTUPLE_DEAD:
					/* Definitely dead, we can ignore it */
					indexIt = false;
					tupleIsAlive = false;
					break;
				case HEAPTUPLE_LIVE:
					/* Normal case, index and unique-check it */
					indexIt = true;
					tupleIsAlive = true;
					break;
				case HEAPTUPLE_RECENTLY_DEAD:

					/*
					 * If tuple is recently deleted then we must index it
					 * anyway to preserve MVCC semantics.  (Pre-existing
					 * transactions could try to use the index after we finish
					 * building it, and may need to see such tuples.)
					 *
					 * However, if it was HOT-updated then we must only index
					 * the live tuple at the end of the HOT-chain.  Since this
					 * breaks semantics for pre-existing snapshots, mark the
					 * index as unusable for them.
					 */
					if (HeapTupleIsHotUpdated(heapTuple))
					{
						indexIt = false;
						/* mark the index as unsafe for old snapshots */
						indexInfo->ii_BrokenHotChain = true;
					}
					else
						indexIt = true;
					/* In any case, exclude the tuple from unique-checking */
					tupleIsAlive = false;
					break;
				case HEAPTUPLE_INSERT_IN_PROGRESS:

					/*
					 * Since caller should hold ShareLock or better, normally
					 * the only way to see this is if it was inserted earlier
					 * in our own transaction.  However, it can happen in
					 * system catalogs, since we tend to release write lock
					 * before commit there.  Give a warning if neither case
					 * applies.
					 */
					xwait = HeapTupleHeaderGetXmin(heapTuple->t_data);
					if (!TransactionIdIsCurrentTransactionId(xwait))
					{
						if (!is_system_catalog)
							elog(WARNING, "concurrent insert in progress within table \"%s\"",
								 RelationGetRelationName(heapRelation));

						/*
						 * If we are performing uniqueness checks, indexing
						 * such a tuple could lead to a bogus uniqueness
						 * failure.  In that case we wait for the inserting
						 * transaction to finish and check again.
						 */
						if (checking_uniqueness)
						{
							/*
							 * Must drop the lock on the buffer before we wait
							 */
							LockBuffer(scan->rs_cbuf, BUFFER_LOCK_UNLOCK);
							XactLockTableWait(xwait, heapRelation,
											  &heapTuple->t_data->t_ctid,
											  XLTW_InsertIndexUnique);
							CHECK_FOR_INTERRUPTS();
							goto recheck;
						}
					}

					/*
					 * We must index such tuples, since if the index build
					 * commits then they're good.
					 */
					indexIt = true;
					tupleIsAlive = true;
					break;
				case HEAPTUPLE_DELETE_IN_PROGRESS:

					/*
					 * As with INSERT_IN_PROGRESS case, this is unexpected
					 * unless it's our own deletion or a system catalog.
					 */
					xwait = HeapTupleHeaderGetUpdateXid(heapTuple->t_data);
					if (!TransactionIdIsCurrentTransactionId(xwait))
					{
						if (!is_system_catalog)
							elog(WARNING, "concurrent delete in progress within table \"%s\"",
								 RelationGetRelationName(heapRelation));

						/*
						 * If we are performing uniqueness checks, assuming
						 * the tuple is dead could lead to missing a
						 * uniqueness violation.  In that case we wait for the
						 * deleting transaction to finish and check again.
						 *
						 * Also, if it's a HOT-updated tuple, we should not
						 * index it but rather the live tuple at the end of
						 * the HOT-chain.  However, the deleting transaction
						 * could abort, possibly leaving this tuple as live
						 * after all, in which case it has to be indexed. The
						 * only way to know what to do is to wait for the
						 * deleting transaction to finish and check again.
						 */
						if (checking_uniqueness ||
							HeapTupleIsHotUpdated(heapTuple))
						{
							/*
							 * Must drop the lock on the buffer before we wait
							 */
							LockBuffer(scan->rs_cbuf, BUFFER_LOCK_UNLOCK);
							XactLockTableWait(xwait, heapRelation,
											  &heapTuple->t_data->t_ctid,
											  XLTW_InsertIndexUnique);
							CHECK_FOR_INTERRUPTS();
							goto recheck;
						}

						/*
						 * Otherwise index it but don't check for uniqueness,
						 * the same as a RECENTLY_DEAD tuple.
						 */
						indexIt = true;
					}
					else if (HeapTupleIsHotUpdated(heapTuple))
					{
						/*
						 * It's a HOT-updated tuple deleted by our own xact.
						 * We can assume the deletion will commit (else the
						 * index contents don't matter), so treat the same as
						 * RECENTLY_DEAD HOT-updated tuples.
						 */
						indexIt = false;
						/* mark the index as unsafe for old snapshots */
						indexInfo->ii_BrokenHotChain = true;
					}
					else
					{
						/*
						 * It's a regular tuple deleted by our own xact. Index
						 * it but don't check for uniqueness, the same as a
						 * RECENTLY_DEAD tuple.
						 */
						indexIt = true;
					}
					/* In any case, exclude the tuple from unique-checking */
					tupleIsAlive = false;
					break;
				default:
					elog(ERROR, "unexpected HeapTupleSatisfiesVacuum result");
					indexIt = tupleIsAlive = false;		/* keep compiler quiet */
					break;
			}

			LockBuffer(scan->rs_cbuf, BUFFER_LOCK_UNLOCK);

			if (!indexIt)
				continue;
		}
		else
		{
			/* heap_getnext did the time qual check */
			tupleIsAlive = true;
		}

		reltuples += 1;

		MemoryContextReset(econtext->ecxt_per_tuple_memory);

		/* Set up for predicate or expression evaluation */
		ExecStoreHeapTuple(heapTuple, slot, InvalidBuffer, false);

		/*
		 * In a partial index, discard tuples that don't satisfy the
		 * predicate.
		 */
		if (predicate != NIL)
		{
			if (!ExecQual(predicate, econtext, false))
				continue;
		}

		/*
		 * For the current heap tuple, extract all the attributes we use in
		 * this index, and note which are null.  This also performs evaluation
		 * of any expressions needed.
		 */
		FormIndexDatum(indexInfo,
					   slot,
					   estate,
					   values,
					   isnull);

		/*
		 * You'd think we should go ahead and build the index tuple here, but
		 * some index AMs want to do further processing on the data first.  So
		 * pass the values[] and isnull[] arrays, instead.
		 */

		if (HeapTupleIsHeapOnly(heapTuple))
		{
			/*
			 * For a heap-only tuple, pretend its TID is that of the root. See
			 * src/backend/access/heap/README.HOT for discussion.
			 */
			HeapTupleData rootTuple;
			OffsetNumber offnum;

			rootTuple = *heapTuple;
			offnum = ItemPointerGetOffsetNumber(&heapTuple->t_self);

			if (!OffsetNumberIsValid(root_offsets[offnum - 1]))
				elog(ERROR, "failed to find parent tuple for heap-only tuple at (%u,%u) in table \"%s\"",
					 ItemPointerGetBlockNumber(&heapTuple->t_self),
					 offnum, RelationGetRelationName(heapRelation));

			ItemPointerSetOffsetNumber(&rootTuple.t_self,
									   root_offsets[offnum - 1]);

			/* Call the AM's callback routine to process the tuple */
			callback(indexRelation, &rootTuple.t_self, values, isnull, tupleIsAlive,
					 callback_state);
		}
		else
		{
			/* Call the AM's callback routine to process the tuple */
			callback(indexRelation, &heapTuple->t_self, values, isnull, tupleIsAlive,
					 callback_state);
		}
	}

	heap_endscan(scan);

<<<<<<< HEAD
	return reltuples;
}
=======
	/* we can now forget our snapshot, if set */
	if (IsBootstrapProcessingMode() || indexInfo->ii_Concurrent)
		UnregisterSnapshot(snapshot);
>>>>>>> ab76208e

/*
 * IndexBuildAppendOnlyRowScan - scan the Append-Only Row relation to find
 * tuples to be indexed.
 *
 * If the block directory of the append-only relation does not exist, it is
 * created here.
 */
static double
IndexBuildAppendOnlyRowScan(Relation parentRelation,
							Relation indexRelation,
							struct IndexInfo *indexInfo,
							EState *estate,
							Snapshot snapshot,
							IndexBuildCallback callback,
							void *callback_state)
{
	List *predicate = NIL;
	ExprContext *econtext;
	struct AppendOnlyScanDescData *aoscan;
	TupleTableSlot *slot;
	double reltuples = 0;
	Datum		values[INDEX_MAX_KEYS];
	bool		isnull[INDEX_MAX_KEYS];
	AppendOnlyBlockDirectory *blockDirectory = NULL;
	
	Assert(estate->es_per_tuple_exprcontext != NULL);
	econtext = estate->es_per_tuple_exprcontext;
	slot = econtext->ecxt_scantuple;

	/* Set up execution state for predicate, if any */
	predicate = (List *)
		ExecPrepareExpr((Expr *)indexInfo->ii_Predicate, estate);
	
	aoscan = appendonly_beginscan(parentRelation,
								  snapshot,
								  snapshot,
								  0,
								  NULL);

	if (!OidIsValid(parentRelation->rd_appendonly->blkdirrelid) ||
		!OidIsValid(parentRelation->rd_appendonly->blkdiridxid))
	{
		if (indexInfo->ii_Concurrent)
			ereport(ERROR,
					(errcode(ERRCODE_GP_COMMAND_ERROR),
					 errmsg("Cannot create index concurrently. Create an index non-concurrently "
					        "before creating an index concurrently in an appendonly table.")));

		AlterTableCreateAoBlkdirTable(RelationGetRelid(parentRelation), false, false);

		aoscan->blockDirectory =
			(AppendOnlyBlockDirectory *)palloc0(sizeof(AppendOnlyBlockDirectory));
		blockDirectory = aoscan->blockDirectory;
	}
	
	while (appendonly_getnext(aoscan, ForwardScanDirection, slot) != NULL)
	{
		CHECK_FOR_INTERRUPTS();

		reltuples++;

		MemoryContextReset(econtext->ecxt_per_tuple_memory);
		
		if (predicate != NIL)
		{
			if (!ExecQual(predicate, econtext, false))
				continue;
		}
		
		/*
		 * For the current heap tuple, extract all the attributes we use in
		 * this index, and note which are null.  This also performs evaluation
		 * of any expressions needed.
		 */
		FormIndexDatum(indexInfo,
					   slot,
					   estate,
					   values,
					   isnull);

		/*
		 * You'd think we should go ahead and build the index tuple here, but
		 * some index AMs want to do further processing on the data first.	So
		 * pass the values[] and isnull[] arrays, instead.
		 */
		Assert(ItemPointerIsValid(slot_get_ctid(slot)));
		
		/* Call the AM's callback routine to process the tuple */
		callback(indexRelation, slot_get_ctid(slot),
				 values, isnull, true, callback_state);
	}
	
	appendonly_endscan(aoscan);
	
	if (blockDirectory != NULL)
		pfree(blockDirectory);
	
	return reltuples;
}

/*
 * IndexBuildAppendOnlyColScan - scan the appendonly columnar relation to
 * find tuples to be indexed.
 *
 * If the block directory of the append-only relation does not exist, it is
 * created here.
 */
static double
IndexBuildAppendOnlyColScan(Relation parentRelation,
							Relation indexRelation,
							struct IndexInfo *indexInfo,
							EState *estate,
							Snapshot snapshot,
							IndexBuildCallback callback,
							void *callback_state)
{
	List *predicate = NIL;
	ExprContext *econtext;
	struct AOCSScanDescData *aocsscan;
	TupleTableSlot *slot;
	double reltuples = 0;
	bool *proj;
	int attno;
	Datum		values[INDEX_MAX_KEYS];
	bool		isnull[INDEX_MAX_KEYS];
	Oid blkdirrelid = InvalidOid;
	Oid blkdiridxid = InvalidOid;
	AppendOnlyBlockDirectory *blockDirectory = NULL;

	Assert(estate->es_per_tuple_exprcontext != NULL);
	econtext = estate->es_per_tuple_exprcontext;
	slot = econtext->ecxt_scantuple;

	/* Set up execution state for predicate, if any */
	predicate = (List *)
		ExecPrepareExpr((Expr *)indexInfo->ii_Predicate, estate);

	/*
	 * Mark columns that need to be scanned for the index creation. Normally,
	 * only index key columns need to be scanned. We create the block
	 * directory as part of the index creation process, if one doesn't
	 * exist. In that case, all columns need to be scanned.
	 */
	Assert(parentRelation->rd_att != NULL);
	proj = palloc0(parentRelation->rd_att->natts * sizeof(bool));

	GetAppendOnlyEntryAuxOids(RelationGetRelid(parentRelation), SnapshotNow,
							  NULL,
							  &blkdirrelid, &blkdiridxid,
							  NULL, NULL);

	if (OidIsValid(blkdirrelid) && OidIsValid(blkdiridxid))
	{
		for (attno = 0; attno < indexInfo->ii_NumIndexAttrs; attno++)
		{
			Assert(indexInfo->ii_KeyAttrNumbers[attno] <= parentRelation->rd_att->natts);
			/* Skip expression */
			if (indexInfo->ii_KeyAttrNumbers[attno] > 0)
				proj[indexInfo->ii_KeyAttrNumbers[attno] - 1] = true;
		}

		GetNeededColumnsForScan((Node *)indexInfo->ii_Expressions,
								proj,
								parentRelation->rd_att->natts);
	}
	
	else
	{
		for (attno = 0; attno < parentRelation->rd_att->natts; attno++)
			proj[attno] = true;
	}
	
	aocsscan = aocs_beginscan(parentRelation, snapshot, snapshot, NULL /* relationTupleDesc */, proj);

	if (!OidIsValid(blkdirrelid) || !OidIsValid(blkdiridxid))
	{
		if (indexInfo->ii_Concurrent)
			ereport(ERROR,
					(errcode(ERRCODE_GP_COMMAND_ERROR),
					 errmsg("Cannot create index concurrently. Create an index non-concurrently "
					        "before creating an index concurrently in an appendonly table.")));

		AlterTableCreateAoBlkdirTable(RelationGetRelid(parentRelation), false, false);

		aocsscan->blockDirectory =
			(AppendOnlyBlockDirectory *)palloc0(sizeof(AppendOnlyBlockDirectory));
		blockDirectory = aocsscan->blockDirectory;
	}
		

	while (true)
	{
		CHECK_FOR_INTERRUPTS();
		
		aocs_getnext(aocsscan, ForwardScanDirection, slot);
		if (TupIsNull(slot))
			break;

		reltuples++;
		
		MemoryContextReset(econtext->ecxt_per_tuple_memory);
		
		if (predicate != NIL)
		{
			if (!ExecQual(predicate, econtext, false))
				continue;
		}

		/*
		 * For the current heap tuple, extract all the attributes we use in
		 * this index, and note which are null.  This also performs evaluation
		 * of any expressions needed.
		 */
		FormIndexDatum(indexInfo,
					   slot,
					   estate,
					   values,
					   isnull);

		Assert(ItemPointerIsValid(slot_get_ctid(slot)));

		callback(indexRelation, slot_get_ctid(slot),
				 values, isnull, true, callback_state);
		
	}

	pfree(proj);
	
	aocs_endscan(aocsscan);

	if (blockDirectory != NULL)
		pfree(blockDirectory);

	return reltuples;
}

/*
 * IndexCheckExclusion - verify that a new exclusion constraint is satisfied
 *
 * When creating an exclusion constraint, we first build the index normally
 * and then rescan the heap to check for conflicts.  We assume that we only
 * need to validate tuples that are live according to an up-to-date snapshot,
 * and that these were correctly indexed even in the presence of broken HOT
 * chains.  This should be OK since we are holding at least ShareLock on the
 * table, meaning there can be no uncommitted updates from other transactions.
 * (Note: that wouldn't necessarily work for system catalogs, since many
 * operations release write lock early on the system catalogs.)
 */
static void
IndexCheckExclusion(Relation heapRelation,
					Relation indexRelation,
					IndexInfo *indexInfo)
{
	HeapScanDesc scan;
	HeapTuple	heapTuple;
	Datum		values[INDEX_MAX_KEYS];
	bool		isnull[INDEX_MAX_KEYS];
	List	   *predicate;
	TupleTableSlot *slot;
	EState	   *estate;
	ExprContext *econtext;
	Snapshot	snapshot;

	/*
	 * If we are reindexing the target index, mark it as no longer being
	 * reindexed, to forestall an Assert in index_beginscan when we try to use
	 * the index for probes.  This is OK because the index is now fully valid.
	 */
	if (ReindexIsCurrentlyProcessingIndex(RelationGetRelid(indexRelation)))
		ResetReindexProcessing();

	/*
	 * Need an EState for evaluation of index expressions and partial-index
	 * predicates.  Also a slot to hold the current tuple.
	 */
	estate = CreateExecutorState();
	econtext = GetPerTupleExprContext(estate);
	slot = MakeSingleTupleTableSlot(RelationGetDescr(heapRelation));

	/* Arrange for econtext's scan tuple to be the tuple under test */
	econtext->ecxt_scantuple = slot;

	/* Set up execution state for predicate, if any. */
	predicate = (List *)
		ExecPrepareExpr((Expr *) indexInfo->ii_Predicate,
						estate);

	/*
	 * Scan all live tuples in the base relation.
	 */
	snapshot = RegisterSnapshot(GetLatestSnapshot());
	scan = heap_beginscan_strat(heapRelation,	/* relation */
								snapshot,		/* snapshot */
								0,		/* number of keys */
								NULL,	/* scan key */
								true,	/* buffer access strategy OK */
								true);	/* syncscan OK */

	while ((heapTuple = heap_getnext(scan, ForwardScanDirection)) != NULL)
	{
		CHECK_FOR_INTERRUPTS();

		MemoryContextReset(econtext->ecxt_per_tuple_memory);

		/* Set up for predicate or expression evaluation */
		ExecStoreHeapTuple(heapTuple, slot, InvalidBuffer, false);

		/*
		 * In a partial index, ignore tuples that don't satisfy the predicate.
		 */
		if (predicate != NIL)
		{
			if (!ExecQual(predicate, econtext, false))
				continue;
		}

		/*
		 * Extract index column values, including computing expressions.
		 */
		FormIndexDatum(indexInfo,
					   slot,
					   estate,
					   values,
					   isnull);

		/*
		 * Check that this tuple has no conflicts.
		 */
		check_exclusion_constraint(heapRelation,
								   indexRelation, indexInfo,
								   &(heapTuple->t_self), values, isnull,
								   estate, true, false);
	}

	heap_endscan(scan);
	UnregisterSnapshot(snapshot);

	ExecDropSingleTupleTableSlot(slot);

	FreeExecutorState(estate);

	/* These may have been pointing to the now-gone estate */
	indexInfo->ii_ExpressionsState = NIL;
	indexInfo->ii_PredicateState = NIL;
}


/*
 * validate_index - support code for concurrent index builds
 *
 * We do a concurrent index build by first inserting the catalog entry for the
 * index via index_create(), marking it not indisready and not indisvalid.
 * Then we commit our transaction and start a new one, then we wait for all
 * transactions that could have been modifying the table to terminate.  Now
 * we know that any subsequently-started transactions will see the index and
 * honor its constraints on HOT updates; so while existing HOT-chains might
 * be broken with respect to the index, no currently live tuple will have an
 * incompatible HOT update done to it.  We now build the index normally via
 * index_build(), while holding a weak lock that allows concurrent
 * insert/update/delete.  Also, we index only tuples that are valid
 * as of the start of the scan (see IndexBuildHeapScan), whereas a normal
 * build takes care to include recently-dead tuples.  This is OK because
 * we won't mark the index valid until all transactions that might be able
 * to see those tuples are gone.  The reason for doing that is to avoid
 * bogus unique-index failures due to concurrent UPDATEs (we might see
 * different versions of the same row as being valid when we pass over them,
 * if we used HeapTupleSatisfiesVacuum).  This leaves us with an index that
 * does not contain any tuples added to the table while we built the index.
 *
 * Next, we mark the index "indisready" (but still not "indisvalid") and
 * commit the second transaction and start a third.  Again we wait for all
 * transactions that could have been modifying the table to terminate.  Now
 * we know that any subsequently-started transactions will see the index and
 * insert their new tuples into it.  We then take a new reference snapshot
 * which is passed to validate_index().  Any tuples that are valid according
 * to this snap, but are not in the index, must be added to the index.
 * (Any tuples committed live after the snap will be inserted into the
 * index by their originating transaction.  Any tuples committed dead before
 * the snap need not be indexed, because we will wait out all transactions
 * that might care about them before we mark the index valid.)
 *
 * validate_index() works by first gathering all the TIDs currently in the
 * index, using a bulkdelete callback that just stores the TIDs and doesn't
 * ever say "delete it".  (This should be faster than a plain indexscan;
 * also, not all index AMs support full-index indexscan.)  Then we sort the
 * TIDs, and finally scan the table doing a "merge join" against the TID list
 * to see which tuples are missing from the index.  Thus we will ensure that
 * all tuples valid according to the reference snapshot are in the index.
 *
 * Building a unique index this way is tricky: we might try to insert a
 * tuple that is already dead or is in process of being deleted, and we
 * mustn't have a uniqueness failure against an updated version of the same
 * row.  We could try to check the tuple to see if it's already dead and tell
 * index_insert() not to do the uniqueness check, but that still leaves us
 * with a race condition against an in-progress update.  To handle that,
 * we expect the index AM to recheck liveness of the to-be-inserted tuple
 * before it declares a uniqueness error.
 *
 * After completing validate_index(), we wait until all transactions that
 * were alive at the time of the reference snapshot are gone; this is
 * necessary to be sure there are none left with a transaction snapshot
 * older than the reference (and hence possibly able to see tuples we did
 * not index).  Then we mark the index "indisvalid" and commit.  Subsequent
 * transactions will be able to use it for queries.
 *
 * Doing two full table scans is a brute-force strategy.  We could try to be
 * cleverer, eg storing new tuples in a special area of the table (perhaps
 * making the table append-only by setting use_fsm).  However that would
 * add yet more locking issues.
 */
void
validate_index(Oid heapId, Oid indexId, Snapshot snapshot)
{
	Relation	heapRelation,
				indexRelation;
	IndexInfo  *indexInfo;
	IndexVacuumInfo ivinfo;
	v_i_state	state;
	Oid			save_userid;
	int			save_sec_context;
	int			save_nestlevel;

	/* Open and lock the parent heap relation */
	heapRelation = heap_open(heapId, ShareUpdateExclusiveLock);
	/* And the target index relation */
	indexRelation = index_open(indexId, RowExclusiveLock);

	/*
	 * Fetch info needed for index_insert.  (You might think this should be
	 * passed in from DefineIndex, but its copy is long gone due to having
	 * been built in a previous transaction.)
	 */
	indexInfo = BuildIndexInfo(indexRelation);

	/* mark build is concurrent just for consistency */
	indexInfo->ii_Concurrent = true;

	/*
	 * Switch to the table owner's userid, so that any index functions are run
	 * as that user.  Also lock down security-restricted operations and
	 * arrange to make GUC variable changes local to this command.
	 */
	GetUserIdAndSecContext(&save_userid, &save_sec_context);
	SetUserIdAndSecContext(heapRelation->rd_rel->relowner,
						   save_sec_context | SECURITY_RESTRICTED_OPERATION);
	save_nestlevel = NewGUCNestLevel();

	/*
	 * Scan the index and gather up all the TIDs into a tuplesort object.
	 */
	ivinfo.index = indexRelation;
	ivinfo.analyze_only = false;
	ivinfo.estimated_count = true;
	ivinfo.message_level = DEBUG2;
	ivinfo.num_heap_tuples = heapRelation->rd_rel->reltuples;
	ivinfo.strategy = NULL;

	state.tuplesort = tuplesort_begin_datum(NULL,
											TIDOID, TIDLessOperator,
											InvalidOid, false,
											maintenance_work_mem,
											false);
	state.htups = state.itups = state.tups_inserted = 0;

	(void) index_bulk_delete(&ivinfo, NULL,
							 validate_index_callback, (void *) &state);

	/* Execute the sort */
	tuplesort_performsort(state.tuplesort);

	/*
	 * Now scan the heap and "merge" it with the index
	 */
	validate_index_heapscan(heapRelation,
							indexRelation,
							indexInfo,
							snapshot,
							&state);

	/* Done with tuplesort object */
	tuplesort_end(state.tuplesort);

	elog(DEBUG2,
		 "validate_index found %.0f heap tuples, %.0f index tuples; inserted %.0f missing tuples",
		 state.htups, state.itups, state.tups_inserted);

	/* Roll back any GUC changes executed by index functions */
	AtEOXact_GUC(false, save_nestlevel);

	/* Restore userid and security context */
	SetUserIdAndSecContext(save_userid, save_sec_context);

	/* Close rels, but keep locks */
	index_close(indexRelation, NoLock);
	heap_close(heapRelation, NoLock);
}

/*
 * validate_index_callback - bulkdelete callback to collect the index TIDs
 */
static bool
validate_index_callback(ItemPointer itemptr, void *opaque)
{
	v_i_state  *state = (v_i_state *) opaque;

	tuplesort_putdatum(state->tuplesort, PointerGetDatum(itemptr), false);

	state->itups += 1;
	return false;				/* never actually delete anything */
}

/*
 * validate_index_heapscan - second table scan for concurrent index build
 *
 * This has much code in common with IndexBuildHeapScan, but it's enough
 * different that it seems cleaner to have two routines not one.
 */
static void
validate_index_heapscan(Relation heapRelation,
						Relation indexRelation,
						IndexInfo *indexInfo,
						Snapshot snapshot,
						v_i_state *state)
{
	HeapScanDesc scan;
	HeapTuple	heapTuple;
	Datum		values[INDEX_MAX_KEYS];
	bool		isnull[INDEX_MAX_KEYS];
	List	   *predicate;
	TupleTableSlot *slot;
	EState	   *estate;
	ExprContext *econtext;
	BlockNumber root_blkno = InvalidBlockNumber;
	OffsetNumber root_offsets[MaxHeapTuplesPerPage];
	bool		in_index[MaxHeapTuplesPerPage];

	/* state variables for the merge */
	ItemPointer indexcursor = NULL;
	bool		tuplesort_empty = false;

	/*
	 * sanity checks
	 */
	Assert(OidIsValid(indexRelation->rd_rel->relam));

	/*
	 * Need an EState for evaluation of index expressions and partial-index
	 * predicates.  Also a slot to hold the current tuple.
	 */
	estate = CreateExecutorState();
	econtext = GetPerTupleExprContext(estate);
	slot = MakeSingleTupleTableSlot(RelationGetDescr(heapRelation));

	/* Arrange for econtext's scan tuple to be the tuple under test */
	econtext->ecxt_scantuple = slot;

	/* Set up execution state for predicate, if any. */
	predicate = (List *)
		ExecPrepareExpr((Expr *) indexInfo->ii_Predicate,
						estate);

	/*
	 * Prepare for scan of the base relation.  We need just those tuples
	 * satisfying the passed-in reference snapshot.  We must disable syncscan
	 * here, because it's critical that we read from block zero forward to
	 * match the sorted TIDs.
	 */
	scan = heap_beginscan_strat(heapRelation,	/* relation */
								snapshot,		/* snapshot */
								0,		/* number of keys */
								NULL,	/* scan key */
								true,	/* buffer access strategy OK */
								false); /* syncscan not OK */

	/*
	 * Scan all tuples matching the snapshot.
	 */
	while ((heapTuple = heap_getnext(scan, ForwardScanDirection)) != NULL)
	{
		ItemPointer heapcursor = &heapTuple->t_self;
		ItemPointerData rootTuple;
		OffsetNumber root_offnum;

		CHECK_FOR_INTERRUPTS();

		state->htups += 1;

		/*
		 * As commented in IndexBuildHeapScan, we should index heap-only
		 * tuples under the TIDs of their root tuples; so when we advance onto
		 * a new heap page, build a map of root item offsets on the page.
		 *
		 * This complicates merging against the tuplesort output: we will
		 * visit the live tuples in order by their offsets, but the root
		 * offsets that we need to compare against the index contents might be
		 * ordered differently.  So we might have to "look back" within the
		 * tuplesort output, but only within the current page.  We handle that
		 * by keeping a bool array in_index[] showing all the
		 * already-passed-over tuplesort output TIDs of the current page. We
		 * clear that array here, when advancing onto a new heap page.
		 */
		if (scan->rs_cblock != root_blkno)
		{
			Page		page = BufferGetPage(scan->rs_cbuf);

			LockBuffer(scan->rs_cbuf, BUFFER_LOCK_SHARE);
			heap_get_root_tuples(page, root_offsets);
			LockBuffer(scan->rs_cbuf, BUFFER_LOCK_UNLOCK);

			memset(in_index, 0, sizeof(in_index));

			root_blkno = scan->rs_cblock;
		}

		/* Convert actual tuple TID to root TID */
		rootTuple = *heapcursor;
		root_offnum = ItemPointerGetOffsetNumber(heapcursor);

		if (HeapTupleIsHeapOnly(heapTuple))
		{
			root_offnum = root_offsets[root_offnum - 1];
			if (!OffsetNumberIsValid(root_offnum))
				elog(ERROR, "failed to find parent tuple for heap-only tuple at (%u,%u) in table \"%s\"",
					 ItemPointerGetBlockNumber(heapcursor),
					 ItemPointerGetOffsetNumber(heapcursor),
					 RelationGetRelationName(heapRelation));
			ItemPointerSetOffsetNumber(&rootTuple, root_offnum);
		}

		/*
		 * "merge" by skipping through the index tuples until we find or pass
		 * the current root tuple.
		 */
		while (!tuplesort_empty &&
			   (!indexcursor ||
				ItemPointerCompare(indexcursor, &rootTuple) < 0))
		{
			Datum		ts_val;
			bool		ts_isnull;

			if (indexcursor)
			{
				/*
				 * Remember index items seen earlier on the current heap page
				 */
				if (ItemPointerGetBlockNumber(indexcursor) == root_blkno)
					in_index[ItemPointerGetOffsetNumber(indexcursor) - 1] = true;
				pfree(indexcursor);
			}

			tuplesort_empty = !tuplesort_getdatum(state->tuplesort,
												  true, &ts_val, &ts_isnull);
			Assert(tuplesort_empty || !ts_isnull);
			indexcursor = (ItemPointer) DatumGetPointer(ts_val);
		}

		/*
		 * If the tuplesort has overshot *and* we didn't see a match earlier,
		 * then this tuple is missing from the index, so insert it.
		 */
		if ((tuplesort_empty ||
			 ItemPointerCompare(indexcursor, &rootTuple) > 0) &&
			!in_index[root_offnum - 1])
		{
			MemoryContextReset(econtext->ecxt_per_tuple_memory);

			/* Set up for predicate or expression evaluation */
			ExecStoreHeapTuple(heapTuple, slot, InvalidBuffer, false);

			/*
			 * In a partial index, discard tuples that don't satisfy the
			 * predicate.
			 */
			if (predicate != NIL)
			{
				if (!ExecQual(predicate, econtext, false))
					continue;
			}

			/*
			 * For the current heap tuple, extract all the attributes we use
			 * in this index, and note which are null.  This also performs
			 * evaluation of any expressions needed.
			 */
			FormIndexDatum(indexInfo,
						   slot,
						   estate,
						   values,
						   isnull);

			/*
			 * You'd think we should go ahead and build the index tuple here,
			 * but some index AMs want to do further processing on the data
			 * first. So pass the values[] and isnull[] arrays, instead.
			 */

			/*
			 * If the tuple is already committed dead, you might think we
			 * could suppress uniqueness checking, but this is no longer true
			 * in the presence of HOT, because the insert is actually a proxy
			 * for a uniqueness check on the whole HOT-chain.  That is, the
			 * tuple we have here could be dead because it was already
			 * HOT-updated, and if so the updating transaction will not have
			 * thought it should insert index entries.  The index AM will
			 * check the whole HOT-chain and correctly detect a conflict if
			 * there is one.
			 */

			index_insert(indexRelation,
						 values,
						 isnull,
						 &rootTuple,
						 heapRelation,
						 indexInfo->ii_Unique ?
						 UNIQUE_CHECK_YES : UNIQUE_CHECK_NO);

			state->tups_inserted += 1;
		}
	}

	heap_endscan(scan);

	ExecDropSingleTupleTableSlot(slot);

	FreeExecutorState(estate);

	/* These may have been pointing to the now-gone estate */
	indexInfo->ii_ExpressionsState = NIL;
	indexInfo->ii_PredicateState = NIL;
}


/*
 * index_set_state_flags - adjust pg_index state flags
 *
 * This is used during CREATE/DROP INDEX CONCURRENTLY to adjust the pg_index
 * flags that denote the index's state.  Because the update is not
 * transactional and will not roll back on error, this must only be used as
 * the last step in a transaction that has not made any transactional catalog
 * updates!
 *
 * Note that heap_inplace_update does send a cache inval message for the
 * tuple, so other sessions will hear about the update as soon as we commit.
 *
 * NB: In releases prior to PostgreSQL 9.4, the use of a non-transactional
 * update here would have been unsafe; now that MVCC rules apply even for
 * system catalog scans, we could potentially use a transactional update here
 * instead.
 */
void
index_set_state_flags(Oid indexId, IndexStateFlagsAction action)
{
	Relation	pg_index;
	HeapTuple	indexTuple;
	Form_pg_index indexForm;

	/* Assert that current xact hasn't done any transactional updates */
	Assert(GetTopTransactionIdIfAny() == InvalidTransactionId);

	/* Open pg_index and fetch a writable copy of the index's tuple */
	pg_index = heap_open(IndexRelationId, RowExclusiveLock);

	indexTuple = SearchSysCacheCopy1(INDEXRELID,
									 ObjectIdGetDatum(indexId));
	if (!HeapTupleIsValid(indexTuple))
		elog(ERROR, "cache lookup failed for index %u", indexId);
	indexForm = (Form_pg_index) GETSTRUCT(indexTuple);

	/* Perform the requested state change on the copy */
	switch (action)
	{
		case INDEX_CREATE_SET_READY:
			/* Set indisready during a CREATE INDEX CONCURRENTLY sequence */
			Assert(indexForm->indislive);
			Assert(!indexForm->indisready);
			Assert(!indexForm->indisvalid);
			indexForm->indisready = true;
			break;
		case INDEX_CREATE_SET_VALID:
			/* Set indisvalid during a CREATE INDEX CONCURRENTLY sequence */
			Assert(indexForm->indislive);
			Assert(indexForm->indisready);
			Assert(!indexForm->indisvalid);
			indexForm->indisvalid = true;
			break;
		case INDEX_DROP_CLEAR_VALID:

			/*
			 * Clear indisvalid during a DROP INDEX CONCURRENTLY sequence
			 *
			 * If indisready == true we leave it set so the index still gets
			 * maintained by active transactions.  We only need to ensure that
			 * indisvalid is false.  (We don't assert that either is initially
			 * true, though, since we want to be able to retry a DROP INDEX
			 * CONCURRENTLY that failed partway through.)
			 *
			 * Note: the CLUSTER logic assumes that indisclustered cannot be
			 * set on any invalid index, so clear that flag too.
			 */
			indexForm->indisvalid = false;
			indexForm->indisclustered = false;
			break;
		case INDEX_DROP_SET_DEAD:

			/*
			 * Clear indisready/indislive during DROP INDEX CONCURRENTLY
			 *
			 * We clear both indisready and indislive, because we not only
			 * want to stop updates, we want to prevent sessions from touching
			 * the index at all.
			 */
			Assert(!indexForm->indisvalid);
			indexForm->indisready = false;
			indexForm->indislive = false;
			break;
	}

	/* ... and write it back in-place */
	heap_inplace_update(pg_index, indexTuple);

	heap_close(pg_index, RowExclusiveLock);
}


/*
 * IndexGetRelation: given an index's relation OID, get the OID of the
 * relation it is an index on.  Uses the system cache.
 */
Oid
IndexGetRelation(Oid indexId, bool missing_ok)
{
	HeapTuple	tuple;
	Form_pg_index index;
	Oid			result;

	tuple = SearchSysCache1(INDEXRELID, ObjectIdGetDatum(indexId));
	if (!HeapTupleIsValid(tuple))
	{
		if (missing_ok)
			return InvalidOid;
		elog(ERROR, "cache lookup failed for index %u", indexId);
	}
	index = (Form_pg_index) GETSTRUCT(tuple);
	Assert(index->indexrelid == indexId);

	result = index->indrelid;
	ReleaseSysCache(tuple);
	return result;
}

/*
 * reindex_index - This routine is used to recreate a single index
 */
void
reindex_index(Oid indexId, bool skip_constraint_checks)
{
	Relation	iRel,
				heapRelation;
	Oid			heapId;
	IndexInfo  *indexInfo;
	Oid			namespaceId;
	volatile bool skipped_constraint = false;

	Assert(OidIsValid(indexId));

	/*
	 * Open and lock the parent heap relation.  ShareLock is sufficient since
	 * we only need to be sure no schema or data changes are going on.
	 */
	heapId = IndexGetRelation(indexId, false);
	heapRelation = heap_open(heapId, ShareLock);

	namespaceId = RelationGetNamespace(heapRelation);

	/*
	 * Open the target index relation and get an exclusive lock on it, to
	 * ensure that no one else is touching this particular index.
	 */
	iRel = index_open(indexId, AccessExclusiveLock);

	/*
	 * Don't allow reindex on temp tables of other backends ... their local
	 * buffer manager is not going to cope.
	 */
	if (RELATION_IS_OTHER_TEMP(iRel))
		ereport(ERROR,
				(errcode(ERRCODE_FEATURE_NOT_SUPPORTED),
			   errmsg("cannot reindex temporary tables of other sessions")));

	/*
	 * Two-phase commit is not supported for transactions that change
	 * relfilenode mappings. We can get away without two-phase commit, if
	 * we're not already running in a transaction block, but if we are,
	 * we won't be able to commit. To get a more descriptive error message,
	 * check for that now, rather than let the COMMIT fail.
	 */
	if (Gp_role == GP_ROLE_DISPATCH && RelationIsMapped(heapRelation))
		PreventTransactionChain(true, "REINDEX of a catalog table");

	/*
	 * Also check for active uses of the index in the current transaction; we
	 * don't want to reindex underneath an open indexscan.
	 */
	CheckTableNotInUse(iRel, "REINDEX INDEX");

	/*
	 * All predicate locks on the index are about to be made invalid. Promote
	 * them to relation locks on the heap.
	 */
	TransferPredicateLocksToHeapRelation(iRel);

	PG_TRY();
	{
		/* Suppress use of the target index while rebuilding it */
		SetReindexProcessing(heapId, indexId);

		/* Fetch info needed for index_build */
		indexInfo = BuildIndexInfo(iRel);

		/* If requested, skip checking uniqueness/exclusion constraints */
		if (skip_constraint_checks)
		{
			if (indexInfo->ii_Unique || indexInfo->ii_ExclusionOps != NULL)
				skipped_constraint = true;
			indexInfo->ii_Unique = false;
			indexInfo->ii_ExclusionOps = NULL;
			indexInfo->ii_ExclusionProcs = NULL;
			indexInfo->ii_ExclusionStrats = NULL;
		}

		/* We'll build a new physical relation for the index */
		RelationSetNewRelfilenode(iRel, InvalidTransactionId,
								  InvalidMultiXactId);

		/* Initialize the index and rebuild */
		/* Note: we do not need to re-establish pkey setting */
		index_build(heapRelation, iRel, indexInfo, false, true);
	}
	PG_CATCH();
	{
		/* Make sure flag gets cleared on error exit */
		ResetReindexProcessing();
		PG_RE_THROW();
	}
	PG_END_TRY();
	ResetReindexProcessing();

	/*
	 * If the index is marked invalid/not-ready/dead (ie, it's from a failed
	 * CREATE INDEX CONCURRENTLY, or a DROP INDEX CONCURRENTLY failed midway),
	 * and we didn't skip a uniqueness check, we can now mark it valid.  This
	 * allows REINDEX to be used to clean up in such cases.
	 *
	 * We can also reset indcheckxmin, because we have now done a
	 * non-concurrent index build, *except* in the case where index_build
	 * found some still-broken HOT chains. If it did, and we don't have to
	 * change any of the other flags, we just leave indcheckxmin alone (note
	 * that index_build won't have changed it, because this is a reindex).
	 * This is okay and desirable because not updating the tuple leaves the
	 * index's usability horizon (recorded as the tuple's xmin value) the same
	 * as it was.
	 *
	 * But, if the index was invalid/not-ready/dead and there were broken HOT
	 * chains, we had better force indcheckxmin true, because the normal
	 * argument that the HOT chains couldn't conflict with the index is
	 * suspect for an invalid index.  (A conflict is definitely possible if
	 * the index was dead.  It probably shouldn't happen otherwise, but let's
	 * be conservative.)  In this case advancing the usability horizon is
	 * appropriate.
	 *
	 * Another reason for avoiding unnecessary updates here is that while
	 * reindexing pg_index itself, we must not try to update tuples in it.
	 * pg_index's indexes should always have these flags in their clean state,
	 * so that won't happen.
	 */
	if (!skipped_constraint)
	{
		Relation	pg_index;
		HeapTuple	indexTuple;
		Form_pg_index indexForm;
		bool		index_bad;

		pg_index = heap_open(IndexRelationId, RowExclusiveLock);

		indexTuple = SearchSysCacheCopy1(INDEXRELID,
										 ObjectIdGetDatum(indexId));
		if (!HeapTupleIsValid(indexTuple))
			elog(ERROR, "cache lookup failed for index %u", indexId);
		indexForm = (Form_pg_index) GETSTRUCT(indexTuple);

		index_bad = (!indexForm->indisvalid ||
					 !indexForm->indisready ||
					 !indexForm->indislive);
		if (index_bad ||
			(indexForm->indcheckxmin && !indexInfo->ii_BrokenHotChain))
		{
			if (!indexInfo->ii_BrokenHotChain)
				indexForm->indcheckxmin = false;
			else if (index_bad)
				indexForm->indcheckxmin = true;
			indexForm->indisvalid = true;
			indexForm->indisready = true;
			indexForm->indislive = true;
			simple_heap_update(pg_index, &indexTuple->t_self, indexTuple);
			CatalogUpdateIndexes(pg_index, indexTuple);

			/*
			 * Invalidate the relcache for the table, so that after we commit
			 * all sessions will refresh the table's index list.  This ensures
			 * that if anyone misses seeing the pg_index row during this
			 * update, they'll refresh their list before attempting any update
			 * on the table.
			 */
			CacheInvalidateRelcache(heapRelation);
		}

		heap_close(pg_index, RowExclusiveLock);
	}

	{
		bool	 doIt	= true;
		char	*subtyp = "REINDEX";

		/* MPP-7576: don't track internal namespace tables */
		switch (namespaceId) 
		{
			case PG_CATALOG_NAMESPACE:
				/* MPP-7773: don't track objects in system namespace
				 * if modifying system tables (eg during upgrade)  
				 */
				if (allowSystemTableMods)
					doIt = false;
				break;

			case PG_TOAST_NAMESPACE:
			case PG_BITMAPINDEX_NAMESPACE:
			case PG_AOSEGMENT_NAMESPACE:
				doIt = false;
				break;
			default:
				break;
		}

		if (doIt)
			doIt = (!(isAnyTempNamespace(namespaceId)));

		/* MPP-6929: metadata tracking */
		/* MPP-7587: treat as a VACUUM operation, since the index is
		 * rebuilt */
		if (doIt)
			MetaTrackUpdObject(RelationRelationId,
							   indexId,
							   GetUserId(), /* not ownerid */
							   "VACUUM", subtyp
					);
	}

	/* Close rels, but keep locks */
	index_close(iRel, NoLock);
	heap_close(heapRelation, NoLock);
}

/*
 * reindex_relation - This routine is used to recreate all indexes
 * of a relation (and optionally its toast relation too, if any).
 *
 * "flags" is a bitmask that can include any combination of these bits:
 *
 * REINDEX_REL_PROCESS_TOAST: if true, process the toast table too (if any).
 * In GPDB, auxiliary AO heap tables, i.e. AO segments, AO block directory,
 * and AO visibilitymap, are also processed if this is set.
 *
 * REINDEX_REL_SUPPRESS_INDEX_USE: if true, the relation was just completely
 * rebuilt by an operation such as VACUUM FULL or CLUSTER, and therefore its
 * indexes are inconsistent with it.  This makes things tricky if the relation
 * is a system catalog that we might consult during the reindexing.  To deal
 * with that case, we mark all of the indexes as pending rebuild so that they
 * won't be trusted until rebuilt.  The caller is required to call us *without*
 * having made the rebuilt table visible by doing CommandCounterIncrement;
 * we'll do CCI after having collected the index list.  (This way we can still
 * use catalog indexes while collecting the list.)
 *
 * REINDEX_REL_CHECK_CONSTRAINTS: if true, recheck unique and exclusion
 * constraint conditions, else don't.  To avoid deadlocks, VACUUM FULL or
 * CLUSTER on a system catalog must omit this flag.  REINDEX should be used to
 * rebuild an index if constraint inconsistency is suspected.  For optimal
 * performance, other callers should include the flag only after transforming
 * the data in a manner that risks a change in constraint validity.
 *
 * Returns true if any indexes were rebuilt (including toast table's index
 * when relevant).  Note that a CommandCounterIncrement will occur after each
 * index rebuild.
 *
 */
bool
reindex_relation(Oid relid, int flags)
{
	Relation	rel;
	Oid			toast_relid;
	Oid			aoseg_relid = InvalidOid;
	Oid         aoblkdir_relid = InvalidOid;
	Oid         aovisimap_relid = InvalidOid;
	List	   *indexIds;
	bool		is_pg_class;
	bool		result;
	bool relIsAO = false;

	/*
	 * Open and lock the relation.  ShareLock is sufficient since we only need
	 * to prevent schema and data changes in it.  The lock level used here
	 * should match ReindexTable().
	 */
	rel = heap_open(relid, ShareLock);

	relIsAO = RelationIsAppendOptimized(rel);

	toast_relid = rel->rd_rel->reltoastrelid;

	/*
	 * Get the list of index OIDs for this relation.  (We trust to the
	 * relcache to get this with a sequential scan if ignoring system
	 * indexes.)
	 */
	indexIds = RelationGetIndexList(rel);

	/*
	 * reindex_index will attempt to update the pg_class rows for the relation
	 * and index.  If we are processing pg_class itself, we want to make sure
	 * that the updates do not try to insert index entries into indexes we
	 * have not processed yet.  (When we are trying to recover from corrupted
	 * indexes, that could easily cause a crash.) We can accomplish this
	 * because CatalogUpdateIndexes will use the relcache's index list to know
	 * which indexes to update. We just force the index list to be only the
	 * stuff we've processed.
	 *
	 * It is okay to not insert entries into the indexes we have not processed
	 * yet because all of this is transaction-safe.  If we fail partway
	 * through, the updated rows are dead and it doesn't matter whether they
	 * have index entries.  Also, a new pg_class index will be created with a
	 * correct entry for its own pg_class row because we do
	 * RelationSetNewRelfilenode() before we do index_build().
	 *
	 * Note that we also clear pg_class's rd_oidindex until the loop is done,
	 * so that that index can't be accessed either.  This means we cannot
	 * safely generate new relation OIDs while in the loop; shouldn't be a
	 * problem.
	 */
	is_pg_class = (RelationGetRelid(rel) == RelationRelationId);

	/* Ensure rd_indexattr is valid; see comments for RelationSetIndexList */
	if (is_pg_class)
		(void) RelationGetIndexAttrBitmap(rel, INDEX_ATTR_BITMAP_ALL);

	PG_TRY();
	{
		List	   *doneIndexes;
		ListCell   *indexId;

		if (flags & REINDEX_REL_SUPPRESS_INDEX_USE)
		{
			/* Suppress use of all the indexes until they are rebuilt */
			SetReindexPending(indexIds);

			/*
			 * Make the new heap contents visible --- now things might be
			 * inconsistent!
			 */
			CommandCounterIncrement();
		}

		/* Reindex all the indexes. */
		doneIndexes = NIL;
		foreach(indexId, indexIds)
		{
			Oid			indexOid = lfirst_oid(indexId);

			if (is_pg_class)
				RelationSetIndexList(rel, doneIndexes, InvalidOid);

			reindex_index(indexOid, !(flags & REINDEX_REL_CHECK_CONSTRAINTS));

			CommandCounterIncrement();

			/* Index should no longer be in the pending list */
			Assert(!ReindexIsProcessingIndex(indexOid));

			if (is_pg_class)
				doneIndexes = lappend_oid(doneIndexes, indexOid);
		}
	}
	PG_CATCH();
	{
		/* Make sure list gets cleared on error exit */
		ResetReindexPending();
		PG_RE_THROW();
	}
	PG_END_TRY();
	ResetReindexPending();

	if (is_pg_class)
		RelationSetIndexList(rel, indexIds, ClassOidIndexId);

	/*
	 * Close rel, but continue to hold the lock.
	 */
	heap_close(rel, NoLock);

	result = (indexIds != NIL);

	SIMPLE_FAULT_INJECTOR(ReindexRelation);

	/*
	 * If the relation has a secondary toast rel, reindex that too while we
	 * still hold the lock on the master table.
	 */
	if ((flags & REINDEX_REL_PROCESS_TOAST) && OidIsValid(toast_relid))
		result |= reindex_relation(toast_relid, flags);

	/* Obtain the aoseg_relid and aoblkdir_relid if the relation is an AO table. */
	if ((flags & REINDEX_REL_PROCESS_TOAST) && relIsAO)
		GetAppendOnlyEntryAuxOids(relid, SnapshotNow,
								  &aoseg_relid,
								  &aoblkdir_relid, NULL,
								  &aovisimap_relid, NULL);

	/*
	 * If an AO rel has a secondary segment list rel, reindex that too while we
	 * still hold the lock on the master table.
	 */
	if (OidIsValid(aoseg_relid))
		result |= reindex_relation(aoseg_relid, 0);

	/*
	 * If an AO rel has a secondary block directory rel, reindex that too while we
	 * still hold the lock on the master table.
	 */
	if (OidIsValid(aoblkdir_relid))
		result |= reindex_relation(aoblkdir_relid, 0);
	
	/*
	 * If an AO rel has a secondary visibility map rel, reindex that too while we
	 * still hold the lock on the master table.
	 */
	if (OidIsValid(aovisimap_relid))
		result |= reindex_relation(aovisimap_relid, 0);

	return result;
}


/* ----------------------------------------------------------------
 *		System index reindexing support
 *
 * When we are busy reindexing a system index, this code provides support
 * for preventing catalog lookups from using that index.  We also make use
 * of this to catch attempted uses of user indexes during reindexing of
 * those indexes.
 * ----------------------------------------------------------------
 */

static Oid	currentlyReindexedHeap = InvalidOid;
static Oid	currentlyReindexedIndex = InvalidOid;
static List *pendingReindexedIndexes = NIL;

/*
 * ReindexIsProcessingHeap
 *		True if heap specified by OID is currently being reindexed.
 */
bool
ReindexIsProcessingHeap(Oid heapOid)
{
	return heapOid == currentlyReindexedHeap;
}

/*
 * ReindexIsCurrentlyProcessingIndex
 *		True if index specified by OID is currently being reindexed.
 */
static bool
ReindexIsCurrentlyProcessingIndex(Oid indexOid)
{
	return indexOid == currentlyReindexedIndex;
}

/*
 * ReindexIsProcessingIndex
 *		True if index specified by OID is currently being reindexed,
 *		or should be treated as invalid because it is awaiting reindex.
 */
bool
ReindexIsProcessingIndex(Oid indexOid)
{
	return indexOid == currentlyReindexedIndex ||
		list_member_oid(pendingReindexedIndexes, indexOid);
}

/*
 * SetReindexProcessing
 *		Set flag that specified heap/index are being reindexed.
 *
 * NB: caller must use a PG_TRY block to ensure ResetReindexProcessing is done.
 */
static void
SetReindexProcessing(Oid heapOid, Oid indexOid)
{
	Assert(OidIsValid(heapOid) && OidIsValid(indexOid));
	/* Reindexing is not re-entrant. */
	if (OidIsValid(currentlyReindexedHeap))
		elog(ERROR, "cannot reindex while reindexing");
	currentlyReindexedHeap = heapOid;
	currentlyReindexedIndex = indexOid;
	/* Index is no longer "pending" reindex. */
	RemoveReindexPending(indexOid);
}

/*
 * ResetReindexProcessing
 *		Unset reindexing status.
 */
static void
ResetReindexProcessing(void)
{
	currentlyReindexedHeap = InvalidOid;
	currentlyReindexedIndex = InvalidOid;
}

/*
 * SetReindexPending
 *		Mark the given indexes as pending reindex.
 *
 * NB: caller must use a PG_TRY block to ensure ResetReindexPending is done.
 * Also, we assume that the current memory context stays valid throughout.
 */
static void
SetReindexPending(List *indexes)
{
	/* Reindexing is not re-entrant. */
	if (pendingReindexedIndexes)
		elog(ERROR, "cannot reindex while reindexing");
	pendingReindexedIndexes = list_copy(indexes);
}

/*
 * RemoveReindexPending
 *		Remove the given index from the pending list.
 */
static void
RemoveReindexPending(Oid indexOid)
{
	pendingReindexedIndexes = list_delete_oid(pendingReindexedIndexes,
											  indexOid);
}

/*
 * ResetReindexPending
 *		Unset reindex-pending status.
 */
static void
ResetReindexPending(void)
{
	pendingReindexedIndexes = NIL;
}<|MERGE_RESOLUTION|>--- conflicted
+++ resolved
@@ -3,13 +3,9 @@
  * index.c
  *	  code to create and destroy POSTGRES index relations
  *
-<<<<<<< HEAD
  * Portions Copyright (c) 2006-2009, Greenplum inc
  * Portions Copyright (c) 2012-Present Pivotal Software, Inc.
- * Portions Copyright (c) 1996-2013, PostgreSQL Global Development Group
-=======
  * Portions Copyright (c) 1996-2014, PostgreSQL Global Development Group
->>>>>>> ab76208e
  * Portions Copyright (c) 1994, Regents of the University of California
  *
  *
@@ -36,11 +32,8 @@
 #include "access/visibilitymap.h"
 #include "access/xact.h"
 #include "bootstrap/bootstrap.h"
-<<<<<<< HEAD
 #include "catalog/aoblkdir.h"
-=======
 #include "catalog/binary_upgrade.h"
->>>>>>> ab76208e
 #include "catalog/catalog.h"
 #include "catalog/dependency.h"
 #include "catalog/heap.h"
@@ -1181,14 +1174,10 @@
 
 	/*
 	 * Close the index; but we keep the lock that we acquired above until end
-<<<<<<< HEAD
-	 * of transaction.	Closing the heap is caller's responsibility.
+	 * of transaction.  Closing the heap is caller's responsibility.
 	 *
 	 * GPDB: if we're dealing with a child of a partitioned table, also release
 	 * the lock. We should be holding a lock on the master, which is sufficient.
-=======
-	 * of transaction.  Closing the heap is caller's responsibility.
->>>>>>> ab76208e
 	 */
 	if (rel_needs_long_lock(RelationGetRelid(heapRelation)))
 	{
@@ -1974,9 +1963,26 @@
 
 	if (reltuples >= 0 && Gp_role != GP_ROLE_DISPATCH)
 	{
-		BlockNumber relpages = RelationGetNumberOfBlocks(rel);
+		BlockNumber relpages;
 		BlockNumber relallvisible;
 
+		if (RelationIsAoRows(rel) || RelationIsAoCols(rel))
+		{
+			int64           totalbytes;
+			Snapshot snapshot = RegisterSnapshot(GetLatestSnapshot());
+
+			if (RelationIsAoRows(rel))
+				totalbytes = GetAOTotalBytes(rel, snapshot);
+			else
+				totalbytes = GetAOCSTotalBytes(rel, snapshot, true);
+			UnregisterSnapshot(snapshot);
+
+			relpages = RelationGuessNumberOfBlocks(totalbytes);
+		}
+		else
+			relpages = RelationGetNumberOfBlocks(rel);
+
+		/* GPDB_94_MERGE_FIXME: Should we do something else here for AO tables? */
 		if (rd_rel->relkind != RELKIND_INDEX)
 			relallvisible = visibilitymap_count(rel);
 		else	/* don't bother for indexes */
@@ -2232,7 +2238,7 @@
 
 	/*
 	 * Need an EState for evaluation of index expressions and partial-index
-	 * predicates.  Also a slot to hold the current tuple.
+	 * predicates.	Also a slot to hold the current tuple.
 	 */
 	estate = CreateExecutorState();
 	econtext = GetPerTupleExprContext(estate);
@@ -2245,26 +2251,14 @@
 	 * Prepare for scan of the base relation.  In a normal index build, we use
 	 * SnapshotAny because we must retrieve all tuples and do our own time
 	 * qual checks (because we have to index RECENTLY_DEAD tuples). In a
-<<<<<<< HEAD
-	 * concurrent build, we take a regular MVCC snapshot and index whatever's
-	 * live according to that.	During bootstrap we just use SnapshotNow.
-	 *
-	 * If the relation is an append-only table, we use a regular MVCC snapshot
-	 * and index what is actually in the table.
-	 */
-	if (IsBootstrapProcessingMode())
-	{
-		snapshot = SnapshotNow;
-		OldestXmin = InvalidTransactionId;		/* not used */
-	}
-	else if (indexInfo->ii_Concurrent ||
-			 RelationIsAppendOptimized(parentRelation))
-=======
 	 * concurrent build, or during bootstrap, we take a regular MVCC snapshot
 	 * and index whatever's live according to that.
-	 */
-	if (IsBootstrapProcessingMode() || indexInfo->ii_Concurrent)
->>>>>>> ab76208e
+	 *
+	 * If the relation is an append-only table, we also use a regular MVCC
+	 * snapshot.
+	 */
+	if (IsBootstrapProcessingMode() || indexInfo->ii_Concurrent ||
+			 RelationIsAppendOptimized(parentRelation))
 	{
 		snapshot = RegisterSnapshot(GetTransactionSnapshot());
 		registered_snapshot = true;
@@ -2274,11 +2268,7 @@
 	{
 		snapshot = SnapshotAny;
 		/* okay to ignore lazy VACUUMs here */
-<<<<<<< HEAD
-		OldestXmin = GetOldestXmin(parentRelation->rd_rel->relisshared, true);
-=======
-		OldestXmin = GetOldestXmin(heapRelation, true);
->>>>>>> ab76208e
+		OldestXmin = GetOldestXmin(parentRelation, true);
 	}
 
 	if (RelationIsHeap(parentRelation))
@@ -2458,11 +2448,7 @@
 			 */
 			LockBuffer(scan->rs_cbuf, BUFFER_LOCK_SHARE);
 
-<<<<<<< HEAD
-			switch (HeapTupleSatisfiesVacuum(heapRelation, heapTuple->t_data, OldestXmin,
-=======
-			switch (HeapTupleSatisfiesVacuum(heapTuple, OldestXmin,
->>>>>>> ab76208e
+			switch (HeapTupleSatisfiesVacuum(heapRelation, heapTuple, OldestXmin,
 											 scan->rs_cbuf))
 			{
 				case HEAPTUPLE_DEAD:
@@ -2699,14 +2685,8 @@
 
 	heap_endscan(scan);
 
-<<<<<<< HEAD
 	return reltuples;
 }
-=======
-	/* we can now forget our snapshot, if set */
-	if (IsBootstrapProcessingMode() || indexInfo->ii_Concurrent)
-		UnregisterSnapshot(snapshot);
->>>>>>> ab76208e
 
 /*
  * IndexBuildAppendOnlyRowScan - scan the Append-Only Row relation to find
@@ -2854,7 +2834,7 @@
 	Assert(parentRelation->rd_att != NULL);
 	proj = palloc0(parentRelation->rd_att->natts * sizeof(bool));
 
-	GetAppendOnlyEntryAuxOids(RelationGetRelid(parentRelation), SnapshotNow,
+	GetAppendOnlyEntryAuxOids(RelationGetRelid(parentRelation), NULL,
 							  NULL,
 							  &blkdirrelid, &blkdiridxid,
 							  NULL, NULL);
@@ -3928,7 +3908,7 @@
 
 	/* Obtain the aoseg_relid and aoblkdir_relid if the relation is an AO table. */
 	if ((flags & REINDEX_REL_PROCESS_TOAST) && relIsAO)
-		GetAppendOnlyEntryAuxOids(relid, SnapshotNow,
+		GetAppendOnlyEntryAuxOids(relid, NULL,
 								  &aoseg_relid,
 								  &aoblkdir_relid, NULL,
 								  &aovisimap_relid, NULL);
