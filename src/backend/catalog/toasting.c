/*-------------------------------------------------------------------------
 *
 * toasting.c
 *	  This file contains routines to support creation of toast tables
 *
 *
 * Portions Copyright (c) 1996-2016, PostgreSQL Global Development Group
 * Portions Copyright (c) 1994, Regents of the University of California
 *
 * IDENTIFICATION
 *	  src/backend/catalog/toasting.c
 *
 *-------------------------------------------------------------------------
 */
#include "postgres.h"

#include "access/tuptoaster.h"
#include "access/xact.h"
#include "catalog/binary_upgrade.h"
#include "catalog/dependency.h"
#include "catalog/heap.h"
#include "catalog/index.h"
#include "catalog/namespace.h"
<<<<<<< HEAD
#include "catalog/oid_dispatch.h"
=======
#include "catalog/pg_am.h"
>>>>>>> b5bce6c1
#include "catalog/pg_namespace.h"
#include "catalog/pg_opclass.h"
#include "catalog/pg_type.h"
#include "catalog/toasting.h"
#include "miscadmin.h"
#include "nodes/makefuncs.h"
#include "storage/lmgr.h"
#include "storage/lock.h"
#include "utils/builtins.h"
#include "utils/rel.h"
#include "utils/syscache.h"

/* Potentially set by pg_upgrade_support functions */
Oid			binary_upgrade_next_toast_pg_type_oid = InvalidOid;

static void CheckAndCreateToastTable(Oid relOid, Datum reloptions,
						 LOCKMODE lockmode, bool check,
						 bool is_part_child, bool is_part_parent);
static bool create_toast_table(Relation rel, Oid toastOid, Oid toastIndexOid,
				   Datum reloptions, LOCKMODE lockmode, bool check,
				   bool is_part_child, bool is_part_parent);
static bool needs_toast_table(Relation rel);


/*
 * CreateToastTable variants
 *		If the table needs a toast table, and doesn't already have one,
 *		then create a toast table for it.
 *
 * reloptions for the toast table can be passed, too.  Pass (Datum) 0
 * for default reloptions.
 *
 * We expect the caller to have verified that the relation is a table and have
 * already done any necessary permission checks.  Callers expect this function
 * to end with CommandCounterIncrement if it makes any changes.
 *
 * If 'is_create' is true, we are creating the toast table for a new table,
 * rather than adding it to an existing one. The difference is that the
 * caller is expected to already hold an AccessExclusiveLock, if we're
 * creating a new table.
 *
 * If 'is_part_child' is true, we are creating a toast table for a non-root
 * table in a partition hierarchy.  This determines if array type gets created
 * for the table or not.  If 'is_part_parent' is true, then we are creating a
 * toast table for a non-leaf table in a partition hierarchy.  This is used to
 * determine the value of relfrozenxid for the toast table.  Non-leaf tables do
 * not contain data, so their relfrozenxid need not interfere in database age
 * computation.
 */
void
AlterTableCreateToastTable(Oid relOid, Datum reloptions, LOCKMODE lockmode,
						   bool is_part_child, bool is_part_parent)
{
	CheckAndCreateToastTable(relOid, reloptions, lockmode, true,
							 is_part_child, is_part_parent);
}

void
NewHeapCreateToastTable(Oid relOid, Datum reloptions, LOCKMODE lockmode,
							bool is_part_child, bool is_part_parent)
{
	CheckAndCreateToastTable(relOid, reloptions, lockmode, false,
							 is_part_child, is_part_parent);
}

void
NewRelationCreateToastTable(Oid relOid, Datum reloptions,
							bool is_part_child, bool is_part_parent)
{
	LOCKMODE	lockmode;

	/*
	 * Grab a DDL-exclusive lock on the target table, since we'll update the
	 * pg_class tuple.	This is redundant for all present users.  Tuple
	 * toasting behaves safely in the face of a concurrent TOAST table add.
	 *
	 * When we're creating a new table, we should already hold an AccessExclusiveLock
	 * on it. It may seem silly to acquire a *stronger* lock in that, case, but
	 * the idea is that it's cheaper to hold an AccessExclusiveLock twice, rather
	 * than both an AccessExlusiveLock and a ShareUpdateExclusiveLock.
	 */
	if (is_part_child)
		lockmode = NoLock;
	else
		lockmode = AccessExclusiveLock;

	CheckAndCreateToastTable(relOid, reloptions, AccessExclusiveLock, false,
							 is_part_child, is_part_parent);
}

static void
CheckAndCreateToastTable(Oid relOid, Datum reloptions, LOCKMODE lockmode, bool check,
							bool is_part_child, bool is_part_parent)
{
	Relation	rel;

	rel = heap_open(relOid, lockmode);

	/* create_toast_table does all the work */
	(void) create_toast_table(rel, InvalidOid, InvalidOid, reloptions, lockmode, check,
							  is_part_child, is_part_parent);

	heap_close(rel, NoLock);
}

/*
 * Create a toast table during bootstrap
 *
 * Here we need to prespecify the OIDs of the toast table and its index
 */
void
BootstrapToastTable(char *relName, Oid toastOid, Oid toastIndexOid)
{
	Relation	rel;

	rel = heap_openrv(makeRangeVar(NULL, relName, -1), AccessExclusiveLock);

	if (rel->rd_rel->relkind != RELKIND_RELATION &&
		rel->rd_rel->relkind != RELKIND_MATVIEW)
		ereport(ERROR,
				(errcode(ERRCODE_WRONG_OBJECT_TYPE),
				 errmsg("\"%s\" is not a table or materialized view",
						relName)));

	/* create_toast_table does all the work */
	if (!create_toast_table(rel, toastOid, toastIndexOid, (Datum) 0,
							AccessExclusiveLock, false,
							false, false))
		elog(ERROR, "\"%s\" does not require a toast table",
			 relName);

	heap_close(rel, NoLock);
}


/*
 * create_toast_table --- internal workhorse
 *
 * rel is already opened and locked
 * toastOid and toastIndexOid are normally InvalidOid, but during
 * bootstrap they can be nonzero to specify hand-assigned OIDs
 */
static bool
create_toast_table(Relation rel, Oid toastOid, Oid toastIndexOid,
				   Datum reloptions, LOCKMODE lockmode, bool check,
				   bool is_part_child, bool is_part_parent)
{
	Oid			relOid = RelationGetRelid(rel);
	HeapTuple	reltup;
	TupleDesc	tupdesc;
	bool		shared_relation;
	bool		mapped_relation;
	Relation	toast_rel;
	Relation	class_rel;
	Oid			toast_relid;
	Oid			toast_idxid;
	Oid			toast_typid = InvalidOid;
	Oid			namespaceid;
	char		toast_relname[NAMEDATALEN];
	char		toast_idxname[NAMEDATALEN];
	IndexInfo  *indexInfo;
	Oid			collationObjectId[2];
	Oid			classObjectId[2];
	int16		coloptions[2];
	ObjectAddress baseobject,
				toastobject;

	/*
	 * Toast table is shared if and only if its parent is.
	 *
	 * We cannot allow toasting a shared relation after initdb (because
	 * there's no way to mark it toasted in other databases' pg_class).
	 */
	shared_relation = rel->rd_rel->relisshared;
	if (shared_relation && !IsBootstrapProcessingMode())
		ereport(ERROR,
				(errcode(ERRCODE_OBJECT_NOT_IN_PREREQUISITE_STATE),
				 errmsg("shared tables cannot be toasted after initdb")));

	/* It's mapped if and only if its parent is, too */
	mapped_relation = RelationIsMapped(rel);

	/*
	 * Is it already toasted?
	 */
	if (rel->rd_rel->reltoastrelid != InvalidOid)
		return false;

	/*
	 * Check to see whether the table actually needs a TOAST table.
	 */
	if (!IsBinaryUpgrade)
	{
		/* Normal mode, normal check */
		if (!needs_toast_table(rel))
			return false;
	}
	else
	{
		/*
		 * In binary-upgrade mode, create a TOAST table if and only if
		 * pg_upgrade told us to (ie, a TOAST table OID has been provided).
		 *
		 * This indicates that the old cluster had a TOAST table for the
		 * current table.  We must create a TOAST table to receive the old
		 * TOAST file, even if the table seems not to need one.
		 *
		 * Contrariwise, if the old cluster did not have a TOAST table, we
		 * should be able to get along without one even if the new version's
		 * needs_toast_table rules suggest we should have one.  There is a lot
		 * of daylight between where we will create a TOAST table and where
		 * one is really necessary to avoid failures, so small cross-version
		 * differences in the when-to-create heuristic shouldn't be a problem.
		 * If we tried to create a TOAST table anyway, we would have the
		 * problem that it might take up an OID that will conflict with some
		 * old-cluster table we haven't seen yet.
		 */
<<<<<<< HEAD
		/*
		 * In Greenplum, partitioned tables are created in a single CREATE
		 * TABLE statement instead of each member table individually. The
		 * Oid preassignments are all done before the CREATE TABLE, so we
		 * can't use and reset a single oid variable, but instead we use them
		 * as a reference counter. Await the actuall preassign all before we
		 * decide whether to require a toast table or not.
		 *
		 * if (!OidIsValid(binary_upgrade_next_toast_pg_class_oid))
		 *	!OidIsValid(binary_upgrade_next_toast_pg_type_oid))
		 *	return false;
		 */
=======
		if (!OidIsValid(binary_upgrade_next_toast_pg_class_oid) ||
			!OidIsValid(binary_upgrade_next_toast_pg_type_oid))
			return false;
>>>>>>> b5bce6c1
	}

	/*
	 * If requested check lockmode is sufficient. This is a cross check in
	 * case of errors or conflicting decisions in earlier code.
	 */
	if (check && lockmode != AccessExclusiveLock)
		elog(ERROR, "AccessExclusiveLock required to add toast table.");

	/*
	 * Create the toast table and its index
	 */
	snprintf(toast_relname, sizeof(toast_relname),
			 "pg_toast_%u", relOid);
	snprintf(toast_idxname, sizeof(toast_idxname),
			 "pg_toast_%u_index", relOid);

	/* this is pretty painful...  need a tuple descriptor */
	tupdesc = CreateTemplateTupleDesc(3, false);
	TupleDescInitEntry(tupdesc, (AttrNumber) 1,
					   "chunk_id",
					   OIDOID,
					   -1, 0);
	TupleDescInitEntry(tupdesc, (AttrNumber) 2,
					   "chunk_seq",
					   INT4OID,
					   -1, 0);
	TupleDescInitEntry(tupdesc, (AttrNumber) 3,
					   "chunk_data",
					   BYTEAOID,
					   -1, 0);

	/*
	 * Ensure that the toast table doesn't itself get toasted, or we'll be
	 * toast :-(.  This is essential for chunk_data because type bytea is
	 * toastable; hit the other two just to be sure.
	 */
	tupdesc->attrs[0]->attstorage = 'p';
	tupdesc->attrs[1]->attstorage = 'p';
	tupdesc->attrs[2]->attstorage = 'p';

	/*
	 * Toast tables for regular relations go in pg_toast; those for temp
	 * relations go into the per-backend temp-toast-table namespace.
	 */
	if (isTempOrTempToastNamespace(rel->rd_rel->relnamespace))
		namespaceid = GetTempToastNamespace();
	else
		namespaceid = PG_TOAST_NAMESPACE;

	/*
	 * Use binary-upgrade override for pg_type.oid, if supplied.  We might be
	 * in the post-schema-restore phase where we are doing ALTER TABLE to
	 * create TOAST tables that didn't exist in the old cluster.
	 */
	if (IsBinaryUpgrade)
	{
		toastOid = GetPreassignedOidForRelation(namespaceid, toast_relname);
		if (!OidIsValid(toastOid))
			return false;
		toast_typid = GetPreassignedOidForType(namespaceid, toast_relname, true);
	}

	toast_relid = heap_create_with_catalog(toast_relname,
										   namespaceid,
										   rel->rd_rel->reltablespace,
										   toastOid,
										   toast_typid,
										   InvalidOid,
										   rel->rd_rel->relowner,
										   tupdesc,
										   NIL,
										   RELKIND_TOASTVALUE,
										   rel->rd_rel->relpersistence,
										   RELSTORAGE_HEAP,
										   shared_relation,
										   mapped_relation,
										   true,
										   0,
										   ONCOMMIT_NOOP,
										   NULL, /* CDB POLICY */
										   reloptions,
										   false,
										   true,
										   true,
										   NULL,
										   /* valid_opts */ false,
										   /* is_part_child */ false,
										   is_part_parent);
	Assert(toast_relid != InvalidOid);

	/* make the toast relation visible, else heap_open will fail */
	CommandCounterIncrement();

	/* ShareLock is not really needed here, but take it anyway */
	toast_rel = heap_open(toast_relid, ShareLock);

	/*
	 * Create unique index on chunk_id, chunk_seq.
	 *
	 * NOTE: the normal TOAST access routines could actually function with a
	 * single-column index on chunk_id only. However, the slice access
	 * routines use both columns for faster access to an individual chunk. In
	 * addition, we want it to be unique as a check against the possibility of
	 * duplicate TOAST chunk OIDs. The index might also be a little more
	 * efficient this way, since btree isn't all that happy with large numbers
	 * of equal keys.
	 */

	indexInfo = makeNode(IndexInfo);
	indexInfo->ii_NumIndexAttrs = 2;
	indexInfo->ii_KeyAttrNumbers[0] = 1;
	indexInfo->ii_KeyAttrNumbers[1] = 2;
	indexInfo->ii_Expressions = NIL;
	indexInfo->ii_ExpressionsState = NIL;
	indexInfo->ii_Predicate = NIL;
	indexInfo->ii_PredicateState = NIL;
	indexInfo->ii_ExclusionOps = NULL;
	indexInfo->ii_ExclusionProcs = NULL;
	indexInfo->ii_ExclusionStrats = NULL;
	indexInfo->ii_Unique = true;
	indexInfo->ii_ReadyForInserts = true;
	indexInfo->ii_Concurrent = false;
	indexInfo->ii_BrokenHotChain = false;

	collationObjectId[0] = InvalidOid;
	collationObjectId[1] = InvalidOid;

	classObjectId[0] = OID_BTREE_OPS_OID;
	classObjectId[1] = INT4_BTREE_OPS_OID;

	coloptions[0] = 0;
	coloptions[1] = 0;

	if (IsBinaryUpgrade)
		toastIndexOid = GetPreassignedOidForRelation(namespaceid, toast_idxname);

	toast_idxid = index_create(toast_rel, toast_idxname, toastIndexOid, InvalidOid,
				 InvalidOid, InvalidOid,
				 indexInfo,
				 list_make2("chunk_id", "chunk_seq"),
				 BTREE_AM_OID,
				 rel->rd_rel->reltablespace,
				 collationObjectId, classObjectId, coloptions, (Datum) 0,
				 true, false, false, false,
				 true, false, false, true, false, NULL);

	heap_close(toast_rel, NoLock);

	/*
	 * If this is a partitioned child, we can unlock since the master is
	 * already locked.
	 */
	if (is_part_child)
	{
		UnlockRelationOid(toast_relid, ShareLock);
		UnlockRelationOid(toast_idxid, AccessExclusiveLock);
	}

	/*
	 * Store the toast table's OID in the parent relation's pg_class row
	 */
	class_rel = heap_open(RelationRelationId, RowExclusiveLock);

	reltup = SearchSysCacheCopy1(RELOID, ObjectIdGetDatum(relOid));
	if (!HeapTupleIsValid(reltup))
		elog(ERROR, "cache lookup failed for relation %u", relOid);

	((Form_pg_class) GETSTRUCT(reltup))->reltoastrelid = toast_relid;

	if (!IsBootstrapProcessingMode())
	{
		/* normal case, use a transactional update */
		simple_heap_update(class_rel, &reltup->t_self, reltup);

		/* Keep catalog indexes current */
		CatalogUpdateIndexes(class_rel, reltup);
	}
	else
	{
		/* While bootstrapping, we cannot UPDATE, so overwrite in-place */
		heap_inplace_update(class_rel, reltup);
	}

	heap_freetuple(reltup);

	heap_close(class_rel, RowExclusiveLock);

	/*
	 * Register dependency from the toast table to the master, so that the
	 * toast table will be deleted if the master is.  Skip this in bootstrap
	 * mode.
	 */
	if (!IsBootstrapProcessingMode())
	{
		baseobject.classId = RelationRelationId;
		baseobject.objectId = relOid;
		baseobject.objectSubId = 0;
		toastobject.classId = RelationRelationId;
		toastobject.objectId = toast_relid;
		toastobject.objectSubId = 0;

		recordDependencyOn(&toastobject, &baseobject, DEPENDENCY_INTERNAL);
	}

	/*
	 * Make changes visible
	 */
	CommandCounterIncrement();

	return true;
}

/*
 * Check to see whether the table needs a TOAST table.  It does only if
 * (1) there are any toastable attributes, and (2) the maximum length
 * of a tuple could exceed TOAST_TUPLE_THRESHOLD.  (We don't want to
 * create a toast table for something like "f1 varchar(20)".)
 */
static bool
needs_toast_table(Relation rel)
{
	int32		data_length = 0;
	bool		maxlength_unknown = false;
	bool		has_toastable_attrs = false;
	TupleDesc	tupdesc;
	Form_pg_attribute *att;
	int32		tuple_length;
	int			i;

	if(RelationIsExternal(rel))
		return false;
	
	tupdesc = rel->rd_att;
	att = tupdesc->attrs;

	for (i = 0; i < tupdesc->natts; i++)
	{
		if (att[i]->attisdropped)
			continue;
		data_length = att_align_nominal(data_length, att[i]->attalign);
		if (att[i]->attlen > 0)
		{
			/* Fixed-length types are never toastable */
			data_length += att[i]->attlen;
		}
		else
		{
			int32		maxlen = type_maximum_size(att[i]->atttypid,
												   att[i]->atttypmod);

			if (maxlen < 0)
				maxlength_unknown = true;
			else
				data_length += maxlen;
			if (att[i]->attstorage != 'p')
				has_toastable_attrs = true;
		}
	}
	if (!has_toastable_attrs)
		return false;			/* nothing to toast? */
	if (maxlength_unknown)
		return true;			/* any unlimited-length attrs? */
	tuple_length = MAXALIGN(SizeofHeapTupleHeader +
							BITMAPLEN(tupdesc->natts)) +
		MAXALIGN(data_length);
	return (tuple_length > TOAST_TUPLE_THRESHOLD);
}<|MERGE_RESOLUTION|>--- conflicted
+++ resolved
@@ -21,11 +21,8 @@
 #include "catalog/heap.h"
 #include "catalog/index.h"
 #include "catalog/namespace.h"
-<<<<<<< HEAD
 #include "catalog/oid_dispatch.h"
-=======
 #include "catalog/pg_am.h"
->>>>>>> b5bce6c1
 #include "catalog/pg_namespace.h"
 #include "catalog/pg_opclass.h"
 #include "catalog/pg_type.h"
@@ -243,7 +240,6 @@
 		 * problem that it might take up an OID that will conflict with some
 		 * old-cluster table we haven't seen yet.
 		 */
-<<<<<<< HEAD
 		/*
 		 * In Greenplum, partitioned tables are created in a single CREATE
 		 * TABLE statement instead of each member table individually. The
@@ -256,11 +252,6 @@
 		 *	!OidIsValid(binary_upgrade_next_toast_pg_type_oid))
 		 *	return false;
 		 */
-=======
-		if (!OidIsValid(binary_upgrade_next_toast_pg_class_oid) ||
-			!OidIsValid(binary_upgrade_next_toast_pg_type_oid))
-			return false;
->>>>>>> b5bce6c1
 	}
 
 	/*
