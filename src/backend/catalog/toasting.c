/*-------------------------------------------------------------------------
 *
 * toasting.c
 *	  This file contains routines to support creation of toast tables
 *
 *
 * Portions Copyright (c) 1996-2019, PostgreSQL Global Development Group
 * Portions Copyright (c) 1994, Regents of the University of California
 *
 * IDENTIFICATION
 *	  src/backend/catalog/toasting.c
 *
 *-------------------------------------------------------------------------
 */
#include "postgres.h"

#include "access/heapam.h"
#include "access/xact.h"
#include "catalog/binary_upgrade.h"
#include "catalog/catalog.h"
#include "catalog/dependency.h"
#include "catalog/heap.h"
#include "catalog/index.h"
#include "catalog/namespace.h"
#include "catalog/oid_dispatch.h"
#include "catalog/pg_am.h"
#include "catalog/pg_namespace.h"
#include "catalog/pg_opclass.h"
#include "catalog/pg_type.h"
#include "catalog/toasting.h"
#include "miscadmin.h"
#include "nodes/makefuncs.h"
#include "storage/lmgr.h"
#include "storage/lock.h"
#include "utils/builtins.h"
#include "utils/rel.h"
#include "utils/syscache.h"

static void CheckAndCreateToastTable(Oid relOid, Datum reloptions,
									 LOCKMODE lockmode, bool check,
									 Oid OIDOldToast);
static bool create_toast_table(Relation rel, Oid toastOid, Oid toastIndexOid,
							   Datum reloptions, LOCKMODE lockmode, bool check,
							   Oid OIDOldToast);
static bool needs_toast_table(Relation rel);


/*
 * CreateToastTable variants
 *		If the table needs a toast table, and doesn't already have one,
 *		then create a toast table for it.
 *
 * reloptions for the toast table can be passed, too.  Pass (Datum) 0
 * for default reloptions.
 *
 * We expect the caller to have verified that the relation is a table and have
 * already done any necessary permission checks.  Callers expect this function
 * to end with CommandCounterIncrement if it makes any changes.
 */
void
AlterTableCreateToastTable(Oid relOid, Datum reloptions, LOCKMODE lockmode)
{
	CheckAndCreateToastTable(relOid, reloptions, lockmode, true, InvalidOid);
}

void
NewHeapCreateToastTable(Oid relOid, Datum reloptions, LOCKMODE lockmode,
						Oid OIDOldToast)
{
	CheckAndCreateToastTable(relOid, reloptions, lockmode, false, OIDOldToast);
}

void
NewRelationCreateToastTable(Oid relOid, Datum reloptions)
{
	CheckAndCreateToastTable(relOid, reloptions, AccessExclusiveLock, false,
							 InvalidOid);
}

static void
CheckAndCreateToastTable(Oid relOid, Datum reloptions, LOCKMODE lockmode,
						 bool check, Oid OIDOldToast)
{
	Relation	rel;

	rel = table_open(relOid, lockmode);

	/* create_toast_table does all the work */
	(void) create_toast_table(rel, InvalidOid, InvalidOid, reloptions, lockmode,
							  check, OIDOldToast);

	table_close(rel, NoLock);
}

/*
 * Create a toast table during bootstrap
 *
 * Here we need to prespecify the OIDs of the toast table and its index
 */
void
BootstrapToastTable(char *relName, Oid toastOid, Oid toastIndexOid)
{
	Relation	rel;

	rel = table_openrv(makeRangeVar(NULL, relName, -1), AccessExclusiveLock);

	if (rel->rd_rel->relkind != RELKIND_RELATION &&
		rel->rd_rel->relkind != RELKIND_MATVIEW)
		ereport(ERROR,
				(errcode(ERRCODE_WRONG_OBJECT_TYPE),
				 errmsg("\"%s\" is not a table or materialized view",
						relName)));

	/* create_toast_table does all the work */
	if (!create_toast_table(rel, toastOid, toastIndexOid, (Datum) 0,
							AccessExclusiveLock, false, InvalidOid))
		elog(ERROR, "\"%s\" does not require a toast table",
			 relName);

	table_close(rel, NoLock);
}


/*
 * create_toast_table --- internal workhorse
 *
 * rel is already opened and locked
 * toastOid and toastIndexOid are normally InvalidOid, but during
 * bootstrap they can be nonzero to specify hand-assigned OIDs
 */
static bool
create_toast_table(Relation rel, Oid toastOid, Oid toastIndexOid,
				   Datum reloptions, LOCKMODE lockmode, bool check,
				   Oid OIDOldToast)
{
	Oid			relOid = RelationGetRelid(rel);
	HeapTuple	reltup;
	TupleDesc	tupdesc;
	bool		shared_relation;
	bool		mapped_relation;
	Relation	toast_rel;
	Relation	class_rel;
	Oid			toast_relid;
	Oid			toast_idxid;
	Oid			toast_typid = InvalidOid;
	Oid			namespaceid;
	char		toast_relname[NAMEDATALEN];
	char		toast_idxname[NAMEDATALEN];
	IndexInfo  *indexInfo;
	Oid			collationObjectId[2];
	Oid			classObjectId[2];
	int16		coloptions[2];
	ObjectAddress baseobject,
				toastobject;

	/*
	 * Is it already toasted?
	 */
	if (rel->rd_rel->reltoastrelid != InvalidOid)
		return false;

	/*
	 * Toast tables for regular relations go in pg_toast; those for temp
	 * relations go into the per-backend temp-toast-table namespace.
	 */
	if (isTempOrTempToastNamespace(rel->rd_rel->relnamespace))
		namespaceid = GetTempToastNamespace();
	else
		namespaceid = PG_TOAST_NAMESPACE;

	snprintf(toast_relname, sizeof(toast_relname),
			 "pg_toast_%u", relOid);
	snprintf(toast_idxname, sizeof(toast_idxname),
			 "pg_toast_%u_index", relOid);

	/*
	 * Check to see whether the table actually needs a TOAST table.
	 */
	if (!IsBinaryUpgrade)
	{
		/* Normal mode, normal check */
		if (!needs_toast_table(rel))
			return false;
	}
	else
	{
		/*
		 * In binary-upgrade mode, create a TOAST table if and only if
		 * pg_upgrade told us to (ie, a TOAST table OID has been provided).
		 *
		 * This indicates that the old cluster had a TOAST table for the
		 * current table.  We must create a TOAST table to receive the old
		 * TOAST file, even if the table seems not to need one.
		 *
		 * Contrariwise, if the old cluster did not have a TOAST table, we
		 * should be able to get along without one even if the new version's
		 * needs_toast_table rules suggest we should have one.  There is a lot
		 * of daylight between where we will create a TOAST table and where
		 *		 * one is really necessary to avoid failures, so small cross-version
		 * differences in the when-to-create heuristic shouldn't be a problem.
		 * If we tried to create a TOAST table anyway, we would have the
		 * problem that it might take up an OID that will conflict with some
		 * old-cluster table we haven't seen yet.
		 */
		if (IsBinaryUpgrade)
		{
			Assert(toastOid == InvalidOid);
			toastOid = GetPreassignedOidForRelation(namespaceid, toast_relname);
			if (!OidIsValid(toastOid))
				return false;
			toast_typid = GetPreassignedOidForType(namespaceid, toast_relname);
			if (!OidIsValid(toast_typid))
				return false;
		}
	}

	/*
	 * If requested check lockmode is sufficient. This is a cross check in
	 * case of errors or conflicting decisions in earlier code.
	 */
	if (check && lockmode != AccessExclusiveLock)
		elog(ERROR, "AccessExclusiveLock required to add toast table.");

	/*
	 * Create the toast table and its index
	 */

	/* this is pretty painful...  need a tuple descriptor */
	tupdesc = CreateTemplateTupleDesc(3);
	TupleDescInitEntry(tupdesc, (AttrNumber) 1,
					   "chunk_id",
					   OIDOID,
					   -1, 0);
	TupleDescInitEntry(tupdesc, (AttrNumber) 2,
					   "chunk_seq",
					   INT4OID,
					   -1, 0);
	TupleDescInitEntry(tupdesc, (AttrNumber) 3,
					   "chunk_data",
					   BYTEAOID,
					   -1, 0);

	/*
	 * Ensure that the toast table doesn't itself get toasted, or we'll be
	 * toast :-(.  This is essential for chunk_data because type bytea is
	 * toastable; hit the other two just to be sure.
	 */
	TupleDescAttr(tupdesc, 0)->attstorage = 'p';
	TupleDescAttr(tupdesc, 1)->attstorage = 'p';
	TupleDescAttr(tupdesc, 2)->attstorage = 'p';

	/*
	 * Use binary-upgrade override for pg_type.oid, if supplied.  We might be
	 * in the post-schema-restore phase where we are doing ALTER TABLE to
	 * create TOAST tables that didn't exist in the old cluster.
	 *
	 * GPDB: already got the OIDs above
	 */

	/* Toast table is shared if and only if its parent is. */
	shared_relation = rel->rd_rel->relisshared;

	/* It's mapped if and only if its parent is, too */
	mapped_relation = RelationIsMapped(rel);

	toast_relid = heap_create_with_catalog(toast_relname,
										   namespaceid,
										   rel->rd_rel->reltablespace,
										   toastOid,
										   toast_typid,
										   InvalidOid,
										   rel->rd_rel->relowner,
										   RelationIsAoRows(rel) ?
										   HEAP_TABLE_AM_OID :rel->rd_rel->relam,
										   tupdesc,
										   NIL,
										   RELKIND_TOASTVALUE,
										   rel->rd_rel->relpersistence,
										   shared_relation,
										   mapped_relation,
										   ONCOMMIT_NOOP,
										   NULL, /* CDB POLICY */
										   reloptions,
										   false,
										   true,
										   true,
<<<<<<< HEAD
										   InvalidOid,
										   NULL,
										   /* valid_opts */ false);
=======
										   OIDOldToast,
										   NULL);
>>>>>>> 7cd0d523
	Assert(toast_relid != InvalidOid);

	/* make the toast relation visible, else table_open will fail */
	CommandCounterIncrement();

	/* ShareLock is not really needed here, but take it anyway */
	toast_rel = table_open(toast_relid, ShareLock);

	/*
	 * Create unique index on chunk_id, chunk_seq.
	 *
	 * NOTE: the normal TOAST access routines could actually function with a
	 * single-column index on chunk_id only. However, the slice access
	 * routines use both columns for faster access to an individual chunk. In
	 * addition, we want it to be unique as a check against the possibility of
	 * duplicate TOAST chunk OIDs. The index might also be a little more
	 * efficient this way, since btree isn't all that happy with large numbers
	 * of equal keys.
	 */

	indexInfo = makeNode(IndexInfo);
	indexInfo->ii_NumIndexAttrs = 2;
	indexInfo->ii_NumIndexKeyAttrs = 2;
	indexInfo->ii_IndexAttrNumbers[0] = 1;
	indexInfo->ii_IndexAttrNumbers[1] = 2;
	indexInfo->ii_Expressions = NIL;
	indexInfo->ii_ExpressionsState = NIL;
	indexInfo->ii_Predicate = NIL;
	indexInfo->ii_PredicateState = NULL;
	indexInfo->ii_ExclusionOps = NULL;
	indexInfo->ii_ExclusionProcs = NULL;
	indexInfo->ii_ExclusionStrats = NULL;
	indexInfo->ii_Unique = true;
	indexInfo->ii_ReadyForInserts = true;
	indexInfo->ii_Concurrent = false;
	indexInfo->ii_BrokenHotChain = false;
	indexInfo->ii_ParallelWorkers = 0;
	indexInfo->ii_Am = BTREE_AM_OID;
	indexInfo->ii_AmCache = NULL;
	indexInfo->ii_Context = CurrentMemoryContext;

	collationObjectId[0] = InvalidOid;
	collationObjectId[1] = InvalidOid;

	classObjectId[0] = OID_BTREE_OPS_OID;
	classObjectId[1] = INT4_BTREE_OPS_OID;

	coloptions[0] = 0;
	coloptions[1] = 0;

	toast_idxid = index_create(toast_rel, toast_idxname, toastIndexOid, InvalidOid,
				 InvalidOid, InvalidOid,
				 indexInfo,
				 list_make2("chunk_id", "chunk_seq"),
				 BTREE_AM_OID,
				 rel->rd_rel->reltablespace,
				 collationObjectId, classObjectId, coloptions, (Datum) 0,
				 INDEX_CREATE_IS_PRIMARY, 0, true, true, NULL);

	table_close(toast_rel, NoLock);

	/*
	 * Store the toast table's OID in the parent relation's pg_class row
	 */
	class_rel = table_open(RelationRelationId, RowExclusiveLock);

	reltup = SearchSysCacheCopy1(RELOID, ObjectIdGetDatum(relOid));
	if (!HeapTupleIsValid(reltup))
		elog(ERROR, "cache lookup failed for relation %u", relOid);

	((Form_pg_class) GETSTRUCT(reltup))->reltoastrelid = toast_relid;

	if (!IsBootstrapProcessingMode())
	{
		/* normal case, use a transactional update */
		CatalogTupleUpdate(class_rel, &reltup->t_self, reltup);
	}
	else
	{
		/* While bootstrapping, we cannot UPDATE, so overwrite in-place */
		heap_inplace_update(class_rel, reltup);
	}

	heap_freetuple(reltup);

	table_close(class_rel, RowExclusiveLock);

	/*
	 * Register dependency from the toast table to the master, so that the
	 * toast table will be deleted if the master is.  Skip this in bootstrap
	 * mode.
	 */
	if (!IsBootstrapProcessingMode())
	{
		baseobject.classId = RelationRelationId;
		baseobject.objectId = relOid;
		baseobject.objectSubId = 0;
		toastobject.classId = RelationRelationId;
		toastobject.objectId = toast_relid;
		toastobject.objectSubId = 0;

		recordDependencyOn(&toastobject, &baseobject, DEPENDENCY_INTERNAL);
	}

	/*
	 * Make changes visible
	 */
	CommandCounterIncrement();

	return true;
}

/*
 * Check to see whether the table needs a TOAST table.
 */
static bool
needs_toast_table(Relation rel)
{
	/*
	 * No need to create a TOAST table for partitioned tables.
	 */
	if (rel->rd_rel->relkind == RELKIND_PARTITIONED_TABLE)
		return false;

	/*
	 * We cannot allow toasting a shared relation after initdb (because
	 * there's no way to mark it toasted in other databases' pg_class).
	 */
	if (rel->rd_rel->relisshared && !IsBootstrapProcessingMode())
		return false;

	/*
	 * Ignore attempts to create toast tables on catalog tables after initdb.
	 * Which catalogs get toast tables is explicitly chosen in
	 * catalog/toasting.h.  (We could get here via some ALTER TABLE command if
	 * the catalog doesn't have a toast table.)
	 */
	if (IsCatalogRelation(rel) && !IsBootstrapProcessingMode())
		return false;

	/* Otherwise, let the AM decide. */
	return table_relation_needs_toast_table(rel);
}<|MERGE_RESOLUTION|>--- conflicted
+++ resolved
@@ -284,14 +284,9 @@
 										   false,
 										   true,
 										   true,
-<<<<<<< HEAD
-										   InvalidOid,
+										   OIDOldToast,
 										   NULL,
 										   /* valid_opts */ false);
-=======
-										   OIDOldToast,
-										   NULL);
->>>>>>> 7cd0d523
 	Assert(toast_relid != InvalidOid);
 
 	/* make the toast relation visible, else table_open will fail */
