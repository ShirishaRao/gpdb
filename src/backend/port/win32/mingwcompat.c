/*-------------------------------------------------------------------------
 *
 * mingwcompat.c
 *	  MinGW compatibility functions
 *
 * Portions Copyright (c) 1996-2010, PostgreSQL Global Development Group
 *
 * IDENTIFICATION
 *	  $PostgreSQL: pgsql/src/backend/port/win32/mingwcompat.c,v 1.11 2010/02/26 02:00:53 momjian Exp $
 *
 *-------------------------------------------------------------------------
 */

#include "postgres.h"

#ifndef WIN32_ONLY_COMPILER
<<<<<<< HEAD
=======
/*
 * MingW defines an extern to this struct, but the actual struct isn't present
 * in any library. It's trivial enough that we can safely define it
 * ourselves.
 */
const struct in6_addr in6addr_any = {{{0, 0, 0, 0, 0, 0, 0, 0, 0, 0, 0, 0, 0, 0, 0, 0}}};

>>>>>>> 1084f317

/*
 * This file contains loaders for functions that are missing in the MinGW
 * import libraries. It's only for actual Win32 API functions, so they are
 * all present in proper Win32 compilers.
 */
<<<<<<< HEAD

=======
>>>>>>> 1084f317
static HMODULE kernel32 = NULL;

/*
 * MingW defines an extern to this struct, but the actual struct isn't present
 * in any library. It's trivial enough that we can safely define it
 * ourselves.
 */
const struct in6_addr in6addr_any = {{{0, 0, 0, 0, 0, 0, 0, 0, 0, 0, 0, 0, 0, 0, 0, 0}}};

/*
 * Load DLL file just once regardless of how many functions
 * we load/call in it.
 */
static void
LoadKernel32()
{
	if (kernel32 != NULL)
		return;

	kernel32 = LoadLibraryEx("kernel32.dll", NULL, 0);
	if (kernel32 == NULL)
		ereport(FATAL,
				(errmsg_internal("could not load kernel32.dll: %d",
								 (int) GetLastError())));
}


/*
 * Replacement for RegisterWaitForSingleObject(), which lives in
 * kernel32.dll
 */
typedef
BOOL		(WINAPI * __RegisterWaitForSingleObject)
			(PHANDLE, HANDLE, WAITORTIMERCALLBACK, PVOID, ULONG, ULONG);
static __RegisterWaitForSingleObject _RegisterWaitForSingleObject = NULL;

BOOL		WINAPI
RegisterWaitForSingleObject(PHANDLE phNewWaitObject,
							HANDLE hObject,
							WAITORTIMERCALLBACK Callback,
							PVOID Context,
							ULONG dwMilliseconds,
							ULONG dwFlags)
{
	if (_RegisterWaitForSingleObject == NULL)
	{
		LoadKernel32();

		_RegisterWaitForSingleObject = (__RegisterWaitForSingleObject)
			GetProcAddress(kernel32, "RegisterWaitForSingleObject");

		if (_RegisterWaitForSingleObject == NULL)
			ereport(FATAL,
					(errmsg_internal("could not locate RegisterWaitForSingleObject in kernel32.dll: %d",
									 (int) GetLastError())));
	}

	return (_RegisterWaitForSingleObject)
		(phNewWaitObject, hObject, Callback, Context, dwMilliseconds, dwFlags);
}

#endif<|MERGE_RESOLUTION|>--- conflicted
+++ resolved
@@ -14,8 +14,6 @@
 #include "postgres.h"
 
 #ifndef WIN32_ONLY_COMPILER
-<<<<<<< HEAD
-=======
 /*
  * MingW defines an extern to this struct, but the actual struct isn't present
  * in any library. It's trivial enough that we can safely define it
@@ -23,17 +21,12 @@
  */
 const struct in6_addr in6addr_any = {{{0, 0, 0, 0, 0, 0, 0, 0, 0, 0, 0, 0, 0, 0, 0, 0}}};
 
->>>>>>> 1084f317
 
 /*
  * This file contains loaders for functions that are missing in the MinGW
  * import libraries. It's only for actual Win32 API functions, so they are
  * all present in proper Win32 compilers.
  */
-<<<<<<< HEAD
-
-=======
->>>>>>> 1084f317
 static HMODULE kernel32 = NULL;
 
 /*
