/*-------------------------------------------------------------------------
 *
 * sysv_shmem.c
 *	  Implement shared memory using SysV facilities
 *
 * These routines used to be a fairly thin layer on top of SysV shared
 * memory functionality.  With the addition of anonymous-shmem logic,
 * they're a bit fatter now.  We still require a SysV shmem block to
 * exist, though, because mmap'd shmem provides no way to find out how
 * many processes are attached, which we need for interlocking purposes.
 *
 * Portions Copyright (c) 1996-2019, PostgreSQL Global Development Group
 * Portions Copyright (c) 1994, Regents of the University of California
 *
 * IDENTIFICATION
 *	  src/backend/port/sysv_shmem.c
 *
 *-------------------------------------------------------------------------
 */
#include "postgres.h"

#include <signal.h>
#include <unistd.h>
#include <sys/file.h>
#include <sys/mman.h>
#include <sys/stat.h>
#ifdef HAVE_SYS_IPC_H
#include <sys/ipc.h>
#endif
#ifdef HAVE_SYS_SHM_H
#include <sys/shm.h>
#endif

#include "miscadmin.h"
#include "portability/mem.h"
#include "storage/dsm.h"
#include "storage/fd.h"
#include "storage/ipc.h"
#include "storage/pg_shmem.h"
#include "utils/guc.h"
#include "utils/pidfile.h"


/*
 * As of PostgreSQL 9.3, we normally allocate only a very small amount of
 * System V shared memory, and only for the purposes of providing an
 * interlock to protect the data directory.  The real shared memory block
 * is allocated using mmap().  This works around the problem that many
 * systems have very low limits on the amount of System V shared memory
 * that can be allocated.  Even a limit of a few megabytes will be enough
 * to run many copies of PostgreSQL without needing to adjust system settings.
 *
 * We assume that no one will attempt to run PostgreSQL 9.3 or later on
 * systems that are ancient enough that anonymous shared memory is not
 * supported, such as pre-2.4 versions of Linux.  If that turns out to be
 * false, we might need to add compile and/or run-time tests here and do this
 * only if the running kernel supports it.
 *
 * However, we must always disable this logic in the EXEC_BACKEND case, and
 * fall back to the old method of allocating the entire segment using System V
 * shared memory, because there's no way to attach an anonymous mmap'd segment
 * to a process after exec().  Since EXEC_BACKEND is intended only for
 * developer use, this shouldn't be a big problem.  Because of this, we do
 * not worry about supporting anonymous shmem in the EXEC_BACKEND cases below.
 *
 * As of PostgreSQL 12, we regained the ability to use a large System V shared
 * memory region even in non-EXEC_BACKEND builds, if shared_memory_type is set
 * to sysv (though this is not the default).
 */


/*
 * As of PostgreSQL 9.3, we normally allocate only a very small amount of
 * System V shared memory, and only for the purposes of providing an
 * interlock to protect the data directory.  The real shared memory block
 * is allocated using mmap().  This works around the problem that many
 * systems have very low limits on the amount of System V shared memory
 * that can be allocated.  Even a limit of a few megabytes will be enough
 * to run many copies of PostgreSQL without needing to adjust system settings.
 *
 * We assume that no one will attempt to run PostgreSQL 9.3 or later on
 * systems that are ancient enough that anonymous shared memory is not
 * supported, such as pre-2.4 versions of Linux.  If that turns out to be
 * false, we might need to add compile and/or run-time tests here and do this
 * only if the running kernel supports it.
 *
 * However, we must always disable this logic in the EXEC_BACKEND case, and
 * fall back to the old method of allocating the entire segment using System V
 * shared memory, because there's no way to attach an anonymous mmap'd segment
 * to a process after exec().  Since EXEC_BACKEND is intended only for
 * developer use, this shouldn't be a big problem.  Because of this, we do
 * not worry about supporting anonymous shmem in the EXEC_BACKEND cases below.
 */
#ifndef EXEC_BACKEND
#define USE_ANONYMOUS_SHMEM
#endif


typedef key_t IpcMemoryKey;		/* shared memory key passed to shmget(2) */
typedef int IpcMemoryId;		/* shared memory ID returned by shmget(2) */

/*
 * How does a given IpcMemoryId relate to this PostgreSQL process?
 *
 * One could recycle unattached segments of different data directories if we
 * distinguished that case from other SHMSTATE_FOREIGN cases.  Doing so would
 * cause us to visit less of the key space, making us less likely to detect a
 * SHMSTATE_ATTACHED key.  It would also complicate the concurrency analysis,
 * in that postmasters of different data directories could simultaneously
 * attempt to recycle a given key.  We'll waste keys longer in some cases, but
 * avoiding the problems of the alternative justifies that loss.
 */
typedef enum
{
	SHMSTATE_ANALYSIS_FAILURE,	/* unexpected failure to analyze the ID */
	SHMSTATE_ATTACHED,			/* pertinent to DataDir, has attached PIDs */
	SHMSTATE_ENOENT,			/* no segment of that ID */
	SHMSTATE_FOREIGN,			/* exists, but not pertinent to DataDir */
	SHMSTATE_UNATTACHED			/* pertinent to DataDir, no attached PIDs */
} IpcMemoryState;


unsigned long UsedShmemSegID = 0;
void	   *UsedShmemSegAddr = NULL;

<<<<<<< HEAD
#ifdef USE_ANONYMOUS_SHMEM
=======
>>>>>>> 9e1c9f95
static Size AnonymousShmemSize;
static void *AnonymousShmem = NULL;
#endif

static void *InternalIpcMemoryCreate(IpcMemoryKey memKey, Size size);
static void IpcMemoryDetach(int status, Datum shmaddr);
static void IpcMemoryDelete(int status, Datum shmId);
static IpcMemoryState PGSharedMemoryAttach(IpcMemoryId shmId,
										   void *attachAt,
										   PGShmemHeader **addr);


/*
 *	InternalIpcMemoryCreate(memKey, size)
 *
 * Attempt to create a new shared memory segment with the specified key.
 * Will fail (return NULL) if such a segment already exists.  If successful,
 * attach the segment to the current process and return its attached address.
 * On success, callbacks are registered with on_shmem_exit to detach and
 * delete the segment when on_shmem_exit is called.
 *
 * If we fail with a failure code other than collision-with-existing-segment,
 * print out an error and abort.  Other types of errors are not recoverable.
 */
static void *
InternalIpcMemoryCreate(IpcMemoryKey memKey, Size size)
{
	IpcMemoryId shmid;
	void	   *requestedAddress = NULL;
	void	   *memAddress;

	/*
	 * Normally we just pass requestedAddress = NULL to shmat(), allowing the
	 * system to choose where the segment gets mapped.  But in an EXEC_BACKEND
	 * build, it's possible for whatever is chosen in the postmaster to not
	 * work for backends, due to variations in address space layout.  As a
	 * rather klugy workaround, allow the user to specify the address to use
	 * via setting the environment variable PG_SHMEM_ADDR.  (If this were of
	 * interest for anything except debugging, we'd probably create a cleaner
	 * and better-documented way to set it, such as a GUC.)
	 */
#ifdef EXEC_BACKEND
	{
		char	   *pg_shmem_addr = getenv("PG_SHMEM_ADDR");

		if (pg_shmem_addr)
			requestedAddress = (void *) strtoul(pg_shmem_addr, NULL, 0);
	}
#endif

	shmid = shmget(memKey, size, IPC_CREAT | IPC_EXCL | IPCProtection);

	if (shmid < 0)
	{
		int			shmget_errno = errno;

		/*
		 * Fail quietly if error indicates a collision with existing segment.
		 * One would expect EEXIST, given that we said IPC_EXCL, but perhaps
		 * we could get a permission violation instead?  Also, EIDRM might
		 * occur if an old seg is slated for destruction but not gone yet.
		 */
		if (shmget_errno == EEXIST || shmget_errno == EACCES
#ifdef EIDRM
			|| shmget_errno == EIDRM
#endif
			)
			return NULL;

		/*
		 * Some BSD-derived kernels are known to return EINVAL, not EEXIST, if
		 * there is an existing segment but it's smaller than "size" (this is
		 * a result of poorly-thought-out ordering of error tests). To
		 * distinguish between collision and invalid size in such cases, we
		 * make a second try with size = 0.  These kernels do not test size
		 * against SHMMIN in the preexisting-segment case, so we will not get
		 * EINVAL a second time if there is such a segment.
		 */
		if (shmget_errno == EINVAL)
		{
			shmid = shmget(memKey, 0, IPC_CREAT | IPC_EXCL | IPCProtection);

			if (shmid < 0)
			{
				/* As above, fail quietly if we verify a collision */
				if (errno == EEXIST || errno == EACCES
#ifdef EIDRM
					|| errno == EIDRM
#endif
					)
					return NULL;
				/* Otherwise, fall through to report the original error */
			}
			else
			{
				/*
				 * On most platforms we cannot get here because SHMMIN is
				 * greater than zero.  However, if we do succeed in creating a
				 * zero-size segment, free it and then fall through to report
				 * the original error.
				 */
				if (shmctl(shmid, IPC_RMID, NULL) < 0)
					elog(LOG, "shmctl(%d, %d, 0) failed: %m",
						 (int) shmid, IPC_RMID);
			}
		}

		/*
		 * Else complain and abort.
		 *
		 * Note: at this point EINVAL should mean that either SHMMIN or SHMMAX
		 * is violated.  SHMALL violation might be reported as either ENOMEM
		 * (BSDen) or ENOSPC (Linux); the Single Unix Spec fails to say which
		 * it should be.  SHMMNI violation is ENOSPC, per spec.  Just plain
		 * not-enough-RAM is ENOMEM.
		 */
		errno = shmget_errno;
		ereport(FATAL,
				(errmsg("could not create shared memory segment: %m"),
				 errdetail("Failed system call was shmget(key=%lu, size=%zu, 0%o).",
						   (unsigned long) memKey, size,
						   IPC_CREAT | IPC_EXCL | IPCProtection),
				 (shmget_errno == EINVAL) ?
				 errhint("This error usually means that PostgreSQL's request for a shared memory "
						 "segment exceeded your kernel's SHMMAX parameter, or possibly that "
						 "it is less than "
						 "your kernel's SHMMIN parameter.\n"
						 "The PostgreSQL documentation contains more information about shared "
						 "memory configuration.") : 0,
				 (shmget_errno == ENOMEM) ?
				 errhint("This error usually means that PostgreSQL's request for a shared "
						 "memory segment exceeded your kernel's SHMALL parameter.  You might need "
						 "to reconfigure the kernel with larger SHMALL.\n"
						 "The PostgreSQL documentation contains more information about shared "
						 "memory configuration.") : 0,
				 (shmget_errno == ENOSPC) ?
				 errhint("This error does *not* mean that you have run out of disk space.  "
						 "It occurs either if all available shared memory IDs have been taken, "
						 "in which case you need to raise the SHMMNI parameter in your kernel, "
						 "or because the system's overall limit for shared memory has been "
						 "reached.\n"
						 "The PostgreSQL documentation contains more information about shared "
						 "memory configuration.") : 0));
	}

	/* Register on-exit routine to delete the new segment */
	on_shmem_exit(IpcMemoryDelete, Int32GetDatum(shmid));

	/* OK, should be able to attach to the segment */
	memAddress = shmat(shmid, requestedAddress, PG_SHMAT_FLAGS);

	if (memAddress == (void *) -1)
		elog(FATAL, "shmat(id=%d, addr=%p, flags=0x%x) failed: %m",
			 shmid, requestedAddress, PG_SHMAT_FLAGS);

	/* Register on-exit routine to detach new segment before deleting */
	on_shmem_exit(IpcMemoryDetach, PointerGetDatum(memAddress));

	/*
	 * Store shmem key and ID in data directory lockfile.  Format to try to
	 * keep it the same length always (trailing junk in the lockfile won't
	 * hurt, but might confuse humans).
	 */
	{
		char		line[64];

		sprintf(line, "%9lu %9lu",
				(unsigned long) memKey, (unsigned long) shmid);
		AddToDataDirLockFile(LOCK_FILE_LINE_SHMEM_KEY, line);
	}

	return memAddress;
}

/****************************************************************************/
/*	IpcMemoryDetach(status, shmaddr)	removes a shared memory segment		*/
/*										from process' address space			*/
/*	(called as an on_shmem_exit callback, hence funny argument list)		*/
/****************************************************************************/
static void
IpcMemoryDetach(int status, Datum shmaddr)
{
	/* Detach System V shared memory block. */
	if (shmdt(DatumGetPointer(shmaddr)) < 0)
		elog(LOG, "shmdt(%p) failed: %m", DatumGetPointer(shmaddr));
}

/****************************************************************************/
/*	IpcMemoryDelete(status, shmId)		deletes a shared memory segment		*/
/*	(called as an on_shmem_exit callback, hence funny argument list)		*/
/****************************************************************************/
static void
IpcMemoryDelete(int status, Datum shmId)
{
	if (shmctl(DatumGetInt32(shmId), IPC_RMID, NULL) < 0)
		elog(LOG, "shmctl(%d, %d, 0) failed: %m",
			 DatumGetInt32(shmId), IPC_RMID);
}

/*
 * PGSharedMemoryIsInUse
 *
 * Is a previously-existing shmem segment still existing and in use?
 *
 * The point of this exercise is to detect the case where a prior postmaster
 * crashed, but it left child backends that are still running.  Therefore
 * we only care about shmem segments that are associated with the intended
 * DataDir.  This is an important consideration since accidental matches of
 * shmem segment IDs are reasonably common.
 */
bool
PGSharedMemoryIsInUse(unsigned long id1, unsigned long id2)
{
	PGShmemHeader *memAddress;
	IpcMemoryState state;

	state = PGSharedMemoryAttach((IpcMemoryId) id2, NULL, &memAddress);
	if (memAddress && shmdt(memAddress) < 0)
		elog(LOG, "shmdt(%p) failed: %m", memAddress);
	switch (state)
	{
		case SHMSTATE_ENOENT:
		case SHMSTATE_FOREIGN:
		case SHMSTATE_UNATTACHED:
			return false;
		case SHMSTATE_ANALYSIS_FAILURE:
		case SHMSTATE_ATTACHED:
			return true;
	}
	return true;
}

/*
 * Test for a segment with id shmId; see comment at IpcMemoryState.
 *
 * If the segment exists, we'll attempt to attach to it, using attachAt
 * if that's not NULL (but it's best to pass NULL if possible).
 *
 * *addr is set to the segment memory address if we attached to it, else NULL.
 */
static IpcMemoryState
PGSharedMemoryAttach(IpcMemoryId shmId,
					 void *attachAt,
					 PGShmemHeader **addr)
{
	struct shmid_ds shmStat;
	struct stat statbuf;
	PGShmemHeader *hdr;

	*addr = NULL;

	/*
	 * First, try to stat the shm segment ID, to see if it exists at all.
	 */
	if (shmctl(shmId, IPC_STAT, &shmStat) < 0)
	{
		/*
		 * EINVAL actually has multiple possible causes documented in the
		 * shmctl man page, but we assume it must mean the segment no longer
		 * exists.
		 */
		if (errno == EINVAL)
			return SHMSTATE_ENOENT;

		/*
		 * EACCES implies we have no read permission, which means it is not a
		 * Postgres shmem segment (or at least, not one that is relevant to
		 * our data directory).
		 */
		if (errno == EACCES)
			return SHMSTATE_FOREIGN;

		/*
		 * Some Linux kernel versions (in fact, all of them as of July 2007)
		 * sometimes return EIDRM when EINVAL is correct.  The Linux kernel
		 * actually does not have any internal state that would justify
		 * returning EIDRM, so we can get away with assuming that EIDRM is
		 * equivalent to EINVAL on that platform.
		 */
#ifdef HAVE_LINUX_EIDRM_BUG
		if (errno == EIDRM)
			return SHMSTATE_ENOENT;
#endif

		/*
		 * Otherwise, we had better assume that the segment is in use.  The
		 * only likely case is (non-Linux, assumed spec-compliant) EIDRM,
		 * which implies that the segment has been IPC_RMID'd but there are
		 * still processes attached to it.
		 */
		return SHMSTATE_ANALYSIS_FAILURE;
	}

	/*
	 * Try to attach to the segment and see if it matches our data directory.
	 * This avoids key-conflict problems on machines that are running several
	 * postmasters under the same userid and port number.  (That would not
	 * ordinarily happen in production, but it can happen during parallel
	 * testing.  Since our test setups don't open any TCP ports on Unix, such
	 * cases don't conflict otherwise.)
	 */
	if (stat(DataDir, &statbuf) < 0)
		return SHMSTATE_ANALYSIS_FAILURE;	/* can't stat; be conservative */

	hdr = (PGShmemHeader *) shmat(shmId, attachAt, PG_SHMAT_FLAGS);
	if (hdr == (PGShmemHeader *) -1)
	{
		/*
		 * Attachment failed.  The cases we're interested in are the same as
		 * for the shmctl() call above.  In particular, note that the owning
		 * postmaster could have terminated and removed the segment between
		 * shmctl() and shmat().
		 *
		 * If attachAt isn't NULL, it's possible that EINVAL reflects a
		 * problem with that address not a vanished segment, so it's best to
		 * pass NULL when probing for conflicting segments.
		 */
		if (errno == EINVAL)
			return SHMSTATE_ENOENT; /* segment disappeared */
		if (errno == EACCES)
			return SHMSTATE_FOREIGN;	/* must be non-Postgres */
#ifdef HAVE_LINUX_EIDRM_BUG
		if (errno == EIDRM)
			return SHMSTATE_ENOENT; /* segment disappeared */
#endif
		/* Otherwise, be conservative. */
		return SHMSTATE_ANALYSIS_FAILURE;
	}
	*addr = hdr;

	if (hdr->magic != PGShmemMagic ||
		hdr->device != statbuf.st_dev ||
		hdr->inode != statbuf.st_ino)
	{
		/*
		 * It's either not a Postgres segment, or not one for my data
		 * directory.
		 */
		return SHMSTATE_FOREIGN;
	}

	/*
	 * It does match our data directory, so now test whether any processes are
	 * still attached to it.  (We are, now, but the shm_nattch result is from
	 * before we attached to it.)
	 */
	return shmStat.shm_nattch == 0 ? SHMSTATE_UNATTACHED : SHMSTATE_ATTACHED;
}

#ifdef MAP_HUGETLB

/*
 * Identify the huge page size to use.
 *
 * Some Linux kernel versions have a bug causing mmap() to fail on requests
 * that are not a multiple of the hugepage size.  Versions without that bug
 * instead silently round the request up to the next hugepage multiple ---
 * and then munmap() fails when we give it a size different from that.
 * So we have to round our request up to a multiple of the actual hugepage
 * size to avoid trouble.
 *
 * Doing the round-up ourselves also lets us make use of the extra memory,
 * rather than just wasting it.  Currently, we just increase the available
 * space recorded in the shmem header, which will make the extra usable for
 * purposes such as additional locktable entries.  Someday, for very large
 * hugepage sizes, we might want to think about more invasive strategies,
 * such as increasing shared_buffers to absorb the extra space.
 *
 * Returns the (real or assumed) page size into *hugepagesize,
 * and the hugepage-related mmap flags to use into *mmap_flags.
 *
 * Currently *mmap_flags is always just MAP_HUGETLB.  Someday, on systems
 * that support it, we might OR in additional bits to specify a particular
 * non-default huge page size.
 */
static void
GetHugePageSize(Size *hugepagesize, int *mmap_flags)
{
	/*
	 * If we fail to find out the system's default huge page size, assume it
	 * is 2MB.  This will work fine when the actual size is less.  If it's
	 * more, we might get mmap() or munmap() failures due to unaligned
	 * requests; but at this writing, there are no reports of any non-Linux
	 * systems being picky about that.
	 */
	*hugepagesize = 2 * 1024 * 1024;
	*mmap_flags = MAP_HUGETLB;

	/*
	 * System-dependent code to find out the default huge page size.
	 *
	 * On Linux, read /proc/meminfo looking for a line like "Hugepagesize:
	 * nnnn kB".  Ignore any failures, falling back to the preset default.
	 */
#ifdef __linux__
	{
		FILE	   *fp = AllocateFile("/proc/meminfo", "r");
		char		buf[128];
		unsigned int sz;
		char		ch;

		if (fp)
		{
			while (fgets(buf, sizeof(buf), fp))
			{
				if (sscanf(buf, "Hugepagesize: %u %c", &sz, &ch) == 2)
				{
					if (ch == 'k')
					{
						*hugepagesize = sz * (Size) 1024;
						break;
					}
					/* We could accept other units besides kB, if needed */
				}
			}
			FreeFile(fp);
		}
	}
#endif							/* __linux__ */
}

<<<<<<< HEAD
#ifdef USE_ANONYMOUS_SHMEM

#ifdef MAP_HUGETLB

/*
 * Identify the huge page size to use.
 *
 * Some Linux kernel versions have a bug causing mmap() to fail on requests
 * that are not a multiple of the hugepage size.  Versions without that bug
 * instead silently round the request up to the next hugepage multiple ---
 * and then munmap() fails when we give it a size different from that.
 * So we have to round our request up to a multiple of the actual hugepage
 * size to avoid trouble.
 *
 * Doing the round-up ourselves also lets us make use of the extra memory,
 * rather than just wasting it.  Currently, we just increase the available
 * space recorded in the shmem header, which will make the extra usable for
 * purposes such as additional locktable entries.  Someday, for very large
 * hugepage sizes, we might want to think about more invasive strategies,
 * such as increasing shared_buffers to absorb the extra space.
 *
 * Returns the (real or assumed) page size into *hugepagesize,
 * and the hugepage-related mmap flags to use into *mmap_flags.
 *
 * Currently *mmap_flags is always just MAP_HUGETLB.  Someday, on systems
 * that support it, we might OR in additional bits to specify a particular
 * non-default huge page size.
 */
static void
GetHugePageSize(Size *hugepagesize, int *mmap_flags)
{
	/*
	 * If we fail to find out the system's default huge page size, assume it
	 * is 2MB.  This will work fine when the actual size is less.  If it's
	 * more, we might get mmap() or munmap() failures due to unaligned
	 * requests; but at this writing, there are no reports of any non-Linux
	 * systems being picky about that.
	 */
	*hugepagesize = 2 * 1024 * 1024;
	*mmap_flags = MAP_HUGETLB;

	/*
	 * System-dependent code to find out the default huge page size.
	 *
	 * On Linux, read /proc/meminfo looking for a line like "Hugepagesize:
	 * nnnn kB".  Ignore any failures, falling back to the preset default.
	 */
#ifdef __linux__
	{
		FILE	   *fp = AllocateFile("/proc/meminfo", "r");
		char		buf[128];
		unsigned int sz;
		char		ch;

		if (fp)
		{
			while (fgets(buf, sizeof(buf), fp))
			{
				if (sscanf(buf, "Hugepagesize: %u %c", &sz, &ch) == 2)
				{
					if (ch == 'k')
					{
						*hugepagesize = sz * (Size) 1024;
						break;
					}
					/* We could accept other units besides kB, if needed */
				}
			}
			FreeFile(fp);
		}
	}
#endif   /* __linux__ */
}

#endif   /* MAP_HUGETLB */
=======
#endif							/* MAP_HUGETLB */
>>>>>>> 9e1c9f95

/*
 * Creates an anonymous mmap()ed shared memory segment.
 *
 * Pass the requested size in *size.  This function will modify *size to the
 * actual size of the allocation, if it ends up allocating a segment that is
 * larger than requested.
 */
static void *
CreateAnonymousSegment(Size *size)
{
	Size		allocsize = *size;
	void	   *ptr = MAP_FAILED;
	int			mmap_errno = 0;

#ifndef MAP_HUGETLB
	/* PGSharedMemoryCreate should have dealt with this case */
	Assert(huge_pages != HUGE_PAGES_ON);
#else
	if (huge_pages == HUGE_PAGES_ON || huge_pages == HUGE_PAGES_TRY)
	{
		/*
		 * Round up the request size to a suitable large value.
		 */
		Size		hugepagesize;
		int			mmap_flags;

		GetHugePageSize(&hugepagesize, &mmap_flags);

		if (allocsize % hugepagesize != 0)
			allocsize += hugepagesize - (allocsize % hugepagesize);

		ptr = mmap(NULL, allocsize, PROT_READ | PROT_WRITE,
				   PG_MMAP_FLAGS | mmap_flags, -1, 0);
		mmap_errno = errno;
		if (huge_pages == HUGE_PAGES_TRY && ptr == MAP_FAILED)
			elog(DEBUG1, "mmap(%zu) with MAP_HUGETLB failed, huge pages disabled: %m",
				 allocsize);
	}
#endif

	if (ptr == MAP_FAILED && huge_pages != HUGE_PAGES_ON)
	{
		/*
		 * Use the original size, not the rounded-up value, when falling back
		 * to non-huge pages.
		 */
		allocsize = *size;
		ptr = mmap(NULL, allocsize, PROT_READ | PROT_WRITE,
				   PG_MMAP_FLAGS, -1, 0);
		mmap_errno = errno;
	}

	if (ptr == MAP_FAILED)
	{
		errno = mmap_errno;
		ereport(FATAL,
				(errmsg("could not map anonymous shared memory: %m"),
				 (mmap_errno == ENOMEM) ?
				 errhint("This error usually means that PostgreSQL's request "
						 "for a shared memory segment exceeded available memory, "
						 "swap space, or huge pages. To reduce the request size "
						 "(currently %zu bytes), reduce PostgreSQL's shared "
						 "memory usage, perhaps by reducing shared_buffers or "
						 "max_connections.",
						 *size) : 0));
	}

	*size = allocsize;
	return ptr;
}

/*
 * AnonymousShmemDetach --- detach from an anonymous mmap'd block
 * (called as an on_shmem_exit callback, hence funny argument list)
 */
static void
AnonymousShmemDetach(int status, Datum arg)
{
	/* Release anonymous shared memory block, if any. */
	if (AnonymousShmem != NULL)
	{
		if (munmap(AnonymousShmem, AnonymousShmemSize) < 0)
			elog(LOG, "munmap(%p, %zu) failed: %m",
				 AnonymousShmem, AnonymousShmemSize);
		AnonymousShmem = NULL;
	}
}
<<<<<<< HEAD

#endif   /* USE_ANONYMOUS_SHMEM */
=======
>>>>>>> 9e1c9f95

/*
 * PGSharedMemoryCreate
 *
 * Create a shared memory segment of the given size and initialize its
 * standard header.  Also, register an on_shmem_exit callback to release
 * the storage.
 *
 * Dead Postgres segments pertinent to this DataDir are recycled if found, but
 * we do not fail upon collision with foreign shmem segments.  The idea here
 * is to detect and re-use keys that may have been assigned by a crashed
 * postmaster or backend.
 *
 * The port number is passed for possible use as a key (for SysV, we use
 * it to generate the starting shmem key).
 */
PGShmemHeader *
PGSharedMemoryCreate(Size size, int port,
					 PGShmemHeader **shim)
{
	IpcMemoryKey NextShmemSegID;
	void	   *memAddress;
	PGShmemHeader *hdr;
	struct stat statbuf;
	Size		sysvsize;

	/* Complain if hugepages demanded but we can't possibly support them */
<<<<<<< HEAD
#if !defined(USE_ANONYMOUS_SHMEM) || !defined(MAP_HUGETLB)
=======
#if !defined(MAP_HUGETLB)
>>>>>>> 9e1c9f95
	if (huge_pages == HUGE_PAGES_ON)
		ereport(ERROR,
				(errcode(ERRCODE_FEATURE_NOT_SUPPORTED),
				 errmsg("huge pages not supported on this platform")));
#endif

	/* Room for a header? */
	Assert(size > MAXALIGN(sizeof(PGShmemHeader)));

<<<<<<< HEAD
#ifdef USE_ANONYMOUS_SHMEM
	AnonymousShmem = CreateAnonymousSegment(&size);
	AnonymousShmemSize = size;

	/* Register on-exit routine to unmap the anonymous segment */
	on_shmem_exit(AnonymousShmemDetach, (Datum) 0);

	/* Now we need only allocate a minimal-sized SysV shmem block. */
	sysvsize = sizeof(PGShmemHeader);
#else
	sysvsize = size;
#endif
=======
	if (shared_memory_type == SHMEM_TYPE_MMAP)
	{
		AnonymousShmem = CreateAnonymousSegment(&size);
		AnonymousShmemSize = size;

		/* Register on-exit routine to unmap the anonymous segment */
		on_shmem_exit(AnonymousShmemDetach, (Datum) 0);
>>>>>>> 9e1c9f95

		/* Now we need only allocate a minimal-sized SysV shmem block. */
		sysvsize = sizeof(PGShmemHeader);
	}
	else
		sysvsize = size;

	/*
	 * Loop till we find a free IPC key.  Trust CreateDataDirLockFile() to
	 * ensure no more than one postmaster per data directory can enter this
	 * loop simultaneously.  (CreateDataDirLockFile() does not ensure that,
	 * but prefer fixing it over coping here.)
	 */
	NextShmemSegID = 1 + port * 1000;

	for (;;)
	{
		IpcMemoryId shmid;
		PGShmemHeader *oldhdr;
		IpcMemoryState state;

		/* Try to create new segment */
		memAddress = InternalIpcMemoryCreate(NextShmemSegID, sysvsize);
		if (memAddress)
			break;				/* successful create and attach */

		/* Check shared memory and possibly remove and recreate */

		/*
		 * shmget() failure is typically EACCES, hence SHMSTATE_FOREIGN.
		 * ENOENT, a narrow possibility, implies SHMSTATE_ENOENT, but one can
		 * safely treat SHMSTATE_ENOENT like SHMSTATE_FOREIGN.
		 */
		shmid = shmget(NextShmemSegID, sizeof(PGShmemHeader), 0);
		if (shmid < 0)
		{
			oldhdr = NULL;
			state = SHMSTATE_FOREIGN;
		}
		else
			state = PGSharedMemoryAttach(shmid, NULL, &oldhdr);

		switch (state)
		{
			case SHMSTATE_ANALYSIS_FAILURE:
			case SHMSTATE_ATTACHED:
				ereport(FATAL,
						(errcode(ERRCODE_LOCK_FILE_EXISTS),
						 errmsg("pre-existing shared memory block (key %lu, ID %lu) is still in use",
								(unsigned long) NextShmemSegID,
								(unsigned long) shmid),
						 errhint("Terminate any old server processes associated with data directory \"%s\".",
								 DataDir)));
				break;
			case SHMSTATE_ENOENT:

				/*
				 * To our surprise, some other process deleted since our last
				 * InternalIpcMemoryCreate().  Moments earlier, we would have
				 * seen SHMSTATE_FOREIGN.  Try that same ID again.
				 */
				elog(LOG,
					 "shared memory block (key %lu, ID %lu) deleted during startup",
					 (unsigned long) NextShmemSegID,
					 (unsigned long) shmid);
				break;
			case SHMSTATE_FOREIGN:
				NextShmemSegID++;
				break;
			case SHMSTATE_UNATTACHED:

				/*
				 * The segment pertains to DataDir, and every process that had
				 * used it has died or detached.  Zap it, if possible, and any
				 * associated dynamic shared memory segments, as well.  This
				 * shouldn't fail, but if it does, assume the segment belongs
				 * to someone else after all, and try the next candidate.
				 * Otherwise, try again to create the segment.  That may fail
				 * if some other process creates the same shmem key before we
				 * do, in which case we'll try the next key.
				 */
				if (oldhdr->dsm_control != 0)
					dsm_cleanup_using_control_segment(oldhdr->dsm_control);
				if (shmctl(shmid, IPC_RMID, NULL) < 0)
					NextShmemSegID++;
				break;
		}

		if (oldhdr && shmdt(oldhdr) < 0)
			elog(LOG, "shmdt(%p) failed: %m", oldhdr);
	}

	/* Initialize new segment. */
	hdr = (PGShmemHeader *) memAddress;
	hdr->creatorPID = getpid();
	hdr->magic = PGShmemMagic;
	hdr->dsm_control = 0;

	/* Fill in the data directory ID info, too */
	if (stat(DataDir, &statbuf) < 0)
		ereport(FATAL,
				(errcode_for_file_access(),
				 errmsg("could not stat data directory \"%s\": %m",
						DataDir)));
	hdr->device = statbuf.st_dev;
	hdr->inode = statbuf.st_ino;

	/*
	 * Initialize space allocation status for segment.
	 */
	hdr->totalsize = size;
	hdr->freeoffset = MAXALIGN(sizeof(PGShmemHeader));
	*shim = hdr;

	/* Save info for possible future use */
	UsedShmemSegAddr = memAddress;
	UsedShmemSegID = (unsigned long) NextShmemSegID;

	/*
	 * If AnonymousShmem is NULL here, then we're not using anonymous shared
	 * memory, and should return a pointer to the System V shared memory
	 * block. Otherwise, the System V shared memory block is only a shim, and
	 * we must return a pointer to the real block.
	 */
#ifdef USE_ANONYMOUS_SHMEM
	if (AnonymousShmem == NULL)
		return hdr;
	memcpy(AnonymousShmem, hdr, sizeof(PGShmemHeader));
	return (PGShmemHeader *) AnonymousShmem;
#else
	return hdr;
#endif
}

#ifdef EXEC_BACKEND

/*
 * PGSharedMemoryReAttach
 *
 * This is called during startup of a postmaster child process to re-attach to
 * an already existing shared memory segment.  This is needed only in the
 * EXEC_BACKEND case; otherwise postmaster children inherit the shared memory
 * segment attachment via fork().
 *
 * UsedShmemSegID and UsedShmemSegAddr are implicit parameters to this
 * routine.  The caller must have already restored them to the postmaster's
 * values.
 */
void
PGSharedMemoryReAttach(void)
{
	IpcMemoryId shmid;
	PGShmemHeader *hdr;
	IpcMemoryState state;
	void	   *origUsedShmemSegAddr = UsedShmemSegAddr;

	Assert(UsedShmemSegAddr != NULL);
	Assert(IsUnderPostmaster);

#ifdef __CYGWIN__
	/* cygipc (currently) appears to not detach on exec. */
	PGSharedMemoryDetach();
	UsedShmemSegAddr = origUsedShmemSegAddr;
#endif

	elog(DEBUG3, "attaching to %p", UsedShmemSegAddr);
	shmid = shmget(UsedShmemSegID, sizeof(PGShmemHeader), 0);
	if (shmid < 0)
		state = SHMSTATE_FOREIGN;
	else
		state = PGSharedMemoryAttach(shmid, UsedShmemSegAddr, &hdr);
	if (state != SHMSTATE_ATTACHED)
		elog(FATAL, "could not reattach to shared memory (key=%d, addr=%p): %m",
			 (int) UsedShmemSegID, UsedShmemSegAddr);
	if (hdr != origUsedShmemSegAddr)
		elog(FATAL, "reattaching to shared memory returned unexpected address (got %p, expected %p)",
			 hdr, origUsedShmemSegAddr);
	dsm_set_control_handle(hdr->dsm_control);

	UsedShmemSegAddr = hdr;		/* probably redundant */
}

/*
 * PGSharedMemoryNoReAttach
 *
 * This is called during startup of a postmaster child process when we choose
 * *not* to re-attach to the existing shared memory segment.  We must clean up
 * to leave things in the appropriate state.  This is not used in the non
 * EXEC_BACKEND case, either.
 *
 * The child process startup logic might or might not call PGSharedMemoryDetach
 * after this; make sure that it will be a no-op if called.
 *
 * UsedShmemSegID and UsedShmemSegAddr are implicit parameters to this
 * routine.  The caller must have already restored them to the postmaster's
 * values.
 */
void
PGSharedMemoryNoReAttach(void)
{
	Assert(UsedShmemSegAddr != NULL);
	Assert(IsUnderPostmaster);

#ifdef __CYGWIN__
	/* cygipc (currently) appears to not detach on exec. */
	PGSharedMemoryDetach();
#endif

	/* For cleanliness, reset UsedShmemSegAddr to show we're not attached. */
	UsedShmemSegAddr = NULL;
	/* And the same for UsedShmemSegID. */
	UsedShmemSegID = 0;
}

#endif							/* EXEC_BACKEND */

/*
 * PGSharedMemoryDetach
 *
 * Detach from the shared memory segment, if still attached.  This is not
 * intended to be called explicitly by the process that originally created the
 * segment (it will have on_shmem_exit callback(s) registered to do that).
 * Rather, this is for subprocesses that have inherited an attachment and want
 * to get rid of it.
 *
 * UsedShmemSegID and UsedShmemSegAddr are implicit parameters to this
 * routine, also AnonymousShmem and AnonymousShmemSize.
 */
void
PGSharedMemoryDetach(void)
{
	if (UsedShmemSegAddr != NULL)
	{
		if ((shmdt(UsedShmemSegAddr) < 0)
#if defined(EXEC_BACKEND) && defined(__CYGWIN__)
		/* Work-around for cygipc exec bug */
			&& shmdt(NULL) < 0
#endif
			)
			elog(LOG, "shmdt(%p) failed: %m", UsedShmemSegAddr);
		UsedShmemSegAddr = NULL;
	}

<<<<<<< HEAD
#ifdef USE_ANONYMOUS_SHMEM
	if (AnonymousShmem != NULL)
	{
		if (munmap(AnonymousShmem, AnonymousShmemSize) < 0)
			elog(LOG, "munmap(%p, %zu) failed: %m",
				 AnonymousShmem, AnonymousShmemSize);
		AnonymousShmem = NULL;
	}
#endif
}


/*
 * Attach to shared memory and make sure it has a Postgres header
 *
 * Returns attach address if OK, else NULL
 */
static PGShmemHeader *
PGSharedMemoryAttach(IpcMemoryKey key, IpcMemoryId *shmid)
{
	PGShmemHeader *hdr;

	if ((*shmid = shmget(key, sizeof(PGShmemHeader), 0)) < 0)
		return NULL;

	hdr = (PGShmemHeader *) shmat(*shmid, UsedShmemSegAddr, PG_SHMAT_FLAGS);

	if (hdr == (PGShmemHeader *) -1)
		return NULL;			/* failed: must be some other app's */

	if (hdr->magic != PGShmemMagic)
=======
	if (AnonymousShmem != NULL)
>>>>>>> 9e1c9f95
	{
		if (munmap(AnonymousShmem, AnonymousShmemSize) < 0)
			elog(LOG, "munmap(%p, %zu) failed: %m",
				 AnonymousShmem, AnonymousShmemSize);
		AnonymousShmem = NULL;
	}
}<|MERGE_RESOLUTION|>--- conflicted
+++ resolved
@@ -69,33 +69,6 @@
  */
 
 
-/*
- * As of PostgreSQL 9.3, we normally allocate only a very small amount of
- * System V shared memory, and only for the purposes of providing an
- * interlock to protect the data directory.  The real shared memory block
- * is allocated using mmap().  This works around the problem that many
- * systems have very low limits on the amount of System V shared memory
- * that can be allocated.  Even a limit of a few megabytes will be enough
- * to run many copies of PostgreSQL without needing to adjust system settings.
- *
- * We assume that no one will attempt to run PostgreSQL 9.3 or later on
- * systems that are ancient enough that anonymous shared memory is not
- * supported, such as pre-2.4 versions of Linux.  If that turns out to be
- * false, we might need to add compile and/or run-time tests here and do this
- * only if the running kernel supports it.
- *
- * However, we must always disable this logic in the EXEC_BACKEND case, and
- * fall back to the old method of allocating the entire segment using System V
- * shared memory, because there's no way to attach an anonymous mmap'd segment
- * to a process after exec().  Since EXEC_BACKEND is intended only for
- * developer use, this shouldn't be a big problem.  Because of this, we do
- * not worry about supporting anonymous shmem in the EXEC_BACKEND cases below.
- */
-#ifndef EXEC_BACKEND
-#define USE_ANONYMOUS_SHMEM
-#endif
-
-
 typedef key_t IpcMemoryKey;		/* shared memory key passed to shmget(2) */
 typedef int IpcMemoryId;		/* shared memory ID returned by shmget(2) */
 
@@ -123,13 +96,8 @@
 unsigned long UsedShmemSegID = 0;
 void	   *UsedShmemSegAddr = NULL;
 
-<<<<<<< HEAD
-#ifdef USE_ANONYMOUS_SHMEM
-=======
->>>>>>> 9e1c9f95
 static Size AnonymousShmemSize;
 static void *AnonymousShmem = NULL;
-#endif
 
 static void *InternalIpcMemoryCreate(IpcMemoryKey memKey, Size size);
 static void IpcMemoryDetach(int status, Datum shmaddr);
@@ -548,85 +516,7 @@
 #endif							/* __linux__ */
 }
 
-<<<<<<< HEAD
-#ifdef USE_ANONYMOUS_SHMEM
-
-#ifdef MAP_HUGETLB
-
-/*
- * Identify the huge page size to use.
- *
- * Some Linux kernel versions have a bug causing mmap() to fail on requests
- * that are not a multiple of the hugepage size.  Versions without that bug
- * instead silently round the request up to the next hugepage multiple ---
- * and then munmap() fails when we give it a size different from that.
- * So we have to round our request up to a multiple of the actual hugepage
- * size to avoid trouble.
- *
- * Doing the round-up ourselves also lets us make use of the extra memory,
- * rather than just wasting it.  Currently, we just increase the available
- * space recorded in the shmem header, which will make the extra usable for
- * purposes such as additional locktable entries.  Someday, for very large
- * hugepage sizes, we might want to think about more invasive strategies,
- * such as increasing shared_buffers to absorb the extra space.
- *
- * Returns the (real or assumed) page size into *hugepagesize,
- * and the hugepage-related mmap flags to use into *mmap_flags.
- *
- * Currently *mmap_flags is always just MAP_HUGETLB.  Someday, on systems
- * that support it, we might OR in additional bits to specify a particular
- * non-default huge page size.
- */
-static void
-GetHugePageSize(Size *hugepagesize, int *mmap_flags)
-{
-	/*
-	 * If we fail to find out the system's default huge page size, assume it
-	 * is 2MB.  This will work fine when the actual size is less.  If it's
-	 * more, we might get mmap() or munmap() failures due to unaligned
-	 * requests; but at this writing, there are no reports of any non-Linux
-	 * systems being picky about that.
-	 */
-	*hugepagesize = 2 * 1024 * 1024;
-	*mmap_flags = MAP_HUGETLB;
-
-	/*
-	 * System-dependent code to find out the default huge page size.
-	 *
-	 * On Linux, read /proc/meminfo looking for a line like "Hugepagesize:
-	 * nnnn kB".  Ignore any failures, falling back to the preset default.
-	 */
-#ifdef __linux__
-	{
-		FILE	   *fp = AllocateFile("/proc/meminfo", "r");
-		char		buf[128];
-		unsigned int sz;
-		char		ch;
-
-		if (fp)
-		{
-			while (fgets(buf, sizeof(buf), fp))
-			{
-				if (sscanf(buf, "Hugepagesize: %u %c", &sz, &ch) == 2)
-				{
-					if (ch == 'k')
-					{
-						*hugepagesize = sz * (Size) 1024;
-						break;
-					}
-					/* We could accept other units besides kB, if needed */
-				}
-			}
-			FreeFile(fp);
-		}
-	}
-#endif   /* __linux__ */
-}
-
-#endif   /* MAP_HUGETLB */
-=======
 #endif							/* MAP_HUGETLB */
->>>>>>> 9e1c9f95
 
 /*
  * Creates an anonymous mmap()ed shared memory segment.
@@ -715,11 +605,6 @@
 		AnonymousShmem = NULL;
 	}
 }
-<<<<<<< HEAD
-
-#endif   /* USE_ANONYMOUS_SHMEM */
-=======
->>>>>>> 9e1c9f95
 
 /*
  * PGSharedMemoryCreate
@@ -747,11 +632,7 @@
 	Size		sysvsize;
 
 	/* Complain if hugepages demanded but we can't possibly support them */
-<<<<<<< HEAD
-#if !defined(USE_ANONYMOUS_SHMEM) || !defined(MAP_HUGETLB)
-=======
 #if !defined(MAP_HUGETLB)
->>>>>>> 9e1c9f95
 	if (huge_pages == HUGE_PAGES_ON)
 		ereport(ERROR,
 				(errcode(ERRCODE_FEATURE_NOT_SUPPORTED),
@@ -761,20 +642,6 @@
 	/* Room for a header? */
 	Assert(size > MAXALIGN(sizeof(PGShmemHeader)));
 
-<<<<<<< HEAD
-#ifdef USE_ANONYMOUS_SHMEM
-	AnonymousShmem = CreateAnonymousSegment(&size);
-	AnonymousShmemSize = size;
-
-	/* Register on-exit routine to unmap the anonymous segment */
-	on_shmem_exit(AnonymousShmemDetach, (Datum) 0);
-
-	/* Now we need only allocate a minimal-sized SysV shmem block. */
-	sysvsize = sizeof(PGShmemHeader);
-#else
-	sysvsize = size;
-#endif
-=======
 	if (shared_memory_type == SHMEM_TYPE_MMAP)
 	{
 		AnonymousShmem = CreateAnonymousSegment(&size);
@@ -782,7 +649,6 @@
 
 		/* Register on-exit routine to unmap the anonymous segment */
 		on_shmem_exit(AnonymousShmemDetach, (Datum) 0);
->>>>>>> 9e1c9f95
 
 		/* Now we need only allocate a minimal-sized SysV shmem block. */
 		sysvsize = sizeof(PGShmemHeader);
@@ -907,14 +773,10 @@
 	 * block. Otherwise, the System V shared memory block is only a shim, and
 	 * we must return a pointer to the real block.
 	 */
-#ifdef USE_ANONYMOUS_SHMEM
 	if (AnonymousShmem == NULL)
 		return hdr;
 	memcpy(AnonymousShmem, hdr, sizeof(PGShmemHeader));
 	return (PGShmemHeader *) AnonymousShmem;
-#else
-	return hdr;
-#endif
 }
 
 #ifdef EXEC_BACKEND
@@ -1026,8 +888,6 @@
 		UsedShmemSegAddr = NULL;
 	}
 
-<<<<<<< HEAD
-#ifdef USE_ANONYMOUS_SHMEM
 	if (AnonymousShmem != NULL)
 	{
 		if (munmap(AnonymousShmem, AnonymousShmemSize) < 0)
@@ -1035,36 +895,4 @@
 				 AnonymousShmem, AnonymousShmemSize);
 		AnonymousShmem = NULL;
 	}
-#endif
-}
-
-
-/*
- * Attach to shared memory and make sure it has a Postgres header
- *
- * Returns attach address if OK, else NULL
- */
-static PGShmemHeader *
-PGSharedMemoryAttach(IpcMemoryKey key, IpcMemoryId *shmid)
-{
-	PGShmemHeader *hdr;
-
-	if ((*shmid = shmget(key, sizeof(PGShmemHeader), 0)) < 0)
-		return NULL;
-
-	hdr = (PGShmemHeader *) shmat(*shmid, UsedShmemSegAddr, PG_SHMAT_FLAGS);
-
-	if (hdr == (PGShmemHeader *) -1)
-		return NULL;			/* failed: must be some other app's */
-
-	if (hdr->magic != PGShmemMagic)
-=======
-	if (AnonymousShmem != NULL)
->>>>>>> 9e1c9f95
-	{
-		if (munmap(AnonymousShmem, AnonymousShmemSize) < 0)
-			elog(LOG, "munmap(%p, %zu) failed: %m",
-				 AnonymousShmem, AnonymousShmemSize);
-		AnonymousShmem = NULL;
-	}
 }