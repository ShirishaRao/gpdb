--- conflicted
+++ resolved
@@ -3,11 +3,7 @@
  * Portions Copyright (c) 1990 The Regents of the University of California.
  * All rights reserved.
  *
-<<<<<<< HEAD
- * $PostgreSQL: pgsql/src/backend/port/dynloader/netbsd.c,v 1.22.2.1 2008/03/05 21:20:47 alvherre Exp $
-=======
  * $PostgreSQL: pgsql/src/backend/port/dynloader/netbsd.c,v 1.24 2008/03/05 21:14:10 alvherre Exp $
->>>>>>> f260edb1
  *
  * Redistribution and use in source and binary forms, with or without
  * modification, are permitted provided that the following conditions
