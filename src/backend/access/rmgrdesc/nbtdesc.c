/*-------------------------------------------------------------------------
 *
 * nbtdesc.c
 *	  rmgr descriptor routines for access/nbtree/nbtxlog.c
 *
 * Portions Copyright (c) 1996-2015, PostgreSQL Global Development Group
 * Portions Copyright (c) 1994, Regents of the University of California
 *
 *
 * IDENTIFICATION
 *	  src/backend/access/rmgrdesc/nbtdesc.c
 *
 *-------------------------------------------------------------------------
 */
#include "postgres.h"

#include "access/nbtree.h"

<<<<<<< HEAD
static void
out_target(StringInfo buf, xl_btreetid *target)
{
	appendStringInfo(buf, "rel %u/%u/%u; tid %u/%u",
			 target->node.spcNode, target->node.dbNode, target->node.relNode,
					 ItemPointerGetBlockNumber(&(target->tid)),
					 ItemPointerGetOffsetNumber(&(target->tid)));
}

/*
 * Print additional information about an INSERT record.
 */
static void
out_insert(StringInfo buf, bool isleaf, bool ismeta, XLogRecord *record)
{
	char			*rec = XLogRecGetData(record);
	xl_btree_insert *xlrec = (xl_btree_insert *) rec;

	char	   *datapos;
	int			datalen;
	xl_btree_metadata md = { InvalidBlockNumber, 0, InvalidBlockNumber, 0 };
	BlockNumber downlink = 0;

	datapos = (char *) xlrec + SizeOfBtreeInsert;
	datalen = record->xl_len - SizeOfBtreeInsert;
	if (!isleaf)
	{
		memcpy(&downlink, datapos, sizeof(BlockNumber));
		datapos += sizeof(BlockNumber);
		datalen -= sizeof(BlockNumber);
	}
	if (ismeta)
	{
		memcpy(&md, datapos, sizeof(xl_btree_metadata));
		datapos += sizeof(xl_btree_metadata);
		datalen -= sizeof(xl_btree_metadata);
	}

	if ((record->xl_info & XLR_BKP_BLOCK(0)) != 0 && !ismeta && isleaf)
	{
		appendStringInfo(buf, "; page %u",
						 ItemPointerGetBlockNumber(&(xlrec->target.tid)));
		return;					/* nothing to do */
	}

	if ((record->xl_info & XLR_BKP_BLOCK(0)) == 0)
	{
		appendStringInfo(buf, "; add length %d item at offset %d in page %u",
						 datalen, 
						 ItemPointerGetOffsetNumber(&(xlrec->target.tid)),
						 ItemPointerGetBlockNumber(&(xlrec->target.tid)));
	}

	if (ismeta)
		appendStringInfo(buf, "; restore metadata page 0 (root page value %u, level %d, fastroot page value %u, fastlevel %d)",
						 md.root, 
						 md.level,
						 md.fastroot, 
						 md.fastlevel);

	/* Forget any split this insertion completes */
//	if (!isleaf)
//		appendStringInfo(buf, "; completes split for page %u",
//		 				 downlink);
}

/*
 * Print additional information about a DELETE record.
 */
static void
out_delete(StringInfo buf, XLogRecord *record)
{
	char			*rec = XLogRecGetData(record);
	xl_btree_delete *xlrec = (xl_btree_delete *) rec;

	if ((record->xl_info & XLR_BKP_BLOCK(0)) != 0)
		return;

	xlrec = (xl_btree_delete *) XLogRecGetData(record);

	if (record->xl_len > SizeOfBtreeDelete)
	{
		OffsetNumber *unused;
		OffsetNumber *unend;

		unused = (OffsetNumber *) ((char *) xlrec + SizeOfBtreeDelete);
		unend = (OffsetNumber *) ((char *) xlrec + record->xl_len);

		appendStringInfo(buf, "; page index (unend - unused = %u)",
						 (unsigned int)(unend - unused));
	}
}

void
btree_desc(StringInfo buf, XLogRecord *record)
{
	char	   *rec = XLogRecGetData(record);
	uint8		xl_info = record->xl_info;
	uint8		info = xl_info & ~XLR_INFO_MASK;
=======
void
btree_desc(StringInfo buf, XLogReaderState *record)
{
	char	   *rec = XLogRecGetData(record);
	uint8		info = XLogRecGetInfo(record) & ~XLR_INFO_MASK;
>>>>>>> ab93f90c

	switch (info)
	{
		case XLOG_BTREE_INSERT_LEAF:
<<<<<<< HEAD
			{
				xl_btree_insert *xlrec = (xl_btree_insert *) rec;

				appendStringInfoString(buf, "insert: ");
				out_target(buf, &(xlrec->target));
				out_insert(buf, /* isleaf */ true, /* ismeta */ false, record);
				break;
			}
		case XLOG_BTREE_INSERT_UPPER:
			{
				xl_btree_insert *xlrec = (xl_btree_insert *) rec;

				appendStringInfoString(buf, "insert_upper: ");
				out_target(buf, &(xlrec->target));
				out_insert(buf, /* isleaf */ false, /* ismeta */ false, record);
				break;
			}
=======
		case XLOG_BTREE_INSERT_UPPER:
>>>>>>> ab93f90c
		case XLOG_BTREE_INSERT_META:
			{
				xl_btree_insert *xlrec = (xl_btree_insert *) rec;

<<<<<<< HEAD
				appendStringInfoString(buf, "insert_meta: ");
				out_target(buf, &(xlrec->target));
				out_insert(buf, /* isleaf */ false, /* ismeta */ true, record);
=======
				appendStringInfo(buf, "off %u", xlrec->offnum);
>>>>>>> ab93f90c
				break;
			}
		case XLOG_BTREE_SPLIT_L:
		case XLOG_BTREE_SPLIT_R:
		case XLOG_BTREE_SPLIT_L_ROOT:
		case XLOG_BTREE_SPLIT_R_ROOT:
			{
				xl_btree_split *xlrec = (xl_btree_split *) rec;

				appendStringInfo(buf, "level %u, firstright %d",
								 xlrec->level, xlrec->firstright);
				break;
			}
		case XLOG_BTREE_VACUUM:
			{
				xl_btree_vacuum *xlrec = (xl_btree_vacuum *) rec;

				appendStringInfo(buf, "lastBlockVacuumed %u",
								 xlrec->lastBlockVacuumed);
				break;
			}
		case XLOG_BTREE_DELETE:
			{
				xl_btree_delete *xlrec = (xl_btree_delete *) rec;

<<<<<<< HEAD
				appendStringInfo(buf, "delete: index %u/%u/%u; iblk %u, heap %u/%u/%u;",
				xlrec->node.spcNode, xlrec->node.dbNode, xlrec->node.relNode,
								 xlrec->block,
								 xlrec->hnode.spcNode, xlrec->hnode.dbNode, xlrec->hnode.relNode);
				out_delete(buf, record);
=======
				appendStringInfo(buf, "%d items", xlrec->nitems);
>>>>>>> ab93f90c
				break;
			}
		case XLOG_BTREE_MARK_PAGE_HALFDEAD:
			{
				xl_btree_mark_page_halfdead *xlrec = (xl_btree_mark_page_halfdead *) rec;

				appendStringInfo(buf, "topparent %u; leaf %u; left %u; right %u",
								 xlrec->topparent, xlrec->leafblk, xlrec->leftblk, xlrec->rightblk);
				break;
			}
		case XLOG_BTREE_UNLINK_PAGE_META:
		case XLOG_BTREE_UNLINK_PAGE:
			{
				xl_btree_unlink_page *xlrec = (xl_btree_unlink_page *) rec;

				appendStringInfo(buf, "left %u; right %u; btpo_xact %u; ",
								 xlrec->leftsib, xlrec->rightsib,
								 xlrec->btpo_xact);
				appendStringInfo(buf, "leafleft %u; leafright %u; topparent %u",
								 xlrec->leafleftsib, xlrec->leafrightsib,
								 xlrec->topparent);
				break;
			}
		case XLOG_BTREE_NEWROOT:
			{
				xl_btree_newroot *xlrec = (xl_btree_newroot *) rec;

				appendStringInfo(buf, "lev %u", xlrec->level);
				break;
			}
		case XLOG_BTREE_REUSE_PAGE:
			{
				xl_btree_reuse_page *xlrec = (xl_btree_reuse_page *) rec;

				appendStringInfo(buf, "rel %u/%u/%u; latestRemovedXid %u",
								 xlrec->node.spcNode, xlrec->node.dbNode,
							   xlrec->node.relNode, xlrec->latestRemovedXid);
				break;
			}
	}
}

const char *
btree_identify(uint8 info)
{
	const char *id = NULL;

	switch (info & ~XLR_INFO_MASK)
	{
		case XLOG_BTREE_INSERT_LEAF:
			id = "INSERT_LEAF";
			break;
		case XLOG_BTREE_INSERT_UPPER:
			id = "INSERT_UPPER";
			break;
		case XLOG_BTREE_INSERT_META:
			id = "INSERT_META";
			break;
		case XLOG_BTREE_SPLIT_L:
			id = "SPLIT_L";
			break;
		case XLOG_BTREE_SPLIT_R:
			id = "SPLIT_R";
			break;
		case XLOG_BTREE_SPLIT_L_ROOT:
			id = "SPLIT_L_ROOT";
			break;
		case XLOG_BTREE_SPLIT_R_ROOT:
			id = "SPLIT_R_ROOT";
			break;
		case XLOG_BTREE_VACUUM:
			id = "VACUUM";
			break;
		case XLOG_BTREE_DELETE:
			id = "DELETE";
			break;
		case XLOG_BTREE_MARK_PAGE_HALFDEAD:
			id = "MARK_PAGE_HALFDEAD";
			break;
		case XLOG_BTREE_UNLINK_PAGE:
			id = "UNLINK_PAGE";
			break;
		case XLOG_BTREE_UNLINK_PAGE_META:
			id = "UNLINK_PAGE_META";
			break;
		case XLOG_BTREE_NEWROOT:
			id = "NEWROOT";
			break;
		case XLOG_BTREE_REUSE_PAGE:
			id = "REUSE_PAGE";
			break;
	}

	return id;
}<|MERGE_RESOLUTION|>--- conflicted
+++ resolved
@@ -16,94 +16,66 @@
 
 #include "access/nbtree.h"
 
-<<<<<<< HEAD
-static void
-out_target(StringInfo buf, xl_btreetid *target)
-{
-	appendStringInfo(buf, "rel %u/%u/%u; tid %u/%u",
-			 target->node.spcNode, target->node.dbNode, target->node.relNode,
-					 ItemPointerGetBlockNumber(&(target->tid)),
-					 ItemPointerGetOffsetNumber(&(target->tid)));
-}
-
 /*
- * Print additional information about an INSERT record.
+ * GPDB: Print additional information about an INSERT record.
  */
 static void
-out_insert(StringInfo buf, bool isleaf, bool ismeta, XLogRecord *record)
-{
-	char			*rec = XLogRecGetData(record);
-	xl_btree_insert *xlrec = (xl_btree_insert *) rec;
-
-	char	   *datapos;
-	int			datalen;
-	xl_btree_metadata md = { InvalidBlockNumber, 0, InvalidBlockNumber, 0 };
-	BlockNumber downlink = 0;
-
-	datapos = (char *) xlrec + SizeOfBtreeInsert;
-	datalen = record->xl_len - SizeOfBtreeInsert;
-	if (!isleaf)
-	{
-		memcpy(&downlink, datapos, sizeof(BlockNumber));
-		datapos += sizeof(BlockNumber);
-		datalen -= sizeof(BlockNumber);
-	}
-	if (ismeta)
-	{
-		memcpy(&md, datapos, sizeof(xl_btree_metadata));
-		datapos += sizeof(xl_btree_metadata);
-		datalen -= sizeof(xl_btree_metadata);
-	}
-
-	if ((record->xl_info & XLR_BKP_BLOCK(0)) != 0 && !ismeta && isleaf)
-	{
-		appendStringInfo(buf, "; page %u",
-						 ItemPointerGetBlockNumber(&(xlrec->target.tid)));
+out_insert(StringInfo buf, uint8 info, XLogReaderState *record)
+{
+	char		*rec = XLogRecGetData(record);
+	char		*ptr;
+	xl_btree_insert	*xlrec = (xl_btree_insert *) rec;
+	xl_btree_metadata *md;
+	BlockNumber	blkno;	
+	bool		fullpage;
+	Size		datalen;
+
+	fullpage = XLogRecHasBlockImage(record, 0);
+	XLogRecGetBlockTag(record, 0, NULL, NULL, &blkno);
+	XLogRecGetBlockData(record, 0, &datalen);
+
+	if (fullpage && info == XLOG_BTREE_INSERT_LEAF)
+	{
+		appendStringInfo(buf, "; page %u", blkno);
 		return;					/* nothing to do */
 	}
 
-	if ((record->xl_info & XLR_BKP_BLOCK(0)) == 0)
+	if (!fullpage)
 	{
 		appendStringInfo(buf, "; add length %d item at offset %d in page %u",
-						 datalen, 
-						 ItemPointerGetOffsetNumber(&(xlrec->target.tid)),
-						 ItemPointerGetBlockNumber(&(xlrec->target.tid)));
-	}
-
-	if (ismeta)
+						 (int) datalen, xlrec->offnum, blkno);
+	}
+
+	if (info == XLOG_BTREE_INSERT_META)
+	{
+		ptr = XLogRecGetBlockData(record, 2, NULL);
+		md = (xl_btree_metadata *)ptr;
 		appendStringInfo(buf, "; restore metadata page 0 (root page value %u, level %d, fastroot page value %u, fastlevel %d)",
-						 md.root, 
-						 md.level,
-						 md.fastroot, 
-						 md.fastlevel);
-
-	/* Forget any split this insertion completes */
-//	if (!isleaf)
-//		appendStringInfo(buf, "; completes split for page %u",
-//		 				 downlink);
+						 md->root, 
+						 md->level,
+						 md->fastroot, 
+						 md->fastlevel);
+	}
 }
 
 /*
- * Print additional information about a DELETE record.
+ * GPDB: Print additional information about a DELETE record.
  */
 static void
-out_delete(StringInfo buf, XLogRecord *record)
-{
-	char			*rec = XLogRecGetData(record);
-	xl_btree_delete *xlrec = (xl_btree_delete *) rec;
-
-	if ((record->xl_info & XLR_BKP_BLOCK(0)) != 0)
+out_delete(StringInfo buf, XLogReaderState *record)
+{
+	xl_btree_delete *xlrec = (xl_btree_delete *) XLogRecGetData(record);
+
+	if (XLogRecHasBlockImage(record, 0))
 		return;
 
-	xlrec = (xl_btree_delete *) XLogRecGetData(record);
-
-	if (record->xl_len > SizeOfBtreeDelete)
+	if (XLogRecGetDataLen(record) > SizeOfBtreeDelete)
 	{
 		OffsetNumber *unused;
 		OffsetNumber *unend;
 
 		unused = (OffsetNumber *) ((char *) xlrec + SizeOfBtreeDelete);
-		unend = (OffsetNumber *) ((char *) xlrec + record->xl_len);
+		unend = (OffsetNumber *) ((char *) xlrec + XLogRecGetDataLen(record));
 
 		appendStringInfo(buf, "; page index (unend - unused = %u)",
 						 (unsigned int)(unend - unused));
@@ -111,54 +83,21 @@
 }
 
 void
-btree_desc(StringInfo buf, XLogRecord *record)
-{
-	char	   *rec = XLogRecGetData(record);
-	uint8		xl_info = record->xl_info;
-	uint8		info = xl_info & ~XLR_INFO_MASK;
-=======
-void
 btree_desc(StringInfo buf, XLogReaderState *record)
 {
 	char	   *rec = XLogRecGetData(record);
 	uint8		info = XLogRecGetInfo(record) & ~XLR_INFO_MASK;
->>>>>>> ab93f90c
 
 	switch (info)
 	{
 		case XLOG_BTREE_INSERT_LEAF:
-<<<<<<< HEAD
+		case XLOG_BTREE_INSERT_UPPER:
+		case XLOG_BTREE_INSERT_META:
 			{
 				xl_btree_insert *xlrec = (xl_btree_insert *) rec;
 
-				appendStringInfoString(buf, "insert: ");
-				out_target(buf, &(xlrec->target));
-				out_insert(buf, /* isleaf */ true, /* ismeta */ false, record);
-				break;
-			}
-		case XLOG_BTREE_INSERT_UPPER:
-			{
-				xl_btree_insert *xlrec = (xl_btree_insert *) rec;
-
-				appendStringInfoString(buf, "insert_upper: ");
-				out_target(buf, &(xlrec->target));
-				out_insert(buf, /* isleaf */ false, /* ismeta */ false, record);
-				break;
-			}
-=======
-		case XLOG_BTREE_INSERT_UPPER:
->>>>>>> ab93f90c
-		case XLOG_BTREE_INSERT_META:
-			{
-				xl_btree_insert *xlrec = (xl_btree_insert *) rec;
-
-<<<<<<< HEAD
-				appendStringInfoString(buf, "insert_meta: ");
-				out_target(buf, &(xlrec->target));
-				out_insert(buf, /* isleaf */ false, /* ismeta */ true, record);
-=======
 				appendStringInfo(buf, "off %u", xlrec->offnum);
->>>>>>> ab93f90c
+				out_insert(buf, info, record);
 				break;
 			}
 		case XLOG_BTREE_SPLIT_L:
@@ -184,15 +123,8 @@
 			{
 				xl_btree_delete *xlrec = (xl_btree_delete *) rec;
 
-<<<<<<< HEAD
-				appendStringInfo(buf, "delete: index %u/%u/%u; iblk %u, heap %u/%u/%u;",
-				xlrec->node.spcNode, xlrec->node.dbNode, xlrec->node.relNode,
-								 xlrec->block,
-								 xlrec->hnode.spcNode, xlrec->hnode.dbNode, xlrec->hnode.relNode);
+				appendStringInfo(buf, "%d items", xlrec->nitems);
 				out_delete(buf, record);
-=======
-				appendStringInfo(buf, "%d items", xlrec->nitems);
->>>>>>> ab93f90c
 				break;
 			}
 		case XLOG_BTREE_MARK_PAGE_HALFDEAD:
