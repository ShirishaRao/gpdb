/*-------------------------------------------------------------------------
 *
 * nbtdesc.c
 *	  rmgr descriptor routines for access/nbtree/nbtxlog.c
 *
 * Portions Copyright (c) 1996-2014, PostgreSQL Global Development Group
 * Portions Copyright (c) 1994, Regents of the University of California
 *
 *
 * IDENTIFICATION
 *	  src/backend/access/rmgrdesc/nbtdesc.c
 *
 *-------------------------------------------------------------------------
 */
#include "postgres.h"

#include "access/nbtree.h"

static void
out_target(StringInfo buf, xl_btreetid *target)
{
	appendStringInfo(buf, "rel %u/%u/%u; tid %u/%u",
			 target->node.spcNode, target->node.dbNode, target->node.relNode,
					 ItemPointerGetBlockNumber(&(target->tid)),
					 ItemPointerGetOffsetNumber(&(target->tid)));
}

/*
 * Print additional information about an INSERT record.
 */
static void
out_insert(StringInfo buf, bool isleaf, bool ismeta, XLogRecord *record)
{
	char			*rec = XLogRecGetData(record);
	xl_btree_insert *xlrec = (xl_btree_insert *) rec;

	char	   *datapos;
	int			datalen;
	xl_btree_metadata md = { InvalidBlockNumber, 0, InvalidBlockNumber, 0 };
	BlockNumber downlink = 0;

	datapos = (char *) xlrec + SizeOfBtreeInsert;
	datalen = record->xl_len - SizeOfBtreeInsert;
	if (!isleaf)
	{
		memcpy(&downlink, datapos, sizeof(BlockNumber));
		datapos += sizeof(BlockNumber);
		datalen -= sizeof(BlockNumber);
	}
	if (ismeta)
	{
		memcpy(&md, datapos, sizeof(xl_btree_metadata));
		datapos += sizeof(xl_btree_metadata);
		datalen -= sizeof(xl_btree_metadata);
	}

	if ((record->xl_info & XLR_BKP_BLOCK(0)) != 0 && !ismeta && isleaf)
	{
		appendStringInfo(buf, "; page %u",
						 ItemPointerGetBlockNumber(&(xlrec->target.tid)));
		return;					/* nothing to do */
	}

	if ((record->xl_info & XLR_BKP_BLOCK(0)) == 0)
	{
		appendStringInfo(buf, "; add length %d item at offset %d in page %u",
						 datalen, 
						 ItemPointerGetOffsetNumber(&(xlrec->target.tid)),
						 ItemPointerGetBlockNumber(&(xlrec->target.tid)));
	}

	if (ismeta)
		appendStringInfo(buf, "; restore metadata page 0 (root page value %u, level %d, fastroot page value %u, fastlevel %d)",
						 md.root, 
						 md.level,
						 md.fastroot, 
						 md.fastlevel);

	/* Forget any split this insertion completes */
//	if (!isleaf)
//		appendStringInfo(buf, "; completes split for page %u",
//		 				 downlink);
}

/*
 * Print additional information about a DELETE record.
 */
static void
out_delete(StringInfo buf, XLogRecord *record)
{
	char			*rec = XLogRecGetData(record);
	xl_btree_delete *xlrec = (xl_btree_delete *) rec;

	if ((record->xl_info & XLR_BKP_BLOCK(0)) != 0)
		return;

	xlrec = (xl_btree_delete *) XLogRecGetData(record);

	if (record->xl_len > SizeOfBtreeDelete)
	{
		OffsetNumber *unused;
		OffsetNumber *unend;

		unused = (OffsetNumber *) ((char *) xlrec + SizeOfBtreeDelete);
		unend = (OffsetNumber *) ((char *) xlrec + record->xl_len);

		appendStringInfo(buf, "; page index (unend - unused = %u)",
						 (unsigned int)(unend - unused));
	}
}

/*
 * Print additional information about a DELETE_PAGE record.
 */
static void
out_delete_page(StringInfo buf, uint8 info, XLogRecord *record)
{
	char					*rec = XLogRecGetData(record);
	xl_btree_delete_page 	*xlrec = (xl_btree_delete_page *) rec;

	/* Update metapage if needed */
	if (info == XLOG_BTREE_DELETE_PAGE_META)
	{
		xl_btree_metadata md;

		memcpy(&md, (char *) xlrec + SizeOfBtreeDeletePage,
			   sizeof(xl_btree_metadata));
		appendStringInfo(buf, "; update metadata page 0 (root page value %u, level %d, fastroot page value %u, fastlevel %d)",
						 md.root, 
						 md.level,
						 md.fastroot, 
						 md.fastlevel);
	}
}

void
btree_desc(StringInfo buf, XLogRecord *record)
{
	char	   *rec = XLogRecGetData(record);
	uint8		xl_info = record->xl_info;
	uint8		info = xl_info & ~XLR_INFO_MASK;

	switch (info)
	{
		case XLOG_BTREE_INSERT_LEAF:
			{
				xl_btree_insert *xlrec = (xl_btree_insert *) rec;

				appendStringInfoString(buf, "insert: ");
				out_target(buf, &(xlrec->target));
				out_insert(buf, /* isleaf */ true, /* ismeta */ false, record);
				break;
			}
		case XLOG_BTREE_INSERT_UPPER:
			{
				xl_btree_insert *xlrec = (xl_btree_insert *) rec;

				appendStringInfoString(buf, "insert_upper: ");
				out_target(buf, &(xlrec->target));
				out_insert(buf, /* isleaf */ false, /* ismeta */ false, record);
				break;
			}
		case XLOG_BTREE_INSERT_META:
			{
				xl_btree_insert *xlrec = (xl_btree_insert *) rec;

				appendStringInfoString(buf, "insert_meta: ");
				out_target(buf, &(xlrec->target));
				out_insert(buf, /* isleaf */ false, /* ismeta */ true, record);
				break;
			}
		case XLOG_BTREE_SPLIT_L:
			{
				xl_btree_split *xlrec = (xl_btree_split *) rec;

				appendStringInfo(buf, "split_l: rel %u/%u/%u ",
								 xlrec->node.spcNode, xlrec->node.dbNode,
								 xlrec->node.relNode);
				appendStringInfo(buf, "left %u, right %u, next %u, level %u, firstright %d",
							   xlrec->leftsib, xlrec->rightsib, xlrec->rnext,
								 xlrec->level, xlrec->firstright);
				break;
			}
		case XLOG_BTREE_SPLIT_R:
			{
				xl_btree_split *xlrec = (xl_btree_split *) rec;

				appendStringInfo(buf, "split_r: rel %u/%u/%u ",
								 xlrec->node.spcNode, xlrec->node.dbNode,
								 xlrec->node.relNode);
				appendStringInfo(buf, "left %u, right %u, next %u, level %u, firstright %d",
							   xlrec->leftsib, xlrec->rightsib, xlrec->rnext,
								 xlrec->level, xlrec->firstright);
				break;
			}
		case XLOG_BTREE_SPLIT_L_ROOT:
			{
				xl_btree_split *xlrec = (xl_btree_split *) rec;

				appendStringInfo(buf, "split_l_root: rel %u/%u/%u ",
								 xlrec->node.spcNode, xlrec->node.dbNode,
								 xlrec->node.relNode);
				appendStringInfo(buf, "left %u, right %u, next %u, level %u, firstright %d",
							   xlrec->leftsib, xlrec->rightsib, xlrec->rnext,
								 xlrec->level, xlrec->firstright);
				break;
			}
		case XLOG_BTREE_SPLIT_R_ROOT:
			{
				xl_btree_split *xlrec = (xl_btree_split *) rec;

				appendStringInfo(buf, "split_r_root: rel %u/%u/%u ",
								 xlrec->node.spcNode, xlrec->node.dbNode,
								 xlrec->node.relNode);
				appendStringInfo(buf, "left %u, right %u, next %u, level %u, firstright %d",
							   xlrec->leftsib, xlrec->rightsib, xlrec->rnext,
								 xlrec->level, xlrec->firstright);
				break;
			}
		case XLOG_BTREE_VACUUM:
			{
				xl_btree_vacuum *xlrec = (xl_btree_vacuum *) rec;

				appendStringInfo(buf, "vacuum: rel %u/%u/%u; blk %u, lastBlockVacuumed %u",
								 xlrec->node.spcNode, xlrec->node.dbNode,
								 xlrec->node.relNode, xlrec->block,
								 xlrec->lastBlockVacuumed);
				break;
			}
		case XLOG_BTREE_DELETE:
			{
				xl_btree_delete *xlrec = (xl_btree_delete *) rec;

				appendStringInfo(buf, "delete: index %u/%u/%u; iblk %u, heap %u/%u/%u;",
				xlrec->node.spcNode, xlrec->node.dbNode, xlrec->node.relNode,
								 xlrec->block,
								 xlrec->hnode.spcNode, xlrec->hnode.dbNode, xlrec->hnode.relNode);
				out_delete(buf, record);
				break;
			}
		case XLOG_BTREE_MARK_PAGE_HALFDEAD:
			{
				xl_btree_mark_page_halfdead *xlrec = (xl_btree_mark_page_halfdead *) rec;

				appendStringInfoString(buf, "mark_page_halfdead: ");
				out_target(buf, &(xlrec->target));
<<<<<<< HEAD
				appendStringInfo(buf, "; dead %u; left %u; right %u",
							xlrec->deadblk, xlrec->leftblk, xlrec->rightblk);
				out_delete_page(buf, info, record);
=======
				appendStringInfo(buf, "; topparent %u; leaf %u; left %u; right %u",
								 xlrec->topparent, xlrec->leafblk, xlrec->leftblk, xlrec->rightblk);
				break;
			}
		case XLOG_BTREE_UNLINK_PAGE_META:
		case XLOG_BTREE_UNLINK_PAGE:
			{
				xl_btree_unlink_page *xlrec = (xl_btree_unlink_page *) rec;

				appendStringInfo(buf, "unlink_page: rel %u/%u/%u; ",
				xlrec->node.spcNode, xlrec->node.dbNode, xlrec->node.relNode);
				appendStringInfo(buf, "dead %u; left %u; right %u; btpo_xact %u; ",
								 xlrec->deadblk, xlrec->leftsib, xlrec->rightsib, xlrec->btpo_xact);
				appendStringInfo(buf, "leaf %u; leafleft %u; leafright %u; topparent %u",
								 xlrec->leafblk, xlrec->leafleftsib, xlrec->leafrightsib, xlrec->topparent);
>>>>>>> ab76208e
				break;
			}
		case XLOG_BTREE_NEWROOT:
			{
				xl_btree_newroot *xlrec = (xl_btree_newroot *) rec;

				appendStringInfo(buf, "newroot: rel %u/%u/%u; root %u lev %u",
								 xlrec->node.spcNode, xlrec->node.dbNode,
								 xlrec->node.relNode,
								 xlrec->rootblk, xlrec->level);
				break;
			}
		case XLOG_BTREE_REUSE_PAGE:
			{
				xl_btree_reuse_page *xlrec = (xl_btree_reuse_page *) rec;

				appendStringInfo(buf, "reuse_page: rel %u/%u/%u; latestRemovedXid %u",
								 xlrec->node.spcNode, xlrec->node.dbNode,
							   xlrec->node.relNode, xlrec->latestRemovedXid);
				break;
			}
		default:
			appendStringInfoString(buf, "UNKNOWN");
			break;
	}
}<|MERGE_RESOLUTION|>--- conflicted
+++ resolved
@@ -109,30 +109,6 @@
 	}
 }
 
-/*
- * Print additional information about a DELETE_PAGE record.
- */
-static void
-out_delete_page(StringInfo buf, uint8 info, XLogRecord *record)
-{
-	char					*rec = XLogRecGetData(record);
-	xl_btree_delete_page 	*xlrec = (xl_btree_delete_page *) rec;
-
-	/* Update metapage if needed */
-	if (info == XLOG_BTREE_DELETE_PAGE_META)
-	{
-		xl_btree_metadata md;
-
-		memcpy(&md, (char *) xlrec + SizeOfBtreeDeletePage,
-			   sizeof(xl_btree_metadata));
-		appendStringInfo(buf, "; update metadata page 0 (root page value %u, level %d, fastroot page value %u, fastlevel %d)",
-						 md.root, 
-						 md.level,
-						 md.fastroot, 
-						 md.fastlevel);
-	}
-}
-
 void
 btree_desc(StringInfo buf, XLogRecord *record)
 {
@@ -244,11 +220,6 @@
 
 				appendStringInfoString(buf, "mark_page_halfdead: ");
 				out_target(buf, &(xlrec->target));
-<<<<<<< HEAD
-				appendStringInfo(buf, "; dead %u; left %u; right %u",
-							xlrec->deadblk, xlrec->leftblk, xlrec->rightblk);
-				out_delete_page(buf, info, record);
-=======
 				appendStringInfo(buf, "; topparent %u; leaf %u; left %u; right %u",
 								 xlrec->topparent, xlrec->leafblk, xlrec->leftblk, xlrec->rightblk);
 				break;
@@ -264,7 +235,6 @@
 								 xlrec->deadblk, xlrec->leftsib, xlrec->rightsib, xlrec->btpo_xact);
 				appendStringInfo(buf, "leaf %u; leafleft %u; leafright %u; topparent %u",
 								 xlrec->leafblk, xlrec->leafleftsib, xlrec->leafrightsib, xlrec->topparent);
->>>>>>> ab76208e
 				break;
 			}
 		case XLOG_BTREE_NEWROOT:
