--- conflicted
+++ resolved
@@ -307,31 +307,24 @@
 	{
 		if (!wstate->btws_zeropage)
 			wstate->btws_zeropage = (Page) palloc0(BLCKSZ);
-<<<<<<< HEAD
-
 
 		// -------- MirroredLock ----------
 		// UNDONE: Unfortunately, I think we write temp relations to the mirror...
 		LWLockAcquire(MirroredLock, LW_SHARED);
 
-		smgrwrite(wstate->index->rd_smgr, wstate->btws_pages_written++,
-				  (char *) wstate->btws_zeropage,
-				  true);
-
-		LWLockRelease(MirroredLock);
-		// -------- MirroredLock ----------
-=======
 		smgrextend(wstate->index->rd_smgr, wstate->btws_pages_written++,
 				   (char *) wstate->btws_zeropage,
 				   true);
->>>>>>> ef072219
+
+		LWLockRelease(MirroredLock);
+		// -------- MirroredLock ----------
 	}
 
 	
 	// -------- MirroredLock ----------
 	// UNDONE: Unfortunately, I think we write temp relations to the mirror...
 	LWLockAcquire(MirroredLock, LW_SHARED);
-	
+
 	/*
 	 * Now write the page.	We say isTemp = true even if it's not a temp
 	 * index, because there's no need for smgr to schedule an fsync for this
@@ -339,11 +332,7 @@
 	 */
 	if (blkno == wstate->btws_pages_written)
 	{
-<<<<<<< HEAD
-		/* extending the file ... */
-=======
 		/* extending the file... */
->>>>>>> ef072219
 		smgrextend(wstate->index->rd_smgr, blkno, (char *) page, true);
 		wstate->btws_pages_written++;
 	}
@@ -352,12 +341,9 @@
 		/* overwriting a block we zero-filled before */
 		smgrwrite(wstate->index->rd_smgr, blkno, (char *) page, true);
 	}
-<<<<<<< HEAD
 
 	LWLockRelease(MirroredLock);
 	// -------- MirroredLock ----------
-=======
->>>>>>> ef072219
 
 	pfree(page);
 }
