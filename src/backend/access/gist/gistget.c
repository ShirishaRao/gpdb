--- conflicted
+++ resolved
@@ -62,14 +62,6 @@
 
 	*recheck_p = false;
 
-<<<<<<< HEAD
-	if (XLByteEQ(so->stack->lsn, BufferGetLSNAtomic(so->curbuf)))
-	{
-		/* page unchanged, so all is simple */
-		offset = ItemPointerGetOffsetNumber(iptr);
-		ItemIdMarkDead(PageGetItemId(p, offset));
-		MarkBufferDirtyHint(so->curbuf);
-=======
 	/*
 	 * If it's a leftover invalid tuple from pre-9.1, treat it as a match with
 	 * minimum possible distances.	This means we'll always follow it to the
@@ -84,7 +76,6 @@
 		for (i = 0; i < scan->numberOfOrderBys; i++)
 			so->distances[i] = -get_float8_infinity();
 		return true;
->>>>>>> a4bebdd9
 	}
 
 	/* Check whether it matches according to the Consistent functions */
@@ -108,12 +99,6 @@
 			 */
 			if (key->sk_flags & SK_SEARCHNULL)
 			{
-<<<<<<< HEAD
-				/* found */
-				ItemIdMarkDead(PageGetItemId(p, offset));
-				MarkBufferDirtyHint(so->curbuf);
-				break;
-=======
 				if (GistPageIsLeaf(page) && !isNull)
 					return false;
 			}
@@ -122,7 +107,6 @@
 				Assert(key->sk_flags & SK_SEARCHNOTNULL);
 				if (isNull)
 					return false;
->>>>>>> a4bebdd9
 			}
 		}
 		else if (isNull)
@@ -149,7 +133,7 @@
 			 * always be zero, but might as well pass it for possible future
 			 * use.)
 			 *
-			 * We initialize the recheck flag to true (the safest assumption)
+			 * We initialize the recheck flag to true (the safest assumptison)
 			 * in case the Consistent function forgets to set it.
 			 */
 			recheck = true;
@@ -185,26 +169,6 @@
 							  giststate->tupdesc,
 							  &isNull);
 
-<<<<<<< HEAD
-Datum
-gistgetbitmap(PG_FUNCTION_ARGS)
-{
-	IndexScanDesc scan = (IndexScanDesc) PG_GETARG_POINTER(0);
-	Node	   *n = (Node *) PG_GETARG_POINTER(1);
-	TIDBitmap  *tbm;
-	int64		ntids;
-
-	if (n == NULL)
-		tbm = tbm_create(work_mem * 1024L);
-	else if (!IsA(n, TIDBitmap))
-		elog(ERROR, "non hash bitmap");
-	else
-		tbm = (TIDBitmap *) n;
-
-	ntids = gistnext(scan, tbm);
-
-	PG_RETURN_POINTER(tbm);
-=======
 		if ((key->sk_flags & SK_ISNULL) || isNull)
 		{
 			/* Assume distance computes as null and sorts to the end */
@@ -249,7 +213,6 @@
 	}
 
 	return true;
->>>>>>> a4bebdd9
 }
 
 /*
@@ -343,25 +306,15 @@
 		bool		recheck;
 
 		/*
-<<<<<<< HEAD
-		 * gistgetbitmap never should go here
-=======
 		 * Must call gistindex_keytest in tempCxt, and clean up any leftover
 		 * junk afterward.
->>>>>>> a4bebdd9
 		 */
 		oldcxt = MemoryContextSwitchTo(so->tempCxt);
 
 		match = gistindex_keytest(scan, it, page, i, &recheck);
 
-<<<<<<< HEAD
-			ItemPointerSet(&(so->curpos),
-						   BufferGetBlockNumber(so->curbuf),
-						   so->pageData[so->curPageData].pageOffset);
-=======
 		MemoryContextSwitchTo(oldcxt);
 		MemoryContextReset(so->tempCxt);
->>>>>>> a4bebdd9
 
 		/* Ignore tuple if it doesn't match */
 		if (!match)
@@ -409,17 +362,10 @@
 			}
 			else
 			{
-<<<<<<< HEAD
-				ReleaseBuffer(so->curbuf);
-				so->curbuf = InvalidBuffer;
-
-				return ntids;
-=======
 				/* Creating index-page GISTSearchItem */
 				item->blkno = ItemPointerGetBlockNumber(&it->t_tid);
 				/* lsn of current page is lsn of parent page for child */
-				item->data.parentlsn = PageGetLSN(page);
->>>>>>> a4bebdd9
+				item->data.parentlsn = BufferGetLSNAtomic(buffer);
 			}
 
 			/* Insert it into the queue using new distance data */
@@ -453,27 +399,8 @@
 	{
 		GISTSearchItem *item;
 
-<<<<<<< HEAD
-		/* First of all, we need lock buffer */
-		Assert(so->curbuf != InvalidBuffer);
-		LockBuffer(so->curbuf, GIST_SHARE);
-		gistcheckpage(scan->indexRelation, so->curbuf);
-		p = BufferGetPage(so->curbuf);
-		opaque = GistPageGetOpaque(p);
-
-		/* remember lsn to identify page changed for tuple's killing */
-		so->stack->lsn = BufferGetLSNAtomic(so->curbuf);
-
-		/* check page split, occured from last visit or visit to parent */
-		if (!XLogRecPtrIsInvalid(so->stack->parentlsn) &&
-			XLByteLT(so->stack->parentlsn, opaque->nsn) &&
-			opaque->rightlink != InvalidBlockNumber /* sanity check */ &&
-			(so->stack->next == NULL || so->stack->next->block != opaque->rightlink)	/* check if already
-				added */ )
-=======
 		/* Update curTreeItem if we don't have one */
 		if (so->curTreeItem == NULL)
->>>>>>> a4bebdd9
 		{
 			so->curTreeItem = (GISTSearchTreeItem *) rb_leftmost(so->queue);
 			/* Done when tree is empty */
@@ -484,93 +411,6 @@
 		item = so->curTreeItem->head;
 		if (item != NULL)
 		{
-<<<<<<< HEAD
-			LockBuffer(so->curbuf, GIST_UNLOCK);
-			stk = so->stack->next;
-			pfree(so->stack);
-			so->stack = stk;
-
-			if (so->stack == NULL)
-			{
-				ReleaseBuffer(so->curbuf);
-				so->curbuf = InvalidBuffer;
-
-				return ntids;
-			}
-
-			so->curbuf = ReleaseAndReadBuffer(so->curbuf, scan->indexRelation,
-											  stk->block);
-			continue;
-		}
-
-		n = FirstOffsetNumber;
-
-		/* wonderful, we can look at page */
-		so->nPageData = so->curPageData = 0;
-
-		for (;;)
-		{
-			n = gistfindnext(scan, n);
-
-			if (!OffsetNumberIsValid(n))
-			{
-				if (!tbm && so->nPageData)
-				{
-					LockBuffer(so->curbuf, GIST_UNLOCK);
-					return gistnext(scan, NULL);
-				}
-
-#if 0
-				while( so->curPageData < so->nPageData )
-				{
-					ItemPointerSet(&(so->curpos),
-								   BufferGetBlockNumber(so->curbuf), 
-								   so->pageData[ so->curPageData ].pageOffset);
-
-					so->curPageData ++;
-					ntids++;
-				}
-#endif
-
-				/*
-				 * If we was called from gistgettuple and current buffer
-				 * contains something matched then make a recursive call - it
-				 * will return ItemPointer from so->pageData. But we save
-				 * buffer pinned to support tuple's killing
-				 */
-				if (!tbm && so->nPageData > 0)
-				{
-					LockBuffer(so->curbuf, GIST_UNLOCK);
-					return gistnext(scan, NULL);
-				}
-
-				/*
-				 * We ran out of matching index entries on the current page,
-				 * so pop the top stack entry and use it to continue the
-				 * search.
-				 */
-				LockBuffer(so->curbuf, GIST_UNLOCK);
-				stk = so->stack->next;
-				pfree(so->stack);
-				so->stack = stk;
-
-				/* If we're out of stack entries, we're done */
-
-				if (so->stack == NULL)
-				{
-					ReleaseBuffer(so->curbuf);
-					so->curbuf = InvalidBuffer;
-					
-					return ntids;
-				}
-
-				so->curbuf = ReleaseAndReadBuffer(so->curbuf,
-												  scan->indexRelation,
-												  stk->block);
-				/* XXX	go up */
-				break;
-			}
-=======
 			/* Delink item from chain */
 			so->curTreeItem->head = item->next;
 			if (item == so->curTreeItem->lastHeap)
@@ -586,7 +426,6 @@
 
 	return NULL;
 }
->>>>>>> a4bebdd9
 
 /*
  * Fetch next heap tuple in an ordered search
@@ -681,25 +520,8 @@
 			{
 				GISTSearchItem *item = getNextGISTSearchItem(so);
 
-<<<<<<< HEAD
-			/*
-			 * Call the Consistent function to evaluate the test.  The
-			 * arguments are the index datum (as a GISTENTRY*), the comparison
-			 * datum, the comparison operator's strategy number and subtype
-			 * from pg_amop, and the recheck flag.
-			 *
-			 * (Presently there's no need to pass the subtype since it'll
-			 * always be zero, but might as well pass it for possible future
-			 * use.)
-			 *
-			 * We initialize the recheck flag to true (the safest assumptison)
-			 * in case the Consistent function forgets to set it.
-			 */
-			recheck = true;
-=======
 				if (!item)
 					PG_RETURN_BOOL(false);
->>>>>>> a4bebdd9
 
 				CHECK_FOR_INTERRUPTS();
 
@@ -726,13 +548,21 @@
 gistgetbitmap(PG_FUNCTION_ARGS)
 {
 	IndexScanDesc scan = (IndexScanDesc) PG_GETARG_POINTER(0);
-	TIDBitmap  *tbm = (TIDBitmap *) PG_GETARG_POINTER(1);
+	Node	   *n = (Node *) PG_GETARG_POINTER(1);
+	TIDBitmap  *tbm;
 	GISTScanOpaque so = (GISTScanOpaque) scan->opaque;
 	int64		ntids = 0;
 	GISTSearchItem fakeItem;
 
+	if (n == NULL)
+		tbm = tbm_create(work_mem * 1024L);
+	else if (!IsA(n, TIDBitmap))
+		elog(ERROR, "non hash bitmap");
+	else
+		tbm = (TIDBitmap *) n;
+
 	if (!so->qual_ok)
-		PG_RETURN_INT64(0);
+		PG_RETURN_POINTER(tbm);
 
 	pgstat_count_index_scan(scan->indexRelation);
 
@@ -762,5 +592,5 @@
 		pfree(item);
 	}
 
-	PG_RETURN_INT64(ntids);
+	PG_RETURN_POINTER(tbm);
 }