/*-------------------------------------------------------------------------
 *
 * gistxlog.c
 *	  WAL replay logic for GiST.
 *
 *
 * Portions Copyright (c) 1996-2015, PostgreSQL Global Development Group
 * Portions Copyright (c) 1994, Regents of the University of California
 *
 * IDENTIFICATION
 *			 src/backend/access/gist/gistxlog.c
 *-------------------------------------------------------------------------
 */
#include "postgres.h"

#include "access/bufmask.h"
#include "access/gist_private.h"
#include "access/xloginsert.h"
#include "access/xlogutils.h"
#include "utils/memutils.h"

static MemoryContext opCtx;		/* working memory for operations */

/*
 * Replay the clearing of F_FOLLOW_RIGHT flag on a child page.
 *
 * Even if the WAL record includes a full-page image, we have to update the
 * follow-right flag, because that change is not included in the full-page
 * image.  To be sure that the intermediate state with the wrong flag value is
 * not visible to concurrent Hot Standby queries, this function handles
 * restoring the full-page image as well as updating the flag.  (Note that
 * we never need to do anything else to the child page in the current WAL
 * action.)
 */
static void
gistRedoClearFollowRight(XLogReaderState *record, uint8 block_id)
{
	XLogRecPtr	lsn = record->EndRecPtr;
	Buffer		buffer;
	Page		page;
	XLogRedoAction action;

	/*
	 * Note that we still update the page even if it was restored from a full
	 * page image, because the updated NSN is not included in the image.
	 */
	action = XLogReadBufferForRedo(record, block_id, &buffer);
	if (action == BLK_NEEDS_REDO || action == BLK_RESTORED)
	{
		page = BufferGetPage(buffer);

		GistPageSetNSN(page, lsn);
		GistClearFollowRight(page);

		PageSetLSN(page, lsn);
		MarkBufferDirty(buffer);
	}
	if (BufferIsValid(buffer))
		UnlockReleaseBuffer(buffer);
}

/*
 * redo any page update (except page split)
 */
static void
gistRedoPageUpdateRecord(XLogReaderState *record)
{
	XLogRecPtr	lsn = record->EndRecPtr;
	gistxlogPageUpdate *xldata = (gistxlogPageUpdate *) XLogRecGetData(record);
	Buffer		buffer;
	Page		page;

	if (XLogReadBufferForRedo(record, 0, &buffer) == BLK_NEEDS_REDO)
	{
		char	   *begin;
		char	   *data;
		Size		datalen;
		int			ninserted = 0;

		data = begin = XLogRecGetBlockData(record, 0, &datalen);

		page = (Page) BufferGetPage(buffer);

		/* Delete old tuples */
		if (xldata->ntodelete > 0)
		{
			int			i;
			OffsetNumber *todelete = (OffsetNumber *) data;

			data += sizeof(OffsetNumber) * xldata->ntodelete;

			for (i = 0; i < xldata->ntodelete; i++)
				PageIndexTupleDelete(page, todelete[i]);
			if (GistPageIsLeaf(page))
				GistMarkTuplesDeleted(page);
		}

		/* add tuples */
		if (data - begin < datalen)
		{
			OffsetNumber off = (PageIsEmpty(page)) ? FirstOffsetNumber :
			OffsetNumberNext(PageGetMaxOffsetNumber(page));

			while (data - begin < datalen)
			{
				IndexTuple	itup = (IndexTuple) data;
				Size		sz = IndexTupleSize(itup);
				OffsetNumber l;

				data += sz;

				l = PageAddItem(page, (Item) itup, sz, off, false, false);
				if (l == InvalidOffsetNumber)
					elog(ERROR, "failed to add item to GiST index page, size %d bytes",
						 (int) sz);
				off++;
				ninserted++;
			}
		}

		Assert(ninserted == xldata->ntoinsert);

		PageSetLSN(page, lsn);
		MarkBufferDirty(buffer);
	}

	/*
	 * Fix follow-right data on left child page
	 *
	 * This must be done while still holding the lock on the target page. Note
	 * that even if the target page no longer exists, we still attempt to
	 * replay the change on the child page.
	 */
	if (XLogRecHasBlockRef(record, 1))
		gistRedoClearFollowRight(record, 1);

	if (BufferIsValid(buffer))
		UnlockReleaseBuffer(buffer);
}

/*
 * Returns an array of index pointers.
 */
static IndexTuple *
decodePageSplitRecord(char *begin, int len, int *n)
{
	char	   *ptr;
	int			i = 0;
	IndexTuple *tuples;

	/* extract the number of tuples */
	memcpy(n, begin, sizeof(int));
	ptr = begin + sizeof(int);

	tuples = palloc(*n * sizeof(IndexTuple));

	for (i = 0; i < *n; i++)
	{
		Assert(ptr - begin < len);
		tuples[i] = (IndexTuple) ptr;
		ptr += IndexTupleSize((IndexTuple) ptr);
	}
	Assert(ptr - begin == len);

	return tuples;
}

static void
gistRedoPageSplitRecord(XLogReaderState *record)
{
	XLogRecPtr	lsn = record->EndRecPtr;
	gistxlogPageSplit *xldata = (gistxlogPageSplit *) XLogRecGetData(record);
	Buffer		firstbuffer = InvalidBuffer;
	Buffer		buffer;
	Page		page;
	int			i;
	bool		isrootsplit = false;

	/*
	 * We must hold lock on the first-listed page throughout the action,
	 * including while updating the left child page (if any).  We can unlock
	 * remaining pages in the list as soon as they've been written, because
	 * there is no path for concurrent queries to reach those pages without
	 * first visiting the first-listed page.
	 */

	/* loop around all pages */
	for (i = 0; i < xldata->npage; i++)
	{
		int			flags;
		char	   *data;
		Size		datalen;
		int			num;
		BlockNumber blkno;
		IndexTuple *tuples;

		XLogRecGetBlockTag(record, i + 1, NULL, NULL, &blkno);
		if (blkno == GIST_ROOT_BLKNO)
		{
			Assert(i == 0);
			isrootsplit = true;
		}

		buffer = XLogInitBufferForRedo(record, i + 1);
		page = (Page) BufferGetPage(buffer);
		data = XLogRecGetBlockData(record, i + 1, &datalen);

		tuples = decodePageSplitRecord(data, datalen, &num);

		/* ok, clear buffer */
		if (xldata->origleaf && blkno != GIST_ROOT_BLKNO)
			flags = F_LEAF;
		else
			flags = 0;
		GISTInitBuffer(buffer, flags);

		/* and fill it */
		gistfillbuffer(page, tuples, num, FirstOffsetNumber);

		if (blkno == GIST_ROOT_BLKNO)
		{
			GistPageGetOpaque(page)->rightlink = InvalidBlockNumber;
			GistPageSetNSN(page, xldata->orignsn);
			GistClearFollowRight(page);
		}
		else
		{
			if (i < xldata->npage - 1)
			{
				BlockNumber nextblkno;

				XLogRecGetBlockTag(record, i + 2, NULL, NULL, &nextblkno);
				GistPageGetOpaque(page)->rightlink = nextblkno;
			}
			else
				GistPageGetOpaque(page)->rightlink = xldata->origrlink;
			GistPageSetNSN(page, xldata->orignsn);
			if (i < xldata->npage - 1 && !isrootsplit &&
				xldata->markfollowright)
				GistMarkFollowRight(page);
			else
				GistClearFollowRight(page);
		}

		PageSetLSN(page, lsn);
		MarkBufferDirty(buffer);

		if (i == 0)
			firstbuffer = buffer;
		else
			UnlockReleaseBuffer(buffer);
	}

	/* Fix follow-right data on left child page, if any */
	if (XLogRecHasBlockRef(record, 0))
		gistRedoClearFollowRight(record, 0);

	/* Finally, release lock on the first page */
	UnlockReleaseBuffer(firstbuffer);
}

static void
gistRedoCreateIndex(XLogReaderState *record)
{
	XLogRecPtr	lsn = record->EndRecPtr;
	Buffer		buffer;
	Page		page;

	buffer = XLogInitBufferForRedo(record, 0);
	Assert(BufferGetBlockNumber(buffer) == GIST_ROOT_BLKNO);
	page = (Page) BufferGetPage(buffer);

	GISTInitBuffer(buffer, F_LEAF);

	PageSetLSN(page, lsn);

	MarkBufferDirty(buffer);
	UnlockReleaseBuffer(buffer);
}

void
<<<<<<< HEAD
gist_redo(XLogRecPtr beginLoc, XLogRecPtr lsn, XLogRecord *record)
=======
gist_redo(XLogReaderState *record)
>>>>>>> ab93f90c
{
	uint8		info = XLogRecGetInfo(record) & ~XLR_INFO_MASK;
	MemoryContext oldCxt;

	/*
	 * GiST indexes do not require any conflict processing. NB: If we ever
	 * implement a similar optimization we have in b-tree, and remove killed
	 * tuples outside VACUUM, we'll need to handle that here.
	 */

	oldCxt = MemoryContextSwitchTo(opCtx);
	switch (info)
	{
		case XLOG_GIST_PAGE_UPDATE:
			gistRedoPageUpdateRecord(record);
			break;
		case XLOG_GIST_PAGE_SPLIT:
			gistRedoPageSplitRecord(record);
			break;
		case XLOG_GIST_CREATE_INDEX:
			gistRedoCreateIndex(record);
			break;
		default:
			elog(PANIC, "gist_redo: unknown op code %u", info);
	}

	MemoryContextSwitchTo(oldCxt);
	MemoryContextReset(opCtx);
}

/*
 * Mask a Gist page before running consistency checks on it.
 */
void
gist_mask(char *pagedata, BlockNumber blkno)
{
	Page		page = (Page) pagedata;

	mask_page_lsn_and_checksum(page);

	mask_page_hint_bits(page);
	mask_unused_space(page);

	/*
	 * NSN is nothing but a special purpose LSN. Hence, mask it for the same
	 * reason as mask_page_lsn.
	 */
	PageXLogRecPtrSet(GistPageGetOpaque(page)->nsn, (uint64) MASK_MARKER);

#if PG_VERSION_NUM >= 90100
	/*
	 * We update F_FOLLOW_RIGHT flag on the left child after writing WAL
	 * record. Hence, mask this flag. See gistplacetopage() for details.
	 */
	GistMarkFollowRight(page);
#endif

	if (GistPageIsLeaf(page))
	{
		/*
		 * In gist leaf pages, it is possible to modify the LP_FLAGS without
		 * emitting any WAL record. Hence, mask the line pointer flags. See
		 * gistkillitems() for details.
		 */
		mask_lp_flags(page);
	}

#if PG_VERSION_NUM >= 90600
	/*
	 * During gist redo, we never mark a page as garbage. Hence, mask it to
	 * ignore any differences.
	 */
	GistClearPageHasGarbage(page);
#endif
}

void
gist_xlog_startup(void)
{
	opCtx = createTempGistContext();
}

void
gist_xlog_cleanup(void)
{
	MemoryContextDelete(opCtx);
}

/*
 * Write WAL record of a page split.
 */
XLogRecPtr
gistXLogSplit(RelFileNode node, BlockNumber blkno, bool page_is_leaf,
			  SplitedPageLayout *dist,
			  BlockNumber origrlink, GistNSN orignsn,
			  Buffer leftchildbuf, bool markfollowright)
{
	gistxlogPageSplit xlrec;
	SplitedPageLayout *ptr;
	int			npage = 0;
	XLogRecPtr	recptr;
	int			i;

	for (ptr = dist; ptr; ptr = ptr->next)
		npage++;

	xlrec.origrlink = origrlink;
	xlrec.orignsn = orignsn;
	xlrec.origleaf = page_is_leaf;
	xlrec.npage = (uint16) npage;
	xlrec.markfollowright = markfollowright;

	XLogBeginInsert();

	/*
	 * Include a full page image of the child buf. (only necessary if a
	 * checkpoint happened since the child page was split)
	 */
	if (BufferIsValid(leftchildbuf))
		XLogRegisterBuffer(0, leftchildbuf, REGBUF_STANDARD);

	/*
	 * NOTE: We register a lot of data. The caller must've called
	 * XLogEnsureRecordSpace() to prepare for that. We cannot do it here,
	 * because we're already in a critical section. If you change the number
	 * of buffer or data registrations here, make sure you modify the
	 * XLogEnsureRecordSpace() calls accordingly!
	 */
	XLogRegisterData((char *) &xlrec, sizeof(gistxlogPageSplit));

	i = 1;
	for (ptr = dist; ptr; ptr = ptr->next)
	{
		XLogRegisterBuffer(i, ptr->buffer, REGBUF_WILL_INIT);
		XLogRegisterBufData(i, (char *) &(ptr->block.num), sizeof(int));
		XLogRegisterBufData(i, (char *) ptr->list, ptr->lenlist);
		i++;
	}

	recptr = XLogInsert(RM_GIST_ID, XLOG_GIST_PAGE_SPLIT);

	return recptr;
}

/*
 * Write XLOG record describing a page update. The update can include any
 * number of deletions and/or insertions of tuples on a single index page.
 *
 * If this update inserts a downlink for a split page, also record that
 * the F_FOLLOW_RIGHT flag on the child page is cleared and NSN set.
 *
 * Note that both the todelete array and the tuples are marked as belonging
 * to the target buffer; they need not be stored in XLOG if XLogInsert decides
 * to log the whole buffer contents instead.
 */
XLogRecPtr
gistXLogUpdate(RelFileNode node, Buffer buffer,
			   OffsetNumber *todelete, int ntodelete,
			   IndexTuple *itup, int ituplen,
			   Buffer leftchildbuf)
{
	gistxlogPageUpdate xlrec;
	int			i;
	XLogRecPtr	recptr;

	xlrec.ntodelete = ntodelete;
	xlrec.ntoinsert = ituplen;

	XLogBeginInsert();
	XLogRegisterData((char *) &xlrec, sizeof(gistxlogPageUpdate));

	XLogRegisterBuffer(0, buffer, REGBUF_STANDARD);
	XLogRegisterBufData(0, (char *) todelete, sizeof(OffsetNumber) * ntodelete);

	/* new tuples */
	for (i = 0; i < ituplen; i++)
		XLogRegisterBufData(0, (char *) (itup[i]), IndexTupleSize(itup[i]));

	/*
	 * Include a full page image of the child buf. (only necessary if a
	 * checkpoint happened since the child page was split)
	 */
	if (BufferIsValid(leftchildbuf))
		XLogRegisterBuffer(1, leftchildbuf, REGBUF_STANDARD);

	recptr = XLogInsert(RM_GIST_ID, XLOG_GIST_PAGE_UPDATE);

	return recptr;
}<|MERGE_RESOLUTION|>--- conflicted
+++ resolved
@@ -279,11 +279,7 @@
 }
 
 void
-<<<<<<< HEAD
-gist_redo(XLogRecPtr beginLoc, XLogRecPtr lsn, XLogRecord *record)
-=======
 gist_redo(XLogReaderState *record)
->>>>>>> ab93f90c
 {
 	uint8		info = XLogRecGetInfo(record) & ~XLR_INFO_MASK;
 	MemoryContext oldCxt;
