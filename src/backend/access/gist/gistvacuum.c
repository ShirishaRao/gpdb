--- conflicted
+++ resolved
@@ -87,14 +87,10 @@
 	Buffer		buffer;
 	Page		page;
 
-<<<<<<< HEAD
 	MIRROREDLOCK_BUFMGR_MUST_ALREADY_BE_HELD;
 
-	buffer = ReadBufferWithStrategy(gv->index, blkno, gv->strategy);
-=======
 	buffer = ReadBufferExtended(gv->index, MAIN_FORKNUM, blkno, RBM_NORMAL,
 								gv->strategy);
->>>>>>> 38e93482
 	LockBuffer(buffer, GIST_EXCLUSIVE);
 	page = (Page) BufferGetPage(buffer);
 
@@ -311,15 +307,11 @@
 
 	vacuum_delay_point();
 
-<<<<<<< HEAD
 	// -------- MirroredLock ----------
 	MIRROREDLOCK_BUFMGR_LOCK;
 
-	buffer = ReadBufferWithStrategy(gv->index, blkno, gv->strategy);
-=======
 	buffer = ReadBufferExtended(gv->index, MAIN_FORKNUM, blkno, RBM_NORMAL,
 								gv->strategy);
->>>>>>> 38e93482
 	LockBuffer(buffer, GIST_EXCLUSIVE);
 	gistcheckpage(gv->index, buffer);
 	page = (Page) BufferGetPage(buffer);
@@ -611,15 +603,11 @@
 
 		vacuum_delay_point();
 
-<<<<<<< HEAD
 		// -------- MirroredLock ----------
 		MIRROREDLOCK_BUFMGR_LOCK;
 
-		buffer = ReadBufferWithStrategy(rel, blkno, info->strategy);
-=======
 		buffer = ReadBufferExtended(rel, MAIN_FORKNUM, blkno, RBM_NORMAL,
 									info->strategy);
->>>>>>> 38e93482
 		LockBuffer(buffer, GIST_SHARE);
 		page = (Page) BufferGetPage(buffer);
 
@@ -639,14 +627,8 @@
 
 	if (info->vacuum_full && lastFilledBlock < lastBlock)
 	{							/* try to truncate index */
-		RelationTruncate(rel, lastFilledBlock + 1);
-
-<<<<<<< HEAD
-		if (lastBlock > lastFilledBlock)
-			RelationTruncate(rel, lastFilledBlock + 1,
-							 /* markPersistentAsPhysicallyTruncated */ true);
-=======
->>>>>>> 38e93482
+		RelationTruncate(rel, lastFilledBlock + 1,
+						 /* markPersistentAsPhysicallyTruncated */ true);
 		stats->std.pages_removed = lastBlock - lastFilledBlock;
 		totFreePages = totFreePages - stats->std.pages_removed;
 	}
@@ -732,16 +714,11 @@
 		IndexTuple	idxtuple;
 		ItemId		iid;
 
-<<<<<<< HEAD
 		// -------- MirroredLock ----------
 		MIRROREDLOCK_BUFMGR_LOCK;
 
-		buffer = ReadBufferWithStrategy(rel, stack->blkno, info->strategy);
-		
-=======
 		buffer = ReadBufferExtended(rel, MAIN_FORKNUM, stack->blkno,
 									RBM_NORMAL, info->strategy);
->>>>>>> 38e93482
 		LockBuffer(buffer, GIST_SHARE);
 		gistcheckpage(rel, buffer);
 		page = (Page) BufferGetPage(buffer);
