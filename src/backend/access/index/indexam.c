/*-------------------------------------------------------------------------
 *
 * indexam.c
 *	  general index access method routines
 *
 * Portions Copyright (c) 1996-2019, PostgreSQL Global Development Group
 * Portions Copyright (c) 1994, Regents of the University of California
 *
 *
 * IDENTIFICATION
 *	  src/backend/access/index/indexam.c
 *
 * INTERFACE ROUTINES
 *		index_open		- open an index relation by relation OID
 *		index_close		- close an index relation
 *		index_beginscan - start a scan of an index with amgettuple
 *		index_beginscan_bitmap - start a scan of an index with amgetbitmap
 *		index_rescan	- restart a scan of an index
 *		index_endscan	- end a scan
 *		index_insert	- insert an index tuple into a relation
 *		index_markpos	- mark a scan position
 *		index_restrpos	- restore a scan position
 *		index_parallelscan_estimate - estimate shared memory for parallel scan
 *		index_parallelscan_initialize - initialize parallel scan
 *		index_parallelrescan  - (re)start a parallel scan of an index
 *		index_beginscan_parallel - join parallel index scan
 *		index_getnext_tid	- get the next TID from a scan
 *		index_fetch_heap		- get the scan's next heap tuple
 *		index_getnext_slot	- get the next tuple from a scan
 *		index_getbitmap - get all tuples from a scan
 *      index_initbitmap - get an empty bitmap
 *		index_bulk_delete	- bulk deletion of index tuples
 *		index_vacuum_cleanup	- post-deletion cleanup of an index
 *		index_can_return	- does index support index-only scans?
 *		index_getprocid - get a support procedure OID
 *		index_getprocinfo - get a support procedure's lookup info
 *
 * NOTES
 *		This file contains the index_ routines which used
 *		to be a scattered collection of stuff in access/genam.
 *
 *-------------------------------------------------------------------------
 */

#include "postgres.h"

#include "access/amapi.h"
#include "access/heapam.h"
#include "access/relscan.h"
#include "access/tableam.h"
#include "access/transam.h"
#include "access/xlog.h"
#include "access/bitmap_private.h"
#include "catalog/index.h"
#include "catalog/pg_type.h"
#include "pgstat.h"
#include "storage/bufmgr.h"
#include "storage/lmgr.h"
#include "storage/predicate.h"
#include "utils/snapmgr.h"
#include "utils/fmgroids.h"

/* ----------------------------------------------------------------
 *					macros used in index_ routines
 *
 * Note: the ReindexIsProcessingIndex() check in RELATION_CHECKS is there
 * to check that we don't try to scan or do retail insertions into an index
 * that is currently being rebuilt or pending rebuild.  This helps to catch
 * things that don't work when reindexing system catalogs.  The assertion
 * doesn't prevent the actual rebuild because we don't use RELATION_CHECKS
 * when calling the index AM's ambuild routine, and there is no reason for
 * ambuild to call its subsidiary routines through this file.
 * ----------------------------------------------------------------
 */
#define RELATION_CHECKS \
( \
	AssertMacro(RelationIsValid(indexRelation)), \
	AssertMacro(PointerIsValid(indexRelation->rd_indam)), \
	AssertMacro(!ReindexIsProcessingIndex(RelationGetRelid(indexRelation))) \
)

#define SCAN_CHECKS \
( \
	AssertMacro(IndexScanIsValid(scan)), \
	AssertMacro(RelationIsValid(scan->indexRelation)), \
	AssertMacro(PointerIsValid(scan->indexRelation->rd_indam)) \
)

#define CHECK_REL_PROCEDURE(pname) \
do { \
	if (indexRelation->rd_indam->pname == NULL) \
		elog(ERROR, "function %s is not defined for index %s", \
			 CppAsString(pname), RelationGetRelationName(indexRelation)); \
} while(0)

#define CHECK_SCAN_PROCEDURE(pname) \
do { \
	if (scan->indexRelation->rd_indam->pname == NULL) \
		elog(ERROR, "function %s is not defined for index %s", \
			 CppAsString(pname), RelationGetRelationName(scan->indexRelation)); \
} while(0)

static IndexScanDesc index_beginscan_internal(Relation indexRelation,
											  int nkeys, int norderbys, Snapshot snapshot,
											  ParallelIndexScanDesc pscan, bool temp_snap);


/* ----------------------------------------------------------------
 *				   index_ interface functions
 * ----------------------------------------------------------------
 */

/* ----------------
 *		index_open - open an index relation by relation OID
 *
 *		If lockmode is not "NoLock", the specified kind of lock is
 *		obtained on the index.  (Generally, NoLock should only be
 *		used if the caller knows it has some appropriate lock on the
 *		index already.)
 *
 *		An error is raised if the index does not exist.
 *
 *		This is a convenience routine adapted for indexscan use.
 *		Some callers may prefer to use relation_open directly.
 * ----------------
 */
Relation
index_open(Oid relationId, LOCKMODE lockmode)
{
	Relation	r;

	r = relation_open(relationId, lockmode);

	if (r->rd_rel->relkind != RELKIND_INDEX &&
		r->rd_rel->relkind != RELKIND_PARTITIONED_INDEX)
		ereport(ERROR,
				(errcode(ERRCODE_WRONG_OBJECT_TYPE),
				 errmsg("\"%s\" is not an index",
						RelationGetRelationName(r))));

	return r;
}

/* ----------------
 *		index_close - close an index relation
 *
 *		If lockmode is not "NoLock", we then release the specified lock.
 *
 *		Note that it is often sensible to hold a lock beyond index_close;
 *		in that case, the lock is released automatically at xact end.
 * ----------------
 */
void
index_close(Relation relation, LOCKMODE lockmode)
{
	LockRelId	relid = relation->rd_lockInfo.lockRelId;

	Assert(lockmode >= NoLock && lockmode < MAX_LOCKMODES);

	/* The relcache does the real work... */
	RelationClose(relation);

	if (lockmode != NoLock)
		UnlockRelationId(&relid, lockmode);
}

/* ----------------
 *		index_insert - insert an index tuple into a relation
 * ----------------
 */
bool
index_insert(Relation indexRelation,
			 Datum *values,
			 bool *isnull,
			 ItemPointer heap_t_ctid,
			 Relation heapRelation,
			 IndexUniqueCheck checkUnique,
			 IndexInfo *indexInfo)
{
	RELATION_CHECKS;
	CHECK_REL_PROCEDURE(aminsert);

	if (!(indexRelation->rd_indam->ampredlocks))
		CheckForSerializableConflictIn(indexRelation,
									   (HeapTuple) NULL,
									   InvalidBuffer);

	return indexRelation->rd_indam->aminsert(indexRelation, values, isnull,
											 heap_t_ctid, heapRelation,
											 checkUnique, indexInfo);
}

/*
 * index_beginscan - start a scan of an index with amgettuple
 *
 * Caller must be holding suitable locks on the heap and the index.
 */
IndexScanDesc
index_beginscan(Relation heapRelation,
				Relation indexRelation,
				Snapshot snapshot,
				int nkeys, int norderbys)
{
	IndexScanDesc scan;

	scan = index_beginscan_internal(indexRelation, nkeys, norderbys, snapshot, NULL, false);

	/*
	 * Save additional parameters into the scandesc.  Everything else was set
	 * up by RelationGetIndexScan.
	 */
	scan->heapRelation = heapRelation;
	scan->xs_snapshot = snapshot;

	/* prepare to fetch index matches from table */
	scan->xs_heapfetch = table_index_fetch_begin(heapRelation);

	return scan;
}

/*
 * index_beginscan_bitmap - start a scan of an index with amgetbitmap
 *
 * As above, caller had better be holding some lock on the parent heap
 * relation, even though it's not explicitly mentioned here.
 */
IndexScanDesc
index_beginscan_bitmap(Relation indexRelation,
					   Snapshot snapshot,
					   int nkeys)
{
	IndexScanDesc scan;

	scan = index_beginscan_internal(indexRelation, nkeys, 0, snapshot, NULL, false);

	/*
	 * Save additional parameters into the scandesc.  Everything else was set
	 * up by RelationGetIndexScan.
	 */
	scan->xs_snapshot = snapshot;

	return scan;
}

/*
 * index_beginscan_internal --- common code for index_beginscan variants
 */
static IndexScanDesc
index_beginscan_internal(Relation indexRelation,
						 int nkeys, int norderbys, Snapshot snapshot,
						 ParallelIndexScanDesc pscan, bool temp_snap)
{
	IndexScanDesc scan;

	RELATION_CHECKS;
	CHECK_REL_PROCEDURE(ambeginscan);

	if (!(indexRelation->rd_indam->ampredlocks))
		PredicateLockRelation(indexRelation, snapshot);

	/*
	 * We hold a reference count to the relcache entry throughout the scan.
	 */
	RelationIncrementReferenceCount(indexRelation);

	/*
	 * Tell the AM to open a scan.
	 */
	scan = indexRelation->rd_indam->ambeginscan(indexRelation, nkeys,
												norderbys);
	/* Initialize information for parallel scan. */
	scan->parallel_scan = pscan;
	scan->xs_temp_snap = temp_snap;

	return scan;
}

/* ----------------
 *		index_rescan  - (re)start a scan of an index
 *
 * During a restart, the caller may specify a new set of scankeys and/or
 * orderbykeys; but the number of keys cannot differ from what index_beginscan
 * was told.  (Later we might relax that to "must not exceed", but currently
 * the index AMs tend to assume that scan->numberOfKeys is what to believe.)
 * To restart the scan without changing keys, pass NULL for the key arrays.
 * (Of course, keys *must* be passed on the first call, unless
 * scan->numberOfKeys is zero.)
 * ----------------
 */
void
index_rescan(IndexScanDesc scan,
			 ScanKey keys, int nkeys,
			 ScanKey orderbys, int norderbys)
{
	SCAN_CHECKS;
	CHECK_SCAN_PROCEDURE(amrescan);

	Assert(nkeys == scan->numberOfKeys);
	Assert(norderbys == scan->numberOfOrderBys);

	/* Release resources (like buffer pins) from table accesses */
	if (scan->xs_heapfetch)
		table_index_fetch_reset(scan->xs_heapfetch);

	scan->kill_prior_tuple = false; /* for safety */
	scan->xs_heap_continue = false;

	scan->indexRelation->rd_indam->amrescan(scan, keys, nkeys,
											orderbys, norderbys);
}

/* ----------------
 *		index_endscan - end a scan
 * ----------------
 */
void
index_endscan(IndexScanDesc scan)
{
	SCAN_CHECKS;
	CHECK_SCAN_PROCEDURE(amendscan);

	/* Release resources (like buffer pins) from table accesses */
	if (scan->xs_heapfetch)
	{
		table_index_fetch_end(scan->xs_heapfetch);
		scan->xs_heapfetch = NULL;
	}

	/* End the AM's scan */
	scan->indexRelation->rd_indam->amendscan(scan);

	/* Release index refcount acquired by index_beginscan */
	RelationDecrementReferenceCount(scan->indexRelation);

	if (scan->xs_temp_snap)
		UnregisterSnapshot(scan->xs_snapshot);

	/* Release the scan data structure itself */
	IndexScanEnd(scan);
}

/* ----------------
 *		index_markpos  - mark a scan position
 * ----------------
 */
void
index_markpos(IndexScanDesc scan)
{
	SCAN_CHECKS;
	CHECK_SCAN_PROCEDURE(ammarkpos);

	scan->indexRelation->rd_indam->ammarkpos(scan);
}

/* ----------------
 *		index_restrpos	- restore a scan position
 *
 * NOTE: this only restores the internal scan state of the index AM.  See
 * comments for ExecRestrPos().
 *
 * NOTE: For heap, in the presence of HOT chains, mark/restore only works
 * correctly if the scan's snapshot is MVCC-safe; that ensures that there's at
 * most one returnable tuple in each HOT chain, and so restoring the prior
 * state at the granularity of the index AM is sufficient.  Since the only
 * current user of mark/restore functionality is nodeMergejoin.c, this
 * effectively means that merge-join plans only work for MVCC snapshots.  This
 * could be fixed if necessary, but for now it seems unimportant.
 * ----------------
 */
void
index_restrpos(IndexScanDesc scan)
{
	Assert(IsMVCCSnapshot(scan->xs_snapshot));

	SCAN_CHECKS;
	CHECK_SCAN_PROCEDURE(amrestrpos);

	/* release resources (like buffer pins) from table accesses */
	if (scan->xs_heapfetch)
		table_index_fetch_reset(scan->xs_heapfetch);

	scan->kill_prior_tuple = false; /* for safety */
	scan->xs_heap_continue = false;

	scan->indexRelation->rd_indam->amrestrpos(scan);
}

/*
 * index_parallelscan_estimate - estimate shared memory for parallel scan
 *
 * Currently, we don't pass any information to the AM-specific estimator,
 * so it can probably only return a constant.  In the future, we might need
 * to pass more information.
 */
Size
index_parallelscan_estimate(Relation indexRelation, Snapshot snapshot)
{
	Size		nbytes;

	RELATION_CHECKS;

	nbytes = offsetof(ParallelIndexScanDescData, ps_snapshot_data);
	nbytes = add_size(nbytes, EstimateSnapshotSpace(snapshot));
	nbytes = MAXALIGN(nbytes);

	/*
	 * If amestimateparallelscan is not provided, assume there is no
	 * AM-specific data needed.  (It's hard to believe that could work, but
	 * it's easy enough to cater to it here.)
	 */
	if (indexRelation->rd_indam->amestimateparallelscan != NULL)
		nbytes = add_size(nbytes,
						  indexRelation->rd_indam->amestimateparallelscan());

	return nbytes;
}

/*
 * index_parallelscan_initialize - initialize parallel scan
 *
 * We initialize both the ParallelIndexScanDesc proper and the AM-specific
 * information which follows it.
 *
 * This function calls access method specific initialization routine to
 * initialize am specific information.  Call this just once in the leader
 * process; then, individual workers attach via index_beginscan_parallel.
 */
void
index_parallelscan_initialize(Relation heapRelation, Relation indexRelation,
							  Snapshot snapshot, ParallelIndexScanDesc target)
{
	Size		offset;

	RELATION_CHECKS;

	offset = add_size(offsetof(ParallelIndexScanDescData, ps_snapshot_data),
					  EstimateSnapshotSpace(snapshot));
	offset = MAXALIGN(offset);

	target->ps_relid = RelationGetRelid(heapRelation);
	target->ps_indexid = RelationGetRelid(indexRelation);
	target->ps_offset = offset;
	SerializeSnapshot(snapshot, target->ps_snapshot_data);

	/* aminitparallelscan is optional; assume no-op if not provided by AM */
	if (indexRelation->rd_indam->aminitparallelscan != NULL)
	{
		void	   *amtarget;

		amtarget = OffsetToPointer(target, offset);
		indexRelation->rd_indam->aminitparallelscan(amtarget);
	}
}

/* ----------------
 *		index_parallelrescan  - (re)start a parallel scan of an index
 * ----------------
 */
void
index_parallelrescan(IndexScanDesc scan)
{
	SCAN_CHECKS;

	if (scan->xs_heapfetch)
		table_index_fetch_reset(scan->xs_heapfetch);

	/* amparallelrescan is optional; assume no-op if not provided by AM */
	if (scan->indexRelation->rd_indam->amparallelrescan != NULL)
		scan->indexRelation->rd_indam->amparallelrescan(scan);
}

/*
 * index_beginscan_parallel - join parallel index scan
 *
 * Caller must be holding suitable locks on the heap and the index.
 */
IndexScanDesc
index_beginscan_parallel(Relation heaprel, Relation indexrel, int nkeys,
						 int norderbys, ParallelIndexScanDesc pscan)
{
	Snapshot	snapshot;
	IndexScanDesc scan;

	Assert(RelationGetRelid(heaprel) == pscan->ps_relid);
	snapshot = RestoreSnapshot(pscan->ps_snapshot_data);
	RegisterSnapshot(snapshot);
	scan = index_beginscan_internal(indexrel, nkeys, norderbys, snapshot,
									pscan, true);

	/*
	 * Save additional parameters into the scandesc.  Everything else was set
	 * up by index_beginscan_internal.
	 */
	scan->heapRelation = heaprel;
	scan->xs_snapshot = snapshot;

	/* prepare to fetch index matches from table */
	scan->xs_heapfetch = table_index_fetch_begin(heaprel);

	return scan;
}

/* ----------------
 * index_getnext_tid - get the next TID from a scan
 *
 * The result is the next TID satisfying the scan keys,
 * or NULL if no more matching tuples exist.
 * ----------------
 */
ItemPointer
index_getnext_tid(IndexScanDesc scan, ScanDirection direction)
{
	bool		found;

	SCAN_CHECKS;
	CHECK_SCAN_PROCEDURE(amgettuple);

	Assert(TransactionIdIsValid(RecentGlobalXmin));

	/*
	 * The AM's amgettuple proc finds the next index entry matching the scan
	 * keys, and puts the TID into scan->xs_heaptid.  It should also set
	 * scan->xs_recheck and possibly scan->xs_itup/scan->xs_hitup, though we
	 * pay no attention to those fields here.
	 */
	found = scan->indexRelation->rd_indam->amgettuple(scan, direction);

	/* Reset kill flag immediately for safety */
	scan->kill_prior_tuple = false;
	scan->xs_heap_continue = false;

	/* If we're out of index entries, we're done */
	if (!found)
	{
		/* release resources (like buffer pins) from table accesses */
		if (scan->xs_heapfetch)
			table_index_fetch_reset(scan->xs_heapfetch);

		return NULL;
	}
	Assert(ItemPointerIsValid(&scan->xs_heaptid));

	pgstat_count_index_tuples(scan->indexRelation, 1);

	/* Return the TID of the tuple we found. */
	return &scan->xs_heaptid;
}

/* ----------------
 *		index_fetch_heap - get the scan's next heap tuple
 *
 * The result is a visible heap tuple associated with the index TID most
 * recently fetched by index_getnext_tid, or NULL if no more matching tuples
 * exist.  (There can be more than one matching tuple because of HOT chains,
 * although when using an MVCC snapshot it should be impossible for more than
 * one such tuple to exist.)
 *
 * On success, the buffer containing the heap tup is pinned (the pin will be
 * dropped in a future index_getnext_tid, index_fetch_heap or index_endscan
 * call).
 *
 * Note: caller must check scan->xs_recheck, and perform rechecking of the
 * scan keys if required.  We do not do that here because we don't have
 * enough information to do it efficiently in the general case.
 * ----------------
 */
bool
index_fetch_heap(IndexScanDesc scan, TupleTableSlot *slot)
{
	bool		all_dead = false;
	bool		found;

	found = table_index_fetch_tuple(scan->xs_heapfetch, &scan->xs_heaptid,
									scan->xs_snapshot, slot,
									&scan->xs_heap_continue, &all_dead);

	if (found)
		pgstat_count_heap_fetch(scan->indexRelation);

	/*
	 * If we scanned a whole HOT chain and found only dead tuples, tell index
	 * AM to kill its entry for that TID (this will take effect in the next
	 * amgettuple call, in index_getnext_tid).  We do not do this when in
	 * recovery because it may violate MVCC to do so.  See comments in
	 * RelationGetIndexScan().
	 */
	if (!scan->xactStartedInRecovery)
		scan->kill_prior_tuple = all_dead;

	return found;
}

/* ----------------
 *		index_getnext_slot - get the next tuple from a scan
 *
 * The result is true if a tuple satisfying the scan keys and the snapshot was
 * found, false otherwise.  The tuple is stored in the specified slot.
 *
 * On success, resources (like buffer pins) are likely to be held, and will be
 * dropped by a future index_getnext_tid, index_fetch_heap or index_endscan
 * call).
 *
 * Note: caller must check scan->xs_recheck, and perform rechecking of the
 * scan keys if required.  We do not do that here because we don't have
 * enough information to do it efficiently in the general case.
 * ----------------
 */
bool
index_getnext_slot(IndexScanDesc scan, ScanDirection direction, TupleTableSlot *slot)
{
	for (;;)
	{
		if (!scan->xs_heap_continue)
		{
			ItemPointer tid;

			/* Time to fetch the next TID from the index */
			tid = index_getnext_tid(scan, direction);

			/* If we're out of index entries, we're done */
			if (tid == NULL)
				break;

			Assert(ItemPointerEquals(tid, &scan->xs_heaptid));
		}

		/*
		 * Fetch the next (or only) visible heap tuple for this index entry.
		 * If we don't find anything, loop around and grab the next TID from
		 * the index.
		 */
		Assert(ItemPointerIsValid(&scan->xs_heaptid));
		if (index_fetch_heap(scan, slot))
			return true;
	}

	return false;
}

/*
 * index_initbitmap -- get an empty bitmap
 * */
void
index_initbitmap(IndexScanDesc scan, Node **bitmapP)
{
    Relation relation = scan->indexRelation;

    if (relation->rd_amhandler == F_BMHANDLER)
    {
        bminitbitmap(bitmapP);
    }
    else if (relation->rd_amhandler == F_BTHANDLER)
    {
        *bitmapP = (Node *)tbm_create(work_mem * 1024L, NULL);
    }
    else
    {
        elog(ERROR, "Not support rd_amhandler %u to initbitmap under bitmapscan",
            relation->rd_amhandler);
    }

    return;
}

/* ----------------
 *		index_getbitmap - get all tuples at once from an index scan
 *
 *		it invokes am's getmulti function to get a bitmap. If am is an on-disk
 *		bitmap index access method (see bitmap.h), then a StreamBitmap is
 *		returned; a TIDBitmap otherwise. Note that an index am's getmulti
 *		function can assume that the bitmap that it's given as argument is of
 *		the same type as what the function constructs itself.
 *
 *  	GPDB: Since GPDB also support StreamBitmap node in bitmap index.
 *  	So normally we need to create specific bitmap node in the amgetbitmap AM.
 *  	This makes the function different from upstream.
 * ----------------
 */
int64
index_getbitmap(IndexScanDesc scan, Node **bitmapP)
{
	int64		ntids;

	SCAN_CHECKS;
	CHECK_SCAN_PROCEDURE(amgetbitmap);

	/* just make sure this is false... */
	scan->kill_prior_tuple = false;

	/*
	 * have the am's getbitmap proc do all the work.
	 */
	ntids = scan->indexRelation->rd_indam->amgetbitmap(scan, bitmapP);

	pgstat_count_index_tuples(scan->indexRelation, ntids);

	return ntids;
}

/* ----------------
 *		index_bulk_delete - do mass deletion of index entries
 *
 *		callback routine tells whether a given main-heap tuple is
 *		to be deleted
 *
 *		return value is an optional palloc'd struct of statistics
 * ----------------
 */
IndexBulkDeleteResult *
index_bulk_delete(IndexVacuumInfo *info,
				  IndexBulkDeleteResult *stats,
				  IndexBulkDeleteCallback callback,
				  void *callback_state)
{
	Relation	indexRelation = info->index;

	RELATION_CHECKS;
	CHECK_REL_PROCEDURE(ambulkdelete);

	return indexRelation->rd_indam->ambulkdelete(info, stats,
												 callback, callback_state);
}

/* ----------------
 *		index_vacuum_cleanup - do post-deletion cleanup of an index
 *
 *		return value is an optional palloc'd struct of statistics
 * ----------------
 */
IndexBulkDeleteResult *
index_vacuum_cleanup(IndexVacuumInfo *info,
					 IndexBulkDeleteResult *stats)
{
	Relation	indexRelation = info->index;

	RELATION_CHECKS;
	CHECK_REL_PROCEDURE(amvacuumcleanup);

	return indexRelation->rd_indam->amvacuumcleanup(info, stats);
}

/* ----------------
 *		index_can_return
 *
 *		Does the index access method support index-only scans for the given
 *		column?
 * ----------------
 */
bool
index_can_return(Relation indexRelation, int attno)
{
	RELATION_CHECKS;

	/* amcanreturn is optional; assume false if not provided by AM */
	if (indexRelation->rd_indam->amcanreturn == NULL)
		return false;

	return indexRelation->rd_indam->amcanreturn(indexRelation, attno);
}

/* ----------------
 *		index_getprocid
 *
 *		Index access methods typically require support routines that are
 *		not directly the implementation of any WHERE-clause query operator
 *		and so cannot be kept in pg_amop.  Instead, such routines are kept
 *		in pg_amproc.  These registered procedure OIDs are assigned numbers
 *		according to a convention established by the access method.
 *		The general index code doesn't know anything about the routines
 *		involved; it just builds an ordered list of them for
 *		each attribute on which an index is defined.
 *
 *		As of Postgres 8.3, support routines within an operator family
 *		are further subdivided by the "left type" and "right type" of the
 *		query operator(s) that they support.  The "default" functions for a
 *		particular indexed attribute are those with both types equal to
 *		the index opclass' opcintype (note that this is subtly different
 *		from the indexed attribute's own type: it may be a binary-compatible
 *		type instead).  Only the default functions are stored in relcache
 *		entries --- access methods can use the syscache to look up non-default
 *		functions.
 *
 *		This routine returns the requested default procedure OID for a
 *		particular indexed attribute.
 * ----------------
 */
RegProcedure
index_getprocid(Relation irel,
				AttrNumber attnum,
				uint16 procnum)
{
	RegProcedure *loc;
	int			nproc;
	int			procindex;

	nproc = irel->rd_indam->amsupport;

	Assert(procnum > 0 && procnum <= (uint16) nproc);

	procindex = (nproc * (attnum - 1)) + (procnum - 1);

	loc = irel->rd_support;

	Assert(loc != NULL);

	return loc[procindex];
}

/* ----------------
 *		index_getprocinfo
 *
 *		This routine allows index AMs to keep fmgr lookup info for
 *		support procs in the relcache.  As above, only the "default"
 *		functions for any particular indexed attribute are cached.
 *
 * Note: the return value points into cached data that will be lost during
 * any relcache rebuild!  Therefore, either use the callinfo right away,
 * or save it only after having acquired some type of lock on the index rel.
 * ----------------
 */
FmgrInfo *
index_getprocinfo(Relation irel,
				  AttrNumber attnum,
				  uint16 procnum)
{
	FmgrInfo   *locinfo;
	int			nproc;
	int			procindex;

	nproc = irel->rd_indam->amsupport;

	Assert(procnum > 0 && procnum <= (uint16) nproc);

	procindex = (nproc * (attnum - 1)) + (procnum - 1);

	locinfo = irel->rd_supportinfo;

	Assert(locinfo != NULL);

	locinfo += procindex;

	/* Initialize the lookup info if first time through */
	if (locinfo->fn_oid == InvalidOid)
	{
		RegProcedure *loc = irel->rd_support;
		RegProcedure procId;

		Assert(loc != NULL);

		procId = loc[procindex];

		/*
		 * Complain if function was not found during IndexSupportInitialize.
		 * This should not happen unless the system tables contain bogus
		 * entries for the index opclass.  (If an AM wants to allow a support
		 * function to be optional, it can use index_getprocid.)
		 */
		if (!RegProcedureIsValid(procId))
			elog(ERROR, "missing support function %d for attribute %d of index \"%s\"",
				 procnum, attnum, RelationGetRelationName(irel));

		fmgr_info_cxt(procId, locinfo, irel->rd_indexcxt);
	}

	return locinfo;
}

/* ----------------
 *		index_store_float8_orderby_distances
 *
 *		Convert AM distance function's results (that can be inexact)
 *		to ORDER BY types and save them into xs_orderbyvals/xs_orderbynulls
 *		for a possible recheck.
 * ----------------
 */
void
index_store_float8_orderby_distances(IndexScanDesc scan, Oid *orderByTypes,
<<<<<<< HEAD
									 double *distanceValues,
									 bool *distanceNulls, bool recheckOrderBy)
{
	int			i;

	scan->xs_recheckorderby = recheckOrderBy;

	if (!distanceValues)
	{
		Assert(!scan->xs_recheckorderby);
=======
									 IndexOrderByDistance *distances,
									 bool recheckOrderBy)
{
	int			i;

	Assert(distances || !recheckOrderBy);
>>>>>>> 7cd0d523

	scan->xs_recheckorderby = recheckOrderBy;

	for (i = 0; i < scan->numberOfOrderBys; i++)
	{
		if (distanceNulls && distanceNulls[i])
		{
			scan->xs_orderbyvals[i] = (Datum) 0;
			scan->xs_orderbynulls[i] = true;
		}
		if (orderByTypes[i] == FLOAT8OID)
		{
#ifndef USE_FLOAT8_BYVAL
			/* must free any old value to avoid memory leakage */
			if (!scan->xs_orderbynulls[i])
				pfree(DatumGetPointer(scan->xs_orderbyvals[i]));
#endif
<<<<<<< HEAD
			scan->xs_orderbyvals[i] = Float8GetDatum(distanceValues[i]);
			scan->xs_orderbynulls[i] = false;
=======
			if (distances && !distances[i].isnull)
			{
				scan->xs_orderbyvals[i] = Float8GetDatum(distances[i].value);
				scan->xs_orderbynulls[i] = false;
			}
			else
			{
				scan->xs_orderbyvals[i] = (Datum) 0;
				scan->xs_orderbynulls[i] = true;
			}
>>>>>>> 7cd0d523
		}
		else if (orderByTypes[i] == FLOAT4OID)
		{
			/* convert distance function's result to ORDER BY type */
#ifndef USE_FLOAT4_BYVAL
			/* must free any old value to avoid memory leakage */
			if (!scan->xs_orderbynulls[i])
				pfree(DatumGetPointer(scan->xs_orderbyvals[i]));
#endif
<<<<<<< HEAD
			scan->xs_orderbyvals[i] = Float4GetDatum((float4) distanceValues[i]);
			scan->xs_orderbynulls[i] = false;
=======
			if (distances && !distances[i].isnull)
			{
				scan->xs_orderbyvals[i] = Float4GetDatum((float4) distances[i].value);
				scan->xs_orderbynulls[i] = false;
			}
			else
			{
				scan->xs_orderbyvals[i] = (Datum) 0;
				scan->xs_orderbynulls[i] = true;
			}
>>>>>>> 7cd0d523
		}
		else
		{
			/*
			 * If the ordering operator's return value is anything else, we
			 * don't know how to convert the float8 bound calculated by the
			 * distance function to that.  The executor won't actually need
			 * the order by values we return here, if there are no lossy
			 * results, so only insist on converting if the *recheck flag is
			 * set.
			 */
			if (scan->xs_recheckorderby)
				elog(ERROR, "ORDER BY operator must return float8 or float4 if the distance function is lossy");
			scan->xs_orderbynulls[i] = true;
		}
	}
}<|MERGE_RESOLUTION|>--- conflicted
+++ resolved
@@ -875,35 +875,17 @@
  */
 void
 index_store_float8_orderby_distances(IndexScanDesc scan, Oid *orderByTypes,
-<<<<<<< HEAD
-									 double *distanceValues,
-									 bool *distanceNulls, bool recheckOrderBy)
-{
-	int			i;
-
-	scan->xs_recheckorderby = recheckOrderBy;
-
-	if (!distanceValues)
-	{
-		Assert(!scan->xs_recheckorderby);
-=======
 									 IndexOrderByDistance *distances,
 									 bool recheckOrderBy)
 {
 	int			i;
 
 	Assert(distances || !recheckOrderBy);
->>>>>>> 7cd0d523
 
 	scan->xs_recheckorderby = recheckOrderBy;
 
 	for (i = 0; i < scan->numberOfOrderBys; i++)
 	{
-		if (distanceNulls && distanceNulls[i])
-		{
-			scan->xs_orderbyvals[i] = (Datum) 0;
-			scan->xs_orderbynulls[i] = true;
-		}
 		if (orderByTypes[i] == FLOAT8OID)
 		{
 #ifndef USE_FLOAT8_BYVAL
@@ -911,10 +893,6 @@
 			if (!scan->xs_orderbynulls[i])
 				pfree(DatumGetPointer(scan->xs_orderbyvals[i]));
 #endif
-<<<<<<< HEAD
-			scan->xs_orderbyvals[i] = Float8GetDatum(distanceValues[i]);
-			scan->xs_orderbynulls[i] = false;
-=======
 			if (distances && !distances[i].isnull)
 			{
 				scan->xs_orderbyvals[i] = Float8GetDatum(distances[i].value);
@@ -925,7 +903,6 @@
 				scan->xs_orderbyvals[i] = (Datum) 0;
 				scan->xs_orderbynulls[i] = true;
 			}
->>>>>>> 7cd0d523
 		}
 		else if (orderByTypes[i] == FLOAT4OID)
 		{
@@ -935,10 +912,6 @@
 			if (!scan->xs_orderbynulls[i])
 				pfree(DatumGetPointer(scan->xs_orderbyvals[i]));
 #endif
-<<<<<<< HEAD
-			scan->xs_orderbyvals[i] = Float4GetDatum((float4) distanceValues[i]);
-			scan->xs_orderbynulls[i] = false;
-=======
 			if (distances && !distances[i].isnull)
 			{
 				scan->xs_orderbyvals[i] = Float4GetDatum((float4) distances[i].value);
@@ -949,7 +922,6 @@
 				scan->xs_orderbyvals[i] = (Datum) 0;
 				scan->xs_orderbynulls[i] = true;
 			}
->>>>>>> 7cd0d523
 		}
 		else
 		{
