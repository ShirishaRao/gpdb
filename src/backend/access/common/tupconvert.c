/*-------------------------------------------------------------------------
 *
 * tupconvert.c
 *	  Tuple conversion support.
 *
 * These functions provide conversion between rowtypes that are logically
 * equivalent but might have columns in a different order or different sets of
 * dropped columns.
 *
 * Portions Copyright (c) 1996-2019, PostgreSQL Global Development Group
 * Portions Copyright (c) 1994, Regents of the University of California
 *
 *
 * IDENTIFICATION
 *	  src/backend/access/common/tupconvert.c
 *
 *-------------------------------------------------------------------------
 */
#include "postgres.h"

#include "access/htup_details.h"
#include "access/tupconvert.h"
#include "executor/tuptable.h"
#include "utils/builtins.h"


/*
 * The conversion setup routines have the following common API:
 *
 * The setup routine checks whether the given source and destination tuple
 * descriptors are logically compatible.  If not, it throws an error.
 * If so, it returns NULL if they are physically compatible (ie, no conversion
 * is needed), else a TupleConversionMap that can be used by execute_attr_map_tuple
 * to perform the conversion.
 *
 * The TupleConversionMap, if needed, is palloc'd in the caller's memory
 * context.  Also, the given tuple descriptors are referenced by the map,
 * so they must survive as long as the map is needed.
 *
 * The caller must supply a suitable primary error message to be used if
 * a compatibility error is thrown.  Recommended coding practice is to use
 * gettext_noop() on this string, so that it is translatable but won't
 * actually be translated unless the error gets thrown.
 *
 *
 * Implementation notes:
 *
 * The key component of a TupleConversionMap is an attrMap[] array with
 * one entry per output column.  This entry contains the 1-based index of
 * the corresponding input column, or zero to force a NULL value (for
 * a dropped output column).  The TupleConversionMap also contains workspace
 * arrays.
 */


/*
 * Set up for tuple conversion, matching input and output columns by
 * position.  (Dropped columns are ignored in both input and output.)
 *
 * Note: the errdetail messages speak of indesc as the "returned" rowtype,
 * outdesc as the "expected" rowtype.  This is okay for current uses but
 * might need generalization in future.
 */
TupleConversionMap *
convert_tuples_by_position(TupleDesc indesc,
						   TupleDesc outdesc,
						   const char *msg)
{
	TupleConversionMap *map;
	AttrNumber *attrMap;
	int			nincols;
	int			noutcols;
	int			n;
	int			i;
	int			j;
	bool		same;

	/* Verify compatibility and prepare attribute-number map */
	n = outdesc->natts;
	attrMap = (AttrNumber *) palloc0(n * sizeof(AttrNumber));
	j = 0;						/* j is next physical input attribute */
	nincols = noutcols = 0;		/* these count non-dropped attributes */
	same = true;
	for (i = 0; i < n; i++)
	{
		Form_pg_attribute att = TupleDescAttr(outdesc, i);
		Oid			atttypid;
		int32		atttypmod;

		if (att->attisdropped)
			continue;			/* attrMap[i] is already 0 */
		noutcols++;
		atttypid = att->atttypid;
		atttypmod = att->atttypmod;
		for (; j < indesc->natts; j++)
		{
			att = TupleDescAttr(indesc, j);
			if (att->attisdropped)
				continue;
			nincols++;
			/* Found matching column, check type */
			if (atttypid != att->atttypid ||
				(atttypmod != att->atttypmod && atttypmod >= 0))
				ereport(ERROR,
						(errcode(ERRCODE_DATATYPE_MISMATCH),
						 errmsg_internal("%s", _(msg)),
						 errdetail("Returned type %s does not match expected type %s in column %d.",
								   format_type_with_typemod(att->atttypid,
															att->atttypmod),
								   format_type_with_typemod(atttypid,
															atttypmod),
								   noutcols)));
			attrMap[i] = (AttrNumber) (j + 1);
			j++;
			break;
		}
		if (attrMap[i] == 0)
			same = false;		/* we'll complain below */
	}

	/* Check for unused input columns */
	for (; j < indesc->natts; j++)
	{
		if (TupleDescAttr(indesc, j)->attisdropped)
			continue;
		nincols++;
		same = false;			/* we'll complain below */
	}

	/* Report column count mismatch using the non-dropped-column counts */
	if (!same)
		ereport(ERROR,
				(errcode(ERRCODE_DATATYPE_MISMATCH),
				 errmsg_internal("%s", _(msg)),
				 errdetail("Number of returned columns (%d) does not match "
						   "expected column count (%d).",
						   nincols, noutcols)));

	/*
	 * Check to see if the map is one-to-one, in which case we need not do a
	 * tuple conversion.
	 */
	if (indesc->natts == outdesc->natts)
	{
		for (i = 0; i < n; i++)
		{
			Form_pg_attribute inatt;
			Form_pg_attribute outatt;

			if (attrMap[i] == (i + 1))
				continue;

			/*
			 * If it's a dropped column and the corresponding input column is
			 * also dropped, we needn't convert.  However, attlen and attalign
			 * must agree.
			 */
			inatt = TupleDescAttr(indesc, i);
			outatt = TupleDescAttr(outdesc, i);
			if (attrMap[i] == 0 &&
				inatt->attisdropped &&
				inatt->attlen == outatt->attlen &&
				inatt->attalign == outatt->attalign)
				continue;

			same = false;
			break;
		}
	}
	else
		same = false;

	if (same)
	{
		/* Runtime conversion is not needed */
		pfree(attrMap);
		return NULL;
	}

	/* Prepare the map structure */
	map = (TupleConversionMap *) palloc(sizeof(TupleConversionMap));
	map->indesc = indesc;
	map->outdesc = outdesc;
	map->attrMap = attrMap;
	/* preallocate workspace for Datum arrays */
	map->outvalues = (Datum *) palloc(n * sizeof(Datum));
	map->outisnull = (bool *) palloc(n * sizeof(bool));
	n = indesc->natts + 1;		/* +1 for NULL */
	map->invalues = (Datum *) palloc(n * sizeof(Datum));
	map->inisnull = (bool *) palloc(n * sizeof(bool));
	map->invalues[0] = (Datum) 0;	/* set up the NULL entry */
	map->inisnull[0] = true;

	return map;
}

/*
 * Set up for tuple conversion, matching input and output columns by name.
 * (Dropped columns are ignored in both input and output.)	This is intended
 * for use when the rowtypes are related by inheritance, so we expect an exact
 * match of both type and typmod.  The error messages will be a bit unhelpful
 * unless both rowtypes are named composite types.
 */
TupleConversionMap *
convert_tuples_by_name(TupleDesc indesc,
					   TupleDesc outdesc)
{
	TupleConversionMap *map;
	AttrNumber *attrMap;
	int			n = outdesc->natts;

	/* Verify compatibility and prepare attribute-number map */
<<<<<<< HEAD
	attrMap = convert_tuples_by_name_map_if_req(indesc, outdesc);

	if (attrMap == NULL)
	{
		/* runtime conversion is not needed */
		return NULL;
	}

	/* Prepare the map structure */
	map = (TupleConversionMap *) palloc(sizeof(TupleConversionMap));
	map->indesc = indesc;
	map->outdesc = outdesc;
	map->attrMap = attrMap;
	/* preallocate workspace for Datum arrays */
	map->outvalues = (Datum *) palloc(n * sizeof(Datum));
	map->outisnull = (bool *) palloc(n * sizeof(bool));
	n = indesc->natts + 1;		/* +1 for NULL */
	map->invalues = (Datum *) palloc(n * sizeof(Datum));
	map->inisnull = (bool *) palloc(n * sizeof(bool));
	map->invalues[0] = (Datum) 0;	/* set up the NULL entry */
	map->inisnull[0] = true;

	return map;
}

/*
 * Return a palloc'd bare attribute map for tuple conversion, matching input
 * and output columns by name.  (Dropped columns are ignored in both input and
 * output.)  This is normally a subroutine for convert_tuples_by_name, but can
 * be used standalone.
 */
AttrNumber *
convert_tuples_by_name_map(TupleDesc indesc,
						   TupleDesc outdesc)
{
	AttrNumber *attrMap;
	int			outnatts;
	int			innatts;
	int			i;
	int			nextindesc = -1;

	outnatts = outdesc->natts;
	innatts = indesc->natts;

	attrMap = (AttrNumber *) palloc0(outnatts * sizeof(AttrNumber));
	for (i = 0; i < outnatts; i++)
	{
=======
	attrMap = convert_tuples_by_name_map_if_req(indesc, outdesc, msg);

	if (attrMap == NULL)
	{
		/* runtime conversion is not needed */
		return NULL;
	}

	/* Prepare the map structure */
	map = (TupleConversionMap *) palloc(sizeof(TupleConversionMap));
	map->indesc = indesc;
	map->outdesc = outdesc;
	map->attrMap = attrMap;
	/* preallocate workspace for Datum arrays */
	map->outvalues = (Datum *) palloc(n * sizeof(Datum));
	map->outisnull = (bool *) palloc(n * sizeof(bool));
	n = indesc->natts + 1;		/* +1 for NULL */
	map->invalues = (Datum *) palloc(n * sizeof(Datum));
	map->inisnull = (bool *) palloc(n * sizeof(bool));
	map->invalues[0] = (Datum) 0;	/* set up the NULL entry */
	map->inisnull[0] = true;

	return map;
}

/*
 * Return a palloc'd bare attribute map for tuple conversion, matching input
 * and output columns by name.  (Dropped columns are ignored in both input and
 * output.)  This is normally a subroutine for convert_tuples_by_name, but can
 * be used standalone.
 */
AttrNumber *
convert_tuples_by_name_map(TupleDesc indesc,
						   TupleDesc outdesc,
						   const char *msg)
{
	AttrNumber *attrMap;
	int			outnatts;
	int			innatts;
	int			i;
	int			nextindesc = -1;

	outnatts = outdesc->natts;
	innatts = indesc->natts;

	attrMap = (AttrNumber *) palloc0(outnatts * sizeof(AttrNumber));
	for (i = 0; i < outnatts; i++)
	{
>>>>>>> 9e1c9f95
		Form_pg_attribute outatt = TupleDescAttr(outdesc, i);
		char	   *attname;
		Oid			atttypid;
		int32		atttypmod;
		int			j;

		if (outatt->attisdropped)
			continue;			/* attrMap[i] is already 0 */
		attname = NameStr(outatt->attname);
		atttypid = outatt->atttypid;
		atttypmod = outatt->atttypmod;

		/*
		 * Now search for an attribute with the same name in the indesc. It
		 * seems likely that a partitioned table will have the attributes in
		 * the same order as the partition, so the search below is optimized
		 * for that case.  It is possible that columns are dropped in one of
		 * the relations, but not the other, so we use the 'nextindesc'
		 * counter to track the starting point of the search.  If the inner
		 * loop encounters dropped columns then it will have to skip over
		 * them, but it should leave 'nextindesc' at the correct position for
		 * the next outer loop.
		 */
		for (j = 0; j < innatts; j++)
		{
			Form_pg_attribute inatt;

			nextindesc++;
			if (nextindesc >= innatts)
				nextindesc = 0;

			inatt = TupleDescAttr(indesc, nextindesc);
			if (inatt->attisdropped)
				continue;
			if (strcmp(attname, NameStr(inatt->attname)) == 0)
			{
				/* Found it, check type */
				if (atttypid != inatt->atttypid || atttypmod != inatt->atttypmod)
					ereport(ERROR,
							(errcode(ERRCODE_DATATYPE_MISMATCH),
							 errmsg("could not convert row type"),
							 errdetail("Attribute \"%s\" of type %s does not match corresponding attribute of type %s.",
									   attname,
									   format_type_be(outdesc->tdtypeid),
									   format_type_be(indesc->tdtypeid))));
				attrMap[i] = inatt->attnum;
				break;
			}
		}
		if (attrMap[i] == 0)
			ereport(ERROR,
					(errcode(ERRCODE_DATATYPE_MISMATCH),
					 errmsg("could not convert row type"),
					 errdetail("Attribute \"%s\" of type %s does not exist in type %s.",
							   attname,
							   format_type_be(outdesc->tdtypeid),
							   format_type_be(indesc->tdtypeid))));
	}
	return attrMap;
}

/*
 * Returns mapping created by convert_tuples_by_name_map, or NULL if no
 * conversion not required. This is a convenience routine for
 * convert_tuples_by_name() and other functions.
 */
AttrNumber *
convert_tuples_by_name_map_if_req(TupleDesc indesc,
<<<<<<< HEAD
								  TupleDesc outdesc)
=======
								  TupleDesc outdesc,
								  const char *msg)
>>>>>>> 9e1c9f95
{
	AttrNumber *attrMap;
	int			n = outdesc->natts;
	int			i;
	bool		same;

	/* Verify compatibility and prepare attribute-number map */
<<<<<<< HEAD
	attrMap = convert_tuples_by_name_map(indesc, outdesc);
=======
	attrMap = convert_tuples_by_name_map(indesc, outdesc, msg);
>>>>>>> 9e1c9f95

	/*
	 * Check to see if the map is one-to-one, in which case we need not do a
	 * tuple conversion.
	 */
	if (indesc->natts == outdesc->natts)
	{
		same = true;
		for (i = 0; i < n; i++)
		{
			Form_pg_attribute inatt;
			Form_pg_attribute outatt;

			if (attrMap[i] == (i + 1))
				continue;

			/*
			 * If it's a dropped column and the corresponding input column is
			 * also dropped, we needn't convert.  However, attlen and attalign
			 * must agree.
			 */
			inatt = TupleDescAttr(indesc, i);
			outatt = TupleDescAttr(outdesc, i);
			if (attrMap[i] == 0 &&
				inatt->attisdropped &&
				inatt->attlen == outatt->attlen &&
				inatt->attalign == outatt->attalign)
				continue;

			same = false;
			break;
		}
	}
	else
		same = false;

	if (same)
	{
		/* Runtime conversion is not needed */
		pfree(attrMap);
		return NULL;
	}
	else
		return attrMap;
}

/*
 * Perform conversion of a tuple according to the map.
 */
HeapTuple
execute_attr_map_tuple(HeapTuple tuple, TupleConversionMap *map)
{
	AttrNumber *attrMap = map->attrMap;
	Datum	   *invalues = map->invalues;
	bool	   *inisnull = map->inisnull;
	Datum	   *outvalues = map->outvalues;
	bool	   *outisnull = map->outisnull;
	int			outnatts = map->outdesc->natts;
	int			i;

	/*
	 * Extract all the values of the old tuple, offsetting the arrays so that
	 * invalues[0] is left NULL and invalues[1] is the first source attribute;
	 * this exactly matches the numbering convention in attrMap.
	 */
	heap_deform_tuple(tuple, map->indesc, invalues + 1, inisnull + 1);

	/*
	 * Transpose into proper fields of the new tuple.
	 */
	for (i = 0; i < outnatts; i++)
	{
		int			j = attrMap[i];

		outvalues[i] = invalues[j];
		outisnull[i] = inisnull[j];
	}

	/*
	 * Now form the new tuple.
	 */
	return heap_form_tuple(map->outdesc, outvalues, outisnull);
}

/*
 * Perform conversion of a tuple slot according to the map.
 */
TupleTableSlot *
execute_attr_map_slot(AttrNumber *attrMap,
					  TupleTableSlot *in_slot,
					  TupleTableSlot *out_slot)
{
	Datum	   *invalues;
	bool	   *inisnull;
	Datum	   *outvalues;
	bool	   *outisnull;
	int			outnatts;
	int			i;

	/* Sanity checks */
	Assert(in_slot->tts_tupleDescriptor != NULL &&
		   out_slot->tts_tupleDescriptor != NULL);
<<<<<<< HEAD
	Assert(in_slot->PRIVATE_tts_values != NULL && out_slot->PRIVATE_tts_values != NULL);
=======
	Assert(in_slot->tts_values != NULL && out_slot->tts_values != NULL);
>>>>>>> 9e1c9f95

	outnatts = out_slot->tts_tupleDescriptor->natts;

	/* Extract all the values of the in slot. */
	slot_getallattrs(in_slot);

	/* Before doing the mapping, clear any old contents from the out slot */
	ExecClearTuple(out_slot);

<<<<<<< HEAD
	invalues = slot_get_values(in_slot);
	inisnull = slot_get_isnull(in_slot);
	outvalues = slot_get_values(out_slot);
	outisnull = slot_get_isnull(out_slot);
=======
	invalues = in_slot->tts_values;
	inisnull = in_slot->tts_isnull;
	outvalues = out_slot->tts_values;
	outisnull = out_slot->tts_isnull;
>>>>>>> 9e1c9f95

	/* Transpose into proper fields of the out slot. */
	for (i = 0; i < outnatts; i++)
	{
		int			j = attrMap[i] - 1;

		/* attrMap[i] == 0 means it's a NULL datum. */
		if (j == -1)
		{
			outvalues[i] = (Datum) 0;
			outisnull[i] = true;
		}
		else
		{
			outvalues[i] = invalues[j];
			outisnull[i] = inisnull[j];
		}
	}

	ExecStoreVirtualTuple(out_slot);

	return out_slot;
}

/*
 * Free a TupleConversionMap structure.
 */
void
free_conversion_map(TupleConversionMap *map)
{
	/* indesc and outdesc are not ours to free */
	pfree(map->attrMap);
	pfree(map->invalues);
	pfree(map->inisnull);
	pfree(map->outvalues);
	pfree(map->outisnull);
	pfree(map);
}<|MERGE_RESOLUTION|>--- conflicted
+++ resolved
@@ -203,15 +203,15 @@
  */
 TupleConversionMap *
 convert_tuples_by_name(TupleDesc indesc,
-					   TupleDesc outdesc)
+					   TupleDesc outdesc,
+					   const char *msg)
 {
 	TupleConversionMap *map;
 	AttrNumber *attrMap;
 	int			n = outdesc->natts;
 
 	/* Verify compatibility and prepare attribute-number map */
-<<<<<<< HEAD
-	attrMap = convert_tuples_by_name_map_if_req(indesc, outdesc);
+	attrMap = convert_tuples_by_name_map_if_req(indesc, outdesc, msg);
 
 	if (attrMap == NULL)
 	{
@@ -244,7 +244,8 @@
  */
 AttrNumber *
 convert_tuples_by_name_map(TupleDesc indesc,
-						   TupleDesc outdesc)
+						   TupleDesc outdesc,
+						   const char *msg)
 {
 	AttrNumber *attrMap;
 	int			outnatts;
@@ -258,56 +259,6 @@
 	attrMap = (AttrNumber *) palloc0(outnatts * sizeof(AttrNumber));
 	for (i = 0; i < outnatts; i++)
 	{
-=======
-	attrMap = convert_tuples_by_name_map_if_req(indesc, outdesc, msg);
-
-	if (attrMap == NULL)
-	{
-		/* runtime conversion is not needed */
-		return NULL;
-	}
-
-	/* Prepare the map structure */
-	map = (TupleConversionMap *) palloc(sizeof(TupleConversionMap));
-	map->indesc = indesc;
-	map->outdesc = outdesc;
-	map->attrMap = attrMap;
-	/* preallocate workspace for Datum arrays */
-	map->outvalues = (Datum *) palloc(n * sizeof(Datum));
-	map->outisnull = (bool *) palloc(n * sizeof(bool));
-	n = indesc->natts + 1;		/* +1 for NULL */
-	map->invalues = (Datum *) palloc(n * sizeof(Datum));
-	map->inisnull = (bool *) palloc(n * sizeof(bool));
-	map->invalues[0] = (Datum) 0;	/* set up the NULL entry */
-	map->inisnull[0] = true;
-
-	return map;
-}
-
-/*
- * Return a palloc'd bare attribute map for tuple conversion, matching input
- * and output columns by name.  (Dropped columns are ignored in both input and
- * output.)  This is normally a subroutine for convert_tuples_by_name, but can
- * be used standalone.
- */
-AttrNumber *
-convert_tuples_by_name_map(TupleDesc indesc,
-						   TupleDesc outdesc,
-						   const char *msg)
-{
-	AttrNumber *attrMap;
-	int			outnatts;
-	int			innatts;
-	int			i;
-	int			nextindesc = -1;
-
-	outnatts = outdesc->natts;
-	innatts = indesc->natts;
-
-	attrMap = (AttrNumber *) palloc0(outnatts * sizeof(AttrNumber));
-	for (i = 0; i < outnatts; i++)
-	{
->>>>>>> 9e1c9f95
 		Form_pg_attribute outatt = TupleDescAttr(outdesc, i);
 		char	   *attname;
 		Oid			atttypid;
@@ -376,12 +327,8 @@
  */
 AttrNumber *
 convert_tuples_by_name_map_if_req(TupleDesc indesc,
-<<<<<<< HEAD
-								  TupleDesc outdesc)
-=======
 								  TupleDesc outdesc,
 								  const char *msg)
->>>>>>> 9e1c9f95
 {
 	AttrNumber *attrMap;
 	int			n = outdesc->natts;
@@ -389,11 +336,7 @@
 	bool		same;
 
 	/* Verify compatibility and prepare attribute-number map */
-<<<<<<< HEAD
-	attrMap = convert_tuples_by_name_map(indesc, outdesc);
-=======
 	attrMap = convert_tuples_by_name_map(indesc, outdesc, msg);
->>>>>>> 9e1c9f95
 
 	/*
 	 * Check to see if the map is one-to-one, in which case we need not do a
@@ -496,11 +439,7 @@
 	/* Sanity checks */
 	Assert(in_slot->tts_tupleDescriptor != NULL &&
 		   out_slot->tts_tupleDescriptor != NULL);
-<<<<<<< HEAD
-	Assert(in_slot->PRIVATE_tts_values != NULL && out_slot->PRIVATE_tts_values != NULL);
-=======
 	Assert(in_slot->tts_values != NULL && out_slot->tts_values != NULL);
->>>>>>> 9e1c9f95
 
 	outnatts = out_slot->tts_tupleDescriptor->natts;
 
@@ -510,17 +449,10 @@
 	/* Before doing the mapping, clear any old contents from the out slot */
 	ExecClearTuple(out_slot);
 
-<<<<<<< HEAD
-	invalues = slot_get_values(in_slot);
-	inisnull = slot_get_isnull(in_slot);
-	outvalues = slot_get_values(out_slot);
-	outisnull = slot_get_isnull(out_slot);
-=======
 	invalues = in_slot->tts_values;
 	inisnull = in_slot->tts_isnull;
 	outvalues = out_slot->tts_values;
 	outisnull = out_slot->tts_isnull;
->>>>>>> 9e1c9f95
 
 	/* Transpose into proper fields of the out slot. */
 	for (i = 0; i < outnatts; i++)
