/*-------------------------------------------------------------------------
 *
 * hashpage.c
 *	  Hash table page management code for the Postgres hash access method
 *
 * Portions Copyright (c) 1996-2008, PostgreSQL Global Development Group
 * Portions Copyright (c) 1994, Regents of the University of California
 *
 *
 * IDENTIFICATION
<<<<<<< HEAD
 *	  $PostgreSQL: pgsql/src/backend/access/hash/hashpage.c,v 1.61.2.1 2007/04/19 20:24:10 tgl Exp $
=======
 *	  $PostgreSQL: pgsql/src/backend/access/hash/hashpage.c,v 1.62 2007/01/03 18:11:01 tgl Exp $
>>>>>>> ef072219
 *
 * NOTES
 *	  Postgres hash pages look like ordinary relation pages.  The opaque
 *	  data at high addresses includes information about the page including
 *	  whether a page is an overflow page or a true bucket, the bucket
 *	  number, and the block numbers of the preceding and following pages
 *	  in the same bucket.
 *
 *	  The first page in a hash relation, page zero, is special -- it stores
 *	  information describing the hash table; it is referred to as the
 *	  "meta page." Pages one and higher store the actual data.
 *
 *	  There are also bitmap pages, which are not manipulated here;
 *	  see hashovfl.c.
 *
 *-------------------------------------------------------------------------
 */
#include "postgres.h"

#include "access/genam.h"
#include "access/hash.h"
#include "miscadmin.h"
#include "storage/lmgr.h"
#include "storage/smgr.h"
#include "utils/lsyscache.h"
#include "cdb/cdbfilerepprimary.h"


static bool _hash_alloc_buckets(Relation rel, BlockNumber firstblock,
								uint32 nblocks);
static void _hash_splitbucket(Relation rel, Buffer metabuf,
				  Bucket obucket, Bucket nbucket,
				  BlockNumber start_oblkno,
				  BlockNumber start_nblkno,
				  uint32 maxbucket,
				  uint32 highmask, uint32 lowmask);


/*
 * We use high-concurrency locking on hash indexes (see README for an overview
 * of the locking rules).  However, we can skip taking lmgr locks when the
 * index is local to the current backend (ie, either temp or new in the
 * current transaction).  No one else can see it, so there's no reason to
 * take locks.	We still take buffer-level locks, but not lmgr locks.
 */
#define USELOCKING(rel)		(!RELATION_IS_LOCAL(rel))


/*
 * _hash_getlock() -- Acquire an lmgr lock.
 *
 * 'whichlock' should be zero to acquire the split-control lock, or the
 * block number of a bucket's primary bucket page to acquire the per-bucket
 * lock.  (See README for details of the use of these locks.)
 *
 * 'access' must be HASH_SHARE or HASH_EXCLUSIVE.
 */
void
_hash_getlock(Relation rel, BlockNumber whichlock, int access)
{
	if (USELOCKING(rel))
		LockPage(rel, whichlock, access);
}

/*
 * _hash_try_getlock() -- Acquire an lmgr lock, but only if it's free.
 *
 * Same as above except we return FALSE without blocking if lock isn't free.
 */
bool
_hash_try_getlock(Relation rel, BlockNumber whichlock, int access)
{
	if (USELOCKING(rel))
		return ConditionalLockPage(rel, whichlock, access);
	else
		return true;
}

/*
 * _hash_droplock() -- Release an lmgr lock.
 */
void
_hash_droplock(Relation rel, BlockNumber whichlock, int access)
{
	if (USELOCKING(rel))
		UnlockPage(rel, whichlock, access);
}

/*
 *	_hash_getbuf() -- Get a buffer by block number for read or write.
 *
 *		'access' must be HASH_READ, HASH_WRITE, or HASH_NOLOCK.
 *
 *		When this routine returns, the appropriate lock is set on the
 *		requested buffer and its reference count has been incremented
 *		(ie, the buffer is "locked and pinned").
 *
 *		P_NEW is disallowed because this routine should only be used
 *		to access pages that are known to be before the filesystem EOF.
 *		Extending the index should be done with _hash_getnewbuf.
 *
 *		All call sites should call either _hash_checkpage or _hash_pageinit
 *		on the returned page, depending on whether the block is expected
 *		to be valid or not.
 */
Buffer
_hash_getbuf(Relation rel, BlockNumber blkno, int access)
{
	Buffer		buf;

	MIRROREDLOCK_BUFMGR_MUST_ALREADY_BE_HELD;

	if (blkno == P_NEW)
		elog(ERROR, "hash AM does not use P_NEW");

	buf = ReadBuffer(rel, blkno);

	if (access != HASH_NOLOCK)
		LockBuffer(buf, access);

	/* ref count and lock type are correct */
	return buf;
}

/*
 *	_hash_getnewbuf() -- Get a new page at the end of the index.
 *
 *		This has the same API as _hash_getbuf, except that we are adding
 *		a page to the index, and hence expect the page to be past the
 *		logical EOF.  (However, we have to support the case where it isn't,
 *		since a prior try might have crashed after extending the filesystem
 *		EOF but before updating the metapage to reflect the added page.)
 *
 *		It is caller's responsibility to ensure that only one process can
 *		extend the index at a time.
 *
 *		All call sites should call _hash_pageinit on the returned page.
 *		Also, it's difficult to imagine why access would not be HASH_WRITE.
 */
Buffer
_hash_getnewbuf(Relation rel, BlockNumber blkno, int access)
{
	BlockNumber	nblocks = RelationGetNumberOfBlocks(rel);
	Buffer		buf;

	MIRROREDLOCK_BUFMGR_MUST_ALREADY_BE_HELD;

	if (blkno == P_NEW)
		elog(ERROR, "hash AM does not use P_NEW");
	if (blkno > nblocks)
		elog(ERROR, "access to noncontiguous page in hash index \"%s\"",
			 RelationGetRelationName(rel));

	/* smgr insists we use P_NEW to extend the relation */
	if (blkno == nblocks)
	{
		buf = ReadBuffer(rel, P_NEW);
		if (BufferGetBlockNumber(buf) != blkno)
			elog(ERROR, "unexpected hash relation size: %u, should be %u",
				 BufferGetBlockNumber(buf), blkno);
	}
	else
		buf = ReadBuffer(rel, blkno);

	if (access != HASH_NOLOCK)
		LockBuffer(buf, access);

	/* ref count and lock type are correct */
	return buf;
}

/*
 *	_hash_relbuf() -- release a locked buffer.
 *
 * Lock and pin (refcount) are both dropped.
 */
void
_hash_relbuf(Relation rel __attribute__((unused)), Buffer buf)
{
	MIRROREDLOCK_BUFMGR_MUST_ALREADY_BE_HELD;

	UnlockReleaseBuffer(buf);
}

/*
 *	_hash_dropbuf() -- release an unlocked buffer.
 *
 * This is used to unpin a buffer on which we hold no lock.
 */
void
_hash_dropbuf(Relation rel __attribute__((unused)), Buffer buf)
{
	ReleaseBuffer(buf);
}

/*
 *	_hash_wrtbuf() -- write a hash page to disk.
 *
 *		This routine releases the lock held on the buffer and our refcount
 *		for it.  It is an error to call _hash_wrtbuf() without a write lock
 *		and a pin on the buffer.
 *
 * NOTE: this routine should go away when/if hash indexes are WAL-ified.
 * The correct sequence of operations is to mark the buffer dirty, then
 * write the WAL record, then release the lock and pin; so marking dirty
 * can't be combined with releasing.
 */
void
_hash_wrtbuf(Relation rel __attribute__((unused)), Buffer buf)
{
	MIRROREDLOCK_BUFMGR_MUST_ALREADY_BE_HELD;

	MarkBufferDirty(buf);
	UnlockReleaseBuffer(buf);
}

/*
 * _hash_chgbufaccess() -- Change the lock type on a buffer, without
 *			dropping our pin on it.
 *
 * from_access and to_access may be HASH_READ, HASH_WRITE, or HASH_NOLOCK,
 * the last indicating that no buffer-level lock is held or wanted.
 *
 * When from_access == HASH_WRITE, we assume the buffer is dirty and tell
 * bufmgr it must be written out.  If the caller wants to release a write
 * lock on a page that's not been modified, it's okay to pass from_access
 * as HASH_READ (a bit ugly, but handy in some places).
 */
void
_hash_chgbufaccess(Relation rel __attribute__((unused)),
				   Buffer buf,
				   int from_access,
				   int to_access)
{
	MIRROREDLOCK_BUFMGR_MUST_ALREADY_BE_HELD;

	if (from_access == HASH_WRITE)
		MarkBufferDirty(buf);
	if (from_access != HASH_NOLOCK)
		LockBuffer(buf, BUFFER_LOCK_UNLOCK);
	if (to_access != HASH_NOLOCK)
		LockBuffer(buf, to_access);
}


/*
 *	_hash_metapinit() -- Initialize the metadata page of a hash index,
 *				the two buckets that we begin with and the initial
 *				bitmap page.
 *
 * We are fairly cavalier about locking here, since we know that no one else
 * could be accessing this index.  In particular the rule about not holding
 * multiple buffer locks is ignored.
 */
void
_hash_metapinit(Relation rel)
{
	MIRROREDLOCK_BUFMGR_DECLARE;

	HashMetaPage metap;
	HashPageOpaque pageopaque;
	Buffer		metabuf;
	Buffer		buf;
	Page		pg;
	int32		data_width;
	int32		item_width;
	int32		ffactor;
	uint16		i;

	/* safety check */
	if (RelationGetNumberOfBlocks(rel) != 0)
		elog(ERROR, "cannot initialize non-empty hash index \"%s\"",
			 RelationGetRelationName(rel));

	/*
	 * Determine the target fill factor (in tuples per bucket) for this index.
	 * The idea is to make the fill factor correspond to pages about as full
	 * as the user-settable fillfactor parameter says.	We can compute it
	 * exactly if the index datatype is fixed-width, but for var-width there's
	 * some guessing involved.
	 */
	data_width = get_typavgwidth(RelationGetDescr(rel)->attrs[0]->atttypid,
								 RelationGetDescr(rel)->attrs[0]->atttypmod);
	item_width = MAXALIGN(sizeof(IndexTupleData)) + MAXALIGN(data_width) +
		sizeof(ItemIdData);		/* include the line pointer */
	ffactor = RelationGetTargetPageUsage(rel, HASH_DEFAULT_FILLFACTOR) / item_width;
	/* keep to a sane range */
	if (ffactor < 10)
		ffactor = 10;

	/*
	 * We initialize the metapage, the first two bucket pages, and the
	 * first bitmap page in sequence, using _hash_getnewbuf to cause
	 * smgrextend() calls to occur.  This ensures that the smgr level
	 * has the right idea of the physical index length.
	 */
	
	// -------- MirroredLock ----------
	MIRROREDLOCK_BUFMGR_LOCK;
	
	metabuf = _hash_getnewbuf(rel, HASH_METAPAGE, HASH_WRITE);
	pg = BufferGetPage(metabuf);
	_hash_pageinit(pg, BufferGetPageSize(metabuf));

	pageopaque = (HashPageOpaque) PageGetSpecialPointer(pg);
	pageopaque->hasho_prevblkno = InvalidBlockNumber;
	pageopaque->hasho_nextblkno = InvalidBlockNumber;
	pageopaque->hasho_bucket = -1;
	pageopaque->hasho_flag = LH_META_PAGE;
	pageopaque->hasho_filler = HASHO_FILL;

	metap = (HashMetaPage) pg;

	metap->hashm_magic = HASH_MAGIC;
	metap->hashm_version = HASH_VERSION;
	metap->hashm_ntuples = 0;
	metap->hashm_nmaps = 0;
	metap->hashm_ffactor = ffactor;
	metap->hashm_bsize = BufferGetPageSize(metabuf);
	/* find largest bitmap array size that will fit in page size */
	for (i = _hash_log2(metap->hashm_bsize); i > 0; --i)
	{
		if ((1 << i) <= (metap->hashm_bsize -
						 (MAXALIGN(sizeof(PageHeaderData)) +
						  MAXALIGN(sizeof(HashPageOpaqueData)))))
			break;
	}
	Assert(i > 0);
	metap->hashm_bmsize = 1 << i;
	metap->hashm_bmshift = i + BYTE_TO_BIT;
	Assert((1 << BMPG_SHIFT(metap)) == (BMPG_MASK(metap) + 1));

	metap->hashm_procid = index_getprocid(rel, 1, HASHPROC);

	/*
	 * We initialize the index with two buckets, 0 and 1, occupying physical
	 * blocks 1 and 2.	The first freespace bitmap page is in block 3.
	 */
	metap->hashm_maxbucket = metap->hashm_lowmask = 1;	/* nbuckets - 1 */
	metap->hashm_highmask = 3;	/* (nbuckets << 1) - 1 */

	MemSet(metap->hashm_spares, 0, sizeof(metap->hashm_spares));
	MemSet(metap->hashm_mapp, 0, sizeof(metap->hashm_mapp));

	metap->hashm_spares[1] = 1; /* the first bitmap page is only spare */
	metap->hashm_ovflpoint = 1;
	metap->hashm_firstfree = 0;

	/*
	 * Initialize the first two buckets
	 */
	for (i = 0; i <= 1; i++)
	{
		buf = _hash_getnewbuf(rel, BUCKET_TO_BLKNO(metap, i), HASH_WRITE);
		pg = BufferGetPage(buf);
		_hash_pageinit(pg, BufferGetPageSize(buf));
		pageopaque = (HashPageOpaque) PageGetSpecialPointer(pg);
		pageopaque->hasho_prevblkno = InvalidBlockNumber;
		pageopaque->hasho_nextblkno = InvalidBlockNumber;
		pageopaque->hasho_bucket = i;
		pageopaque->hasho_flag = LH_BUCKET_PAGE;
		pageopaque->hasho_filler = HASHO_FILL;
		_hash_wrtbuf(rel, buf);
	}

	/*
	 * Initialize first bitmap page
	 */
	_hash_initbitmap(rel, metap, 3);

	/* all done */
	_hash_wrtbuf(rel, metabuf);
	
	MIRROREDLOCK_BUFMGR_UNLOCK;
	// -------- MirroredLock ----------
	
}

/*
 *	_hash_pageinit() -- Initialize a new hash index page.
 */
void
_hash_pageinit(Page page, Size size)
{
	Assert(PageIsNew(page));
	PageInit(page, size, sizeof(HashPageOpaqueData));
}

/*
 * Attempt to expand the hash table by creating one new bucket.
 *
 * This will silently do nothing if it cannot get the needed locks.
 *
 * The caller should hold no locks on the hash index.
 *
 * The caller must hold a pin, but no lock, on the metapage buffer.
 * The buffer is returned in the same state.
 */
void
_hash_expandtable(Relation rel, Buffer metabuf)
{
	MIRROREDLOCK_BUFMGR_DECLARE;

	HashMetaPage metap;
	Bucket		old_bucket;
	Bucket		new_bucket;
	uint32		spare_ndx;
	BlockNumber start_oblkno;
	BlockNumber start_nblkno;
	uint32		maxbucket;
	uint32		highmask;
	uint32		lowmask;

	// -------- MirroredLock ----------
	MIRROREDLOCK_BUFMGR_LOCK;

	/*
	 * Obtain the page-zero lock to assert the right to begin a split (see
	 * README).
	 *
	 * Note: deadlock should be impossible here. Our own backend could only be
	 * holding bucket sharelocks due to stopped indexscans; those will not
	 * block other holders of the page-zero lock, who are only interested in
	 * acquiring bucket sharelocks themselves.	Exclusive bucket locks are
	 * only taken here and in hashbulkdelete, and neither of these operations
	 * needs any additional locks to complete.	(If, due to some flaw in this
	 * reasoning, we manage to deadlock anyway, it's okay to error out; the
	 * index will be left in a consistent state.)
	 */
	_hash_getlock(rel, 0, HASH_EXCLUSIVE);

	/* Write-lock the meta page */
	_hash_chgbufaccess(rel, metabuf, HASH_NOLOCK, HASH_WRITE);

	_hash_checkpage(rel, metabuf, LH_META_PAGE);
	metap = (HashMetaPage) BufferGetPage(metabuf);

	/*
	 * Check to see if split is still needed; someone else might have already
	 * done one while we waited for the lock.
	 *
	 * Make sure this stays in sync with _hash_doinsert()
	 */
	if (metap->hashm_ntuples <=
		(double) metap->hashm_ffactor * (metap->hashm_maxbucket + 1))
		goto fail;

	/*
	 * Can't split anymore if maxbucket has reached its maximum possible value.
	 *
	 * Ideally we'd allow bucket numbers up to UINT_MAX-1 (no higher because
	 * the calculation maxbucket+1 mustn't overflow).  Currently we restrict
	 * to half that because of overflow looping in _hash_log2() and
	 * insufficient space in hashm_spares[].  It's moot anyway because an
	 * index with 2^32 buckets would certainly overflow BlockNumber and
	 * hence _hash_alloc_buckets() would fail, but if we supported buckets
	 * smaller than a disk block then this would be an independent constraint.
	 */
	if (metap->hashm_maxbucket >= (uint32) 0x7FFFFFFE)
		goto fail;

	/*
	 * Determine which bucket is to be split, and attempt to lock the old
	 * bucket.	If we can't get the lock, give up.
	 *
	 * The lock protects us against other backends, but not against our own
	 * backend.  Must check for active scans separately.
	 */
	new_bucket = metap->hashm_maxbucket + 1;

	old_bucket = (new_bucket & metap->hashm_lowmask);

	start_oblkno = BUCKET_TO_BLKNO(metap, old_bucket);

	if (_hash_has_active_scan(rel, old_bucket))
		goto fail;

	if (!_hash_try_getlock(rel, start_oblkno, HASH_EXCLUSIVE))
		goto fail;

	/*
	 * Likewise lock the new bucket (should never fail).
	 *
	 * Note: it is safe to compute the new bucket's blkno here, even though
	 * we may still need to update the BUCKET_TO_BLKNO mapping.  This is
	 * because the current value of hashm_spares[hashm_ovflpoint] correctly
	 * shows where we are going to put a new splitpoint's worth of buckets.
	 */
	start_nblkno = BUCKET_TO_BLKNO(metap, new_bucket);

	if (_hash_has_active_scan(rel, new_bucket))
		elog(ERROR, "scan in progress on supposedly new bucket");

	if (!_hash_try_getlock(rel, start_nblkno, HASH_EXCLUSIVE))
		elog(ERROR, "could not get lock on supposedly new bucket");

	/*
	 * If the split point is increasing (hashm_maxbucket's log base 2
	 * increases), we need to allocate a new batch of bucket pages.
	 */
	spare_ndx = _hash_log2(new_bucket + 1);
	if (spare_ndx > metap->hashm_ovflpoint)
	{
		Assert(spare_ndx == metap->hashm_ovflpoint + 1);
		/*
		 * The number of buckets in the new splitpoint is equal to the
		 * total number already in existence, i.e. new_bucket.  Currently
		 * this maps one-to-one to blocks required, but someday we may need
		 * a more complicated calculation here.
		 */
		if (!_hash_alloc_buckets(rel, start_nblkno, new_bucket))
		{
			/* can't split due to BlockNumber overflow */
			_hash_droplock(rel, start_oblkno, HASH_EXCLUSIVE);
			_hash_droplock(rel, start_nblkno, HASH_EXCLUSIVE);
			goto fail;
		}
	}

	/*
	 * Okay to proceed with split.	Update the metapage bucket mapping info.
	 *
	 * Since we are scribbling on the metapage data right in the shared
	 * buffer, any failure in this next little bit leaves us with a big
	 * problem: the metapage is effectively corrupt but could get written back
	 * to disk.  We don't really expect any failure, but just to be sure,
	 * establish a critical section.
	 */
	START_CRIT_SECTION();

	metap->hashm_maxbucket = new_bucket;

	if (new_bucket > metap->hashm_highmask)
	{
		/* Starting a new doubling */
		metap->hashm_lowmask = metap->hashm_highmask;
		metap->hashm_highmask = new_bucket | metap->hashm_lowmask;
	}

	/*
	 * If the split point is increasing (hashm_maxbucket's log base 2
	 * increases), we need to adjust the hashm_spares[] array and
	 * hashm_ovflpoint so that future overflow pages will be created beyond
	 * this new batch of bucket pages.
	 */
	if (spare_ndx > metap->hashm_ovflpoint)
	{
		metap->hashm_spares[spare_ndx] = metap->hashm_spares[metap->hashm_ovflpoint];
		metap->hashm_ovflpoint = spare_ndx;
	}

	/* Done mucking with metapage */
	END_CRIT_SECTION();

	/*
	 * Copy bucket mapping info now; this saves re-accessing the meta page
	 * inside _hash_splitbucket's inner loop.  Note that once we drop the
	 * split lock, other splits could begin, so these values might be out of
	 * date before _hash_splitbucket finishes.	That's okay, since all it
	 * needs is to tell which of these two buckets to map hashkeys into.
	 */
	maxbucket = metap->hashm_maxbucket;
	highmask = metap->hashm_highmask;
	lowmask = metap->hashm_lowmask;

	/* Write out the metapage and drop lock, but keep pin */
	_hash_chgbufaccess(rel, metabuf, HASH_WRITE, HASH_NOLOCK);

	/* Release split lock; okay for other splits to occur now */
	_hash_droplock(rel, 0, HASH_EXCLUSIVE);

	/* Relocate records to the new bucket */
	_hash_splitbucket(rel, metabuf, old_bucket, new_bucket,
					  start_oblkno, start_nblkno,
					  maxbucket, highmask, lowmask);

	/* Release bucket locks, allowing others to access them */
	_hash_droplock(rel, start_oblkno, HASH_EXCLUSIVE);
	_hash_droplock(rel, start_nblkno, HASH_EXCLUSIVE);
	
	MIRROREDLOCK_BUFMGR_UNLOCK;
	// -------- MirroredLock ----------
	
	return;

	/* Here if decide not to split or fail to acquire old bucket lock */
fail:

	/* We didn't write the metapage, so just drop lock */
	_hash_chgbufaccess(rel, metabuf, HASH_READ, HASH_NOLOCK);

	/* Release split lock */
	_hash_droplock(rel, 0, HASH_EXCLUSIVE);
	
	MIRROREDLOCK_BUFMGR_UNLOCK;
	// -------- MirroredLock ----------
	
}


/*
 * _hash_alloc_buckets -- allocate a new splitpoint's worth of bucket pages
 *
 * This does not need to initialize the new bucket pages; we'll do that as
 * each one is used by _hash_expandtable().  But we have to extend the logical
 * EOF to the end of the splitpoint; this keeps smgr's idea of the EOF in
 * sync with ours, so that overflow-page allocation works correctly.
 *
 * We do this by writing a page of zeroes at the end of the splitpoint range.
 * We expect that the filesystem will ensure that the intervening pages read
 * as zeroes too.  On many filesystems this "hole" will not be allocated
 * immediately, which means that the index file may end up more fragmented
 * than if we forced it all to be allocated now; but since we don't scan
 * hash indexes sequentially anyway, that probably doesn't matter.
 *
 * XXX It's annoying that this code is executed with the metapage lock held.
 * We need to interlock against _hash_getovflpage() adding a new overflow page
 * concurrently, but it'd likely be better to use LockRelationForExtension
 * for the purpose.  OTOH, adding a splitpoint is a very infrequent operation,
 * so it may not be worth worrying about.
 *
 * Returns TRUE if successful, or FALSE if allocation failed due to
 * BlockNumber overflow.
 */
static bool
_hash_alloc_buckets(Relation rel, BlockNumber firstblock, uint32 nblocks)
{
	BlockNumber	lastblock;
	char		zerobuf[BLCKSZ];

	lastblock = firstblock + nblocks - 1;

	/*
	 * Check for overflow in block number calculation; if so, we cannot
	 * extend the index anymore.
	 */
	if (lastblock < firstblock || lastblock == InvalidBlockNumber)
<<<<<<< HEAD
		return false;

	MemSet(zerobuf, 0, sizeof(zerobuf));

	RelationOpenSmgr(rel);

	/*
	 * XXX If the extension results in creation of new segment files,
	 * we have to make sure that each non-last file is correctly filled out to
	 * RELSEG_SIZE blocks.  This ought to be done inside mdextend, but
	 * changing the smgr API seems best left for development cycle not late
	 * beta.  Temporary fix for bug #2737.
	 */
#ifndef LET_OS_MANAGE_FILESIZE
	for (endblock = firstblock | (RELSEG_SIZE - 1);
		 endblock < lastblock;
		 endblock += RELSEG_SIZE)
		smgrextend(rel->rd_smgr, endblock, zerobuf, rel->rd_istemp);
#endif

=======
		return InvalidBlockNumber;

	MemSet(zerobuf, 0, sizeof(zerobuf));

	/* Note: we assume RelationGetNumberOfBlocks did RelationOpenSmgr for us */
>>>>>>> ef072219
	smgrextend(rel->rd_smgr, lastblock, zerobuf, rel->rd_istemp);

	return true;
}


/*
 * _hash_splitbucket -- split 'obucket' into 'obucket' and 'nbucket'
 *
 * We are splitting a bucket that consists of a base bucket page and zero
 * or more overflow (bucket chain) pages.  We must relocate tuples that
 * belong in the new bucket, and compress out any free space in the old
 * bucket.
 *
 * The caller must hold exclusive locks on both buckets to ensure that
 * no one else is trying to access them (see README).
 *
 * The caller must hold a pin, but no lock, on the metapage buffer.
 * The buffer is returned in the same state.  (The metapage is only
 * touched if it becomes necessary to add or remove overflow pages.)
 */
static void
_hash_splitbucket(Relation rel,
				  Buffer metabuf,
				  Bucket obucket,
				  Bucket nbucket,
				  BlockNumber start_oblkno,
				  BlockNumber start_nblkno,
				  uint32 maxbucket,
				  uint32 highmask,
				  uint32 lowmask)
{
	Bucket		bucket;
	Buffer		obuf;
	Buffer		nbuf;
	BlockNumber oblkno;
	BlockNumber nblkno;
	bool		null;
	Datum		datum;
	HashPageOpaque oopaque;
	HashPageOpaque nopaque;
	IndexTuple	itup;
	Size		itemsz;
	OffsetNumber ooffnum;
	OffsetNumber noffnum;
	OffsetNumber omaxoffnum;
	Page		opage;
	Page		npage;
	TupleDesc	itupdesc = RelationGetDescr(rel);

	MIRROREDLOCK_BUFMGR_MUST_ALREADY_BE_HELD;

	/*
	 * It should be okay to simultaneously write-lock pages from each bucket,
	 * since no one else can be trying to acquire buffer lock on pages of
	 * either bucket.
	 */
	oblkno = start_oblkno;
	obuf = _hash_getbuf(rel, oblkno, HASH_WRITE);
	_hash_checkpage(rel, obuf, LH_BUCKET_PAGE);
	opage = BufferGetPage(obuf);
	oopaque = (HashPageOpaque) PageGetSpecialPointer(opage);

	nblkno = start_nblkno;
	nbuf = _hash_getbuf(rel, nblkno, HASH_WRITE);
	npage = BufferGetPage(nbuf);

	/* initialize the new bucket's primary page */
	_hash_pageinit(npage, BufferGetPageSize(nbuf));
	nopaque = (HashPageOpaque) PageGetSpecialPointer(npage);
	nopaque->hasho_prevblkno = InvalidBlockNumber;
	nopaque->hasho_nextblkno = InvalidBlockNumber;
	nopaque->hasho_bucket = nbucket;
	nopaque->hasho_flag = LH_BUCKET_PAGE;
	nopaque->hasho_filler = HASHO_FILL;

	/*
	 * Partition the tuples in the old bucket between the old bucket and the
	 * new bucket, advancing along the old bucket's overflow bucket chain and
	 * adding overflow pages to the new bucket as needed.
	 */
	ooffnum = FirstOffsetNumber;
	omaxoffnum = PageGetMaxOffsetNumber(opage);
	for (;;)
	{
		/*
		 * at each iteration through this loop, each of these variables should
		 * be up-to-date: obuf opage oopaque ooffnum omaxoffnum
		 */

		/* check if we're at the end of the page */
		if (ooffnum > omaxoffnum)
		{
			/* at end of page, but check for an(other) overflow page */
			oblkno = oopaque->hasho_nextblkno;
			if (!BlockNumberIsValid(oblkno))
				break;

			/*
			 * we ran out of tuples on this particular page, but we have more
			 * overflow pages; advance to next page.
			 */
			_hash_wrtbuf(rel, obuf);

			obuf = _hash_getbuf(rel, oblkno, HASH_WRITE);
			_hash_checkpage(rel, obuf, LH_OVERFLOW_PAGE);
			opage = BufferGetPage(obuf);
			oopaque = (HashPageOpaque) PageGetSpecialPointer(opage);
			ooffnum = FirstOffsetNumber;
			omaxoffnum = PageGetMaxOffsetNumber(opage);
			continue;
		}

		/*
		 * Re-hash the tuple to determine which bucket it now belongs in.
		 *
		 * It is annoying to call the hash function while holding locks, but
		 * releasing and relocking the page for each tuple is unappealing too.
		 */
		itup = (IndexTuple) PageGetItem(opage, PageGetItemId(opage, ooffnum));
		datum = index_getattr(itup, 1, itupdesc, &null);
		Assert(!null);

		bucket = _hash_hashkey2bucket(_hash_datum2hashkey(rel, datum),
									  maxbucket, highmask, lowmask);

		if (bucket == nbucket)
		{
			/*
			 * insert the tuple into the new bucket.  if it doesn't fit on the
			 * current page in the new bucket, we must allocate a new overflow
			 * page and place the tuple on that page instead.
			 */
			itemsz = IndexTupleDSize(*itup);
			itemsz = MAXALIGN(itemsz);

			if (PageGetFreeSpace(npage) < itemsz)
			{
				/* write out nbuf and drop lock, but keep pin */
				_hash_chgbufaccess(rel, nbuf, HASH_WRITE, HASH_NOLOCK);
				/* chain to a new overflow page */
				nbuf = _hash_addovflpage(rel, metabuf, nbuf);
				_hash_checkpage(rel, nbuf, LH_OVERFLOW_PAGE);
				npage = BufferGetPage(nbuf);
				/* we don't need nopaque within the loop */
			}

			noffnum = OffsetNumberNext(PageGetMaxOffsetNumber(npage));
			if (PageAddItem(npage, (Item) itup, itemsz, noffnum, LP_USED)
				== InvalidOffsetNumber)
				elog(ERROR, "failed to add index item to \"%s\"",
					 RelationGetRelationName(rel));

			/*
			 * now delete the tuple from the old bucket.  after this section
			 * of code, 'ooffnum' will actually point to the ItemId to which
			 * we would point if we had advanced it before the deletion
			 * (PageIndexTupleDelete repacks the ItemId array).  this also
			 * means that 'omaxoffnum' is exactly one less than it used to be,
			 * so we really can just decrement it instead of calling
			 * PageGetMaxOffsetNumber.
			 */
			PageIndexTupleDelete(opage, ooffnum);
			omaxoffnum = OffsetNumberPrev(omaxoffnum);
		}
		else
		{
			/*
			 * the tuple stays on this page.  we didn't move anything, so we
			 * didn't delete anything and therefore we don't have to change
			 * 'omaxoffnum'.
			 */
			Assert(bucket == obucket);
			ooffnum = OffsetNumberNext(ooffnum);
		}
	}

	/*
	 * We're at the end of the old bucket chain, so we're done partitioning
	 * the tuples.	Before quitting, call _hash_squeezebucket to ensure the
	 * tuples remaining in the old bucket (including the overflow pages) are
	 * packed as tightly as possible.  The new bucket is already tight.
	 */
	_hash_wrtbuf(rel, obuf);
	_hash_wrtbuf(rel, nbuf);

	_hash_squeezebucket(rel, obucket, start_oblkno);
}<|MERGE_RESOLUTION|>--- conflicted
+++ resolved
@@ -8,11 +8,7 @@
  *
  *
  * IDENTIFICATION
-<<<<<<< HEAD
- *	  $PostgreSQL: pgsql/src/backend/access/hash/hashpage.c,v 1.61.2.1 2007/04/19 20:24:10 tgl Exp $
-=======
  *	  $PostgreSQL: pgsql/src/backend/access/hash/hashpage.c,v 1.62 2007/01/03 18:11:01 tgl Exp $
->>>>>>> ef072219
  *
  * NOTES
  *	  Postgres hash pages look like ordinary relation pages.  The opaque
@@ -650,34 +646,11 @@
 	 * extend the index anymore.
 	 */
 	if (lastblock < firstblock || lastblock == InvalidBlockNumber)
-<<<<<<< HEAD
 		return false;
 
 	MemSet(zerobuf, 0, sizeof(zerobuf));
 
 	RelationOpenSmgr(rel);
-
-	/*
-	 * XXX If the extension results in creation of new segment files,
-	 * we have to make sure that each non-last file is correctly filled out to
-	 * RELSEG_SIZE blocks.  This ought to be done inside mdextend, but
-	 * changing the smgr API seems best left for development cycle not late
-	 * beta.  Temporary fix for bug #2737.
-	 */
-#ifndef LET_OS_MANAGE_FILESIZE
-	for (endblock = firstblock | (RELSEG_SIZE - 1);
-		 endblock < lastblock;
-		 endblock += RELSEG_SIZE)
-		smgrextend(rel->rd_smgr, endblock, zerobuf, rel->rd_istemp);
-#endif
-
-=======
-		return InvalidBlockNumber;
-
-	MemSet(zerobuf, 0, sizeof(zerobuf));
-
-	/* Note: we assume RelationGetNumberOfBlocks did RelationOpenSmgr for us */
->>>>>>> ef072219
 	smgrextend(rel->rd_smgr, lastblock, zerobuf, rel->rd_istemp);
 
 	return true;
