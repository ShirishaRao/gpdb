--- conflicted
+++ resolved
@@ -39,13 +39,7 @@
 	Buffer		bucket_buf;
 	Buffer		metabuf;
 	HashMetaPage metap;
-<<<<<<< HEAD
-	BlockNumber blkno;
-	BlockNumber oldblkno = InvalidBlockNumber;
-	bool		retry = false;
-=======
 	HashMetaPage usedmetap = NULL;
->>>>>>> 9e1c9f95
 	Page		metapage;
 	Page		page;
 	HashPageOpaque pageopaque;
@@ -65,12 +59,6 @@
 	itemsz = MAXALIGN(itemsz);	/* be safe, PageAddItem will do this but we
 								 * need to be consistent */
 
-<<<<<<< HEAD
-	/* Read the metapage */
-	metabuf = _hash_getbuf(rel, HASH_METAPAGE, HASH_READ, LH_META_PAGE);
-	metapage = BufferGetPage(metabuf);
-	metap = HashPageGetMeta(metapage);
-=======
 restart_insert:
 
 	/*
@@ -80,7 +68,6 @@
 	 */
 	metabuf = _hash_getbuf(rel, HASH_METAPAGE, HASH_NOLOCK, LH_META_PAGE);
 	metapage = BufferGetPage(metabuf);
->>>>>>> 9e1c9f95
 
 	/*
 	 * Check whether the item can fit on a hash page at all. (Eventually, we
@@ -94,9 +81,6 @@
 				(errcode(ERRCODE_PROGRAM_LIMIT_EXCEEDED),
 				 errmsg("index row size %zu exceeds hash maximum %zu",
 						itemsz, HashMaxItemSize(metapage)),
-<<<<<<< HEAD
-			errhint("Values larger than a buffer page cannot be indexed.")));
-=======
 				 errhint("Values larger than a buffer page cannot be indexed.")));
 
 	/* Lock the primary bucket page for the target bucket. */
@@ -112,7 +96,6 @@
 	page = BufferGetPage(buf);
 	pageopaque = (HashPageOpaque) PageGetSpecialPointer(page);
 	bucket = pageopaque->hasho_bucket;
->>>>>>> 9e1c9f95
 
 	/*
 	 * If this bucket is in the process of being split, try to finish the
