/*-------------------------------------------------------------------------
 *
 * tuptoaster.c
 *	  Support routines for external and compressed storage of
 *	  variable size attributes.
 *
<<<<<<< HEAD
 * Copyright (c) 2000-2009, PostgreSQL Global Development Group
=======
 * Copyright (c) 2000-2007, PostgreSQL Global Development Group
>>>>>>> 29dccf5f
 *
 *
 * IDENTIFICATION
 *	  $PostgreSQL: pgsql/src/backend/access/heap/tuptoaster.c,v 1.68 2007/01/05 22:19:22 momjian Exp $
 *
 *
 * INTERFACE ROUTINES
 *		toast_insert_or_update -
 *			Try to make a given tuple fit into one page by compressing
 *			or moving off attributes
 *
 *		toast_delete -
 *			Reclaim toast storage when a tuple is deleted
 *
 *		heap_tuple_untoast_attr -
 *			Fetch back a given value from the "secondary" relation
 *
 *-------------------------------------------------------------------------
 */

#include "postgres.h"

#include <unistd.h>
#include <fcntl.h>

#include "access/genam.h"
#include "access/heapam.h"
#include "access/tuptoaster.h"
#include "catalog/catalog.h"
#include "utils/fmgroids.h"
#include "utils/pg_lzcompress.h"
#include "utils/rel.h"
#include "utils/typcache.h"


#undef TOAST_DEBUG

/* ----------------
 * struct varattrib is the header of a varlena object that may have been
 * TOASTed.  Generally, only the code closely associated with TOAST logic
 * should mess directly with struct varattrib or use the VARATT_FOO macros.
 * ----------------
 */

typedef union varattrib
{
	struct						/* Normal varlena (4-byte length) */
	{
		uint8 	va_header;
		char 	va_data[1];
	} va_1byte;
	struct
	{
		uint8 	va_header;
		uint8	va_padding[3];
		int32	va_rawsize;		/* Plain data size */
		int32	va_extsize;		/* External saved size */
		Oid		va_valueid;		/* Unique identifier of value */
		Oid		va_toastrelid;	/* RelID where to find chunks */
	} va_external;
	struct						/* Compressed-in-line format */
	{
		uint32 	va_header;
		uint32	va_rawsize;		/* Original data size (excludes header) */
		char	va_data[1];		/* Compressed data */
	} va_compressed;
	struct
	{
		uint32 	va_header;
		char 	va_data[1];
	} va_4byte;
} varattrib;


/* these are used by tuptoaster.c */
#define VARHDRSZ_SHORT                                          1
#define VARSIZE_SHORT_D(D)                                      VARSIZE_SHORT(DatumGetPointer(D))
#define VARDATA_SHORT_D(D)                                      VARDATA_SHORT(DatumGetPointer(D))

/* Do we want to rename these? */
#define VARATT_IS_COMPRESSED_D(D)                       VARATT_IS_COMPRESSED(DatumGetPointer(D))
#define VARATT_SET_COMPRESSED(PTR)                      SET_VARSIZE_C(PTR)

#define VARATT_IS_EXTENDED_D(D)                         VARATT_IS_EXTENDED(DatumGetPointer(D))

#define VARATT_EXTERNAL_IS_COMPRESSED(PTR)  (((varattrib*)(PTR))->va_external.va_extsize != \
                                              ((varattrib*)(PTR))->va_external.va_rawsize - VARHDRSZ)
#define VARSIZE_ANY_EXHDR_D(D)                      VARSIZE_ANY_EXHDR(DatumGetPointer(D))

/* caution: this will not work on an external or compressed-in-line Datum */
/* caution: this will return a possibly unaligned pointer */
#define VARDATA_ANY_D(D)                                        VARDATA_ANY(DatumGetPointer(D))


#define VARATT_COULD_SHORT(PTR) (VARATT_IS_4B_U(PTR) && (VARSIZE(PTR)-VARHDRSZ+VARHDRSZ_SHORT <= VARATT_SHORT_MAX))
#define VARSIZE_TO_SHORT(PTR)   ((char)(VARSIZE(PTR)-VARHDRSZ+VARHDRSZ_SHORT) | 0x80)
#define VARSIZE_TO_SHORT_D(D)   VARSIZE_TO_SHORT(DatumGetPointer(D))


#define SET_VARSIZE_C(PTR)			(((varattrib_1b *) (PTR))->va_header |= 0x40)


/* Size of an EXTERNAL datum that contains a standard TOAST pointer */
#define TOAST_POINTER_SIZE (VARHDRSZ_EXTERNAL + sizeof(struct varatt_external))

/*
 * Testing whether an externally-stored value is compressed now requires
 * comparing extsize (the actual length of the external data) to rawsize
 * (the original uncompressed datum's size).  The latter includes VARHDRSZ
 * overhead, the former doesn't.  We never use compression unless it actually
 * saves space, so we expect either equality or less-than.
 */
/*#define VARATT_EXTERNAL_IS_COMPRESSED(toast_pointer) \
	((toast_pointer).va_extsize < (toast_pointer).va_rawsize - VARHDRSZ)
*/
/*
 * Macro to fetch the possibly-unaligned contents of an EXTERNAL datum
 * into a local "struct varatt_external" toast pointer.  This should be
 * just a memcpy, but some versions of gcc seem to produce broken code
 * that assumes the datum contents are aligned.  Introducing an explicit
 * intermediate "varattrib_1b_e *" variable seems to fix it.
 */
#define VARATT_EXTERNAL_GET_POINTER(toast_pointer, attr) \
do { \
	varattrib_1b_e *attre = (varattrib_1b_e *) (attr); \
	Assert(VARATT_IS_EXTERNAL(attre)); \
	memcpy(&(toast_pointer), VARDATA_EXTERNAL(attre), sizeof(toast_pointer)); \
} while (0)


/* 
 * Although this macro sets var_len_1be, data stored in GPDB might
 * not have anything set in this byte, so you can't count on it's value
 * Not really a problem, since it is always based on TOAST_POINTER_LEN
 */
#define SET_VARSIZE_1B_E(PTR,len) \
	(((varattrib_1b_e *) (PTR))->va_header = 0x80, \
	 ((varattrib_1b_e *) (PTR))->va_len_1be = (len))


#define VARRAWSIZE_4B_C(PTR) \
	(((varattrib_4b *) (PTR))->va_compressed.va_rawsize)


#define SET_VARSIZE_EXTERNAL(PTR, len)		SET_VARSIZE_1B_E(PTR, len)


#define SET_VARSIZE_C(PTR)			(((varattrib_1b *) (PTR))->va_header |= 0x40)

static void toast_delete_datum(Relation rel, Datum value);
static Datum toast_save_datum(Relation rel, Datum value, bool isFrozen);
static struct varlena *toast_fetch_datum(struct varlena * attr);
static struct varlena *toast_fetch_datum_slice(struct varlena * attr,
						int32 sliceoffset, int32 length);


/* ----------
 * heap_tuple_fetch_attr -
 *
 *	Public entry point to get back a toasted value from
 *	external storage (possibly still in compressed format).
 *
 * This will return a datum that contains all the data internally, ie, not
 * relying on external storage, but it can still be compressed or have a short
 * header.
 ----------
 */
struct varlena *
heap_tuple_fetch_attr(struct varlena *attr)
{
	struct varlena  *result;

	if (VARATT_IS_EXTERNAL(attr))
	{
		/*
		 * This is an external stored plain value
		 */
		result = toast_fetch_datum(attr);
	}
	else
	{
		/*
		 * This is a plain value inside of the main tuple - why am I called?
		 */
		result = attr;
	}

	return result;
}


/**
 * If this function is changed then update varattrib_untoast_ptr_len as well
 */
int varattrib_untoast_len(Datum d)
{
	if (DatumGetPointer(d) == NULL)
	{
		ereport(ERROR,
				(errcode(ERRCODE_INTERNAL_ERROR),
				 errmsg(" Unable to detoast datum "),
				 errprintstack(true)));
	}

	struct varlena *va = (struct varlena *) DatumGetPointer(d);
	varattrib *attr = (varattrib *) va;

	int len = -1;
	void *toFree = NULL;

	if(VARATT_IS_EXTENDED(attr))
	{
		if(VARATT_IS_EXTERNAL(attr))
		{
			attr = (varattrib *)toast_fetch_datum((struct varlena *)attr);
			/* toast_fetch_datum will palloc, so set it up for free */
			toFree = attr;
		}

		if(VARATT_IS_COMPRESSED(attr))
		{
			PGLZ_Header *tmp = (PGLZ_Header *) attr;
			len = PGLZ_RAW_SIZE(tmp);
		}
		else if(VARATT_IS_SHORT(attr))
		{
			len = VARSIZE_SHORT(attr) - VARHDRSZ_SHORT;
		}
	}

	if(len == -1)
	{
		len = VARSIZE(attr) - VARHDRSZ;
	}

	if ( toFree)
		pfree(toFree);

	Assert(len >= 0);
	return len;
}

/**
 * If this function is changed then update varattrib_untoast_len as well
 */
void varattrib_untoast_ptr_len(Datum d, char **datastart, int *len, void **tofree)
{
	if (DatumGetPointer(d) == NULL)
	{
		ereport(ERROR,
				(errcode(ERRCODE_INTERNAL_ERROR),
				 errmsg(" Unable to detoast datum "),
				 errprintstack(true)));
	}

	struct varlena *va = (struct varlena *) DatumGetPointer(d);
	varattrib *attr = (varattrib *) va;

	*len = -1;
	*tofree = NULL;

	if(VARATT_IS_EXTENDED(attr))
	{
		if(VARATT_IS_EXTERNAL(attr))
		{
			attr = (varattrib *)toast_fetch_datum((struct varlena *)attr);
			/* toast_fetch_datum will palloc, so set it up for free */
			*tofree = attr;
		}

		if(VARATT_IS_COMPRESSED(attr))
		{
			PGLZ_Header *tmp = (PGLZ_Header *) attr;
			attr = (varattrib *) palloc(PGLZ_RAW_SIZE(tmp) + VARHDRSZ);
			SET_VARSIZE(attr, PGLZ_RAW_SIZE(tmp) + VARHDRSZ);
			pglz_decompress(tmp, VARDATA(attr));

			/* If tofree is set, that is, we get it from toast_fetch_datum.  
			 * We need to free it here 
			 */
			if(*tofree)
				pfree(*tofree);
			*tofree = attr;
		}
		else if(VARATT_IS_SHORT(attr))
		{
		    /* Warning! Return unaligned pointer! */
			*len = VARSIZE_SHORT(attr) - VARHDRSZ_SHORT;
			*datastart = VARDATA_SHORT(attr);
			attr = NULL;
		}
	}

	if(*len == -1)
	{
		*datastart = VARDATA(attr);
		*len = VARSIZE(attr) - VARHDRSZ;
	}

	Assert(*len >= 0);
}

/* ----------
 * heap_tuple_untoast_attr -
 *
 *	Public entry point to get back a toasted value from compression
 *	or external storage.
 * ----------
 */
struct varlena *
heap_tuple_untoast_attr(struct varlena *attr)
{
	if (VARATT_IS_EXTERNAL(attr))
	{
		/*
		 * This is an externally stored datum --- fetch it back from there
		 */
		attr = toast_fetch_datum(attr);
		/* fall through to IS_COMPRESSED if it's a compressed external datum */
	}
	
	if (VARATT_IS_COMPRESSED(attr))
	{
		/*
		 * This is a compressed value inside of the main tuple
		 */
		PGLZ_Header *tmp = (PGLZ_Header *) attr;

		attr = (struct varlena *) palloc(PGLZ_RAW_SIZE(tmp) + VARHDRSZ);
		SET_VARSIZE(attr, PGLZ_RAW_SIZE(tmp) + VARHDRSZ);
		pglz_decompress(tmp, VARDATA(attr));
	}
	else if (VARATT_IS_SHORT(attr))
	{
		/*
		 * This is a short-header varlena --- convert to 4-byte header format
		 */
		Size 	data_size = VARSIZE_SHORT(attr);
		Size 	new_size = data_size - VARHDRSZ_SHORT + VARHDRSZ;
		varattrib *tmp = (varattrib *)attr;
		
		/* This is a "short" varlena header but is otherwise a normal varlena */

		attr = (struct varlena *) palloc(new_size);
		SET_VARSIZE(attr, new_size);
		memcpy(VARDATA(attr), VARDATA_SHORT(tmp), data_size - VARHDRSZ_SHORT);
	}

	return attr;
}


/* ----------
 * heap_tuple_untoast_attr_slice -
 *
 *		Public entry point to get back part of a toasted value
 *		from compression or external storage.
 * ----------
 */
struct varlena *
heap_tuple_untoast_attr_slice(struct varlena * attr,
							  int32 sliceoffset, int32 slicelength)
{
	varattrib *preslice;
	varattrib *result;
	char	   *attrdata;
	int32		attrsize;

	if (VARATT_IS_EXTERNAL(attr))
	{
		/* fast path for non-compressed external datums */
		if (!VARATT_EXTERNAL_IS_COMPRESSED(attr))
			return toast_fetch_datum_slice(attr, sliceoffset, slicelength);
		/* this automatically sets the compressed flag if appropriate */
		preslice = (varattrib *)toast_fetch_datum(attr);
	}
	else
		preslice = (varattrib *)attr;

	if (VARATT_IS_COMPRESSED(preslice))
	{
		unsigned size;
		PGLZ_Header *tmp;

		tmp = (PGLZ_Header *) preslice;
		size = PGLZ_RAW_SIZE(tmp) + VARHDRSZ;

		preslice = (varattrib *) palloc(size);
		SET_VARSIZE(preslice, size);
		pglz_decompress(tmp, VARDATA(preslice));

		if (tmp != (PGLZ_Header *) attr)
			pfree(tmp);
	}

	if (VARATT_IS_SHORT(preslice))
	{
		attrdata = VARDATA_SHORT(preslice);
		attrsize = VARSIZE_SHORT(preslice) - VARHDRSZ_SHORT;
	}
	else
	{
		attrdata = VARDATA(preslice);
		attrsize = VARSIZE(preslice) - VARHDRSZ;
	}

	/* slicing of datum for compressed cases and plain value */

	if (sliceoffset >= attrsize)
	{
		sliceoffset = 0;
		slicelength = 0;
	}

	if (((sliceoffset + slicelength) > attrsize) || slicelength < 0)
		slicelength = attrsize - sliceoffset;

	result = (varattrib *) palloc(slicelength + VARHDRSZ);
	SET_VARSIZE(result, slicelength + VARHDRSZ);

	memcpy(VARDATA(result), attrdata + sliceoffset, slicelength);

	if ((struct varlena *)preslice != (struct varlena *)attr)
		pfree(preslice);

	return (struct varlena *)result;
}


/* ----------
 * toast_raw_datum_size -
 *
 *	Return the raw (detoasted) size of a varlena datum
 *	(including the VARHDRSZ header)
 * ----------
 */
Size
toast_raw_datum_size(Datum value)
{
	varattrib  *attr = (varattrib *) DatumGetPointer(value);
	Size		result;

	if (VARATT_IS_EXTERNAL(attr))
	{
		/* va_rawsize is the size of the original datum -- including header */
		result = attr->va_external.va_rawsize;
	}
	else if (VARATT_IS_COMPRESSED(attr))
	{
		/* here, va_rawsize is just the payload size */
		result = attr->va_compressed.va_rawsize + VARHDRSZ;
	}
	else if (VARATT_IS_SHORT(attr))
	{
		/*
		 * we have to normalize the header length to VARHDRSZ or else the
		 * callers of this function will be confused.
		 */
		result = VARSIZE_SHORT(attr) - VARHDRSZ_SHORT + VARHDRSZ;
	}
	else
	{
		/* plain untoasted datum */
		result = VARSIZE(attr);
	}
	return result;
}

/* ----------
 * toast_datum_size
 *
 *	Return the physical storage size (possibly compressed) of a varlena datum
 * ----------
 */
Size
toast_datum_size(Datum value)
{
	varattrib *attr = (varattrib *) DatumGetPointer(value);
	Size		result;

	if (VARATT_IS_EXTERNAL(attr))
	{
		/*
		 * Attribute is stored externally - return the extsize whether
		 * compressed or not.  We do not count the size of the toast pointer
		 * ... should we?
		 */
		result = attr->va_external.va_extsize;
	}
	else if (VARATT_IS_SHORT(attr))
	{
		result = VARSIZE_SHORT(attr);
	}
	else
	{
		/*
		 * Attribute is stored inline either compressed or not, just calculate
		 * the size of the datum in either case.
		 */
		result = VARSIZE(attr);
	}
	return result;
}


/* ----------
 * toast_delete -
 *
 *	Cascaded delete toast-entries on DELETE
 * ----------
 */
void
toast_delete(Relation rel, HeapTuple oldtup, MemTupleBinding *pbind)
{
	TupleDesc	tupleDesc;
	Form_pg_attribute *att;
	int			numAttrs;
	int			i;
	Datum		toast_values[MaxHeapAttributeNumber];
	bool		toast_isnull[MaxHeapAttributeNumber];
	bool 		ismemtuple = is_heaptuple_memtuple(oldtup);
	
	AssertImply(ismemtuple, pbind);
	AssertImply(!ismemtuple, !pbind);

	/*
	 * We should only ever be called for tuples of plain relations ---
	 * recursing on a toast rel is bad news.
	 */
	Assert(rel->rd_rel->relkind == RELKIND_RELATION);

	/*
	 * Get the tuple descriptor and break down the tuple into fields.
	 *
	 * NOTE: it's debatable whether to use heap_deform_tuple() here or just
	 * heap_getattr() only the varlena columns.  The latter could win if there
	 * are few varlena columns and many non-varlena ones. However,
	 * heap_deform_tuple costs only O(N) while the heap_getattr way would cost
	 * O(N^2) if there are many varlena columns, so it seems better to err on
	 * the side of linear cost.  (We won't even be here unless there's at
	 * least one varlena column, by the way.)
	 */
	tupleDesc = rel->rd_att;
	att = tupleDesc->attrs;
	numAttrs = tupleDesc->natts;

	Assert(numAttrs <= MaxHeapAttributeNumber);

	if(ismemtuple)
		memtuple_deform((MemTuple) oldtup, pbind, toast_values, toast_isnull);
	else
		heap_deform_tuple(oldtup, tupleDesc, toast_values, toast_isnull);

	/*
	 * Check for external stored attributes and delete them from the secondary
	 * relation.
	 */
	for (i = 0; i < numAttrs; i++)
	{
		if (att[i]->attlen == -1)
		{
			Datum		value = toast_values[i];

			if (!toast_isnull[i] && VARATT_IS_EXTERNAL_D(value))
				toast_delete_datum(rel, value);
		}
	}
}


/* ----------
 * toast_insert_or_update -
 *
 *	Delete no-longer-used toast-entries and create new ones to
 *	make the new tuple fit on INSERT or UPDATE
 *
 * Inputs:
 *	newtup: the candidate new tuple to be inserted
 *	oldtup: the old row version for UPDATE, or NULL for INSERT
 * Result:
 *	either newtup if no toasting is needed, or a palloc'd modified tuple
 *	that is what should actually get stored
 *
 * NOTE: neither newtup nor oldtup will be modified.  This is a change
 * from the pre-8.1 API of this routine.
 * ----------
 */

static int compute_dest_tuplen(TupleDesc tupdesc, MemTupleBinding *pbind, bool hasnull, Datum *d, bool *isnull)
{
	if(pbind) 
	{
		uint32 nullsave_dummy;
		return (int) compute_memtuple_size(pbind, d, isnull, hasnull, &nullsave_dummy, true /* aligned */);
	}

	return heap_compute_data_size(tupdesc, d, isnull);
}


HeapTuple
toast_insert_or_update(Relation rel, HeapTuple newtup, HeapTuple oldtup, 
					   MemTupleBinding *pbind, int toast_tuple_target,
					   bool isFrozen)
{
	HeapTuple	result_tuple;
	TupleDesc	tupleDesc;
	Form_pg_attribute *att;
	int			numAttrs;
	int			i;

	bool		need_change = false;
	bool		need_free = false;
	bool		need_delold = false;
	bool		has_nulls = false;

	Size		maxDataLen;

	char		toast_action[MaxHeapAttributeNumber];
	bool		toast_isnull[MaxHeapAttributeNumber];
	bool		toast_oldisnull[MaxHeapAttributeNumber];
	Datum		toast_values[MaxHeapAttributeNumber];
	Datum		toast_oldvalues[MaxHeapAttributeNumber];
	int32		toast_sizes[MaxHeapAttributeNumber];
	bool		toast_free[MaxHeapAttributeNumber];
	bool		toast_delold[MaxHeapAttributeNumber];

	bool 		ismemtuple = is_heaptuple_memtuple(newtup);

	AssertImply(ismemtuple, pbind);
	AssertImply(!ismemtuple, !pbind);
	AssertImply(ismemtuple && oldtup, is_heaptuple_memtuple(oldtup));
	Assert(toast_tuple_target > 0);
	
	/*
	 * We should only ever be called for tuples of plain relations ---
	 * recursing on a toast rel is bad news.
	 */
	//Assert(rel->rd_rel->relkind == RELKIND_RELATION);
	if (rel->rd_rel->relkind != RELKIND_RELATION)
		elog(LOG,"Why are we toasting a non-relation! %c ",rel->rd_rel->relkind);

	/*
	 * Get the tuple descriptor and break down the tuple(s) into fields.
	 */
	tupleDesc = rel->rd_att;
	att = tupleDesc->attrs;
	numAttrs = tupleDesc->natts;

	Assert(numAttrs <= MaxHeapAttributeNumber);

	if(ismemtuple)
		memtuple_deform((MemTuple) newtup, pbind, toast_values, toast_isnull);
	else
		heap_deform_tuple(newtup, tupleDesc, toast_values, toast_isnull);

	if (oldtup != NULL)
	{
		if(ismemtuple)
			memtuple_deform((MemTuple) oldtup, pbind, toast_oldvalues, toast_oldisnull);
		else
			heap_deform_tuple(oldtup, tupleDesc, toast_oldvalues, toast_oldisnull);
	}
	/* ----------
	 * Then collect information about the values given
	 *
	 * NOTE: toast_action[i] can have these values:
	 *		' '		default handling
	 *		'p'		already processed --- don't touch it
	 *		'x'		incompressible, but OK to move off
	 *
	 * NOTE: toast_sizes[i] is only made valid for varlena attributes with
	 *		toast_action[i] different from 'p'.
	 * ----------
	 */
	memset(toast_action, ' ', numAttrs * sizeof(char));
	memset(toast_free, 0, numAttrs * sizeof(bool));
	memset(toast_delold, 0, numAttrs * sizeof(bool));

	for (i = 0; i < numAttrs; i++)
	{
		varattrib *old_value;
		varattrib *new_value;

		if (oldtup != NULL)
		{
			/*
			 * For UPDATE get the old and new values of this attribute
			 */
			old_value = (varattrib *) DatumGetPointer(toast_oldvalues[i]);
			new_value = (varattrib *) DatumGetPointer(toast_values[i]);

			/*
			 * If the old value is an external stored one, check if it has
			 * changed so we have to delete it later.
			 */
			if (att[i]->attlen == -1 && !toast_oldisnull[i] &&
				VARATT_IS_EXTERNAL(old_value))
			{
				if (toast_isnull[i] || !VARATT_IS_EXTERNAL(new_value) ||
					memcmp((char *) old_value, (char *) new_value,
						   VARSIZE_EXTERNAL(old_value)) != 0)
				{
					/*
					 * The old external stored value isn't needed any more
					 * after the update
					 */
					toast_delold[i] = true;
					need_delold = true;
				}
				else
				{
					/*
					 * This attribute isn't changed by this update so we reuse
					 * the original reference to the old value in the new
					 * tuple.
					 */
					toast_action[i] = 'p';
					continue;
				}
			}
		}
		else
		{
			/*
			 * For INSERT simply get the new value
			 */
			new_value = (varattrib *) DatumGetPointer(toast_values[i]);
		}

		/*
		 * Handle NULL attributes
		 */
		if (toast_isnull[i])
		{
			toast_action[i] = 'p';
			has_nulls = true;
			continue;
		}

		/*
		 * Now look at varlena attributes
		 */
		if (att[i]->attlen == -1)
		{
			/*
			 * If the table's attribute says PLAIN always, force it so.
			 */
			if (att[i]->attstorage == 'p')
				toast_action[i] = 'p';

			/*
			 * We took care of UPDATE above, so any external value we find
			 * still in the tuple must be someone else's we cannot reuse.
			 * Fetch it back (without decompression, unless we are forcing
			 * PLAIN storage).	If necessary, we'll push it out as a new
			 * external value below.
			 */
			if (VARATT_IS_EXTERNAL(new_value))
			{
				if (att[i]->attstorage == 'p')
					new_value = (varattrib *)heap_tuple_untoast_attr((struct varlena *)new_value);
				else
					new_value = (varattrib *)heap_tuple_fetch_attr((struct varlena *)new_value);
				toast_values[i] = PointerGetDatum(new_value);
				toast_free[i] = true;
				need_change = true;
				need_free = true;
			}

			/*
			 * Remember the size of this attribute
			 */
			toast_sizes[i] = VARSIZE_ANY(new_value);
		}
		else
		{
			/*
			 * Not a varlena attribute, plain storage always
			 */
			toast_action[i] = 'p';
		}
	}

	/* ----------
	 * Compress and/or save external until data fits into target length
	 *
	 *	1: Inline compress attributes with attstorage 'x', and store very
	 *	   large attributes with attstorage 'x' or 'e' external immediately
	 *	2: Store attributes with attstorage 'x' or 'e' external
	 *	3: Inline compress attributes with attstorage 'm'
	 *	4: Store attributes with attstorage 'm' external
	 * ----------
	 */

	if(!ismemtuple)
	{
		/* compute header overhead --- this should match heap_form_tuple() */
		maxDataLen = offsetof(HeapTupleHeaderData, t_bits);
		if (has_nulls)
			maxDataLen += BITMAPLEN(numAttrs);
		if (newtup->t_data->t_infomask & HEAP_HASOID)
			maxDataLen += sizeof(Oid);
		maxDataLen = MAXALIGN(maxDataLen);
		Assert(maxDataLen == newtup->t_data->t_hoff);
		/* now convert to a limit on the tuple data size */
		maxDataLen = toast_tuple_target - maxDataLen;
	}
	else
		maxDataLen = toast_tuple_target;

	/*
	 * Look for attributes with attstorage 'x' to compress.  Also find large
	 * attributes with attstorage 'x' or 'e', and store them external.
	 */
	while (compute_dest_tuplen(tupleDesc, pbind, has_nulls, toast_values, toast_isnull) > maxDataLen)
	{
		int			biggest_attno = -1;
		int32		biggest_size = MAXALIGN(sizeof(varattrib));
		Datum		old_value;
		Datum		new_value;

		/*
		 * Search for the biggest yet unprocessed internal attribute
		 */
		for (i = 0; i < numAttrs; i++)
		{
			if (toast_action[i] != ' ')
				continue;
			if (VARATT_IS_EXTERNAL_D(toast_values[i]))
				continue;
			if (VARATT_IS_COMPRESSED_D(toast_values[i]))
				continue;
			if (att[i]->attstorage != 'x')
				continue;
			if (toast_sizes[i] > biggest_size)
			{
				biggest_attno = i;
				biggest_size = toast_sizes[i];
			}
		}

		if (biggest_attno < 0)
			break;

		/*
		 * Attempt to compress it inline, if it has attstorage 'x'
		 */
		i = biggest_attno;
		old_value = toast_values[i];
		new_value = toast_compress_datum(old_value);

		if (DatumGetPointer(new_value) != NULL)
		{
			/* successful compression */
			if (toast_free[i])
				pfree(DatumGetPointer(old_value));
			toast_values[i] = new_value;
			toast_free[i] = true;
			toast_sizes[i] = VARSIZE_D(toast_values[i]);
			need_change = true;
			need_free = true;
		}
		else
		{
			/*
			 * incompressible data, ignore on subsequent compression passes
			 */
			toast_action[i] = 'x';
		}
	}

	/*
	 * Second we look for attributes of attstorage 'x' or 'e' that are still
	 * inline.
	 */
	while (compute_dest_tuplen(tupleDesc, pbind, has_nulls, toast_values, toast_isnull) > maxDataLen &&
		   rel->rd_rel->reltoastrelid != InvalidOid)
	{
		int			biggest_attno = -1;
		int32		biggest_size = MAXALIGN(sizeof(varattrib));
		Datum		old_value;

		/*------
		 * Search for the biggest yet inlined attribute with
		 * attstorage equals 'x' or 'e'
		 *------
		 */
		for (i = 0; i < numAttrs; i++)
		{
			if (toast_action[i] == 'p')
				continue;
			if (VARATT_IS_EXTERNAL_D(toast_values[i]))
				continue;
			if (att[i]->attstorage != 'x' && att[i]->attstorage != 'e')
				continue;
			if (toast_sizes[i] > biggest_size)
			{
				biggest_attno = i;
				biggest_size = toast_sizes[i];
			}
		}

		if (biggest_attno < 0)
			break;

		/*
		 * Store this external
		 */
		i = biggest_attno;
		old_value = toast_values[i];
		toast_action[i] = 'p';
		toast_values[i] = toast_save_datum(rel, toast_values[i], isFrozen);
		if (toast_free[i])
			pfree(DatumGetPointer(old_value));
		toast_free[i] = true;

		need_change = true;
		need_free = true;
	}

	/*
	 * Round 3 - this time we take attributes with storage 'm' into
	 * compression
	 */
	while (compute_dest_tuplen(tupleDesc, pbind, has_nulls, toast_values, toast_isnull) > maxDataLen)
	{
		int			biggest_attno = -1;
		int32		biggest_size = MAXALIGN(sizeof(varattrib));
		Datum		old_value;
		Datum		new_value;

		/*
		 * Search for the biggest yet uncompressed internal attribute
		 */
		for (i = 0; i < numAttrs; i++)
		{
			if (toast_action[i] != ' ')
				continue;
			if (VARATT_IS_EXTERNAL_D(toast_values[i]))
				continue;		/* can't happen, toast_action would be 'p' */
			if (VARATT_IS_COMPRESSED_D(toast_values[i]))
				continue;
			if (att[i]->attstorage != 'm')
				continue;
			if (toast_sizes[i] > biggest_size)
			{
				biggest_attno = i;
				biggest_size = toast_sizes[i];
			}
		}

		if (biggest_attno < 0)
			break;

		/*
		 * Attempt to compress it inline
		 */
		i = biggest_attno;
		old_value = toast_values[i];
		new_value = toast_compress_datum(old_value);

		if (DatumGetPointer(new_value) != NULL)
		{
			/* successful compression */
			if (toast_free[i])
				pfree(DatumGetPointer(old_value));
			toast_values[i] = new_value;
			toast_free[i] = true;
			toast_sizes[i] = VARSIZE_D(toast_values[i]);
			need_change = true;
			need_free = true;
		}
		else
		{
			/* incompressible, ignore on subsequent compression passes */
			toast_action[i] = 'x';
		}
	}

	/*
	 * Finally we store attributes of type 'm' external, if possible.
	 */
	while (compute_dest_tuplen(tupleDesc, pbind, has_nulls, toast_values, toast_isnull) > maxDataLen &&
		   rel->rd_rel->reltoastrelid != InvalidOid)
	{
		int			biggest_attno = -1;
		int32		biggest_size = MAXALIGN(sizeof(varattrib));
		Datum		old_value;

		/*--------
		 * Search for the biggest yet inlined attribute with
		 * attstorage = 'm'
		 *--------
		 */
		for (i = 0; i < numAttrs; i++)
		{
			if (toast_action[i] == 'p')
				continue;
			if (VARATT_IS_EXTERNAL_D(toast_values[i]))
				continue;		/* can't happen, toast_action would be 'p' */
			if (att[i]->attstorage != 'm')
				continue;
			if (toast_sizes[i] > biggest_size)
			{
				biggest_attno = i;
				biggest_size = toast_sizes[i];
			}
		}

		if (biggest_attno < 0)
			break;

		/*
		 * Store this external
		 */
		i = biggest_attno;
		old_value = toast_values[i];
		toast_action[i] = 'p';
		toast_values[i] = toast_save_datum(rel, toast_values[i], isFrozen);
		if (toast_free[i])
			pfree(DatumGetPointer(old_value));
		toast_free[i] = true;

		need_change = true;
		need_free = true;
	}

	/* XXX Maybe we should check here for any compressed inline attributes that
	 * didn't save enough to warrant keeping. In particular attributes whose
	 * rawsize is < 128 bytes and didn't save at least 3 bytes... or even maybe
	 * more given alignment issues 
	 */

	/*
	 * In the case we toasted any values, we need to build a new heap tuple
	 * with the changed values.
	 */
	if (need_change)
	{
		if(ismemtuple)
			result_tuple = (HeapTuple) memtuple_form_to(pbind, toast_values, toast_isnull, NULL, NULL, false);
		else
		{
			HeapTupleHeader olddata = newtup->t_data;
			HeapTupleHeader new_data;
			int32		new_len;

			/*
			 * Calculate the new size of the tuple.  Header size should not
			 * change, but data size might.
			 */
			new_len = offsetof(HeapTupleHeaderData, t_bits);
			if (has_nulls)
				new_len += BITMAPLEN(numAttrs);
			if (olddata->t_infomask & HEAP_HASOID)
				new_len += sizeof(Oid);
			new_len = MAXALIGN(new_len);
			Assert(new_len == olddata->t_hoff);
			new_len += heap_compute_data_size(tupleDesc,
					toast_values, toast_isnull);

			/*
			 * Allocate and zero the space needed, and fill HeapTupleData fields.
			 */
			result_tuple = (HeapTuple) palloc0(HEAPTUPLESIZE + new_len);
			result_tuple->t_len = new_len;
			result_tuple->t_self = newtup->t_self;
			new_data = (HeapTupleHeader) ((char *) result_tuple + HEAPTUPLESIZE);
			result_tuple->t_data = new_data;

			/*
			 * Put the existing tuple header and the changed values into place
			 */
			memcpy(new_data, olddata, olddata->t_hoff);

			heap_fill_tuple(tupleDesc,
					toast_values,
					toast_isnull,
					(char *) new_data + olddata->t_hoff,
					&(new_data->t_infomask),
					has_nulls ? new_data->t_bits : NULL);
		}
	}
	else
		result_tuple = newtup;

	/*
	 * Free allocated temp values
	 */
	if (need_free)
		for (i = 0; i < numAttrs; i++)
			if (toast_free[i])
				pfree(DatumGetPointer(toast_values[i]));

	/*
	 * Delete external values from the old tuple
	 */
	if (need_delold)
		for (i = 0; i < numAttrs; i++)
			if (toast_delold[i])
				toast_delete_datum(rel, toast_oldvalues[i]);

	return result_tuple;
}


/* ----------
 * toast_flatten_tuple_attribute -
 *
 *	If a Datum is of composite type, "flatten" it to contain no toasted fields.
 *	This must be invoked on any potentially-composite field that is to be
 *	inserted into a tuple.	Doing this preserves the invariant that toasting
 *	goes only one level deep in a tuple.
 *
 *	Note that flattening does not mean expansion of short-header varlenas,
 *	so in one sense toasting is allowed within composite datums.
 * ----------
 */
Datum
toast_flatten_tuple_attribute(Datum value,
							  Oid typeId, int32 typeMod)
{
	TupleDesc	tupleDesc;
	HeapTupleHeader olddata;
	HeapTupleHeader new_data;
	int32		new_len;
	HeapTupleData tmptup;
	Form_pg_attribute *att;
	int			numAttrs;
	int			i;
	bool		need_change = false;
	bool		has_nulls = false;
	Datum		toast_values[MaxTupleAttributeNumber];
	bool		toast_isnull[MaxTupleAttributeNumber];
	bool		toast_free[MaxTupleAttributeNumber];

	/*
	 * See if it's a composite type, and get the tupdesc if so.
	 */
	tupleDesc = lookup_rowtype_tupdesc_noerror(typeId, typeMod, true);
	if (tupleDesc == NULL)
		return value;			/* not a composite type */

	att = tupleDesc->attrs;
	numAttrs = tupleDesc->natts;

	/*
	 * Break down the tuple into fields.
	 */
	olddata = DatumGetHeapTupleHeader(value);
	Assert(typeId == HeapTupleHeaderGetTypeId(olddata));
	Assert(typeMod == HeapTupleHeaderGetTypMod(olddata));
	/* Build a temporary HeapTuple control structure */
	tmptup.t_len = HeapTupleHeaderGetDatumLength(olddata);
	ItemPointerSetInvalid(&(tmptup.t_self));
	tmptup.t_data = olddata;

	Assert(numAttrs <= MaxTupleAttributeNumber);
	heap_deform_tuple(&tmptup, tupleDesc, toast_values, toast_isnull);

	memset(toast_free, 0, numAttrs * sizeof(bool));

	for (i = 0; i < numAttrs; i++)
	{
		/*
		 * Look at non-null varlena attributes
		 */
		if (toast_isnull[i])
			has_nulls = true;
		else if (att[i]->attlen == -1)
		{
			varattrib *new_value;

			new_value = (varattrib *) DatumGetPointer(toast_values[i]);
			if (VARATT_IS_EXTERNAL(new_value) || VARATT_IS_COMPRESSED(new_value))
			{
				new_value = (varattrib *)heap_tuple_untoast_attr((struct varlena *)new_value);
				toast_values[i] = PointerGetDatum(new_value);
				toast_free[i] = true;
				need_change = true;
			}
		}
	}

	/*
	 * If nothing to untoast, just return the original tuple.
	 */
	if (!need_change)
	{
		ReleaseTupleDesc(tupleDesc);
		return value;
	}

	/*
	 * Calculate the new size of the tuple.  Header size should not change,
	 * but data size might.
	 */
	new_len = offsetof(HeapTupleHeaderData, t_bits);
	if (has_nulls)
		new_len += BITMAPLEN(numAttrs);
	if (olddata->t_infomask & HEAP_HASOID)
		new_len += sizeof(Oid);
	new_len = MAXALIGN(new_len);
	Assert(new_len == olddata->t_hoff);
	new_len += heap_compute_data_size(tupleDesc, toast_values, toast_isnull);

	new_data = (HeapTupleHeader) palloc0(new_len);

	/*
	 * Put the tuple header and the changed values into place
	 */
	memcpy(new_data, olddata, olddata->t_hoff);

	HeapTupleHeaderSetDatumLength(new_data, new_len);

	heap_fill_tuple(tupleDesc,
					toast_values,
					toast_isnull,
					(char *) new_data + olddata->t_hoff,
					&(new_data->t_infomask),
					has_nulls ? new_data->t_bits : NULL);

	/*
	 * Free allocated temp values
	 */
	for (i = 0; i < numAttrs; i++)
		if (toast_free[i])
			pfree(DatumGetPointer(toast_values[i]));
	ReleaseTupleDesc(tupleDesc);

	return PointerGetDatum(new_data);
}


/* ----------
 * toast_compress_datum -
 *
 *	Create a compressed version of a varlena datum
 *
 *	If we fail (ie, compressed result is actually bigger than original)
 *	then return NULL.  We must not use compressed data if it'd expand
 *	the tuple!
 *
 *	We use VAR{SIZE,DATA}_ANY so we can handle short varlenas here without
 *	copying them.  But we can't handle external or compressed datums.
 * ----------
 */
Datum
toast_compress_datum(Datum value)
{
	varattrib  *tmp;
	int32		valsize = VARSIZE_ANY_EXHDR_D(value);

	Assert(!VARATT_IS_EXTERNAL(DatumGetPointer(value)));
	Assert(!VARATT_IS_COMPRESSED(DatumGetPointer(value)));

	/*
	 * No point in wasting a palloc cycle if value size is out of the allowed
	 * range for compression
	 */
	if (valsize < PGLZ_strategy_default->min_input_size ||
		valsize > PGLZ_strategy_default->max_input_size)
		return PointerGetDatum(NULL);
		
	tmp = (varattrib *) palloc(PGLZ_MAX_OUTPUT(valsize));
	if (pglz_compress(VARDATA_ANY_D(value), valsize,
					  (PGLZ_Header *) tmp, PGLZ_strategy_default) &&
		VARSIZE(tmp) < VARSIZE_ANY_D(value))
	{
		/* successful compression */
		VARATT_SET_COMPRESSED(tmp);
		return PointerGetDatum(tmp);
	}
	else
	{
		/* incompressible data */
		pfree(tmp);
		return PointerGetDatum(NULL);
	}
}


/* ----------
 * toast_save_datum -
 *
 *	Save one single datum into the secondary relation and return
 *	a Datum reference for it.
 * ----------
 */
static Datum
toast_save_datum(Relation rel, Datum value, bool isFrozen)
{
	Relation	toastrel;
	Relation	toastidx;
	HeapTuple	toasttup;
	TupleDesc	toasttupDesc;
	Datum		t_values[3];
	bool		t_isnull[3];
	varattrib  *result;
	struct
	{
		struct varlena hdr;
		char		data[TOAST_MAX_CHUNK_SIZE]; /* make struct big enough */
		int32		align_it;	/* ensure struct is aligned well enough */
	}			chunk_data;
	int32		chunk_size;
	int32		chunk_seq = 0;
	char	   *data_p;
	int32		data_todo;
	int32		rawsize, extsize;

	/*
	 * Open the toast relation and its index.  We can use the index to check
	 * uniqueness of the OID we assign to the toasted item, even though it has
	 * additional columns besides OID.
	 */
	toastrel = heap_open(rel->rd_rel->reltoastrelid, RowExclusiveLock);
	toasttupDesc = toastrel->rd_att;
	toastidx = index_open(toastrel->rd_rel->reltoastidxid, RowExclusiveLock);

	/*
	 * Create the varattrib reference
	 */
	result = (varattrib *) palloc(sizeof(varattrib));

	/* rawsize is the size of the datum that will result after decompression --
	 * including the full header. so we have to adjust for short headers.
	 *
	 * extsize is the actual size of the data payload in the toast records
	 * without any headers
	 */
	if (VARATT_IS_SHORT_D(value)) 
	{
		rawsize = VARSIZE_SHORT_D(value) - VARHDRSZ_SHORT + VARHDRSZ;
		extsize = VARSIZE_SHORT_D(value) - VARHDRSZ_SHORT;
		data_p = VARDATA_SHORT_D(value);
		data_todo = VARSIZE_SHORT_D(value) - VARHDRSZ_SHORT;
	}
	else if (VARATT_IS_COMPRESSED_D(value))
	{
		/* rawsize in a compressed datum is the just the size of the payload */
		rawsize = ((varattrib *) DatumGetPointer(value))->va_compressed.va_rawsize + VARHDRSZ;
		extsize = VARSIZE_D(value) - VARHDRSZ;
		data_p = VARDATA_D(value);
		data_todo = VARSIZE_D(value) - VARHDRSZ;
		/* 	we used to set result->va_header |= VARATT_FLAG_COMPRESSED; down
		 * 	below. we don't any longer and depend on the equality holding:
		 * 	extsize = rawsize + VARHDRSZ*/
	}
	else 
	{
		rawsize = VARSIZE_D(value);
		extsize = VARSIZE_D(value) - VARHDRSZ;
		data_p = VARDATA_D(value);
		data_todo = VARSIZE_D(value) - VARHDRSZ;
	}
	
	SET_VARSIZE_EXTERNAL(result, TOAST_POINTER_SIZE);
	result->va_external.va_rawsize = rawsize;
	result->va_external.va_extsize = extsize;
	result->va_external.va_valueid = GetNewOidWithIndex(toastrel, toastidx);
	result->va_external.va_toastrelid = rel->rd_rel->reltoastrelid;

#ifdef USE_ASSERT_CHECKING
	Assert( (VARATT_IS_COMPRESSED_D(value)||0) == (VARATT_EXTERNAL_IS_COMPRESSED(result)||0) );

	if (VARATT_IS_COMPRESSED_D(value)) 
	{
		Assert(VARATT_EXTERNAL_IS_COMPRESSED(result));
		elog(DEBUG4,
			 "saved toast datum, original varsize %ud rawsize %ud new extsize %ud rawsize %uld\n", 
			 VARSIZE_D(value), ((varattrib *) DatumGetPointer(value))->va_compressed.va_rawsize,
			 result->va_external.va_extsize, result->va_external.va_rawsize);
	}
	else
	{
		Assert(!VARATT_EXTERNAL_IS_COMPRESSED(result));
		elog(DEBUG4,
			 "saved toast datum, original varsize %ud new extsize %ud rawsize %ud\n", 
			 VARSIZE_D(value),
			 result->va_external.va_extsize, result->va_external.va_rawsize);
	}
#endif

	/*
	 * Initialize constant parts of the tuple data
	 */
	t_values[0] = ObjectIdGetDatum(result->va_external.va_valueid);
	t_values[2] = PointerGetDatum(&chunk_data);
	t_isnull[0] = false;
	t_isnull[1] = false;
	t_isnull[2] = false;

	/*
	 * Split up the item into chunks
	 */
	while (data_todo > 0)
	{
		/*
		 * Calculate the size of this chunk
		 */
		chunk_size = Min(TOAST_MAX_CHUNK_SIZE, data_todo);

		/*
		 * Build a tuple and store it
		 */
		t_values[1] = Int32GetDatum(chunk_seq++);
		SET_VARSIZE(&chunk_data, chunk_size + VARHDRSZ);
		memcpy(VARDATA(&chunk_data), data_p, chunk_size);
		toasttup = heap_form_tuple(toasttupDesc, t_values, t_isnull);
		if (!HeapTupleIsValid(toasttup))
			elog(ERROR, "failed to build TOAST tuple");

		if(!isFrozen)
		{
			/* the normal case. regular insert */
			simple_heap_insert(toastrel, toasttup);
		}
		else
		{
			/* insert and freeze the tuple. used for errtables and their related toast data */
			frozen_heap_insert(toastrel, toasttup);
		}
			
		//heap_insert(relation, tup, GetCurrentCommandId(),
		//			   true, true, GetCurrentTransactionId());

		/*
		 * Create the index entry.	We cheat a little here by not using
		 * FormIndexDatum: this relies on the knowledge that the index columns
		 * are the same as the initial columns of the table.
		 *
		 * Note also that there had better not be any user-created index on
		 * the TOAST table, since we don't bother to update anything else.
		 */
		index_insert(toastidx, t_values, t_isnull,
					 &(toasttup->t_self),
					 toastrel, toastidx->rd_index->indisunique);

		/*
		 * Free memory
		 */
		heap_freetuple(toasttup);

		/*
		 * Move on to next chunk
		 */
		data_todo -= chunk_size;
		data_p += chunk_size;
	}

	/*
	 * Done - close toast relation
	 */
	index_close(toastidx, RowExclusiveLock);
	heap_close(toastrel, RowExclusiveLock);

	return PointerGetDatum(result);
}


/* ----------
 * toast_delete_datum -
 *
 *	Delete a single external stored value.
 * ----------
 */
static void
toast_delete_datum(Relation rel __attribute__((unused)), Datum value)
{
	varattrib  *attr = (varattrib *) DatumGetPointer(value);
	Relation	toastrel;
	Relation	toastidx;
	ScanKeyData toastkey;
	IndexScanDesc toastscan;
	HeapTuple	toasttup;

	if (!VARATT_IS_EXTERNAL(attr))
		return;

	/*
	 * Open the toast relation and its index
	 */
	toastrel = heap_open(attr->va_external.va_toastrelid,
						 RowExclusiveLock);
	toastidx = index_open(toastrel->rd_rel->reltoastidxid, RowExclusiveLock);

	/*
	 * Setup a scan key to fetch from the index by va_valueid (we don't
	 * particularly care whether we see them in sequence or not)
	 */
	ScanKeyInit(&toastkey,
				(AttrNumber) 1,
				BTEqualStrategyNumber, F_OIDEQ,
				ObjectIdGetDatum(attr->va_external.va_valueid));

	/*
	 * Find all the chunks.  (We don't actually care whether we see them in
	 * sequence or not, but since we've already locked the index we might as
	 * well use systable_beginscan_ordered.)
	 */
	toastscan = index_beginscan(toastrel, toastidx,
								SnapshotToast, 1, &toastkey);
	while ((toasttup = index_getnext(toastscan, ForwardScanDirection)) != NULL)
	{
		/*
		 * Have a chunk, delete it
		 */
		simple_heap_delete(toastrel, &toasttup->t_self);
	}

	/*
	 * End scan and close relations
	 */
	index_endscan(toastscan);
	index_close(toastidx, RowExclusiveLock);
	heap_close(toastrel, RowExclusiveLock);
}


/* ----------
 * toast_fetch_datum -
 *
 *	Reconstruct an in memory Datum from the chunks saved
 *	in the toast relation
 * ----------
 */
static struct varlena *
toast_fetch_datum(struct varlena *attr)
{
	Relation	toastrel;
	Relation	toastidx;
	ScanKeyData toastkey;
	IndexScanDesc toastscan;
	HeapTuple	ttup;
	TupleDesc	toasttupDesc;
	varattrib  *result;
	int32		ressize;
	int32		residx,
				nextidx;
	int32		numchunks;
	Pointer		chunk;
	bool		isnull;
	int32		chunksize;
	void 	   *chunkdata;

	ressize = ((varattrib *)attr)->va_external.va_extsize;
	numchunks = ((ressize - 1) / TOAST_MAX_CHUNK_SIZE) + 1;

	result = (varattrib *) palloc(ressize + VARHDRSZ);
	SET_VARSIZE(result, ressize + VARHDRSZ);
	if (VARATT_EXTERNAL_IS_COMPRESSED(attr))
		VARATT_SET_COMPRESSED(result);
	
	/*
	 * Open the toast relation and its index
	 */
	toastrel = heap_open(((varattrib *)attr)->va_external.va_toastrelid, AccessShareLock);
	toasttupDesc = toastrel->rd_att;
	toastidx = index_open(toastrel->rd_rel->reltoastidxid, AccessShareLock);

	/*
	 * Setup a scan key to fetch from the index by va_valueid
	 */
	ScanKeyInit(&toastkey,
				(AttrNumber) 1,
				BTEqualStrategyNumber, F_OIDEQ,
				ObjectIdGetDatum(((varattrib *)attr)->va_external.va_valueid));

	/*
	 * Read the chunks by index
	 *
	 * Note that because the index is actually on (valueid, chunkidx) we will
	 * see the chunks in chunkidx order, even though we didn't explicitly ask
	 * for it.
	 */
	nextidx = 0;

	toastscan = index_beginscan(toastrel, toastidx,
								SnapshotToast, 1, &toastkey);
	while ((ttup = index_getnext(toastscan, ForwardScanDirection)) != NULL)
	{
		/*
		 * Have a chunk, extract the sequence number and the data
		 */
		residx = DatumGetInt32(fastgetattr(ttup, 2, toasttupDesc, &isnull));
		Assert(!isnull);
		chunk = DatumGetPointer(fastgetattr(ttup, 3, toasttupDesc, &isnull));
		Assert(!isnull);
		if (VARATT_IS_SHORT(chunk)) 
		{
			chunksize = VARSIZE_SHORT(chunk) - VARHDRSZ_SHORT;
			chunkdata = VARDATA_SHORT(chunk);
		}
		else if (!VARATT_IS_EXTENDED(chunk)) 
		{
			chunksize = VARSIZE(chunk) - VARHDRSZ;
			chunkdata = VARDATA(chunk);
		}
		else 
		{
			elog(ERROR, "found toasted toast chunk?");
			chunksize = 0; /* shut compiler up */
			chunkdata = NULL;
		}

		/*
		 * Some checks on the data we've found
		 */
		if (residx != nextidx)
			elog(ERROR, "unexpected chunk number %d (expected %d) for toast value %u",
				 residx, nextidx,
				 ((varattrib *)attr)->va_external.va_valueid);
		if (residx < numchunks - 1)
		{
			if (chunksize != TOAST_MAX_CHUNK_SIZE)
				elog(ERROR, "unexpected chunk size %d in chunk %d of %d for toast value %u (expected %d)",
					 chunksize, residx,
					 ((varattrib *)attr)->va_external.va_valueid, numchunks-1,
					 (int)TOAST_MAX_CHUNK_SIZE);
		}
		else if (residx == numchunks-1)
		{
			if ((residx * TOAST_MAX_CHUNK_SIZE + chunksize) != ressize)
				elog(ERROR, "unexpected chunk size %d in final chunk %d for toast value %u (expected %d)",
					 chunksize, residx,
					 ((varattrib *)attr)->va_external.va_valueid,
					 ressize - residx*(int)TOAST_MAX_CHUNK_SIZE);
		}
		else
			elog(ERROR, "unexpected chunk number %d for toast value %u (expected in %d..%d)",
				 residx,
				 ((varattrib *)attr)->va_external.va_valueid,
				 0, numchunks-1);

		/*
		 * Copy the data into proper place in our result
		 */
		memcpy(((char *) VARDATA(result)) + residx * TOAST_MAX_CHUNK_SIZE,
			   chunkdata,
			   chunksize);

		nextidx++;
	}

	/*
	 * Final checks that we successfully fetched the datum
	 */
	if (nextidx != numchunks)
		elog(ERROR, "missing chunk number %d for toast value %u",
			 nextidx,
			 ((varattrib *)attr)->va_external.va_valueid);

	/*
	 * End scan and close relations
	 */
	index_endscan(toastscan);
	index_close(toastidx, AccessShareLock);
	heap_close(toastrel, AccessShareLock);

	return (struct varlena *)result;
}

/* ----------
 * toast_fetch_datum_slice -
 *
 *	Reconstruct a segment of a Datum from the chunks saved
 *	in the toast relation
 * ----------
 */
static struct varlena *
toast_fetch_datum_slice(struct varlena *attr, int32 sliceoffset, int32 length)
{
	Relation	toastrel;
	Relation	toastidx;
	ScanKeyData toastkey[3];
	int			nscankeys;
	IndexScanDesc toastscan;
	HeapTuple	ttup;
	TupleDesc	toasttupDesc;
	varattrib  *result;
	int32		attrsize;
	int32		residx;
	int32		nextidx;
	int			numchunks;
	int			startchunk;
	int			endchunk;
	int32		startoffset;
	int32		endoffset;
	int			totalchunks;
	Pointer		chunk;
	bool		isnull;
	int32		chunksize;
	int32		chcpystrt;
	int32		chcpyend;

	attrsize = ((varattrib *)attr)->va_external.va_extsize;
	totalchunks = ((attrsize - 1) / TOAST_MAX_CHUNK_SIZE) + 1;

	if (sliceoffset >= attrsize)
	{
		sliceoffset = 0;
		length = 0;
	}

	if (((sliceoffset + length) > attrsize) || length < 0)
		length = attrsize - sliceoffset;

	result = (varattrib *) palloc(length + VARHDRSZ);
	SET_VARSIZE(result, length + VARHDRSZ);

	if (VARATT_EXTERNAL_IS_COMPRESSED(attr))
		VARATT_SET_COMPRESSED(result);

	if (length == 0)
		return (struct varlena *)result;			/* Can save a lot of work at this point! */

	startchunk = sliceoffset / TOAST_MAX_CHUNK_SIZE;
	endchunk = (sliceoffset + length - 1) / TOAST_MAX_CHUNK_SIZE;
	numchunks = (endchunk - startchunk) + 1;

	startoffset = sliceoffset % TOAST_MAX_CHUNK_SIZE;
	endoffset = (sliceoffset + length - 1) % TOAST_MAX_CHUNK_SIZE;

	/*
	 * Open the toast relation and its index
	 */
	toastrel = heap_open(((varattrib *)attr)->va_external.va_toastrelid, AccessShareLock);
	toasttupDesc = toastrel->rd_att;
	toastidx = index_open(toastrel->rd_rel->reltoastidxid, AccessShareLock);

	/*
	 * Setup a scan key to fetch from the index. This is either two keys or
	 * three depending on the number of chunks.
	 */
	ScanKeyInit(&toastkey[0],
				(AttrNumber) 1,
				BTEqualStrategyNumber, F_OIDEQ,
				ObjectIdGetDatum(((varattrib *)attr)->va_external.va_valueid));

	/*
	 * Use equality condition for one chunk, a range condition otherwise:
	 */
	if (numchunks == 1)
	{
		ScanKeyInit(&toastkey[1],
					(AttrNumber) 2,
					BTEqualStrategyNumber, F_INT4EQ,
					Int32GetDatum(startchunk));
		nscankeys = 2;
	}
	else
	{
		ScanKeyInit(&toastkey[1],
					(AttrNumber) 2,
					BTGreaterEqualStrategyNumber, F_INT4GE,
					Int32GetDatum(startchunk));
		ScanKeyInit(&toastkey[2],
					(AttrNumber) 2,
					BTLessEqualStrategyNumber, F_INT4LE,
					Int32GetDatum(endchunk));
		nscankeys = 3;
	}

	/*
	 * Read the chunks by index
	 *
	 * The index is on (valueid, chunkidx) so they will come in order
	 */
	nextidx = startchunk;
	toastscan = index_beginscan(toastrel, toastidx,
								SnapshotToast, nscankeys, toastkey);
	while ((ttup = index_getnext(toastscan, ForwardScanDirection)) != NULL)
	{
		/*
		 * Have a chunk, extract the sequence number and the data
		 */
		residx = DatumGetInt32(fastgetattr(ttup, 2, toasttupDesc, &isnull));
		Assert(!isnull);
		chunk = DatumGetPointer(fastgetattr(ttup, 3, toasttupDesc, &isnull));
		Assert(!isnull);
		if (VARATT_IS_SHORT((varattrib *)chunk))
			chunksize = VARSIZE_SHORT((varattrib *)chunk) - VARHDRSZ_SHORT;
		else if (!VARATT_IS_EXTENDED((varattrib *)chunk))
			chunksize = VARSIZE((varattrib *)chunk) - VARHDRSZ;
		else {
			elog(ERROR, "found toasted toast chunk?");
			chunksize = 0; /* shut compiler up */
		}
		
		
		/*
		 * Some checks on the data we've found
		 */
		if ((residx != nextidx) || (residx > endchunk) || (residx < startchunk))
			elog(ERROR, "unexpected chunk number %d (expected %d) for toast value %u",
				 residx, nextidx,
				 ((varattrib *)attr)->va_external.va_valueid);
		if (residx < totalchunks - 1)
		{
			if (chunksize != TOAST_MAX_CHUNK_SIZE)
				elog(ERROR, "unexpected chunk size %d in chunk %d for toast value %u of %d when fetching slice (expected %d)",
					 chunksize, residx,
					 ((varattrib *)attr)->va_external.va_valueid, totalchunks-1,
					 (int)TOAST_MAX_CHUNK_SIZE);
		}
		else if (residx == totalchunks-1)
		{
			if ((residx * TOAST_MAX_CHUNK_SIZE + chunksize) != attrsize)
				elog(ERROR, "unexpected chunk size %d in chunk %d for final toast value %u when fetching slice (expected %d)",
					 chunksize, residx,
					 ((varattrib *)attr)->va_external.va_valueid,
					 attrsize - residx * (int)TOAST_MAX_CHUNK_SIZE);
		}
		else 
		{
			elog(ERROR, "unexpected chunk");
		}
		

		/*
		 * Copy the data into proper place in our result
		 */
		chcpystrt = 0;
		chcpyend = chunksize - 1;
		if (residx == startchunk)
			chcpystrt = startoffset;
		if (residx == endchunk)
			chcpyend = endoffset;

		memcpy(((char *) VARDATA(result)) +
			   (residx * TOAST_MAX_CHUNK_SIZE - sliceoffset) + chcpystrt,
			   VARDATA((varattrib *)chunk) + chcpystrt,
			   (chcpyend - chcpystrt) + 1);

		nextidx++;
	}

	/*
	 * Final checks that we successfully fetched the datum
	 */
	if (nextidx != (endchunk + 1))
		elog(ERROR, "missing chunk number %d for toast value %u",
			 nextidx,
			 ((varattrib *)attr)->va_external.va_valueid);

	/*
	 * End scan and close relations
	 */
	index_endscan(toastscan);
	index_close(toastidx, AccessShareLock);
	heap_close(toastrel, AccessShareLock);

	return (struct varlena *)result;
}<|MERGE_RESOLUTION|>--- conflicted
+++ resolved
@@ -4,11 +4,7 @@
  *	  Support routines for external and compressed storage of
  *	  variable size attributes.
  *
-<<<<<<< HEAD
  * Copyright (c) 2000-2009, PostgreSQL Global Development Group
-=======
- * Copyright (c) 2000-2007, PostgreSQL Global Development Group
->>>>>>> 29dccf5f
  *
  *
  * IDENTIFICATION
