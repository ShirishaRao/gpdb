--- conflicted
+++ resolved
@@ -70,16 +70,15 @@
 	XLogRecPtr	restartRedoPtr;
 	TimeLineID	restartTli;
 
-<<<<<<< HEAD
+	/* GPDB: contentId of segment */
 	char        contentid[12];  /* sign, 10 digits and '\0' */
-=======
+
 	/*
 	 * Ignore restore_command when not in archive recovery (meaning
 	 * we are in crash recovery).
 	 */
 	if (!ArchiveRecoveryRequested)
 		goto not_available;
->>>>>>> 7cd0d523
 
 	/* In standby mode, restore_command might not be supplied */
 	if (recoveryRestoreCommand == NULL || strcmp(recoveryRestoreCommand, "") == 0)
