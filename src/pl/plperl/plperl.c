/**********************************************************************
 * plperl.c - perl as a procedural language for PostgreSQL
 *
 *	  src/pl/plperl/plperl.c
 *
 **********************************************************************/

#include "postgres.h"

/* Defined by Perl */
#undef _

/* system stuff */
#include <ctype.h>
#include <fcntl.h>
#include <limits.h>
#include <locale.h>
#include <unistd.h>

/* postgreSQL stuff */
#include "access/htup_details.h"
#include "access/xact.h"
#include "catalog/pg_language.h"
#include "catalog/pg_proc.h"
#include "catalog/pg_proc_fn.h"
#include "catalog/pg_type.h"
#include "commands/event_trigger.h"
#include "commands/trigger.h"
#include "executor/spi.h"
#include "funcapi.h"
#include "libpq/pqsignal.h"
#include "mb/pg_wchar.h"
#include "miscadmin.h"
#include "nodes/makefuncs.h"
#include "parser/parse_type.h"
#include "storage/ipc.h"
#include "tcop/tcopprot.h"
#include "utils/builtins.h"
#include "utils/fmgroids.h"
#include "utils/guc.h"
#include "utils/hsearch.h"
#include "utils/lsyscache.h"
#include "utils/memutils.h"
#include "utils/rel.h"
#include "utils/syscache.h"
#include "utils/typcache.h"

/* define our text domain for translations */
#undef TEXTDOMAIN
#define TEXTDOMAIN PG_TEXTDOMAIN("plperl")

/* perl stuff */
#include "plperl.h"
#include "plperl_helpers.h"

/* string literal macros defining chunks of perl code */
#include "perlchunks.h"
/* defines PLPERL_SET_OPMASK */
#include "plperl_opmask.h"

EXTERN_C void boot_DynaLoader(pTHX_ CV *cv);
EXTERN_C void boot_PostgreSQL__InServer__Util(pTHX_ CV *cv);
EXTERN_C void boot_PostgreSQL__InServer__SPI(pTHX_ CV *cv);

PG_MODULE_MAGIC;

/**********************************************************************
 * Information associated with a Perl interpreter.  We have one interpreter
 * that is used for all plperlu (untrusted) functions.  For plperl (trusted)
 * functions, there is a separate interpreter for each effective SQL userid.
 * (This is needed to ensure that an unprivileged user can't inject Perl code
 * that'll be executed with the privileges of some other SQL user.)
 *
 * The plperl_interp_desc structs are kept in a Postgres hash table indexed
 * by userid OID, with OID 0 used for the single untrusted interpreter.
 * Once created, an interpreter is kept for the life of the process.
 *
 * We start out by creating a "held" interpreter, which we initialize
 * only as far as we can do without deciding if it will be trusted or
 * untrusted.  Later, when we first need to run a plperl or plperlu
 * function, we complete the initialization appropriately and move the
 * PerlInterpreter pointer into the plperl_interp_hash hashtable.  If after
 * that we need more interpreters, we create them as needed if we can, or
 * fail if the Perl build doesn't support multiple interpreters.
 *
 * The reason for all the dancing about with a held interpreter is to make
 * it possible for people to preload a lot of Perl code at postmaster startup
 * (using plperl.on_init) and then use that code in backends.  Of course this
 * will only work for the first interpreter created in any backend, but it's
 * still useful with that restriction.
 **********************************************************************/
typedef struct plperl_interp_desc
{
	Oid			user_id;		/* Hash key (must be first!) */
	PerlInterpreter *interp;	/* The interpreter */
	HTAB	   *query_hash;		/* plperl_query_entry structs */
} plperl_interp_desc;


/**********************************************************************
 * The information we cache about loaded procedures
 *
 * The refcount field counts the struct's reference from the hash table shown
 * below, plus one reference for each function call level that is using the
 * struct.  We can release the struct, and the associated Perl sub, when the
 * refcount goes to zero.
 **********************************************************************/
typedef struct plperl_proc_desc
{
	char	   *proname;		/* user name of procedure */
	TransactionId fn_xmin;		/* xmin/TID of procedure's pg_proc tuple */
	ItemPointerData fn_tid;
	int			refcount;		/* reference count of this struct */
	SV		   *reference;		/* CODE reference for Perl sub */
	plperl_interp_desc *interp; /* interpreter it's created in */
	bool		fn_readonly;	/* is function readonly (not volatile)? */
	Oid			lang_oid;
	List	   *trftypes;
	bool		lanpltrusted;	/* is it plperl, rather than plperlu? */
	bool		fn_retistuple;	/* true, if function returns tuple */
	bool		fn_retisset;	/* true, if function returns set */
	bool		fn_retisarray;	/* true if function returns array */
	/* Conversion info for function's result type: */
	Oid			result_oid;		/* Oid of result type */
	FmgrInfo	result_in_func; /* I/O function and arg for result type */
	Oid			result_typioparam;
	/* Conversion info for function's argument types: */
	int			nargs;
	FmgrInfo	arg_out_func[FUNC_MAX_ARGS];
	bool		arg_is_rowtype[FUNC_MAX_ARGS];
	Oid			arg_arraytype[FUNC_MAX_ARGS];	/* InvalidOid if not an array */
} plperl_proc_desc;

#define increment_prodesc_refcount(prodesc)  \
	((prodesc)->refcount++)
#define decrement_prodesc_refcount(prodesc)  \
	do { \
		if (--((prodesc)->refcount) <= 0) \
			free_plperl_function(prodesc); \
	} while(0)

/**********************************************************************
 * For speedy lookup, we maintain a hash table mapping from
 * function OID + trigger flag + user OID to plperl_proc_desc pointers.
 * The reason the plperl_proc_desc struct isn't directly part of the hash
 * entry is to simplify recovery from errors during compile_plperl_function.
 *
 * Note: if the same function is called by multiple userIDs within a session,
 * there will be a separate plperl_proc_desc entry for each userID in the case
 * of plperl functions, but only one entry for plperlu functions, because we
 * set user_id = 0 for that case.  If the user redeclares the same function
 * from plperl to plperlu or vice versa, there might be multiple
 * plperl_proc_ptr entries in the hashtable, but only one is valid.
 **********************************************************************/
typedef struct plperl_proc_key
{
	Oid			proc_id;		/* Function OID */

	/*
	 * is_trigger is really a bool, but declare as Oid to ensure this struct
	 * contains no padding
	 */
	Oid			is_trigger;		/* is it a trigger function? */
	Oid			user_id;		/* User calling the function, or 0 */
} plperl_proc_key;

typedef struct plperl_proc_ptr
{
	plperl_proc_key proc_key;	/* Hash key (must be first!) */
	plperl_proc_desc *proc_ptr;
} plperl_proc_ptr;

/*
 * The information we cache for the duration of a single call to a
 * function.
 */
typedef struct plperl_call_data
{
	plperl_proc_desc *prodesc;
	FunctionCallInfo fcinfo;
	Tuplestorestate *tuple_store;
	TupleDesc	ret_tdesc;
	MemoryContext tmp_cxt;
} plperl_call_data;

/**********************************************************************
 * The information we cache about prepared and saved plans
 **********************************************************************/
typedef struct plperl_query_desc
{
	char		qname[24];
	MemoryContext plan_cxt;		/* context holding this struct */
	SPIPlanPtr	plan;
	int			nargs;
	Oid		   *argtypes;
	FmgrInfo   *arginfuncs;
	Oid		   *argtypioparams;
} plperl_query_desc;

/* hash table entry for query desc	*/

typedef struct plperl_query_entry
{
	char		query_name[NAMEDATALEN];
	plperl_query_desc *query_data;
} plperl_query_entry;

/**********************************************************************
 * Information for PostgreSQL - Perl array conversion.
 **********************************************************************/
typedef struct plperl_array_info
{
	int			ndims;
	bool		elem_is_rowtype;	/* 't' if element type is a rowtype */
	Datum	   *elements;
	bool	   *nulls;
	int		   *nelems;
	FmgrInfo	proc;
	FmgrInfo	transform_proc;
} plperl_array_info;

/**********************************************************************
 * Global data
 **********************************************************************/

static HTAB *plperl_interp_hash = NULL;
static HTAB *plperl_proc_hash = NULL;
static plperl_interp_desc *plperl_active_interp = NULL;

/* If we have an unassigned "held" interpreter, it's stored here */
static PerlInterpreter *plperl_held_interp = NULL;

/* GUC variables */
static bool plperl_use_strict = false;
static char *plperl_on_init = NULL;
static char *plperl_on_plperl_init = NULL;
static char *plperl_on_plperlu_init = NULL;

static bool plperl_ending = false;
static OP  *(*pp_require_orig) (pTHX) = NULL;
static char plperl_opmask[MAXO];

/* this is saved and restored by plperl_call_handler */
static plperl_call_data *current_call_data = NULL;

/**********************************************************************
 * Forward declarations
 **********************************************************************/
void		_PG_init(void);

static PerlInterpreter *plperl_init_interp(void);
static void plperl_destroy_interp(PerlInterpreter **);
static void plperl_fini(int code, Datum arg);
static void set_interp_require(bool trusted);

static Datum plperl_func_handler(PG_FUNCTION_ARGS);
static Datum plperl_trigger_handler(PG_FUNCTION_ARGS);
static void plperl_event_trigger_handler(PG_FUNCTION_ARGS);

static void free_plperl_function(plperl_proc_desc *prodesc);

static plperl_proc_desc *compile_plperl_function(Oid fn_oid,
						bool is_trigger,
						bool is_event_trigger);

static SV  *plperl_hash_from_tuple(HeapTuple tuple, TupleDesc tupdesc);
static SV  *plperl_hash_from_datum(Datum attr);
static SV  *plperl_ref_from_pg_array(Datum arg, Oid typid);
static SV  *split_array(plperl_array_info *info, int first, int last, int nest);
static SV  *make_array_ref(plperl_array_info *info, int first, int last);
static SV  *get_perl_array_ref(SV *sv);
static Datum plperl_sv_to_datum(SV *sv, Oid typid, int32 typmod,
				   FunctionCallInfo fcinfo,
				   FmgrInfo *finfo, Oid typioparam,
				   bool *isnull);
static void _sv_to_datum_finfo(Oid typid, FmgrInfo *finfo, Oid *typioparam);
static Datum plperl_array_to_datum(SV *src, Oid typid, int32 typmod);
static void array_to_datum_internal(AV *av, ArrayBuildState *astate,
						int *ndims, int *dims, int cur_depth,
						Oid arraytypid, Oid elemtypid, int32 typmod,
						FmgrInfo *finfo, Oid typioparam);
static Datum plperl_hash_to_datum(SV *src, TupleDesc td);

static void plperl_init_shared_libs(pTHX);
static void plperl_trusted_init(void);
static void plperl_untrusted_init(void);
<<<<<<< HEAD
static HV  *plperl_spi_execute_fetch_result(SPITupleTable *, int, int);
static void plperl_return_next_internal(SV *sv);
=======
static HV  *plperl_spi_execute_fetch_result(SPITupleTable *, uint64, int);
>>>>>>> b5bce6c1
static char *hek2cstr(HE *he);
static SV **hv_store_string(HV *hv, const char *key, SV *val);
static SV **hv_fetch_string(HV *hv, const char *key);
static void plperl_create_sub(plperl_proc_desc *desc, char *s, Oid fn_oid);
static SV  *plperl_call_perl_func(plperl_proc_desc *desc,
					  FunctionCallInfo fcinfo);
static void plperl_compile_callback(void *arg);
static void plperl_exec_callback(void *arg);
static void plperl_inline_callback(void *arg);
static char *strip_trailing_ws(const char *msg);
static OP  *pp_require_safe(pTHX);
static void activate_interpreter(plperl_interp_desc *interp_desc);

#ifdef WIN32
static char *setlocale_perl(int category, char *locale);
#endif

/*
 * Decrement the refcount of the given SV within the active Perl interpreter
 *
 * This is handy because it reloads the active-interpreter pointer, saving
 * some notation in callers that switch the active interpreter.
 */
static inline void
SvREFCNT_dec_current(SV *sv)
{
	dTHX;

	SvREFCNT_dec(sv);
}

/*
 * convert a HE (hash entry) key to a cstr in the current database encoding
 */
static char *
hek2cstr(HE *he)
{
	dTHX;
	char	   *ret;
	SV		   *sv;

	/*
	 * HeSVKEY_force will return a temporary mortal SV*, so we need to make
	 * sure to free it with ENTER/SAVE/FREE/LEAVE
	 */
	ENTER;
	SAVETMPS;

	/*-------------------------
	 * Unfortunately,  while HeUTF8 is true for most things > 256, for values
	 * 128..255 it's not, but perl will treat them as unicode code points if
	 * the utf8 flag is not set ( see The "Unicode Bug" in perldoc perlunicode
	 * for more)
	 *
	 * So if we did the expected:
	 *	  if (HeUTF8(he))
	 *		  utf_u2e(key...);
	 *	  else // must be ascii
	 *		  return HePV(he);
	 * we won't match columns with codepoints from 128..255
	 *
	 * For a more concrete example given a column with the name of the unicode
	 * codepoint U+00ae (registered sign) and a UTF8 database and the perl
	 * return_next { "\N{U+00ae}=>'text } would always fail as heUTF8 returns
	 * 0 and HePV() would give us a char * with 1 byte contains the decimal
	 * value 174
	 *
	 * Perl has the brains to know when it should utf8 encode 174 properly, so
	 * here we force it into an SV so that perl will figure it out and do the
	 * right thing
	 *-------------------------
	 */

	sv = HeSVKEY_force(he);
	if (HeUTF8(he))
		SvUTF8_on(sv);
	ret = sv2cstr(sv);

	/* free sv */
	FREETMPS;
	LEAVE;

	return ret;
}

/*
 * This routine is a crock, and so is everyplace that calls it.  The problem
 * is that the cached form of plperl functions/queries is allocated permanently
 * (mostly via malloc()) and never released until backend exit.  Subsidiary
 * data structures such as fmgr info records therefore must live forever
 * as well.  A better implementation would store all this stuff in a per-
 * function memory context that could be reclaimed at need.  In the meantime,
 * fmgr_info_cxt must be called specifying TopMemoryContext so that whatever
 * it might allocate, and whatever the eventual function might allocate using
 * fn_mcxt, will live forever too.
 */
static void
perm_fmgr_info(Oid functionId, FmgrInfo *finfo)
{
	fmgr_info_cxt(functionId, finfo, TopMemoryContext);
}


/*
 * _PG_init()			- library load-time initialization
 *
 * DO NOT make this static nor change its name!
 */
void
_PG_init(void)
{
	/*
	 * Be sure we do initialization only once.
	 *
	 * If initialization fails due to, e.g., plperl_init_interp() throwing an
	 * exception, then we'll return here on the next usage and the user will
	 * get a rather cryptic: ERROR:  attempt to redefine parameter
	 * "plperl.use_strict"
	 */
	static bool inited = false;
	HASHCTL		hash_ctl;

	if (inited)
		return;

	/*
	 * Support localized messages.
	 */
	pg_bindtextdomain(TEXTDOMAIN);

	/*
	 * Initialize plperl's GUCs.
	 */
	DefineCustomBoolVariable("plperl.use_strict",
							 gettext_noop("If true, trusted and untrusted Perl code will be compiled in strict mode."),
							 NULL,
							 &plperl_use_strict,
							 false,
							 PGC_USERSET, 0,
							 NULL, NULL, NULL);

	/*
	 * plperl.on_init is marked PGC_SIGHUP to support the idea that it might
	 * be executed in the postmaster (if plperl is loaded into the postmaster
	 * via shared_preload_libraries).  This isn't really right either way,
	 * though.
	 */
	DefineCustomStringVariable("plperl.on_init",
							   gettext_noop("Perl initialization code to execute when a Perl interpreter is initialized."),
							   NULL,
							   &plperl_on_init,
							   NULL,
							   PGC_SIGHUP, 0,
							   NULL, NULL, NULL);

	/*
	 * plperl.on_plperl_init is marked PGC_SUSET to avoid issues whereby a
	 * user who might not even have USAGE privilege on the plperl language
	 * could nonetheless use SET plperl.on_plperl_init='...' to influence the
	 * behaviour of any existing plperl function that they can execute (which
	 * might be SECURITY DEFINER, leading to a privilege escalation).  See
	 * http://archives.postgresql.org/pgsql-hackers/2010-02/msg00281.php and
	 * the overall thread.
	 *
	 * Note that because plperl.use_strict is USERSET, a nefarious user could
	 * set it to be applied against other people's functions.  This is judged
	 * OK since the worst result would be an error.  Your code oughta pass
	 * use_strict anyway ;-)
	 */
	DefineCustomStringVariable("plperl.on_plperl_init",
							   gettext_noop("Perl initialization code to execute once when plperl is first used."),
							   NULL,
							   &plperl_on_plperl_init,
							   NULL,
							   PGC_SUSET, 0,
							   NULL, NULL, NULL);

	DefineCustomStringVariable("plperl.on_plperlu_init",
							   gettext_noop("Perl initialization code to execute once when plperlu is first used."),
							   NULL,
							   &plperl_on_plperlu_init,
							   NULL,
							   PGC_SUSET, 0,
							   NULL, NULL, NULL);

	EmitWarningsOnPlaceholders("plperl");

	/*
	 * Create hash tables.
	 */
	memset(&hash_ctl, 0, sizeof(hash_ctl));
	hash_ctl.keysize = sizeof(Oid);
	hash_ctl.entrysize = sizeof(plperl_interp_desc);
	plperl_interp_hash = hash_create("PL/Perl interpreters",
									 8,
									 &hash_ctl,
									 HASH_ELEM | HASH_BLOBS);

	memset(&hash_ctl, 0, sizeof(hash_ctl));
	hash_ctl.keysize = sizeof(plperl_proc_key);
	hash_ctl.entrysize = sizeof(plperl_proc_ptr);
	plperl_proc_hash = hash_create("PL/Perl procedures",
								   32,
								   &hash_ctl,
								   HASH_ELEM | HASH_BLOBS);

	/*
	 * Save the default opmask.
	 */
	PLPERL_SET_OPMASK(plperl_opmask);

	/*
	 * Create the first Perl interpreter, but only partially initialize it.
	 */
	plperl_held_interp = plperl_init_interp();

	inited = true;
}


static void
set_interp_require(bool trusted)
{
	if (trusted)
	{
		PL_ppaddr[OP_REQUIRE] = pp_require_safe;
		PL_ppaddr[OP_DOFILE] = pp_require_safe;
	}
	else
	{
		PL_ppaddr[OP_REQUIRE] = pp_require_orig;
		PL_ppaddr[OP_DOFILE] = pp_require_orig;
	}
}

/*
 * Cleanup perl interpreters, including running END blocks.
 * Does not fully undo the actions of _PG_init() nor make it callable again.
 */
static void
plperl_fini(int code, Datum arg)
{
	HASH_SEQ_STATUS hash_seq;
	plperl_interp_desc *interp_desc;

	elog(DEBUG3, "plperl_fini");

	/*
	 * Indicate that perl is terminating. Disables use of spi_* functions when
	 * running END/DESTROY code. See check_spi_usage_allowed(). Could be
	 * enabled in future, with care, using a transaction
	 * http://archives.postgresql.org/pgsql-hackers/2010-01/msg02743.php
	 */
	plperl_ending = true;

	/* Only perform perl cleanup if we're exiting cleanly */
	if (code)
	{
		elog(DEBUG3, "plperl_fini: skipped");
		return;
	}

	/* Zap the "held" interpreter, if we still have it */
	plperl_destroy_interp(&plperl_held_interp);

	/* Zap any fully-initialized interpreters */
	hash_seq_init(&hash_seq, plperl_interp_hash);
	while ((interp_desc = hash_seq_search(&hash_seq)) != NULL)
	{
		if (interp_desc->interp)
		{
			activate_interpreter(interp_desc);
			plperl_destroy_interp(&interp_desc->interp);
		}
	}

	elog(DEBUG3, "plperl_fini: done");
}


/*
 * Select and activate an appropriate Perl interpreter.
 */
static void
select_perl_context(bool trusted)
{
	Oid			user_id;
	plperl_interp_desc *interp_desc;
	bool		found;
	PerlInterpreter *interp = NULL;

	/* Find or create the interpreter hashtable entry for this userid */
	if (trusted)
		user_id = GetUserId();
	else
		user_id = InvalidOid;

	interp_desc = hash_search(plperl_interp_hash, &user_id,
							  HASH_ENTER,
							  &found);
	if (!found)
	{
		/* Initialize newly-created hashtable entry */
		interp_desc->interp = NULL;
		interp_desc->query_hash = NULL;
	}

	/* Make sure we have a query_hash for this interpreter */
	if (interp_desc->query_hash == NULL)
	{
		HASHCTL		hash_ctl;

		memset(&hash_ctl, 0, sizeof(hash_ctl));
		hash_ctl.keysize = NAMEDATALEN;
		hash_ctl.entrysize = sizeof(plperl_query_entry);
		interp_desc->query_hash = hash_create("PL/Perl queries",
											  32,
											  &hash_ctl,
											  HASH_ELEM);
	}

	/*
	 * Quick exit if already have an interpreter
	 */
	if (interp_desc->interp)
	{
		activate_interpreter(interp_desc);
		return;
	}

	/*
	 * adopt held interp if free, else create new one if possible
	 */
	if (plperl_held_interp != NULL)
	{
		/* first actual use of a perl interpreter */
		interp = plperl_held_interp;

		/*
		 * Reset the plperl_held_interp pointer first; if we fail during init
		 * we don't want to try again with the partially-initialized interp.
		 */
		plperl_held_interp = NULL;

		if (trusted)
			plperl_trusted_init();
		else
			plperl_untrusted_init();

		/* successfully initialized, so arrange for cleanup */
		on_proc_exit(plperl_fini, 0);
	}
	else
	{
#ifdef MULTIPLICITY

		/*
		 * plperl_init_interp will change Perl's idea of the active
		 * interpreter.  Reset plperl_active_interp temporarily, so that if we
		 * hit an error partway through here, we'll make sure to switch back
		 * to a non-broken interpreter before running any other Perl
		 * functions.
		 */
		plperl_active_interp = NULL;

		/* Now build the new interpreter */
		interp = plperl_init_interp();

		if (trusted)
			plperl_trusted_init();
		else
			plperl_untrusted_init();
#else
		ereport(ERROR,
				(errcode(ERRCODE_FEATURE_NOT_SUPPORTED),
				 errmsg("cannot allocate multiple Perl interpreters on this platform")));
#endif
	}

	set_interp_require(trusted);

	/*
	 * Since the timing of first use of PL/Perl can't be predicted, any
	 * database interaction during initialization is problematic. Including,
	 * but not limited to, security definer issues. So we only enable access
	 * to the database AFTER on_*_init code has run. See
	 * http://archives.postgresql.org/pgsql-hackers/2010-01/msg02669.php
	 */
	{
		dTHX;

<<<<<<< HEAD
		newXS("PostgreSQL::InServer::SPI::bootstrap",
			  boot_PostgreSQL__InServer__SPI, __FILE__);

		eval_pv("PostgreSQL::InServer::SPI::bootstrap()", FALSE);
		if (SvTRUE(ERRSV))
			ereport(ERROR,
					(errmsg("%s", strip_trailing_ws(sv2cstr(ERRSV))),
					 errcontext("while executing PostgreSQL::InServer::SPI::bootstrap")));
	}
=======
	eval_pv("PostgreSQL::InServer::SPI::bootstrap()", FALSE);
	if (SvTRUE(ERRSV))
		ereport(ERROR,
				(errcode(ERRCODE_EXTERNAL_ROUTINE_EXCEPTION),
				 errmsg("%s", strip_trailing_ws(sv2cstr(ERRSV))),
		errcontext("while executing PostgreSQL::InServer::SPI::bootstrap")));
>>>>>>> b5bce6c1

	/* Fully initialized, so mark the hashtable entry valid */
	interp_desc->interp = interp;

	/* And mark this as the active interpreter */
	plperl_active_interp = interp_desc;
}

/*
 * Make the specified interpreter the active one
 *
 * A call with NULL does nothing.  This is so that "restoring" to a previously
 * null state of plperl_active_interp doesn't result in useless thrashing.
 */
static void
activate_interpreter(plperl_interp_desc *interp_desc)
{
	if (interp_desc && plperl_active_interp != interp_desc)
	{
		Assert(interp_desc->interp);
		PERL_SET_CONTEXT(interp_desc->interp);
		/* trusted iff user_id isn't InvalidOid */
		set_interp_require(OidIsValid(interp_desc->user_id));
		plperl_active_interp = interp_desc;
	}
}

/*
 * Create a new Perl interpreter.
 *
 * We initialize the interpreter as far as we can without knowing whether
 * it will become a trusted or untrusted interpreter; in particular, the
 * plperl.on_init code will get executed.  Later, either plperl_trusted_init
 * or plperl_untrusted_init must be called to complete the initialization.
 */
static PerlInterpreter *
plperl_init_interp(void)
{
	PerlInterpreter *plperl;

	static char *embedding[3 + 2] = {
		"", "-e", PLC_PERLBOOT
	};
	int			nargs = 3;

#ifdef WIN32

	/*
	 * The perl library on startup does horrible things like call
	 * setlocale(LC_ALL,""). We have protected against that on most platforms
	 * by setting the environment appropriately. However, on Windows,
	 * setlocale() does not consult the environment, so we need to save the
	 * existing locale settings before perl has a chance to mangle them and
	 * restore them after its dirty deeds are done.
	 *
	 * MSDN ref:
	 * http://msdn.microsoft.com/library/en-us/vclib/html/_crt_locale.asp
	 *
	 * It appears that we only need to do this on interpreter startup, and
	 * subsequent calls to the interpreter don't mess with the locale
	 * settings.
	 *
	 * We restore them using setlocale_perl(), defined below, so that Perl
	 * doesn't have a different idea of the locale from Postgres.
	 *
	 */

	char	   *loc;
	char	   *save_collate,
			   *save_ctype,
			   *save_monetary,
			   *save_numeric,
			   *save_time;

	loc = setlocale(LC_COLLATE, NULL);
	save_collate = loc ? pstrdup(loc) : NULL;
	loc = setlocale(LC_CTYPE, NULL);
	save_ctype = loc ? pstrdup(loc) : NULL;
	loc = setlocale(LC_MONETARY, NULL);
	save_monetary = loc ? pstrdup(loc) : NULL;
	loc = setlocale(LC_NUMERIC, NULL);
	save_numeric = loc ? pstrdup(loc) : NULL;
	loc = setlocale(LC_TIME, NULL);
	save_time = loc ? pstrdup(loc) : NULL;

#define PLPERL_RESTORE_LOCALE(name, saved) \
	STMT_START { \
		if (saved != NULL) { setlocale_perl(name, saved); pfree(saved); } \
	} STMT_END
#endif   /* WIN32 */

	if (plperl_on_init && *plperl_on_init)
	{
		embedding[nargs++] = "-e";
		embedding[nargs++] = plperl_on_init;
	}

	/*
	 * The perl API docs state that PERL_SYS_INIT3 should be called before
	 * allocating interpreters. Unfortunately, on some platforms this fails in
	 * the Perl_do_taint() routine, which is called when the platform is using
	 * the system's malloc() instead of perl's own. Other platforms, notably
	 * Windows, fail if PERL_SYS_INIT3 is not called. So we call it if it's
	 * available, unless perl is using the system malloc(), which is true when
	 * MYMALLOC is set.
	 */
#if defined(PERL_SYS_INIT3) && !defined(MYMALLOC)
	{
		static int	perl_sys_init_done;

		/* only call this the first time through, as per perlembed man page */
		if (!perl_sys_init_done)
		{
			char	   *dummy_env[1] = {NULL};

			PERL_SYS_INIT3(&nargs, (char ***) &embedding, (char ***) &dummy_env);

			/*
			 * For unclear reasons, PERL_SYS_INIT3 sets the SIGFPE handler to
			 * SIG_IGN.  Aside from being extremely unfriendly behavior for a
			 * library, this is dumb on the grounds that the results of a
			 * SIGFPE in this state are undefined according to POSIX, and in
			 * fact you get a forced process kill at least on Linux.  Hence,
			 * restore the SIGFPE handler to the backend's standard setting.
			 * (See Perl bug 114574 for more information.)
			 */
			pqsignal(SIGFPE, FloatExceptionHandler);

			perl_sys_init_done = 1;
			/* quiet warning if PERL_SYS_INIT3 doesn't use the third argument */
			dummy_env[0] = NULL;
		}
	}
#endif

	plperl = perl_alloc();
	if (!plperl)
		elog(ERROR, "could not allocate Perl interpreter");

	PERL_SET_CONTEXT(plperl);
	perl_construct(plperl);

	/*
	 * Run END blocks in perl_destruct instead of perl_run.  Note that dTHX
	 * loads up a pointer to the current interpreter, so we have to postpone
	 * it to here rather than put it at the function head.
	 */
	{
		dTHX;

		PL_exit_flags |= PERL_EXIT_DESTRUCT_END;

		/*
		 * Record the original function for the 'require' and 'dofile'
		 * opcodes.  (They share the same implementation.)  Ensure it's used
		 * for new interpreters.
		 */
		if (!pp_require_orig)
			pp_require_orig = PL_ppaddr[OP_REQUIRE];
		else
		{
			PL_ppaddr[OP_REQUIRE] = pp_require_orig;
			PL_ppaddr[OP_DOFILE] = pp_require_orig;
		}

#ifdef PLPERL_ENABLE_OPMASK_EARLY

		/*
		 * For regression testing to prove that the PLC_PERLBOOT and
		 * PLC_TRUSTED code doesn't even compile any unsafe ops.  In future
		 * there may be a valid need for them to do so, in which case this
		 * could be softened (perhaps moved to plperl_trusted_init()) or
		 * removed.
		 */
		PL_op_mask = plperl_opmask;
#endif

<<<<<<< HEAD
		if (perl_parse(plperl, plperl_init_shared_libs,
					   nargs, embedding, NULL) != 0)
			ereport(ERROR,
					(errmsg("%s", strip_trailing_ws(sv2cstr(ERRSV))),
					 errcontext("while parsing Perl initialization")));

		if (perl_run(plperl) != 0)
			ereport(ERROR,
					(errmsg("%s", strip_trailing_ws(sv2cstr(ERRSV))),
					 errcontext("while running Perl initialization")));
=======
	if (perl_parse(plperl, plperl_init_shared_libs,
				   nargs, embedding, NULL) != 0)
		ereport(ERROR,
				(errcode(ERRCODE_EXTERNAL_ROUTINE_EXCEPTION),
				 errmsg("%s", strip_trailing_ws(sv2cstr(ERRSV))),
				 errcontext("while parsing Perl initialization")));

	if (perl_run(plperl) != 0)
		ereport(ERROR,
				(errcode(ERRCODE_EXTERNAL_ROUTINE_EXCEPTION),
				 errmsg("%s", strip_trailing_ws(sv2cstr(ERRSV))),
				 errcontext("while running Perl initialization")));
>>>>>>> b5bce6c1

#ifdef PLPERL_RESTORE_LOCALE
		PLPERL_RESTORE_LOCALE(LC_COLLATE, save_collate);
		PLPERL_RESTORE_LOCALE(LC_CTYPE, save_ctype);
		PLPERL_RESTORE_LOCALE(LC_MONETARY, save_monetary);
		PLPERL_RESTORE_LOCALE(LC_NUMERIC, save_numeric);
		PLPERL_RESTORE_LOCALE(LC_TIME, save_time);
#endif
	}

	return plperl;
}


/*
 * Our safe implementation of the require opcode.
 * This is safe because it's completely unable to load any code.
 * If the requested file/module has already been loaded it'll return true.
 * If not, it'll die.
 * So now "use Foo;" will work iff Foo has already been loaded.
 */
static OP  *
pp_require_safe(pTHX)
{
	dVAR;
	dSP;
	SV		   *sv,
			  **svp;
	char	   *name;
	STRLEN		len;

	sv = POPs;
	name = SvPV(sv, len);
	if (!(name && len > 0 && *name))
		RETPUSHNO;

	svp = hv_fetch(GvHVn(PL_incgv), name, len, 0);
	if (svp && *svp != &PL_sv_undef)
		RETPUSHYES;

	DIE(aTHX_ "Unable to load %s into plperl", name);

	/*
	 * In most Perl versions, DIE() expands to a return statement, so the next
	 * line is not necessary.  But in versions between but not including
	 * 5.11.1 and 5.13.3 it does not, so the next line is necessary to avoid a
	 * "control reaches end of non-void function" warning from gcc.  Other
	 * compilers such as Solaris Studio will, however, issue a "statement not
	 * reached" warning instead.
	 */
	return NULL;
}


/*
 * Destroy one Perl interpreter ... actually we just run END blocks.
 *
 * Caller must have ensured this interpreter is the active one.
 */
static void
plperl_destroy_interp(PerlInterpreter **interp)
{
	if (interp && *interp)
	{
		/*
		 * Only a very minimal destruction is performed: - just call END
		 * blocks.
		 *
		 * We could call perl_destruct() but we'd need to audit its actions
		 * very carefully and work-around any that impact us. (Calling
		 * sv_clean_objs() isn't an option because it's not part of perl's
		 * public API so isn't portably available.) Meanwhile END blocks can
		 * be used to perform manual cleanup.
		 */
		dTHX;

		/* Run END blocks - based on perl's perl_destruct() */
		if (PL_exit_flags & PERL_EXIT_DESTRUCT_END)
		{
			dJMPENV;
			int			x = 0;

			JMPENV_PUSH(x);
			PERL_UNUSED_VAR(x);
			if (PL_endav && !PL_minus_c)
				call_list(PL_scopestack_ix, PL_endav);
			JMPENV_POP;
		}
		LEAVE;
		FREETMPS;

		*interp = NULL;
	}
}

/*
 * Initialize the current Perl interpreter as a trusted interp
 */
static void
plperl_trusted_init(void)
{
	dTHX;
	HV		   *stash;
	SV		   *sv;
	char	   *key;
	I32			klen;

	/* use original require while we set up */
	PL_ppaddr[OP_REQUIRE] = pp_require_orig;
	PL_ppaddr[OP_DOFILE] = pp_require_orig;

	eval_pv(PLC_TRUSTED, FALSE);
	if (SvTRUE(ERRSV))
		ereport(ERROR,
				(errcode(ERRCODE_EXTERNAL_ROUTINE_EXCEPTION),
				 errmsg("%s", strip_trailing_ws(sv2cstr(ERRSV))),
				 errcontext("while executing PLC_TRUSTED")));

	/*
	 * Force loading of utf8 module now to prevent errors that can arise from
	 * the regex code later trying to load utf8 modules. See
	 * http://rt.perl.org/rt3/Ticket/Display.html?id=47576
	 */
	eval_pv("my $a=chr(0x100); return $a =~ /\\xa9/i", FALSE);
	if (SvTRUE(ERRSV))
		ereport(ERROR,
				(errcode(ERRCODE_EXTERNAL_ROUTINE_EXCEPTION),
				 errmsg("%s", strip_trailing_ws(sv2cstr(ERRSV))),
				 errcontext("while executing utf8fix")));

	/*
	 * Lock down the interpreter
	 */

	/* switch to the safe require/dofile opcode for future code */
	PL_ppaddr[OP_REQUIRE] = pp_require_safe;
	PL_ppaddr[OP_DOFILE] = pp_require_safe;

	/*
	 * prevent (any more) unsafe opcodes being compiled PL_op_mask is per
	 * interpreter, so this only needs to be set once
	 */
	PL_op_mask = plperl_opmask;

	/* delete the DynaLoader:: namespace so extensions can't be loaded */
	stash = gv_stashpv("DynaLoader", GV_ADDWARN);
	hv_iterinit(stash);
	while ((sv = hv_iternextsv(stash, &key, &klen)))
	{
		if (!isGV_with_GP(sv) || !GvCV(sv))
			continue;
		SvREFCNT_dec(GvCV(sv)); /* free the CV */
		GvCV_set(sv, NULL);		/* prevent call via GV */
	}
	hv_clear(stash);

	/* invalidate assorted caches */
	++PL_sub_generation;
	hv_clear(PL_stashcache);

	/*
	 * Execute plperl.on_plperl_init in the locked-down interpreter
	 */
	if (plperl_on_plperl_init && *plperl_on_plperl_init)
	{
		eval_pv(plperl_on_plperl_init, FALSE);
		/* XXX need to find a way to determine a better errcode here */
		if (SvTRUE(ERRSV))
			ereport(ERROR,
					(errcode(ERRCODE_EXTERNAL_ROUTINE_EXCEPTION),
					 errmsg("%s", strip_trailing_ws(sv2cstr(ERRSV))),
					 errcontext("while executing plperl.on_plperl_init")));
	}
}


/*
 * Initialize the current Perl interpreter as an untrusted interp
 */
static void
plperl_untrusted_init(void)
{
	dTHX;

	/*
	 * Nothing to do except execute plperl.on_plperlu_init
	 */
	if (plperl_on_plperlu_init && *plperl_on_plperlu_init)
	{
		eval_pv(plperl_on_plperlu_init, FALSE);
		if (SvTRUE(ERRSV))
			ereport(ERROR,
					(errcode(ERRCODE_EXTERNAL_ROUTINE_EXCEPTION),
					 errmsg("%s", strip_trailing_ws(sv2cstr(ERRSV))),
					 errcontext("while executing plperl.on_plperlu_init")));
	}
}


/*
 * Perl likes to put a newline after its error messages; clean up such
 */
static char *
strip_trailing_ws(const char *msg)
{
	char	   *res = pstrdup(msg);
	int			len = strlen(res);

	while (len > 0 && isspace((unsigned char) res[len - 1]))
		res[--len] = '\0';
	return res;
}


/* Build a tuple from a hash. */

static HeapTuple
plperl_build_tuple_result(HV *perlhash, TupleDesc td)
{
	dTHX;
	Datum	   *values;
	bool	   *nulls;
	HE		   *he;
	HeapTuple	tup;

	values = palloc0(sizeof(Datum) * td->natts);
	nulls = palloc(sizeof(bool) * td->natts);
	memset(nulls, true, sizeof(bool) * td->natts);

	hv_iterinit(perlhash);
	while ((he = hv_iternext(perlhash)))
	{
		SV		   *val = HeVAL(he);
		char	   *key = hek2cstr(he);
		int			attn = SPI_fnumber(td, key);

		if (attn <= 0 || td->attrs[attn - 1]->attisdropped)
			ereport(ERROR,
					(errcode(ERRCODE_UNDEFINED_COLUMN),
					 errmsg("Perl hash contains nonexistent column \"%s\"",
							key)));

		values[attn - 1] = plperl_sv_to_datum(val,
											  td->attrs[attn - 1]->atttypid,
											  td->attrs[attn - 1]->atttypmod,
											  NULL,
											  NULL,
											  InvalidOid,
											  &nulls[attn - 1]);

		pfree(key);
	}
	hv_iterinit(perlhash);

	tup = heap_form_tuple(td, values, nulls);
	pfree(values);
	pfree(nulls);
	return tup;
}

/* convert a hash reference to a datum */
static Datum
plperl_hash_to_datum(SV *src, TupleDesc td)
{
	HeapTuple	tup = plperl_build_tuple_result((HV *) SvRV(src), td);

	return HeapTupleGetDatum(tup);
}

/*
 * if we are an array ref return the reference. this is special in that if we
 * are a PostgreSQL::InServer::ARRAY object we will return the 'magic' array.
 */
static SV  *
get_perl_array_ref(SV *sv)
{
	dTHX;

	if (SvOK(sv) && SvROK(sv))
	{
		if (SvTYPE(SvRV(sv)) == SVt_PVAV)
			return sv;
		else if (sv_isa(sv, "PostgreSQL::InServer::ARRAY"))
		{
			HV		   *hv = (HV *) SvRV(sv);
			SV		  **sav = hv_fetch_string(hv, "array");

			if (*sav && SvOK(*sav) && SvROK(*sav) &&
				SvTYPE(SvRV(*sav)) == SVt_PVAV)
				return *sav;

			elog(ERROR, "could not get array reference from PostgreSQL::InServer::ARRAY object");
		}
	}
	return NULL;
}

/*
 * helper function for plperl_array_to_datum, recurses for multi-D arrays
 */
static void
array_to_datum_internal(AV *av, ArrayBuildState *astate,
						int *ndims, int *dims, int cur_depth,
						Oid arraytypid, Oid elemtypid, int32 typmod,
						FmgrInfo *finfo, Oid typioparam)
{
	dTHX;
	int			i;
	int			len = av_len(av) + 1;

	for (i = 0; i < len; i++)
	{
		/* fetch the array element */
		SV		  **svp = av_fetch(av, i, FALSE);

		/* see if this element is an array, if so get that */
		SV		   *sav = svp ? get_perl_array_ref(*svp) : NULL;

		/* multi-dimensional array? */
		if (sav)
		{
			AV		   *nav = (AV *) SvRV(sav);

			/* dimensionality checks */
			if (cur_depth + 1 > MAXDIM)
				ereport(ERROR,
						(errcode(ERRCODE_PROGRAM_LIMIT_EXCEEDED),
						 errmsg("number of array dimensions (%d) exceeds the maximum allowed (%d)",
								cur_depth + 1, MAXDIM)));

			/* set size when at first element in this level, else compare */
			if (i == 0 && *ndims == cur_depth)
			{
				dims[*ndims] = av_len(nav) + 1;
				(*ndims)++;
			}
			else if (av_len(nav) + 1 != dims[cur_depth])
				ereport(ERROR,
						(errcode(ERRCODE_INVALID_TEXT_REPRESENTATION),
						 errmsg("multidimensional arrays must have array expressions with matching dimensions")));

			/* recurse to fetch elements of this sub-array */
			array_to_datum_internal(nav, astate,
									ndims, dims, cur_depth + 1,
									arraytypid, elemtypid, typmod,
									finfo, typioparam);
		}
		else
		{
			Datum		dat;
			bool		isnull;

			/* scalar after some sub-arrays at same level? */
			if (*ndims != cur_depth)
				ereport(ERROR,
						(errcode(ERRCODE_INVALID_TEXT_REPRESENTATION),
						 errmsg("multidimensional arrays must have array expressions with matching dimensions")));

			dat = plperl_sv_to_datum(svp ? *svp : NULL,
									 elemtypid,
									 typmod,
									 NULL,
									 finfo,
									 typioparam,
									 &isnull);

			(void) accumArrayResult(astate, dat, isnull,
									elemtypid, CurrentMemoryContext);
		}
	}
}

/*
 * convert perl array ref to a datum
 */
static Datum
plperl_array_to_datum(SV *src, Oid typid, int32 typmod)
{
	dTHX;
	ArrayBuildState *astate;
	Oid			elemtypid;
	FmgrInfo	finfo;
	Oid			typioparam;
	int			dims[MAXDIM];
	int			lbs[MAXDIM];
	int			ndims = 1;
	int			i;

	elemtypid = get_element_type(typid);
	if (!elemtypid)
		ereport(ERROR,
				(errcode(ERRCODE_DATATYPE_MISMATCH),
				 errmsg("cannot convert Perl array to non-array type %s",
						format_type_be(typid))));

	astate = initArrayResult(elemtypid, CurrentMemoryContext, true);

	_sv_to_datum_finfo(elemtypid, &finfo, &typioparam);

	memset(dims, 0, sizeof(dims));
	dims[0] = av_len((AV *) SvRV(src)) + 1;

	array_to_datum_internal((AV *) SvRV(src), astate,
							&ndims, dims, 1,
							typid, elemtypid, typmod,
							&finfo, typioparam);

	/* ensure we get zero-D array for no inputs, as per PG convention */
	if (dims[0] <= 0)
		ndims = 0;

	for (i = 0; i < ndims; i++)
		lbs[i] = 1;

	return makeMdArrayResult(astate, ndims, dims, lbs,
							 CurrentMemoryContext, true);
}

/* Get the information needed to convert data to the specified PG type */
static void
_sv_to_datum_finfo(Oid typid, FmgrInfo *finfo, Oid *typioparam)
{
	Oid			typinput;

	/* XXX would be better to cache these lookups */
	getTypeInputInfo(typid,
					 &typinput, typioparam);
	fmgr_info(typinput, finfo);
}

/*
 * convert Perl SV to PG datum of type typid, typmod typmod
 *
 * Pass the PL/Perl function's fcinfo when attempting to convert to the
 * function's result type; otherwise pass NULL.  This is used when we need to
 * resolve the actual result type of a function returning RECORD.
 *
 * finfo and typioparam should be the results of _sv_to_datum_finfo for the
 * given typid, or NULL/InvalidOid to let this function do the lookups.
 *
 * *isnull is an output parameter.
 */
static Datum
plperl_sv_to_datum(SV *sv, Oid typid, int32 typmod,
				   FunctionCallInfo fcinfo,
				   FmgrInfo *finfo, Oid typioparam,
				   bool *isnull)
{
	FmgrInfo	tmp;
	Oid			funcid;

	/* we might recurse */
	check_stack_depth();

	*isnull = false;

	/*
	 * Return NULL if result is undef, or if we're in a function returning
	 * VOID.  In the latter case, we should pay no attention to the last Perl
	 * statement's result, and this is a convenient means to ensure that.
	 */
	if (!sv || !SvOK(sv) || typid == VOIDOID)
	{
		/* look up type info if they did not pass it */
		if (!finfo)
		{
			_sv_to_datum_finfo(typid, &tmp, &typioparam);
			finfo = &tmp;
		}
		*isnull = true;
		/* must call typinput in case it wants to reject NULL */
		return InputFunctionCall(finfo, NULL, typioparam, typmod);
	}
	else if ((funcid = get_transform_tosql(typid, current_call_data->prodesc->lang_oid, current_call_data->prodesc->trftypes)))
		return OidFunctionCall1(funcid, PointerGetDatum(sv));
	else if (SvROK(sv))
	{
		/* handle references */
		SV		   *sav = get_perl_array_ref(sv);

		if (sav)
		{
			/* handle an arrayref */
			return plperl_array_to_datum(sav, typid, typmod);
		}
		else if (SvTYPE(SvRV(sv)) == SVt_PVHV)
		{
			/* handle a hashref */
			Datum		ret;
			TupleDesc	td;

			if (!type_is_rowtype(typid))
				ereport(ERROR,
						(errcode(ERRCODE_DATATYPE_MISMATCH),
					errmsg("cannot convert Perl hash to non-composite type %s",
								format_type_be(typid))));

			td = lookup_rowtype_tupdesc_noerror(typid, typmod, true);
			if (td == NULL)
			{
				/* Try to look it up based on our result type */
				if (fcinfo == NULL ||
					get_call_result_type(fcinfo, NULL, &td) != TYPEFUNC_COMPOSITE)
					ereport(ERROR,
							(errcode(ERRCODE_FEATURE_NOT_SUPPORTED),
						errmsg("function returning record called in context "
									"that cannot accept type record")));
			}

			ret = plperl_hash_to_datum(sv, td);

			/* Release on the result of get_call_result_type is harmless */
			ReleaseTupleDesc(td);

			return ret;
		}

		/* Reference, but not reference to hash or array ... */
		ereport(ERROR,
				(errcode(ERRCODE_DATATYPE_MISMATCH),
		 errmsg("PL/Perl function must return reference to hash or array")));
		return (Datum) 0;		/* shut up compiler */
	}
	else
	{
		/* handle a string/number */
		Datum		ret;
		char	   *str = sv2cstr(sv);

		/* did not pass in any typeinfo? look it up */
		if (!finfo)
		{
			_sv_to_datum_finfo(typid, &tmp, &typioparam);
			finfo = &tmp;
		}

		ret = InputFunctionCall(finfo, str, typioparam, typmod);
		pfree(str);

		return ret;
	}
}

/* Convert the perl SV to a string returned by the type output function */
char *
plperl_sv_to_literal(SV *sv, char *fqtypename)
{
	Datum		str = CStringGetDatum(fqtypename);
	Oid			typid = DirectFunctionCall1(regtypein, str);
	Oid			typoutput;
	Datum		datum;
	bool		typisvarlena,
				isnull;

	if (!OidIsValid(typid))
		ereport(ERROR,
				(errcode(ERRCODE_UNDEFINED_OBJECT),
				 errmsg("lookup failed for type %s", fqtypename)));

	datum = plperl_sv_to_datum(sv,
							   typid, -1,
							   NULL, NULL, InvalidOid,
							   &isnull);

	if (isnull)
		return NULL;

	getTypeOutputInfo(typid,
					  &typoutput, &typisvarlena);

	return OidOutputFunctionCall(typoutput, datum);
}

/*
 * Convert PostgreSQL array datum to a perl array reference.
 *
 * typid is arg's OID, which must be an array type.
 */
static SV  *
plperl_ref_from_pg_array(Datum arg, Oid typid)
{
	dTHX;
	ArrayType  *ar = DatumGetArrayTypeP(arg);
	Oid			elementtype = ARR_ELEMTYPE(ar);
	int16		typlen;
	bool		typbyval;
	char		typalign,
				typdelim;
	Oid			typioparam;
	Oid			typoutputfunc;
	Oid			transform_funcid;
	int			i,
				nitems,
			   *dims;
	plperl_array_info *info;
	SV		   *av;
	HV		   *hv;

	info = palloc0(sizeof(plperl_array_info));

	/* get element type information, including output conversion function */
	get_type_io_data(elementtype, IOFunc_output,
					 &typlen, &typbyval, &typalign,
					 &typdelim, &typioparam, &typoutputfunc);

	if ((transform_funcid = get_transform_fromsql(elementtype, current_call_data->prodesc->lang_oid, current_call_data->prodesc->trftypes)))
		perm_fmgr_info(transform_funcid, &info->transform_proc);
	else
		perm_fmgr_info(typoutputfunc, &info->proc);

	info->elem_is_rowtype = type_is_rowtype(elementtype);

	/* Get the number and bounds of array dimensions */
	info->ndims = ARR_NDIM(ar);
	dims = ARR_DIMS(ar);

	/* No dimensions? Return an empty array */
	if (info->ndims == 0)
	{
		av = newRV_noinc((SV *) newAV());
	}
	else
	{
		deconstruct_array(ar, elementtype, typlen, typbyval,
						  typalign, &info->elements, &info->nulls,
						  &nitems);

		/* Get total number of elements in each dimension */
		info->nelems = palloc(sizeof(int) * info->ndims);
		info->nelems[0] = nitems;
		for (i = 1; i < info->ndims; i++)
			info->nelems[i] = info->nelems[i - 1] / dims[i - 1];

		av = split_array(info, 0, nitems, 0);
	}

	hv = newHV();
	(void) hv_store(hv, "array", 5, av, 0);
	(void) hv_store(hv, "typeoid", 7, newSVuv(typid), 0);

	return sv_bless(newRV_noinc((SV *) hv),
					gv_stashpv("PostgreSQL::InServer::ARRAY", 0));
}

/*
 * Recursively form array references from splices of the initial array
 */
static SV  *
split_array(plperl_array_info *info, int first, int last, int nest)
{
	dTHX;
	int			i;
	AV		   *result;

	/* we should only be called when we have something to split */
	Assert(info->ndims > 0);

	/* since this function recurses, it could be driven to stack overflow */
	check_stack_depth();

	/*
	 * Base case, return a reference to a single-dimensional array
	 */
	if (nest >= info->ndims - 1)
		return make_array_ref(info, first, last);

	result = newAV();
	for (i = first; i < last; i += info->nelems[nest + 1])
	{
		/* Recursively form references to arrays of lower dimensions */
		SV		   *ref = split_array(info, i, i + info->nelems[nest + 1], nest + 1);

		av_push(result, ref);
	}
	return newRV_noinc((SV *) result);
}

/*
 * Create a Perl reference from a one-dimensional C array, converting
 * composite type elements to hash references.
 */
static SV  *
make_array_ref(plperl_array_info *info, int first, int last)
{
	dTHX;
	int			i;
	AV		   *result = newAV();

	for (i = first; i < last; i++)
	{
		if (info->nulls[i])
		{
			/*
			 * We can't use &PL_sv_undef here.  See "AVs, HVs and undefined
			 * values" in perlguts.
			 */
			av_push(result, newSV(0));
		}
		else
		{
			Datum		itemvalue = info->elements[i];

			if (info->transform_proc.fn_oid)
				av_push(result, (SV *) DatumGetPointer(FunctionCall1(&info->transform_proc, itemvalue)));
			else if (info->elem_is_rowtype)
				/* Handle composite type elements */
				av_push(result, plperl_hash_from_datum(itemvalue));
			else
			{
				char	   *val = OutputFunctionCall(&info->proc, itemvalue);

				av_push(result, cstr2sv(val));
			}
		}
	}
	return newRV_noinc((SV *) result);
}

/* Set up the arguments for a trigger call. */
static SV  *
plperl_trigger_build_args(FunctionCallInfo fcinfo)
{
	dTHX;
	TriggerData *tdata;
	TupleDesc	tupdesc;
	int			i;
	char	   *level;
	char	   *event;
	char	   *relid;
	char	   *when;
	HV		   *hv;

	hv = newHV();
	hv_ksplit(hv, 12);			/* pre-grow the hash */

	tdata = (TriggerData *) fcinfo->context;
	tupdesc = tdata->tg_relation->rd_att;

	relid = DatumGetCString(
							DirectFunctionCall1(oidout,
								  ObjectIdGetDatum(tdata->tg_relation->rd_id)
												)
		);

	hv_store_string(hv, "name", cstr2sv(tdata->tg_trigger->tgname));
	hv_store_string(hv, "relid", cstr2sv(relid));

	if (TRIGGER_FIRED_BY_INSERT(tdata->tg_event))
	{
		event = "INSERT";
		if (TRIGGER_FIRED_FOR_ROW(tdata->tg_event))
			hv_store_string(hv, "new",
							plperl_hash_from_tuple(tdata->tg_trigtuple,
												   tupdesc));
	}
	else if (TRIGGER_FIRED_BY_DELETE(tdata->tg_event))
	{
		event = "DELETE";
		if (TRIGGER_FIRED_FOR_ROW(tdata->tg_event))
			hv_store_string(hv, "old",
							plperl_hash_from_tuple(tdata->tg_trigtuple,
												   tupdesc));
	}
	else if (TRIGGER_FIRED_BY_UPDATE(tdata->tg_event))
	{
		event = "UPDATE";
		if (TRIGGER_FIRED_FOR_ROW(tdata->tg_event))
		{
			hv_store_string(hv, "old",
							plperl_hash_from_tuple(tdata->tg_trigtuple,
												   tupdesc));
			hv_store_string(hv, "new",
							plperl_hash_from_tuple(tdata->tg_newtuple,
												   tupdesc));
		}
	}
	else if (TRIGGER_FIRED_BY_TRUNCATE(tdata->tg_event))
		event = "TRUNCATE";
	else
		event = "UNKNOWN";

	hv_store_string(hv, "event", cstr2sv(event));
	hv_store_string(hv, "argc", newSViv(tdata->tg_trigger->tgnargs));

	if (tdata->tg_trigger->tgnargs > 0)
	{
		AV		   *av = newAV();

		av_extend(av, tdata->tg_trigger->tgnargs);
		for (i = 0; i < tdata->tg_trigger->tgnargs; i++)
			av_push(av, cstr2sv(tdata->tg_trigger->tgargs[i]));
		hv_store_string(hv, "args", newRV_noinc((SV *) av));
	}

	hv_store_string(hv, "relname",
					cstr2sv(SPI_getrelname(tdata->tg_relation)));

	hv_store_string(hv, "table_name",
					cstr2sv(SPI_getrelname(tdata->tg_relation)));

	hv_store_string(hv, "table_schema",
					cstr2sv(SPI_getnspname(tdata->tg_relation)));

	if (TRIGGER_FIRED_BEFORE(tdata->tg_event))
		when = "BEFORE";
	else if (TRIGGER_FIRED_AFTER(tdata->tg_event))
		when = "AFTER";
	else if (TRIGGER_FIRED_INSTEAD(tdata->tg_event))
		when = "INSTEAD OF";
	else
		when = "UNKNOWN";
	hv_store_string(hv, "when", cstr2sv(when));

	if (TRIGGER_FIRED_FOR_ROW(tdata->tg_event))
		level = "ROW";
	else if (TRIGGER_FIRED_FOR_STATEMENT(tdata->tg_event))
		level = "STATEMENT";
	else
		level = "UNKNOWN";
	hv_store_string(hv, "level", cstr2sv(level));

	return newRV_noinc((SV *) hv);
}


/* Set up the arguments for an event trigger call. */
static SV  *
plperl_event_trigger_build_args(FunctionCallInfo fcinfo)
{
	dTHX;
	EventTriggerData *tdata;
	HV		   *hv;

	hv = newHV();

	tdata = (EventTriggerData *) fcinfo->context;

	hv_store_string(hv, "event", cstr2sv(tdata->event));
	hv_store_string(hv, "tag", cstr2sv(tdata->tag));

	return newRV_noinc((SV *) hv);
}

/* Set up the new tuple returned from a trigger. */

static HeapTuple
plperl_modify_tuple(HV *hvTD, TriggerData *tdata, HeapTuple otup)
{
	dTHX;
	SV		  **svp;
	HV		   *hvNew;
	HE		   *he;
	HeapTuple	rtup;
	int			slotsused;
	int		   *modattrs;
	Datum	   *modvalues;
	char	   *modnulls;

	TupleDesc	tupdesc;

	tupdesc = tdata->tg_relation->rd_att;

	svp = hv_fetch_string(hvTD, "new");
	if (!svp)
		ereport(ERROR,
				(errcode(ERRCODE_UNDEFINED_COLUMN),
				 errmsg("$_TD->{new} does not exist")));
	if (!SvOK(*svp) || !SvROK(*svp) || SvTYPE(SvRV(*svp)) != SVt_PVHV)
		ereport(ERROR,
				(errcode(ERRCODE_DATATYPE_MISMATCH),
				 errmsg("$_TD->{new} is not a hash reference")));
	hvNew = (HV *) SvRV(*svp);

	modattrs = palloc(tupdesc->natts * sizeof(int));
	modvalues = palloc(tupdesc->natts * sizeof(Datum));
	modnulls = palloc(tupdesc->natts * sizeof(char));
	slotsused = 0;

	hv_iterinit(hvNew);
	while ((he = hv_iternext(hvNew)))
	{
		bool		isnull;
		char	   *key = hek2cstr(he);
		SV		   *val = HeVAL(he);
		int			attn = SPI_fnumber(tupdesc, key);

		if (attn <= 0 || tupdesc->attrs[attn - 1]->attisdropped)
			ereport(ERROR,
					(errcode(ERRCODE_UNDEFINED_COLUMN),
					 errmsg("Perl hash contains nonexistent column \"%s\"",
							key)));

		modvalues[slotsused] = plperl_sv_to_datum(val,
										  tupdesc->attrs[attn - 1]->atttypid,
										 tupdesc->attrs[attn - 1]->atttypmod,
												  NULL,
												  NULL,
												  InvalidOid,
												  &isnull);

		modnulls[slotsused] = isnull ? 'n' : ' ';
		modattrs[slotsused] = attn;
		slotsused++;

		pfree(key);
	}
	hv_iterinit(hvNew);

	rtup = SPI_modifytuple(tdata->tg_relation, otup, slotsused,
						   modattrs, modvalues, modnulls);

	pfree(modattrs);
	pfree(modvalues);
	pfree(modnulls);

	if (rtup == NULL)
		elog(ERROR, "SPI_modifytuple failed: %s",
			 SPI_result_code_string(SPI_result));

	return rtup;
}


/*
 * There are three externally visible pieces to plperl: plperl_call_handler,
 * plperl_inline_handler, and plperl_validator.
 */

/*
 * The call handler is called to run normal functions (including trigger
 * functions) that are defined in pg_proc.
 */
PG_FUNCTION_INFO_V1(plperl_call_handler);

Datum
plperl_call_handler(PG_FUNCTION_ARGS)
{
	Datum		retval;
	plperl_call_data *save_call_data = current_call_data;
	plperl_interp_desc *oldinterp = plperl_active_interp;
	plperl_call_data this_call_data;

	/* Initialize current-call status record */
	MemSet(&this_call_data, 0, sizeof(this_call_data));
	this_call_data.fcinfo = fcinfo;

	PG_TRY();
	{
		current_call_data = &this_call_data;
		if (CALLED_AS_TRIGGER(fcinfo))
			retval = PointerGetDatum(plperl_trigger_handler(fcinfo));
		else if (CALLED_AS_EVENT_TRIGGER(fcinfo))
		{
			plperl_event_trigger_handler(fcinfo);
			retval = (Datum) 0;
		}
		else
			retval = plperl_func_handler(fcinfo);
	}
	PG_CATCH();
	{
		if (this_call_data.prodesc)
			decrement_prodesc_refcount(this_call_data.prodesc);
		current_call_data = save_call_data;
		activate_interpreter(oldinterp);
		PG_RE_THROW();
	}
	PG_END_TRY();

	if (this_call_data.prodesc)
		decrement_prodesc_refcount(this_call_data.prodesc);
	current_call_data = save_call_data;
	activate_interpreter(oldinterp);
	return retval;
}

/*
 * The inline handler runs anonymous code blocks (DO blocks).
 */
PG_FUNCTION_INFO_V1(plperl_inline_handler);

Datum
plperl_inline_handler(PG_FUNCTION_ARGS)
{
	InlineCodeBlock *codeblock = (InlineCodeBlock *) PG_GETARG_POINTER(0);
	FunctionCallInfoData fake_fcinfo;
	FmgrInfo	flinfo;
	plperl_proc_desc desc;
	plperl_call_data *save_call_data = current_call_data;
	plperl_interp_desc *oldinterp = plperl_active_interp;
	plperl_call_data this_call_data;
	ErrorContextCallback pl_error_context;

	/* Initialize current-call status record */
	MemSet(&this_call_data, 0, sizeof(this_call_data));

	/* Set up a callback for error reporting */
	pl_error_context.callback = plperl_inline_callback;
	pl_error_context.previous = error_context_stack;
	pl_error_context.arg = NULL;
	error_context_stack = &pl_error_context;

	/*
	 * Set up a fake fcinfo and descriptor with just enough info to satisfy
	 * plperl_call_perl_func().  In particular note that this sets things up
	 * with no arguments passed, and a result type of VOID.
	 */
	MemSet(&fake_fcinfo, 0, sizeof(fake_fcinfo));
	MemSet(&flinfo, 0, sizeof(flinfo));
	MemSet(&desc, 0, sizeof(desc));
	fake_fcinfo.flinfo = &flinfo;
	flinfo.fn_oid = InvalidOid;
	flinfo.fn_mcxt = CurrentMemoryContext;

	desc.proname = "inline_code_block";
	desc.fn_readonly = false;

	desc.lang_oid = codeblock->langOid;
	desc.trftypes = NIL;
	desc.lanpltrusted = codeblock->langIsTrusted;

	desc.fn_retistuple = false;
	desc.fn_retisset = false;
	desc.fn_retisarray = false;
	desc.result_oid = VOIDOID;
	desc.nargs = 0;
	desc.reference = NULL;

	this_call_data.fcinfo = &fake_fcinfo;
	this_call_data.prodesc = &desc;
	/* we do not bother with refcounting the fake prodesc */

	PG_TRY();
	{
		SV		   *perlret;

		current_call_data = &this_call_data;

		if (SPI_connect() != SPI_OK_CONNECT)
			elog(ERROR, "could not connect to SPI manager");

		select_perl_context(desc.lanpltrusted);

		plperl_create_sub(&desc, codeblock->source_text, 0);

		if (!desc.reference)	/* can this happen? */
			elog(ERROR, "could not create internal procedure for anonymous code block");

		perlret = plperl_call_perl_func(&desc, &fake_fcinfo);

		SvREFCNT_dec_current(perlret);

		if (SPI_finish() != SPI_OK_FINISH)
			elog(ERROR, "SPI_finish() failed");
	}
	PG_CATCH();
	{
		if (desc.reference)
			SvREFCNT_dec_current(desc.reference);
		current_call_data = save_call_data;
		activate_interpreter(oldinterp);
		PG_RE_THROW();
	}
	PG_END_TRY();

	if (desc.reference)
		SvREFCNT_dec_current(desc.reference);

	current_call_data = save_call_data;
	activate_interpreter(oldinterp);

	error_context_stack = pl_error_context.previous;

	PG_RETURN_VOID();
}

/*
 * The validator is called during CREATE FUNCTION to validate the function
 * being created/replaced. The precise behavior of the validator may be
 * modified by the check_function_bodies GUC.
 */
PG_FUNCTION_INFO_V1(plperl_validator);

Datum
plperl_validator(PG_FUNCTION_ARGS)
{
	Oid			funcoid = PG_GETARG_OID(0);
	HeapTuple	tuple;
	Form_pg_proc proc;
	char		functyptype;
	int			numargs;
	Oid		   *argtypes;
	char	  **argnames;
	char	   *argmodes;
	bool		is_trigger = false;
	bool		is_event_trigger = false;
	int			i;

	if (!CheckFunctionValidatorAccess(fcinfo->flinfo->fn_oid, funcoid))
		PG_RETURN_VOID();

	/* Get the new function's pg_proc entry */
	tuple = SearchSysCache1(PROCOID, ObjectIdGetDatum(funcoid));
	if (!HeapTupleIsValid(tuple))
		elog(ERROR, "cache lookup failed for function %u", funcoid);
	proc = (Form_pg_proc) GETSTRUCT(tuple);

	functyptype = get_typtype(proc->prorettype);

	/* Disallow pseudotype result */
	/* except for TRIGGER, EVTTRIGGER, RECORD, or VOID */
	if (functyptype == TYPTYPE_PSEUDO)
	{
		/* we assume OPAQUE with no arguments means a trigger */
		if (proc->prorettype == TRIGGEROID ||
			(proc->prorettype == OPAQUEOID && proc->pronargs == 0))
			is_trigger = true;
		else if (proc->prorettype == EVTTRIGGEROID)
			is_event_trigger = true;
		else if (proc->prorettype != RECORDOID &&
				 proc->prorettype != VOIDOID)
			ereport(ERROR,
					(errcode(ERRCODE_FEATURE_NOT_SUPPORTED),
					 errmsg("PL/Perl functions cannot return type %s",
							format_type_be(proc->prorettype))));
	}

	/* Disallow pseudotypes in arguments (either IN or OUT) */
	numargs = get_func_arg_info(tuple,
								&argtypes, &argnames, &argmodes);
	for (i = 0; i < numargs; i++)
	{
		if (get_typtype(argtypes[i]) == TYPTYPE_PSEUDO &&
			argtypes[i] != RECORDOID)
			ereport(ERROR,
					(errcode(ERRCODE_FEATURE_NOT_SUPPORTED),
					 errmsg("PL/Perl functions cannot accept type %s",
							format_type_be(argtypes[i]))));
	}

	ReleaseSysCache(tuple);

	/* Postpone body checks if !check_function_bodies */
	if (check_function_bodies)
	{
		(void) compile_plperl_function(funcoid, is_trigger, is_event_trigger);
	}

	/* the result of a validator is ignored */
	PG_RETURN_VOID();
}


/*
 * plperlu likewise requires three externally visible functions:
 * plperlu_call_handler, plperlu_inline_handler, and plperlu_validator.
 * These are currently just aliases that send control to the plperl
 * handler functions, and we decide whether a particular function is
 * trusted or not by inspecting the actual pg_language tuple.
 */

PG_FUNCTION_INFO_V1(plperlu_call_handler);

Datum
plperlu_call_handler(PG_FUNCTION_ARGS)
{
	return plperl_call_handler(fcinfo);
}

PG_FUNCTION_INFO_V1(plperlu_inline_handler);

Datum
plperlu_inline_handler(PG_FUNCTION_ARGS)
{
	return plperl_inline_handler(fcinfo);
}

PG_FUNCTION_INFO_V1(plperlu_validator);

Datum
plperlu_validator(PG_FUNCTION_ARGS)
{
	/* call plperl validator with our fcinfo so it gets our oid */
	return plperl_validator(fcinfo);
}


/*
 * Uses mksafefunc/mkunsafefunc to create a subroutine whose text is
 * supplied in s, and returns a reference to it
 */
static void
plperl_create_sub(plperl_proc_desc *prodesc, char *s, Oid fn_oid)
{
	dTHX;
	dSP;
	char		subname[NAMEDATALEN + 40];
	HV		   *pragma_hv = newHV();
	SV		   *subref = NULL;
	int			count;

	sprintf(subname, "%s__%u", prodesc->proname, fn_oid);

	if (plperl_use_strict)
		hv_store_string(pragma_hv, "strict", (SV *) newAV());

	ENTER;
	SAVETMPS;
	PUSHMARK(SP);
	EXTEND(SP, 4);
	PUSHs(sv_2mortal(cstr2sv(subname)));
	PUSHs(sv_2mortal(newRV_noinc((SV *) pragma_hv)));

	/*
	 * Use 'false' for $prolog in mkfunc, which is kept for compatibility in
	 * case a module such as PostgreSQL::PLPerl::NYTprof replaces the function
	 * compiler.
	 */
	PUSHs(&PL_sv_no);
	PUSHs(sv_2mortal(cstr2sv(s)));
	PUTBACK;

	/*
	 * G_KEEPERR seems to be needed here, else we don't recognize compile
	 * errors properly.  Perhaps it's because there's another level of eval
	 * inside mksafefunc?
	 */
	count = perl_call_pv("PostgreSQL::InServer::mkfunc",
						 G_SCALAR | G_EVAL | G_KEEPERR);
	SPAGAIN;

	if (count == 1)
	{
		SV		   *sub_rv = (SV *) POPs;

		if (sub_rv && SvROK(sub_rv) && SvTYPE(SvRV(sub_rv)) == SVt_PVCV)
		{
			subref = newRV_inc(SvRV(sub_rv));
		}
	}

	PUTBACK;
	FREETMPS;
	LEAVE;

	if (SvTRUE(ERRSV))
		ereport(ERROR,
				(errcode(ERRCODE_SYNTAX_ERROR),
				 errmsg("%s", strip_trailing_ws(sv2cstr(ERRSV)))));

	if (!subref)
		ereport(ERROR,
				(errcode(ERRCODE_SYNTAX_ERROR),
		 errmsg("didn't get a CODE reference from compiling function \"%s\"",
				prodesc->proname)));

	prodesc->reference = subref;

	return;
}


/**********************************************************************
 * plperl_init_shared_libs()		-
 **********************************************************************/

static void
plperl_init_shared_libs(pTHX)
{
	char	   *file = __FILE__;

	newXS("DynaLoader::boot_DynaLoader", boot_DynaLoader, file);
	newXS("PostgreSQL::InServer::Util::bootstrap",
		  boot_PostgreSQL__InServer__Util, file);
	/* newXS for...::SPI::bootstrap is in select_perl_context() */
}


static SV  *
plperl_call_perl_func(plperl_proc_desc *desc, FunctionCallInfo fcinfo)
{
	dTHX;
	dSP;
	SV		   *retval;
	int			i;
	int			count;
	Oid		   *argtypes = NULL;
	int			nargs = 0;

	ENTER;
	SAVETMPS;

	PUSHMARK(SP);
	EXTEND(sp, desc->nargs);

	/* Get signature for true functions; inline blocks have no args. */
	if (fcinfo->flinfo->fn_oid)
		get_func_signature(fcinfo->flinfo->fn_oid, &argtypes, &nargs);
	Assert(nargs == desc->nargs);

	for (i = 0; i < desc->nargs; i++)
	{
		if (fcinfo->argnull[i])
			PUSHs(&PL_sv_undef);
		else if (desc->arg_is_rowtype[i])
		{
			SV		   *sv = plperl_hash_from_datum(fcinfo->arg[i]);

			PUSHs(sv_2mortal(sv));
		}
		else
		{
			SV		   *sv;
			Oid			funcid;

			if (OidIsValid(desc->arg_arraytype[i]))
				sv = plperl_ref_from_pg_array(fcinfo->arg[i], desc->arg_arraytype[i]);
			else if ((funcid = get_transform_fromsql(argtypes[i], current_call_data->prodesc->lang_oid, current_call_data->prodesc->trftypes)))
				sv = (SV *) DatumGetPointer(OidFunctionCall1(funcid, fcinfo->arg[i]));
			else
			{
				char	   *tmp;

				tmp = OutputFunctionCall(&(desc->arg_out_func[i]),
										 fcinfo->arg[i]);
				sv = cstr2sv(tmp);
				pfree(tmp);
			}

			PUSHs(sv_2mortal(sv));
		}
	}
	PUTBACK;

	/* Do NOT use G_KEEPERR here */
	count = perl_call_sv(desc->reference, G_SCALAR | G_EVAL);

	SPAGAIN;

	if (count != 1)
	{
		PUTBACK;
		FREETMPS;
		LEAVE;
		ereport(ERROR,
				(errcode(ERRCODE_EXTERNAL_ROUTINE_EXCEPTION),
				 errmsg("didn't get a return item from function")));
	}

	if (SvTRUE(ERRSV))
	{
		(void) POPs;
		PUTBACK;
		FREETMPS;
		LEAVE;
		/* XXX need to find a way to determine a better errcode here */
		ereport(ERROR,
				(errcode(ERRCODE_EXTERNAL_ROUTINE_EXCEPTION),
				 errmsg("%s", strip_trailing_ws(sv2cstr(ERRSV)))));
	}

	retval = newSVsv(POPs);

	PUTBACK;
	FREETMPS;
	LEAVE;

	return retval;
}


static SV  *
plperl_call_perl_trigger_func(plperl_proc_desc *desc, FunctionCallInfo fcinfo,
							  SV *td)
{
	dTHX;
	dSP;
	SV		   *retval,
			   *TDsv;
	int			i,
				count;
	Trigger    *tg_trigger = ((TriggerData *) fcinfo->context)->tg_trigger;

	ENTER;
	SAVETMPS;

	TDsv = get_sv("main::_TD", 0);
	if (!TDsv)
		ereport(ERROR,
				(errcode(ERRCODE_EXTERNAL_ROUTINE_EXCEPTION),
				 errmsg("couldn't fetch $_TD")));

	save_item(TDsv);			/* local $_TD */
	sv_setsv(TDsv, td);

	PUSHMARK(sp);
	EXTEND(sp, tg_trigger->tgnargs);

	for (i = 0; i < tg_trigger->tgnargs; i++)
		PUSHs(sv_2mortal(cstr2sv(tg_trigger->tgargs[i])));
	PUTBACK;

	/* Do NOT use G_KEEPERR here */
	count = perl_call_sv(desc->reference, G_SCALAR | G_EVAL);

	SPAGAIN;

	if (count != 1)
	{
		PUTBACK;
		FREETMPS;
		LEAVE;
		ereport(ERROR,
				(errcode(ERRCODE_EXTERNAL_ROUTINE_EXCEPTION),
				 errmsg("didn't get a return item from trigger function")));
	}

	if (SvTRUE(ERRSV))
	{
		(void) POPs;
		PUTBACK;
		FREETMPS;
		LEAVE;
		/* XXX need to find a way to determine a better errcode here */
		ereport(ERROR,
				(errcode(ERRCODE_EXTERNAL_ROUTINE_EXCEPTION),
				 errmsg("%s", strip_trailing_ws(sv2cstr(ERRSV)))));
	}

	retval = newSVsv(POPs);

	PUTBACK;
	FREETMPS;
	LEAVE;

	return retval;
}


static void
plperl_call_perl_event_trigger_func(plperl_proc_desc *desc,
									FunctionCallInfo fcinfo,
									SV *td)
{
	dTHX;
	dSP;
	SV		   *retval,
			   *TDsv;
	int			count;

	ENTER;
	SAVETMPS;

	TDsv = get_sv("main::_TD", 0);
	if (!TDsv)
		ereport(ERROR,
				(errcode(ERRCODE_EXTERNAL_ROUTINE_EXCEPTION),
				 errmsg("couldn't fetch $_TD")));

	save_item(TDsv);			/* local $_TD */
	sv_setsv(TDsv, td);

	PUSHMARK(sp);
	PUTBACK;

	/* Do NOT use G_KEEPERR here */
	count = perl_call_sv(desc->reference, G_SCALAR | G_EVAL);

	SPAGAIN;

	if (count != 1)
	{
		PUTBACK;
		FREETMPS;
		LEAVE;
		ereport(ERROR,
				(errcode(ERRCODE_EXTERNAL_ROUTINE_EXCEPTION),
				 errmsg("didn't get a return item from trigger function")));
	}

	if (SvTRUE(ERRSV))
	{
		(void) POPs;
		PUTBACK;
		FREETMPS;
		LEAVE;
		/* XXX need to find a way to determine a better errcode here */
		ereport(ERROR,
				(errcode(ERRCODE_EXTERNAL_ROUTINE_EXCEPTION),
				 errmsg("%s", strip_trailing_ws(sv2cstr(ERRSV)))));
	}

	retval = newSVsv(POPs);
	(void) retval;				/* silence compiler warning */

	PUTBACK;
	FREETMPS;
	LEAVE;

	return;
}

static Datum
plperl_func_handler(PG_FUNCTION_ARGS)
{
	plperl_proc_desc *prodesc;
	SV		   *perlret;
	Datum		retval = 0;
	ReturnSetInfo *rsi;
	ErrorContextCallback pl_error_context;

	if (SPI_connect() != SPI_OK_CONNECT)
		elog(ERROR, "could not connect to SPI manager");

	prodesc = compile_plperl_function(fcinfo->flinfo->fn_oid, false, false);
	current_call_data->prodesc = prodesc;
	increment_prodesc_refcount(prodesc);

	/* Set a callback for error reporting */
	pl_error_context.callback = plperl_exec_callback;
	pl_error_context.previous = error_context_stack;
	pl_error_context.arg = prodesc->proname;
	error_context_stack = &pl_error_context;

	rsi = (ReturnSetInfo *) fcinfo->resultinfo;

	if (prodesc->fn_retisset)
	{
		/* Check context before allowing the call to go through */
		if (!rsi || !IsA(rsi, ReturnSetInfo) ||
			(rsi->allowedModes & SFRM_Materialize) == 0 ||
			rsi->expectedDesc == NULL)
			ereport(ERROR,
					(errcode(ERRCODE_FEATURE_NOT_SUPPORTED),
					 errmsg("set-valued function called in context that "
							"cannot accept a set")));
	}

	activate_interpreter(prodesc->interp);

	perlret = plperl_call_perl_func(prodesc, fcinfo);

	/************************************************************
	 * Disconnect from SPI manager and then create the return
	 * values datum (if the input function does a palloc for it
	 * this must not be allocated in the SPI memory context
	 * because SPI_finish would free it).
	 ************************************************************/
	if (SPI_finish() != SPI_OK_FINISH)
		elog(ERROR, "SPI_finish() failed");

	if (prodesc->fn_retisset)
	{
		SV		   *sav;

		/*
		 * If the Perl function returned an arrayref, we pretend that it
		 * called return_next() for each element of the array, to handle old
		 * SRFs that didn't know about return_next(). Any other sort of return
		 * value is an error, except undef which means return an empty set.
		 */
		sav = get_perl_array_ref(perlret);
		if (sav)
		{
			dTHX;
			int			i = 0;
			SV		  **svp = 0;
			AV		   *rav = (AV *) SvRV(sav);

			while ((svp = av_fetch(rav, i, FALSE)) != NULL)
			{
				plperl_return_next_internal(*svp);
				i++;
			}
		}
		else if (SvOK(perlret))
		{
			ereport(ERROR,
					(errcode(ERRCODE_DATATYPE_MISMATCH),
					 errmsg("set-returning PL/Perl function must return "
							"reference to array or use return_next")));
		}

		rsi->returnMode = SFRM_Materialize;
		if (current_call_data->tuple_store)
		{
			rsi->setResult = current_call_data->tuple_store;
			rsi->setDesc = current_call_data->ret_tdesc;
		}
		retval = (Datum) 0;
	}
	else
	{
		retval = plperl_sv_to_datum(perlret,
									prodesc->result_oid,
									-1,
									fcinfo,
									&prodesc->result_in_func,
									prodesc->result_typioparam,
									&fcinfo->isnull);

		if (fcinfo->isnull && rsi && IsA(rsi, ReturnSetInfo))
			rsi->isDone = ExprEndResult;
	}

	/* Restore the previous error callback */
	error_context_stack = pl_error_context.previous;

	SvREFCNT_dec_current(perlret);

	return retval;
}


static Datum
plperl_trigger_handler(PG_FUNCTION_ARGS)
{
	plperl_proc_desc *prodesc;
	SV		   *perlret;
	Datum		retval;
	SV		   *svTD;
	HV		   *hvTD;
	ErrorContextCallback pl_error_context;

	/* Connect to SPI manager */
	if (SPI_connect() != SPI_OK_CONNECT)
		elog(ERROR, "could not connect to SPI manager");

	/* Find or compile the function */
	prodesc = compile_plperl_function(fcinfo->flinfo->fn_oid, true, false);
	current_call_data->prodesc = prodesc;
	increment_prodesc_refcount(prodesc);

	/* Set a callback for error reporting */
	pl_error_context.callback = plperl_exec_callback;
	pl_error_context.previous = error_context_stack;
	pl_error_context.arg = prodesc->proname;
	error_context_stack = &pl_error_context;

	activate_interpreter(prodesc->interp);

	svTD = plperl_trigger_build_args(fcinfo);
	perlret = plperl_call_perl_trigger_func(prodesc, fcinfo, svTD);
	hvTD = (HV *) SvRV(svTD);

	/************************************************************
	* Disconnect from SPI manager and then create the return
	* values datum (if the input function does a palloc for it
	* this must not be allocated in the SPI memory context
	* because SPI_finish would free it).
	************************************************************/
	if (SPI_finish() != SPI_OK_FINISH)
		elog(ERROR, "SPI_finish() failed");

	if (perlret == NULL || !SvOK(perlret))
	{
		/* undef result means go ahead with original tuple */
		TriggerData *trigdata = ((TriggerData *) fcinfo->context);

		if (TRIGGER_FIRED_BY_INSERT(trigdata->tg_event))
			retval = (Datum) trigdata->tg_trigtuple;
		else if (TRIGGER_FIRED_BY_UPDATE(trigdata->tg_event))
			retval = (Datum) trigdata->tg_newtuple;
		else if (TRIGGER_FIRED_BY_DELETE(trigdata->tg_event))
			retval = (Datum) trigdata->tg_trigtuple;
		else if (TRIGGER_FIRED_BY_TRUNCATE(trigdata->tg_event))
			retval = (Datum) trigdata->tg_trigtuple;
		else
			retval = (Datum) 0; /* can this happen? */
	}
	else
	{
		HeapTuple	trv;
		char	   *tmp;

		tmp = sv2cstr(perlret);

		if (pg_strcasecmp(tmp, "SKIP") == 0)
			trv = NULL;
		else if (pg_strcasecmp(tmp, "MODIFY") == 0)
		{
			TriggerData *trigdata = (TriggerData *) fcinfo->context;

			if (TRIGGER_FIRED_BY_INSERT(trigdata->tg_event))
				trv = plperl_modify_tuple(hvTD, trigdata,
										  trigdata->tg_trigtuple);
			else if (TRIGGER_FIRED_BY_UPDATE(trigdata->tg_event))
				trv = plperl_modify_tuple(hvTD, trigdata,
										  trigdata->tg_newtuple);
			else
			{
				ereport(WARNING,
						(errcode(ERRCODE_E_R_I_E_TRIGGER_PROTOCOL_VIOLATED),
						 errmsg("ignoring modified row in DELETE trigger")));
				trv = NULL;
			}
		}
		else
		{
			ereport(ERROR,
					(errcode(ERRCODE_E_R_I_E_TRIGGER_PROTOCOL_VIOLATED),
				  errmsg("result of PL/Perl trigger function must be undef, "
						 "\"SKIP\", or \"MODIFY\"")));
			trv = NULL;
		}
		retval = PointerGetDatum(trv);
		pfree(tmp);
	}

	/* Restore the previous error callback */
	error_context_stack = pl_error_context.previous;

	SvREFCNT_dec_current(svTD);
	if (perlret)
		SvREFCNT_dec_current(perlret);

	return retval;
}


static void
plperl_event_trigger_handler(PG_FUNCTION_ARGS)
{
	plperl_proc_desc *prodesc;
	SV		   *svTD;
	ErrorContextCallback pl_error_context;

	/* Connect to SPI manager */
	if (SPI_connect() != SPI_OK_CONNECT)
		elog(ERROR, "could not connect to SPI manager");

	/* Find or compile the function */
	prodesc = compile_plperl_function(fcinfo->flinfo->fn_oid, false, true);
	current_call_data->prodesc = prodesc;
	increment_prodesc_refcount(prodesc);

	/* Set a callback for error reporting */
	pl_error_context.callback = plperl_exec_callback;
	pl_error_context.previous = error_context_stack;
	pl_error_context.arg = prodesc->proname;
	error_context_stack = &pl_error_context;

	activate_interpreter(prodesc->interp);

	svTD = plperl_event_trigger_build_args(fcinfo);
	plperl_call_perl_event_trigger_func(prodesc, fcinfo, svTD);

	if (SPI_finish() != SPI_OK_FINISH)
		elog(ERROR, "SPI_finish() failed");

	/* Restore the previous error callback */
	error_context_stack = pl_error_context.previous;

	SvREFCNT_dec_current(svTD);
}


static bool
validate_plperl_function(plperl_proc_ptr *proc_ptr, HeapTuple procTup)
{
	if (proc_ptr && proc_ptr->proc_ptr)
	{
		plperl_proc_desc *prodesc = proc_ptr->proc_ptr;
		bool		uptodate;

		/************************************************************
		 * If it's present, must check whether it's still up to date.
		 * This is needed because CREATE OR REPLACE FUNCTION can modify the
		 * function's pg_proc entry without changing its OID.
		 ************************************************************/
		uptodate = (prodesc->fn_xmin == HeapTupleHeaderGetRawXmin(procTup->t_data) &&
					ItemPointerEquals(&prodesc->fn_tid, &procTup->t_self));

		if (uptodate)
			return true;

		/* Otherwise, unlink the obsoleted entry from the hashtable ... */
		proc_ptr->proc_ptr = NULL;
		/* ... and release the corresponding refcount, probably deleting it */
		decrement_prodesc_refcount(prodesc);
	}

	return false;
}


static void
free_plperl_function(plperl_proc_desc *prodesc)
{
	Assert(prodesc->refcount <= 0);
	/* Release CODE reference, if we have one, from the appropriate interp */
	if (prodesc->reference)
	{
		plperl_interp_desc *oldinterp = plperl_active_interp;

		activate_interpreter(prodesc->interp);
		SvREFCNT_dec_current(prodesc->reference);
		activate_interpreter(oldinterp);
	}
	/* Get rid of what we conveniently can of our own structs */
	/* (FmgrInfo subsidiary info will get leaked ...) */
	if (prodesc->proname)
		free(prodesc->proname);
	list_free(prodesc->trftypes);
	free(prodesc);
}


static plperl_proc_desc *
compile_plperl_function(Oid fn_oid, bool is_trigger, bool is_event_trigger)
{
	HeapTuple	procTup;
	Form_pg_proc procStruct;
	plperl_proc_key proc_key;
	plperl_proc_ptr *proc_ptr;
	plperl_proc_desc *prodesc = NULL;
	int			i;
	plperl_interp_desc *oldinterp = plperl_active_interp;
	ErrorContextCallback plperl_error_context;

	/* We'll need the pg_proc tuple in any case... */
	procTup = SearchSysCache1(PROCOID, ObjectIdGetDatum(fn_oid));
	if (!HeapTupleIsValid(procTup))
		elog(ERROR, "cache lookup failed for function %u", fn_oid);
	procStruct = (Form_pg_proc) GETSTRUCT(procTup);

	/* Set a callback for reporting compilation errors */
	plperl_error_context.callback = plperl_compile_callback;
	plperl_error_context.previous = error_context_stack;
	plperl_error_context.arg = NameStr(procStruct->proname);
	error_context_stack = &plperl_error_context;

	/* Try to find function in plperl_proc_hash */
	proc_key.proc_id = fn_oid;
	proc_key.is_trigger = is_trigger;
	proc_key.user_id = GetUserId();

	proc_ptr = hash_search(plperl_proc_hash, &proc_key,
						   HASH_FIND, NULL);

	if (validate_plperl_function(proc_ptr, procTup))
		prodesc = proc_ptr->proc_ptr;
	else
	{
		/* If not found or obsolete, maybe it's plperlu */
		proc_key.user_id = InvalidOid;
		proc_ptr = hash_search(plperl_proc_hash, &proc_key,
							   HASH_FIND, NULL);
		if (validate_plperl_function(proc_ptr, procTup))
			prodesc = proc_ptr->proc_ptr;
	}

	/************************************************************
	 * If we haven't found it in the hashtable, we analyze
	 * the function's arguments and return type and store
	 * the in-/out-functions in the prodesc block and create
	 * a new hashtable entry for it.
	 *
	 * Then we load the procedure into the Perl interpreter.
	 ************************************************************/
	if (prodesc == NULL)
	{
		HeapTuple	langTup;
		HeapTuple	typeTup;
		Form_pg_language langStruct;
		Form_pg_type typeStruct;
		Datum		protrftypes_datum;
		Datum		prosrcdatum;
		bool		isnull;
		char	   *proc_source;

		/************************************************************
		 * Allocate a new procedure description block
		 ************************************************************/
		prodesc = (plperl_proc_desc *) malloc(sizeof(plperl_proc_desc));
		if (prodesc == NULL)
			ereport(ERROR,
					(errcode(ERRCODE_OUT_OF_MEMORY),
					 errmsg("out of memory")));
		/* Initialize all fields to 0 so free_plperl_function is safe */
		MemSet(prodesc, 0, sizeof(plperl_proc_desc));

		prodesc->proname = strdup(NameStr(procStruct->proname));
		if (prodesc->proname == NULL)
		{
			free_plperl_function(prodesc);
			ereport(ERROR,
					(errcode(ERRCODE_OUT_OF_MEMORY),
					 errmsg("out of memory")));
		}
		prodesc->fn_xmin = HeapTupleHeaderGetRawXmin(procTup->t_data);
		prodesc->fn_tid = procTup->t_self;

		/* Remember if function is STABLE/IMMUTABLE */
		prodesc->fn_readonly =
			(procStruct->provolatile != PROVOLATILE_VOLATILE);

		{
			MemoryContext oldcxt;

			protrftypes_datum = SysCacheGetAttr(PROCOID, procTup,
										  Anum_pg_proc_protrftypes, &isnull);
			oldcxt = MemoryContextSwitchTo(TopMemoryContext);
			prodesc->trftypes = isnull ? NIL : oid_array_to_list(protrftypes_datum);
			MemoryContextSwitchTo(oldcxt);
		}

		/************************************************************
		 * Lookup the pg_language tuple by Oid
		 ************************************************************/
		langTup = SearchSysCache1(LANGOID,
								  ObjectIdGetDatum(procStruct->prolang));
		if (!HeapTupleIsValid(langTup))
		{
			free_plperl_function(prodesc);
			elog(ERROR, "cache lookup failed for language %u",
				 procStruct->prolang);
		}
		langStruct = (Form_pg_language) GETSTRUCT(langTup);
		prodesc->lang_oid = HeapTupleGetOid(langTup);
		prodesc->lanpltrusted = langStruct->lanpltrusted;
		ReleaseSysCache(langTup);

		/************************************************************
		 * Get the required information for input conversion of the
		 * return value.
		 ************************************************************/
		if (!is_trigger && !is_event_trigger)
		{
			typeTup =
				SearchSysCache1(TYPEOID,
								ObjectIdGetDatum(procStruct->prorettype));
			if (!HeapTupleIsValid(typeTup))
			{
				free_plperl_function(prodesc);
				elog(ERROR, "cache lookup failed for type %u",
					 procStruct->prorettype);
			}
			typeStruct = (Form_pg_type) GETSTRUCT(typeTup);

			/* Disallow pseudotype result, except VOID or RECORD */
			if (typeStruct->typtype == TYPTYPE_PSEUDO)
			{
				if (procStruct->prorettype == VOIDOID ||
					procStruct->prorettype == RECORDOID)
					 /* okay */ ;
				else if (procStruct->prorettype == TRIGGEROID ||
						 procStruct->prorettype == EVTTRIGGEROID)
				{
					free_plperl_function(prodesc);
					ereport(ERROR,
							(errcode(ERRCODE_FEATURE_NOT_SUPPORTED),
							 errmsg("trigger functions can only be called "
									"as triggers")));
				}
				else
				{
					free_plperl_function(prodesc);
					ereport(ERROR,
							(errcode(ERRCODE_FEATURE_NOT_SUPPORTED),
							 errmsg("PL/Perl functions cannot return type %s",
									format_type_be(procStruct->prorettype))));
				}
			}

			prodesc->result_oid = procStruct->prorettype;
			prodesc->fn_retisset = procStruct->proretset;
			prodesc->fn_retistuple = (procStruct->prorettype == RECORDOID ||
								   typeStruct->typtype == TYPTYPE_COMPOSITE);

			prodesc->fn_retisarray =
				(typeStruct->typlen == -1 && typeStruct->typelem);

			perm_fmgr_info(typeStruct->typinput, &(prodesc->result_in_func));
			prodesc->result_typioparam = getTypeIOParam(typeTup);

			ReleaseSysCache(typeTup);
		}

		/************************************************************
		 * Get the required information for output conversion
		 * of all procedure arguments
		 ************************************************************/
		if (!is_trigger && !is_event_trigger)
		{
			prodesc->nargs = procStruct->pronargs;
			for (i = 0; i < prodesc->nargs; i++)
			{
				typeTup = SearchSysCache1(TYPEOID,
						ObjectIdGetDatum(procStruct->proargtypes.values[i]));
				if (!HeapTupleIsValid(typeTup))
				{
					free_plperl_function(prodesc);
					elog(ERROR, "cache lookup failed for type %u",
						 procStruct->proargtypes.values[i]);
				}
				typeStruct = (Form_pg_type) GETSTRUCT(typeTup);

				/* Disallow pseudotype argument */
				if (typeStruct->typtype == TYPTYPE_PSEUDO &&
					procStruct->proargtypes.values[i] != RECORDOID)
				{
					free_plperl_function(prodesc);
					ereport(ERROR,
							(errcode(ERRCODE_FEATURE_NOT_SUPPORTED),
							 errmsg("PL/Perl functions cannot accept type %s",
						format_type_be(procStruct->proargtypes.values[i]))));
				}

				if (typeStruct->typtype == TYPTYPE_COMPOSITE ||
					procStruct->proargtypes.values[i] == RECORDOID)
					prodesc->arg_is_rowtype[i] = true;
				else
				{
					prodesc->arg_is_rowtype[i] = false;
					perm_fmgr_info(typeStruct->typoutput,
								   &(prodesc->arg_out_func[i]));
				}

				/* Identify array attributes */
				if (typeStruct->typelem != 0 && typeStruct->typlen == -1)
					prodesc->arg_arraytype[i] = procStruct->proargtypes.values[i];
				else
					prodesc->arg_arraytype[i] = InvalidOid;

				ReleaseSysCache(typeTup);
			}
		}

		/************************************************************
		 * create the text of the anonymous subroutine.
		 * we do not use a named subroutine so that we can call directly
		 * through the reference.
		 ************************************************************/
		prosrcdatum = SysCacheGetAttr(PROCOID, procTup,
									  Anum_pg_proc_prosrc, &isnull);
		if (isnull)
			elog(ERROR, "null prosrc");
		proc_source = TextDatumGetCString(prosrcdatum);

		/************************************************************
		 * Create the procedure in the appropriate interpreter
		 ************************************************************/

		select_perl_context(prodesc->lanpltrusted);

		prodesc->interp = plperl_active_interp;

		plperl_create_sub(prodesc, proc_source, fn_oid);

		activate_interpreter(oldinterp);

		pfree(proc_source);
		if (!prodesc->reference)	/* can this happen? */
		{
			free_plperl_function(prodesc);
			elog(ERROR, "could not create PL/Perl internal procedure");
		}

		/************************************************************
		 * OK, link the procedure into the correct hashtable entry
		 ************************************************************/
		proc_key.user_id = prodesc->lanpltrusted ? GetUserId() : InvalidOid;

		proc_ptr = hash_search(plperl_proc_hash, &proc_key,
							   HASH_ENTER, NULL);
		proc_ptr->proc_ptr = prodesc;
		increment_prodesc_refcount(prodesc);
	}

	/* restore previous error callback */
	error_context_stack = plperl_error_context.previous;

	ReleaseSysCache(procTup);

	return prodesc;
}

/* Build a hash from a given composite/row datum */
static SV  *
plperl_hash_from_datum(Datum attr)
{
	HeapTupleHeader td;
	Oid			tupType;
	int32		tupTypmod;
	TupleDesc	tupdesc;
	HeapTupleData tmptup;
	SV		   *sv;

	td = DatumGetHeapTupleHeader(attr);

	/* Extract rowtype info and find a tupdesc */
	tupType = HeapTupleHeaderGetTypeId(td);
	tupTypmod = HeapTupleHeaderGetTypMod(td);
	tupdesc = lookup_rowtype_tupdesc(tupType, tupTypmod);

	/* Build a temporary HeapTuple control structure */
	tmptup.t_len = HeapTupleHeaderGetDatumLength(td);
	tmptup.t_data = td;

	sv = plperl_hash_from_tuple(&tmptup, tupdesc);
	ReleaseTupleDesc(tupdesc);

	return sv;
}

/* Build a hash from all attributes of a given tuple. */
static SV  *
plperl_hash_from_tuple(HeapTuple tuple, TupleDesc tupdesc)
{
	dTHX;
	HV		   *hv;
	int			i;

	/* since this function recurses, it could be driven to stack overflow */
	check_stack_depth();

	hv = newHV();
	hv_ksplit(hv, tupdesc->natts);		/* pre-grow the hash */

	for (i = 0; i < tupdesc->natts; i++)
	{
		Datum		attr;
		bool		isnull,
					typisvarlena;
		char	   *attname;
		Oid			typoutput;

		if (tupdesc->attrs[i]->attisdropped)
			continue;

		attname = NameStr(tupdesc->attrs[i]->attname);
		attr = heap_getattr(tuple, i + 1, tupdesc, &isnull);

		if (isnull)
		{
			/*
			 * Store (attname => undef) and move on.  Note we can't use
			 * &PL_sv_undef here; see "AVs, HVs and undefined values" in
			 * perlguts for an explanation.
			 */
			hv_store_string(hv, attname, newSV(0));
			continue;
		}

		if (type_is_rowtype(tupdesc->attrs[i]->atttypid))
		{
			SV		   *sv = plperl_hash_from_datum(attr);

			hv_store_string(hv, attname, sv);
		}
		else
		{
			SV		   *sv;
			Oid			funcid;

			if (OidIsValid(get_base_element_type(tupdesc->attrs[i]->atttypid)))
				sv = plperl_ref_from_pg_array(attr, tupdesc->attrs[i]->atttypid);
			else if ((funcid = get_transform_fromsql(tupdesc->attrs[i]->atttypid, current_call_data->prodesc->lang_oid, current_call_data->prodesc->trftypes)))
				sv = (SV *) DatumGetPointer(OidFunctionCall1(funcid, attr));
			else
			{
				char	   *outputstr;

				/* XXX should have a way to cache these lookups */
				getTypeOutputInfo(tupdesc->attrs[i]->atttypid,
								  &typoutput, &typisvarlena);

				outputstr = OidOutputFunctionCall(typoutput, attr);
				sv = cstr2sv(outputstr);
				pfree(outputstr);
			}

			hv_store_string(hv, attname, sv);
		}
	}
	return newRV_noinc((SV *) hv);
}


static void
check_spi_usage_allowed(void)
{
	/* see comment in plperl_fini() */
	if (plperl_ending)
	{
		/* simple croak as we don't want to involve PostgreSQL code */
		croak("SPI functions can not be used in END blocks");
	}
}


HV *
plperl_spi_exec(char *query, int limit)
{
	HV		   *ret_hv;

	/*
	 * Execute the query inside a sub-transaction, so we can cope with errors
	 * sanely
	 */
	MemoryContext oldcontext = CurrentMemoryContext;
	ResourceOwner oldowner = CurrentResourceOwner;

	check_spi_usage_allowed();

	BeginInternalSubTransaction(NULL);
	/* Want to run inside function's memory context */
	MemoryContextSwitchTo(oldcontext);

	PG_TRY();
	{
		int			spi_rv;

		pg_verifymbstr(query, strlen(query), false);

		spi_rv = SPI_execute(query, current_call_data->prodesc->fn_readonly,
							 limit);
		ret_hv = plperl_spi_execute_fetch_result(SPI_tuptable, SPI_processed,
												 spi_rv);

		/* Commit the inner transaction, return to outer xact context */
		ReleaseCurrentSubTransaction();
		MemoryContextSwitchTo(oldcontext);
		CurrentResourceOwner = oldowner;

		/*
		 * AtEOSubXact_SPI() should not have popped any SPI context, but just
		 * in case it did, make sure we remain connected.
		 */
		SPI_restore_connection();
	}
	PG_CATCH();
	{
		ErrorData  *edata;

		/* Save error info */
		MemoryContextSwitchTo(oldcontext);
		edata = CopyErrorData();
		FlushErrorState();

		/* Abort the inner transaction */
		RollbackAndReleaseCurrentSubTransaction();
		MemoryContextSwitchTo(oldcontext);
		CurrentResourceOwner = oldowner;

		/*
		 * If AtEOSubXact_SPI() popped any SPI context of the subxact, it will
		 * have left us in a disconnected state.  We need this hack to return
		 * to connected state.
		 */
		SPI_restore_connection();

		/* Punt the error to Perl */
		croak_cstr(edata->message);

		/* Can't get here, but keep compiler quiet */
		return NULL;
	}
	PG_END_TRY();

	return ret_hv;
}


static HV  *
plperl_spi_execute_fetch_result(SPITupleTable *tuptable, uint64 processed,
								int status)
{
	dTHX;
	HV		   *result;

	check_spi_usage_allowed();

	result = newHV();

	hv_store_string(result, "status",
					cstr2sv(SPI_result_code_string(status)));
	hv_store_string(result, "processed",
					(processed > (uint64) UV_MAX) ?
					newSVnv((NV) processed) :
					newSVuv((UV) processed));

	if (status > 0 && tuptable)
	{
		AV		   *rows;
		SV		   *row;
		uint64		i;

		/* Prevent overflow in call to av_extend() */
		if (processed > (uint64) AV_SIZE_MAX)
			ereport(ERROR,
					(errcode(ERRCODE_PROGRAM_LIMIT_EXCEEDED),
			errmsg("query result has too many rows to fit in a Perl array")));

		rows = newAV();
		av_extend(rows, processed);
		for (i = 0; i < processed; i++)
		{
			row = plperl_hash_from_tuple(tuptable->vals[i], tuptable->tupdesc);
			av_push(rows, row);
		}
		hv_store_string(result, "rows",
						newRV_noinc((SV *) rows));
	}

	SPI_freetuptable(tuptable);

	return result;
}


/*
 * plperl_return_next catches any error and converts it to a Perl error.
 * We assume (perhaps without adequate justification) that we need not abort
 * the current transaction if the Perl code traps the error.
 */
void
plperl_return_next(SV *sv)
{
	MemoryContext oldcontext = CurrentMemoryContext;

	PG_TRY();
	{
		plperl_return_next_internal(sv);
	}
	PG_CATCH();
	{
		ErrorData  *edata;

		/* Must reset elog.c's state */
		MemoryContextSwitchTo(oldcontext);
		edata = CopyErrorData();
		FlushErrorState();

		/* Punt the error to Perl */
		croak_cstr(edata->message);
	}
	PG_END_TRY();
}

/*
 * plperl_return_next_internal reports any errors in Postgres fashion
 * (via ereport).
 */
static void
plperl_return_next_internal(SV *sv)
{
	plperl_proc_desc *prodesc;
	FunctionCallInfo fcinfo;
	ReturnSetInfo *rsi;
	MemoryContext old_cxt;

	if (!sv)
		return;

	prodesc = current_call_data->prodesc;
	fcinfo = current_call_data->fcinfo;
	rsi = (ReturnSetInfo *) fcinfo->resultinfo;

	if (!prodesc->fn_retisset)
		ereport(ERROR,
				(errcode(ERRCODE_SYNTAX_ERROR),
				 errmsg("cannot use return_next in a non-SETOF function")));

	if (!current_call_data->ret_tdesc)
	{
		TupleDesc	tupdesc;

		Assert(!current_call_data->tuple_store);

		/*
		 * This is the first call to return_next in the current PL/Perl
		 * function call, so identify the output tuple descriptor and create a
		 * tuplestore to hold the result rows.
		 */
		if (prodesc->fn_retistuple)
			(void) get_call_result_type(fcinfo, NULL, &tupdesc);
		else
		{
			tupdesc = rsi->expectedDesc;
			/* Protect assumption below that we return exactly one column */
			if (tupdesc == NULL || tupdesc->natts != 1)
				elog(ERROR, "expected single-column result descriptor for non-composite SETOF result");
		}

		/*
		 * Make sure the tuple_store and ret_tdesc are sufficiently
		 * long-lived.
		 */
		old_cxt = MemoryContextSwitchTo(rsi->econtext->ecxt_per_query_memory);

		current_call_data->ret_tdesc = CreateTupleDescCopy(tupdesc);
		current_call_data->tuple_store =
			tuplestore_begin_heap(rsi->allowedModes & SFRM_Materialize_Random,
								  false, work_mem);

		MemoryContextSwitchTo(old_cxt);
	}

	/*
	 * Producing the tuple we want to return requires making plenty of
	 * palloc() allocations that are not cleaned up. Since this function can
	 * be called many times before the current memory context is reset, we
	 * need to do those allocations in a temporary context.
	 */
	if (!current_call_data->tmp_cxt)
	{
		current_call_data->tmp_cxt =
			AllocSetContextCreate(CurrentMemoryContext,
								  "PL/Perl return_next temporary cxt",
								  ALLOCSET_DEFAULT_MINSIZE,
								  ALLOCSET_DEFAULT_INITSIZE,
								  ALLOCSET_DEFAULT_MAXSIZE);
	}

	old_cxt = MemoryContextSwitchTo(current_call_data->tmp_cxt);

	if (prodesc->fn_retistuple)
	{
		HeapTuple	tuple;

		if (!(SvOK(sv) && SvROK(sv) && SvTYPE(SvRV(sv)) == SVt_PVHV))
			ereport(ERROR,
					(errcode(ERRCODE_DATATYPE_MISMATCH),
					 errmsg("SETOF-composite-returning PL/Perl function "
							"must call return_next with reference to hash")));

		tuple = plperl_build_tuple_result((HV *) SvRV(sv),
										  current_call_data->ret_tdesc);
		tuplestore_puttuple(current_call_data->tuple_store, tuple);
	}
	else
	{
		Datum		ret[1];
		bool		isNull[1];

		ret[0] = plperl_sv_to_datum(sv,
									prodesc->result_oid,
									-1,
									fcinfo,
									&prodesc->result_in_func,
									prodesc->result_typioparam,
									&isNull[0]);

		tuplestore_putvalues(current_call_data->tuple_store,
							 current_call_data->ret_tdesc,
							 ret, isNull);
	}

	MemoryContextSwitchTo(old_cxt);
	MemoryContextReset(current_call_data->tmp_cxt);
}


SV *
plperl_spi_query(char *query)
{
	SV		   *cursor;

	/*
	 * Execute the query inside a sub-transaction, so we can cope with errors
	 * sanely
	 */
	MemoryContext oldcontext = CurrentMemoryContext;
	ResourceOwner oldowner = CurrentResourceOwner;

	check_spi_usage_allowed();

	BeginInternalSubTransaction(NULL);
	/* Want to run inside function's memory context */
	MemoryContextSwitchTo(oldcontext);

	PG_TRY();
	{
		SPIPlanPtr	plan;
		Portal		portal;

		/* Make sure the query is validly encoded */
		pg_verifymbstr(query, strlen(query), false);

		/* Create a cursor for the query */
		plan = SPI_prepare(query, 0, NULL);
		if (plan == NULL)
			elog(ERROR, "SPI_prepare() failed:%s",
				 SPI_result_code_string(SPI_result));

		portal = SPI_cursor_open(NULL, plan, NULL, NULL, false);
		SPI_freeplan(plan);
		if (portal == NULL)
			elog(ERROR, "SPI_cursor_open() failed:%s",
				 SPI_result_code_string(SPI_result));
		cursor = cstr2sv(portal->name);

		/* Commit the inner transaction, return to outer xact context */
		ReleaseCurrentSubTransaction();
		MemoryContextSwitchTo(oldcontext);
		CurrentResourceOwner = oldowner;

		/*
		 * AtEOSubXact_SPI() should not have popped any SPI context, but just
		 * in case it did, make sure we remain connected.
		 */
		SPI_restore_connection();
	}
	PG_CATCH();
	{
		ErrorData  *edata;

		/* Save error info */
		MemoryContextSwitchTo(oldcontext);
		edata = CopyErrorData();
		FlushErrorState();

		/* Abort the inner transaction */
		RollbackAndReleaseCurrentSubTransaction();
		MemoryContextSwitchTo(oldcontext);
		CurrentResourceOwner = oldowner;

		/*
		 * If AtEOSubXact_SPI() popped any SPI context of the subxact, it will
		 * have left us in a disconnected state.  We need this hack to return
		 * to connected state.
		 */
		SPI_restore_connection();

		/* Punt the error to Perl */
		croak_cstr(edata->message);

		/* Can't get here, but keep compiler quiet */
		return NULL;
	}
	PG_END_TRY();

	return cursor;
}


SV *
plperl_spi_fetchrow(char *cursor)
{
	SV		   *row;

	/*
	 * Execute the FETCH inside a sub-transaction, so we can cope with errors
	 * sanely
	 */
	MemoryContext oldcontext = CurrentMemoryContext;
	ResourceOwner oldowner = CurrentResourceOwner;

	check_spi_usage_allowed();

	BeginInternalSubTransaction(NULL);
	/* Want to run inside function's memory context */
	MemoryContextSwitchTo(oldcontext);

	PG_TRY();
	{
		dTHX;
		Portal		p = SPI_cursor_find(cursor);

		if (!p)
		{
			row = &PL_sv_undef;
		}
		else
		{
			SPI_cursor_fetch(p, true, 1);
			if (SPI_processed == 0)
			{
				SPI_cursor_close(p);
				row = &PL_sv_undef;
			}
			else
			{
				row = plperl_hash_from_tuple(SPI_tuptable->vals[0],
											 SPI_tuptable->tupdesc);
			}
			SPI_freetuptable(SPI_tuptable);
		}

		/* Commit the inner transaction, return to outer xact context */
		ReleaseCurrentSubTransaction();
		MemoryContextSwitchTo(oldcontext);
		CurrentResourceOwner = oldowner;

		/*
		 * AtEOSubXact_SPI() should not have popped any SPI context, but just
		 * in case it did, make sure we remain connected.
		 */
		SPI_restore_connection();
	}
	PG_CATCH();
	{
		ErrorData  *edata;

		/* Save error info */
		MemoryContextSwitchTo(oldcontext);
		edata = CopyErrorData();
		FlushErrorState();

		/* Abort the inner transaction */
		RollbackAndReleaseCurrentSubTransaction();
		MemoryContextSwitchTo(oldcontext);
		CurrentResourceOwner = oldowner;

		/*
		 * If AtEOSubXact_SPI() popped any SPI context of the subxact, it will
		 * have left us in a disconnected state.  We need this hack to return
		 * to connected state.
		 */
		SPI_restore_connection();

		/* Punt the error to Perl */
		croak_cstr(edata->message);

		/* Can't get here, but keep compiler quiet */
		return NULL;
	}
	PG_END_TRY();

	return row;
}

void
plperl_spi_cursor_close(char *cursor)
{
	Portal		p;

	check_spi_usage_allowed();

	p = SPI_cursor_find(cursor);

	if (p)
		SPI_cursor_close(p);
}

SV *
plperl_spi_prepare(char *query, int argc, SV **argv)
{
	volatile SPIPlanPtr plan = NULL;
	volatile MemoryContext plan_cxt = NULL;
	plperl_query_desc *volatile qdesc = NULL;
	plperl_query_entry *volatile hash_entry = NULL;
	MemoryContext oldcontext = CurrentMemoryContext;
	ResourceOwner oldowner = CurrentResourceOwner;
	MemoryContext work_cxt;
	bool		found;
	int			i;

	check_spi_usage_allowed();

	BeginInternalSubTransaction(NULL);
	MemoryContextSwitchTo(oldcontext);

	PG_TRY();
	{
		CHECK_FOR_INTERRUPTS();

		/************************************************************
		 * Allocate the new querydesc structure
		 *
		 * The qdesc struct, as well as all its subsidiary data, lives in its
		 * plan_cxt.  But note that the SPIPlan does not.
		 ************************************************************/
		plan_cxt = AllocSetContextCreate(TopMemoryContext,
										 "PL/Perl spi_prepare query",
										 ALLOCSET_SMALL_MINSIZE,
										 ALLOCSET_SMALL_INITSIZE,
										 ALLOCSET_SMALL_MAXSIZE);
		MemoryContextSwitchTo(plan_cxt);
		qdesc = (plperl_query_desc *) palloc0(sizeof(plperl_query_desc));
		snprintf(qdesc->qname, sizeof(qdesc->qname), "%p", qdesc);
		qdesc->plan_cxt = plan_cxt;
		qdesc->nargs = argc;
		qdesc->argtypes = (Oid *) palloc(argc * sizeof(Oid));
		qdesc->arginfuncs = (FmgrInfo *) palloc(argc * sizeof(FmgrInfo));
		qdesc->argtypioparams = (Oid *) palloc(argc * sizeof(Oid));
		MemoryContextSwitchTo(oldcontext);

		/************************************************************
		 * Do the following work in a short-lived context so that we don't
		 * leak a lot of memory in the PL/Perl function's SPI Proc context.
		 ************************************************************/
		work_cxt = AllocSetContextCreate(CurrentMemoryContext,
										 "PL/Perl spi_prepare workspace",
										 ALLOCSET_DEFAULT_MINSIZE,
										 ALLOCSET_DEFAULT_INITSIZE,
										 ALLOCSET_DEFAULT_MAXSIZE);
		MemoryContextSwitchTo(work_cxt);

		/************************************************************
		 * Resolve argument type names and then look them up by oid
		 * in the system cache, and remember the required information
		 * for input conversion.
		 ************************************************************/
		for (i = 0; i < argc; i++)
		{
			Oid			typId,
						typInput,
						typIOParam;
			int32		typmod;
			char	   *typstr;

			typstr = sv2cstr(argv[i]);
			parseTypeString(typstr, &typId, &typmod, false);
			pfree(typstr);

			getTypeInputInfo(typId, &typInput, &typIOParam);

			qdesc->argtypes[i] = typId;
			fmgr_info_cxt(typInput, &(qdesc->arginfuncs[i]), plan_cxt);
			qdesc->argtypioparams[i] = typIOParam;
		}

		/* Make sure the query is validly encoded */
		pg_verifymbstr(query, strlen(query), false);

		/************************************************************
		 * Prepare the plan and check for errors
		 ************************************************************/
		plan = SPI_prepare(query, argc, qdesc->argtypes);

		if (plan == NULL)
			elog(ERROR, "SPI_prepare() failed:%s",
				 SPI_result_code_string(SPI_result));

		/************************************************************
		 * Save the plan into permanent memory (right now it's in the
		 * SPI procCxt, which will go away at function end).
		 ************************************************************/
		if (SPI_keepplan(plan))
			elog(ERROR, "SPI_keepplan() failed");
		qdesc->plan = plan;

		/************************************************************
		 * Insert a hashtable entry for the plan.
		 ************************************************************/
		hash_entry = hash_search(plperl_active_interp->query_hash,
								 qdesc->qname,
								 HASH_ENTER, &found);
		hash_entry->query_data = qdesc;

		/* Get rid of workspace */
		MemoryContextDelete(work_cxt);

		/* Commit the inner transaction, return to outer xact context */
		ReleaseCurrentSubTransaction();
		MemoryContextSwitchTo(oldcontext);
		CurrentResourceOwner = oldowner;

		/*
		 * AtEOSubXact_SPI() should not have popped any SPI context, but just
		 * in case it did, make sure we remain connected.
		 */
		SPI_restore_connection();
	}
	PG_CATCH();
	{
		ErrorData  *edata;

		/* Save error info */
		MemoryContextSwitchTo(oldcontext);
		edata = CopyErrorData();
		FlushErrorState();

		/* Drop anything we managed to allocate */
		if (hash_entry)
			hash_search(plperl_active_interp->query_hash,
						qdesc->qname,
						HASH_REMOVE, NULL);
		if (plan_cxt)
			MemoryContextDelete(plan_cxt);
		if (plan)
			SPI_freeplan(plan);

		/* Abort the inner transaction */
		RollbackAndReleaseCurrentSubTransaction();
		MemoryContextSwitchTo(oldcontext);
		CurrentResourceOwner = oldowner;

		/*
		 * If AtEOSubXact_SPI() popped any SPI context of the subxact, it will
		 * have left us in a disconnected state.  We need this hack to return
		 * to connected state.
		 */
		SPI_restore_connection();

		/* Punt the error to Perl */
		croak_cstr(edata->message);

		/* Can't get here, but keep compiler quiet */
		return NULL;
	}
	PG_END_TRY();

	/************************************************************
	 * Return the query's hash key to the caller.
	 ************************************************************/
	return cstr2sv(qdesc->qname);
}

HV *
plperl_spi_exec_prepared(char *query, HV *attr, int argc, SV **argv)
{
	HV		   *ret_hv;
	SV		  **sv;
	int			i,
				limit,
				spi_rv;
	char	   *nulls;
	Datum	   *argvalues;
	plperl_query_desc *qdesc;
	plperl_query_entry *hash_entry;

	/*
	 * Execute the query inside a sub-transaction, so we can cope with errors
	 * sanely
	 */
	MemoryContext oldcontext = CurrentMemoryContext;
	ResourceOwner oldowner = CurrentResourceOwner;

	check_spi_usage_allowed();

	BeginInternalSubTransaction(NULL);
	/* Want to run inside function's memory context */
	MemoryContextSwitchTo(oldcontext);

	PG_TRY();
	{
		dTHX;

		/************************************************************
		 * Fetch the saved plan descriptor, see if it's o.k.
		 ************************************************************/
		hash_entry = hash_search(plperl_active_interp->query_hash, query,
								 HASH_FIND, NULL);
		if (hash_entry == NULL)
			elog(ERROR, "spi_exec_prepared: Invalid prepared query passed");

		qdesc = hash_entry->query_data;
		if (qdesc == NULL)
			elog(ERROR, "spi_exec_prepared: plperl query_hash value vanished");

		if (qdesc->nargs != argc)
			elog(ERROR, "spi_exec_prepared: expected %d argument(s), %d passed",
				 qdesc->nargs, argc);

		/************************************************************
		 * Parse eventual attributes
		 ************************************************************/
		limit = 0;
		if (attr != NULL)
		{
			sv = hv_fetch_string(attr, "limit");
			if (sv && *sv && SvIOK(*sv))
				limit = SvIV(*sv);
		}
		/************************************************************
		 * Set up arguments
		 ************************************************************/
		if (argc > 0)
		{
			nulls = (char *) palloc(argc);
			argvalues = (Datum *) palloc(argc * sizeof(Datum));
		}
		else
		{
			nulls = NULL;
			argvalues = NULL;
		}

		for (i = 0; i < argc; i++)
		{
			bool		isnull;

			argvalues[i] = plperl_sv_to_datum(argv[i],
											  qdesc->argtypes[i],
											  -1,
											  NULL,
											  &qdesc->arginfuncs[i],
											  qdesc->argtypioparams[i],
											  &isnull);
			nulls[i] = isnull ? 'n' : ' ';
		}

		/************************************************************
		 * go
		 ************************************************************/
		spi_rv = SPI_execute_plan(qdesc->plan, argvalues, nulls,
							 current_call_data->prodesc->fn_readonly, limit);
		ret_hv = plperl_spi_execute_fetch_result(SPI_tuptable, SPI_processed,
												 spi_rv);
		if (argc > 0)
		{
			pfree(argvalues);
			pfree(nulls);
		}

		/* Commit the inner transaction, return to outer xact context */
		ReleaseCurrentSubTransaction();
		MemoryContextSwitchTo(oldcontext);
		CurrentResourceOwner = oldowner;

		/*
		 * AtEOSubXact_SPI() should not have popped any SPI context, but just
		 * in case it did, make sure we remain connected.
		 */
		SPI_restore_connection();
	}
	PG_CATCH();
	{
		ErrorData  *edata;

		/* Save error info */
		MemoryContextSwitchTo(oldcontext);
		edata = CopyErrorData();
		FlushErrorState();

		/* Abort the inner transaction */
		RollbackAndReleaseCurrentSubTransaction();
		MemoryContextSwitchTo(oldcontext);
		CurrentResourceOwner = oldowner;

		/*
		 * If AtEOSubXact_SPI() popped any SPI context of the subxact, it will
		 * have left us in a disconnected state.  We need this hack to return
		 * to connected state.
		 */
		SPI_restore_connection();

		/* Punt the error to Perl */
		croak_cstr(edata->message);

		/* Can't get here, but keep compiler quiet */
		return NULL;
	}
	PG_END_TRY();

	return ret_hv;
}

SV *
plperl_spi_query_prepared(char *query, int argc, SV **argv)
{
	int			i;
	char	   *nulls;
	Datum	   *argvalues;
	plperl_query_desc *qdesc;
	plperl_query_entry *hash_entry;
	SV		   *cursor;
	Portal		portal = NULL;

	/*
	 * Execute the query inside a sub-transaction, so we can cope with errors
	 * sanely
	 */
	MemoryContext oldcontext = CurrentMemoryContext;
	ResourceOwner oldowner = CurrentResourceOwner;

	check_spi_usage_allowed();

	BeginInternalSubTransaction(NULL);
	/* Want to run inside function's memory context */
	MemoryContextSwitchTo(oldcontext);

	PG_TRY();
	{
		/************************************************************
		 * Fetch the saved plan descriptor, see if it's o.k.
		 ************************************************************/
		hash_entry = hash_search(plperl_active_interp->query_hash, query,
								 HASH_FIND, NULL);
		if (hash_entry == NULL)
			elog(ERROR, "spi_query_prepared: Invalid prepared query passed");

		qdesc = hash_entry->query_data;
		if (qdesc == NULL)
			elog(ERROR, "spi_query_prepared: plperl query_hash value vanished");

		if (qdesc->nargs != argc)
			elog(ERROR, "spi_query_prepared: expected %d argument(s), %d passed",
				 qdesc->nargs, argc);

		/************************************************************
		 * Set up arguments
		 ************************************************************/
		if (argc > 0)
		{
			nulls = (char *) palloc(argc);
			argvalues = (Datum *) palloc(argc * sizeof(Datum));
		}
		else
		{
			nulls = NULL;
			argvalues = NULL;
		}

		for (i = 0; i < argc; i++)
		{
			bool		isnull;

			argvalues[i] = plperl_sv_to_datum(argv[i],
											  qdesc->argtypes[i],
											  -1,
											  NULL,
											  &qdesc->arginfuncs[i],
											  qdesc->argtypioparams[i],
											  &isnull);
			nulls[i] = isnull ? 'n' : ' ';
		}

		/************************************************************
		 * go
		 ************************************************************/
		portal = SPI_cursor_open(NULL, qdesc->plan, argvalues, nulls,
								 current_call_data->prodesc->fn_readonly);
		if (argc > 0)
		{
			pfree(argvalues);
			pfree(nulls);
		}
		if (portal == NULL)
			elog(ERROR, "SPI_cursor_open() failed:%s",
				 SPI_result_code_string(SPI_result));

		cursor = cstr2sv(portal->name);

		/* Commit the inner transaction, return to outer xact context */
		ReleaseCurrentSubTransaction();
		MemoryContextSwitchTo(oldcontext);
		CurrentResourceOwner = oldowner;

		/*
		 * AtEOSubXact_SPI() should not have popped any SPI context, but just
		 * in case it did, make sure we remain connected.
		 */
		SPI_restore_connection();
	}
	PG_CATCH();
	{
		ErrorData  *edata;

		/* Save error info */
		MemoryContextSwitchTo(oldcontext);
		edata = CopyErrorData();
		FlushErrorState();

		/* Abort the inner transaction */
		RollbackAndReleaseCurrentSubTransaction();
		MemoryContextSwitchTo(oldcontext);
		CurrentResourceOwner = oldowner;

		/*
		 * If AtEOSubXact_SPI() popped any SPI context of the subxact, it will
		 * have left us in a disconnected state.  We need this hack to return
		 * to connected state.
		 */
		SPI_restore_connection();

		/* Punt the error to Perl */
		croak_cstr(edata->message);

		/* Can't get here, but keep compiler quiet */
		return NULL;
	}
	PG_END_TRY();

	return cursor;
}

void
plperl_spi_freeplan(char *query)
{
	SPIPlanPtr	plan;
	plperl_query_desc *qdesc;
	plperl_query_entry *hash_entry;

	check_spi_usage_allowed();

	hash_entry = hash_search(plperl_active_interp->query_hash, query,
							 HASH_FIND, NULL);
	if (hash_entry == NULL)
		elog(ERROR, "spi_freeplan: Invalid prepared query passed");

	qdesc = hash_entry->query_data;
	if (qdesc == NULL)
		elog(ERROR, "spi_freeplan: plperl query_hash value vanished");
	plan = qdesc->plan;

	/*
	 * free all memory before SPI_freeplan, so if it dies, nothing will be
	 * left over
	 */
	hash_search(plperl_active_interp->query_hash, query,
				HASH_REMOVE, NULL);

	MemoryContextDelete(qdesc->plan_cxt);

	SPI_freeplan(plan);
}

/*
 * Implementation of plperl's elog() function
 *
 * If the error level is less than ERROR, we'll just emit the message and
 * return.  When it is ERROR, elog() will longjmp, which we catch and
 * turn into a Perl croak().  Note we are assuming that elog() can't have
 * any internal failures that are so bad as to require a transaction abort.
 *
 * The main reason this is out-of-line is to avoid conflicts between XSUB.h
 * and the PG_TRY macros.
 */
void
plperl_util_elog(int level, SV *msg)
{
	MemoryContext oldcontext = CurrentMemoryContext;
	char	   *volatile cmsg = NULL;

	PG_TRY();
	{
		cmsg = sv2cstr(msg);
		elog(level, "%s", cmsg);
		pfree(cmsg);
	}
	PG_CATCH();
	{
		ErrorData  *edata;

		/* Must reset elog.c's state */
		MemoryContextSwitchTo(oldcontext);
		edata = CopyErrorData();
		FlushErrorState();

		if (cmsg)
			pfree(cmsg);

		/* Punt the error to Perl */
		croak_cstr(edata->message);
	}
	PG_END_TRY();
}

/*
 * Store an SV into a hash table under a key that is a string assumed to be
 * in the current database's encoding.
 */
static SV **
hv_store_string(HV *hv, const char *key, SV *val)
{
	dTHX;
	int32		hlen;
	char	   *hkey;
	SV		  **ret;

	hkey = pg_server_to_any(key, strlen(key), PG_UTF8);

	/*
	 * hv_store() recognizes a negative klen parameter as meaning a UTF-8
	 * encoded key.
	 */
	hlen = -(int) strlen(hkey);
	ret = hv_store(hv, hkey, hlen, val, 0);

	if (hkey != key)
		pfree(hkey);

	return ret;
}

/*
 * Fetch an SV from a hash table under a key that is a string assumed to be
 * in the current database's encoding.
 */
static SV **
hv_fetch_string(HV *hv, const char *key)
{
	dTHX;
	int32		hlen;
	char	   *hkey;
	SV		  **ret;

	hkey = pg_server_to_any(key, strlen(key), PG_UTF8);

	/* See notes in hv_store_string */
	hlen = -(int) strlen(hkey);
	ret = hv_fetch(hv, hkey, hlen, 0);

	if (hkey != key)
		pfree(hkey);

	return ret;
}

/*
 * Provide function name for PL/Perl execution errors
 */
static void
plperl_exec_callback(void *arg)
{
	char	   *procname = (char *) arg;

	if (procname)
		errcontext("PL/Perl function \"%s\"", procname);
}

/*
 * Provide function name for PL/Perl compilation errors
 */
static void
plperl_compile_callback(void *arg)
{
	char	   *procname = (char *) arg;

	if (procname)
		errcontext("compilation of PL/Perl function \"%s\"", procname);
}

/*
 * Provide error context for the inline handler
 */
static void
plperl_inline_callback(void *arg)
{
	errcontext("PL/Perl anonymous code block");
}


/*
 * Perl's own setlocale(), copied from POSIX.xs
 * (needed because of the calls to new_*())
 */
#ifdef WIN32
static char *
setlocale_perl(int category, char *locale)
{
	dTHX;
	char	   *RETVAL = setlocale(category, locale);

	if (RETVAL)
	{
#ifdef USE_LOCALE_CTYPE
		if (category == LC_CTYPE
#ifdef LC_ALL
			|| category == LC_ALL
#endif
			)
		{
			char	   *newctype;

#ifdef LC_ALL
			if (category == LC_ALL)
				newctype = setlocale(LC_CTYPE, NULL);
			else
#endif
				newctype = RETVAL;
			new_ctype(newctype);
		}
#endif   /* USE_LOCALE_CTYPE */
#ifdef USE_LOCALE_COLLATE
		if (category == LC_COLLATE
#ifdef LC_ALL
			|| category == LC_ALL
#endif
			)
		{
			char	   *newcoll;

#ifdef LC_ALL
			if (category == LC_ALL)
				newcoll = setlocale(LC_COLLATE, NULL);
			else
#endif
				newcoll = RETVAL;
			new_collate(newcoll);
		}
#endif   /* USE_LOCALE_COLLATE */

#ifdef USE_LOCALE_NUMERIC
		if (category == LC_NUMERIC
#ifdef LC_ALL
			|| category == LC_ALL
#endif
			)
		{
			char	   *newnum;

#ifdef LC_ALL
			if (category == LC_ALL)
				newnum = setlocale(LC_NUMERIC, NULL);
			else
#endif
				newnum = RETVAL;
			new_numeric(newnum);
		}
#endif   /* USE_LOCALE_NUMERIC */
	}

	return RETVAL;
}

#endif							/* WIN32 */<|MERGE_RESOLUTION|>--- conflicted
+++ resolved
@@ -284,12 +284,8 @@
 static void plperl_init_shared_libs(pTHX);
 static void plperl_trusted_init(void);
 static void plperl_untrusted_init(void);
-<<<<<<< HEAD
-static HV  *plperl_spi_execute_fetch_result(SPITupleTable *, int, int);
+static HV  *plperl_spi_execute_fetch_result(SPITupleTable *, uint64, int);
 static void plperl_return_next_internal(SV *sv);
-=======
-static HV  *plperl_spi_execute_fetch_result(SPITupleTable *, uint64, int);
->>>>>>> b5bce6c1
 static char *hek2cstr(HE *he);
 static SV **hv_store_string(HV *hv, const char *key, SV *val);
 static SV **hv_fetch_string(HV *hv, const char *key);
@@ -681,24 +677,16 @@
 	{
 		dTHX;
 
-<<<<<<< HEAD
 		newXS("PostgreSQL::InServer::SPI::bootstrap",
 			  boot_PostgreSQL__InServer__SPI, __FILE__);
 
 		eval_pv("PostgreSQL::InServer::SPI::bootstrap()", FALSE);
 		if (SvTRUE(ERRSV))
 			ereport(ERROR,
-					(errmsg("%s", strip_trailing_ws(sv2cstr(ERRSV))),
+					(errcode(ERRCODE_EXTERNAL_ROUTINE_EXCEPTION),
+					 errmsg("%s", strip_trailing_ws(sv2cstr(ERRSV))),
 					 errcontext("while executing PostgreSQL::InServer::SPI::bootstrap")));
 	}
-=======
-	eval_pv("PostgreSQL::InServer::SPI::bootstrap()", FALSE);
-	if (SvTRUE(ERRSV))
-		ereport(ERROR,
-				(errcode(ERRCODE_EXTERNAL_ROUTINE_EXCEPTION),
-				 errmsg("%s", strip_trailing_ws(sv2cstr(ERRSV))),
-		errcontext("while executing PostgreSQL::InServer::SPI::bootstrap")));
->>>>>>> b5bce6c1
 
 	/* Fully initialized, so mark the hashtable entry valid */
 	interp_desc->interp = interp;
@@ -876,31 +864,18 @@
 		PL_op_mask = plperl_opmask;
 #endif
 
-<<<<<<< HEAD
 		if (perl_parse(plperl, plperl_init_shared_libs,
 					   nargs, embedding, NULL) != 0)
 			ereport(ERROR,
-					(errmsg("%s", strip_trailing_ws(sv2cstr(ERRSV))),
+					(errcode(ERRCODE_EXTERNAL_ROUTINE_EXCEPTION),
+					 errmsg("%s", strip_trailing_ws(sv2cstr(ERRSV))),
 					 errcontext("while parsing Perl initialization")));
 
 		if (perl_run(plperl) != 0)
 			ereport(ERROR,
-					(errmsg("%s", strip_trailing_ws(sv2cstr(ERRSV))),
+					(errcode(ERRCODE_EXTERNAL_ROUTINE_EXCEPTION),
+					 errmsg("%s", strip_trailing_ws(sv2cstr(ERRSV))),
 					 errcontext("while running Perl initialization")));
-=======
-	if (perl_parse(plperl, plperl_init_shared_libs,
-				   nargs, embedding, NULL) != 0)
-		ereport(ERROR,
-				(errcode(ERRCODE_EXTERNAL_ROUTINE_EXCEPTION),
-				 errmsg("%s", strip_trailing_ws(sv2cstr(ERRSV))),
-				 errcontext("while parsing Perl initialization")));
-
-	if (perl_run(plperl) != 0)
-		ereport(ERROR,
-				(errcode(ERRCODE_EXTERNAL_ROUTINE_EXCEPTION),
-				 errmsg("%s", strip_trailing_ws(sv2cstr(ERRSV))),
-				 errcontext("while running Perl initialization")));
->>>>>>> b5bce6c1
 
 #ifdef PLPERL_RESTORE_LOCALE
 		PLPERL_RESTORE_LOCALE(LC_COLLATE, save_collate);
