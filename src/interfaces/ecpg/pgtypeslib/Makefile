#-------------------------------------------------------------------------
#
# Makefile for ecpg pgtypes library
#
# Portions Copyright (c) 1996-2019, PostgreSQL Global Development Group
# Portions Copyright (c) 1994, Regents of the University of California
#
# src/interfaces/ecpg/pgtypeslib/Makefile
#
#-------------------------------------------------------------------------

subdir = src/interfaces/ecpg/pgtypeslib
top_builddir = ../../../..
include $(top_builddir)/src/Makefile.global

PGFILEDESC = "pgtypes - library for data type mapping"
NAME= pgtypes
SO_MAJOR_VERSION= 3
SO_MINOR_VERSION= $(MAJORVERSION)

override CPPFLAGS := -I../include -I$(top_srcdir)/src/interfaces/ecpg/include \
	-DFRONTEND $(CPPFLAGS)
override CFLAGS += $(PTHREAD_CFLAGS)

<<<<<<< HEAD
# Need to recompile any libpgport object files
LIBS := $(filter-out -lpgport, $(LIBS))

SHLIB_LINK += $(filter -lm, $(LIBS))
=======
SHLIB_LINK_INTERNAL = -lpgcommon_shlib -lpgport_shlib
SHLIB_LINK += $(filter -lintl -lm, $(LIBS))
>>>>>>> 9e1c9f95

SHLIB_EXPORTS = exports.txt

OBJS= numeric.o datetime.o common.o dt_common.o timestamp.o interval.o \
	$(WIN32RES)

all: all-lib

# Shared library stuff
include $(top_srcdir)/src/Makefile.shlib

install: all installdirs install-lib

installdirs: installdirs-lib

uninstall: uninstall-lib

clean distclean: clean-lib
	rm -f $(OBJS)

maintainer-clean: distclean maintainer-clean-lib<|MERGE_RESOLUTION|>--- conflicted
+++ resolved
@@ -22,15 +22,8 @@
 	-DFRONTEND $(CPPFLAGS)
 override CFLAGS += $(PTHREAD_CFLAGS)
 
-<<<<<<< HEAD
-# Need to recompile any libpgport object files
-LIBS := $(filter-out -lpgport, $(LIBS))
-
-SHLIB_LINK += $(filter -lm, $(LIBS))
-=======
 SHLIB_LINK_INTERNAL = -lpgcommon_shlib -lpgport_shlib
 SHLIB_LINK += $(filter -lintl -lm, $(LIBS))
->>>>>>> 9e1c9f95
 
 SHLIB_EXPORTS = exports.txt
 
