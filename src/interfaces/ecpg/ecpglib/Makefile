--- conflicted
+++ resolved
@@ -5,11 +5,7 @@
 # Portions Copyright (c) 1996-2009, PostgreSQL Global Development Group
 # Portions Copyright (c) 1994, Regents of the University of California
 #
-<<<<<<< HEAD
-# $PostgreSQL: pgsql/src/interfaces/ecpg/ecpglib/Makefile,v 1.59 2008/04/07 14:15:58 petere Exp $
-=======
 # $PostgreSQL: pgsql/src/interfaces/ecpg/ecpglib/Makefile,v 1.64 2009/07/13 01:37:05 momjian Exp $
->>>>>>> 78a09145
 #
 #-------------------------------------------------------------------------
 
