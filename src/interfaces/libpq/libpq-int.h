/*-------------------------------------------------------------------------
 *
 * libpq-int.h
 *	  This file contains internal definitions meant to be used only by
 *	  the frontend libpq library, not by applications that call it.
 *
 *	  An application can include this file if it wants to bypass the
 *	  official API defined by libpq-fe.h, but code that does so is much
 *	  more likely to break across PostgreSQL releases than code that uses
 *	  only the official API.
 *
 * Portions Copyright (c) 2012-Present Pivotal Software, Inc.
 * Portions Copyright (c) 1996-2014, PostgreSQL Global Development Group
 * Portions Copyright (c) 1994, Regents of the University of California
 *
 * src/interfaces/libpq/libpq-int.h
 *
 *-------------------------------------------------------------------------
 */

#ifndef LIBPQ_INT_H
#define LIBPQ_INT_H

/* We assume libpq-fe.h has already been included. */
#include "c.h"
#include "libpq-events.h"

#include <time.h>
#include <sys/types.h>
#ifndef WIN32
#include <sys/time.h>
#endif

#ifdef ENABLE_THREAD_SAFETY
#ifdef WIN32
#include "pthread-win32.h"
#else
#include <pthread.h>
#endif
#include <signal.h>
#endif

/* include stuff common to fe and be */
#include "getaddrinfo.h"
#include "libpq/pqcomm.h"
/* include stuff found in fe only */
#include "pqexpbuffer.h"

#ifdef ENABLE_GSS
#if defined(HAVE_GSSAPI_H)
#include <gssapi.h>
#else
#include <gssapi/gssapi.h>
#endif
#endif

#ifdef ENABLE_SSPI
#define SECURITY_WIN32
#if defined(WIN32) && !defined(WIN32_ONLY_COMPILER)
#include <ntsecapi.h>
#endif
#include <security.h>
#undef SECURITY_WIN32

#ifndef ENABLE_GSS
/*
 * Define a fake structure compatible with GSSAPI on Unix.
 */
typedef struct
{
	void	   *value;
	int			length;
} gss_buffer_desc;
#endif
#endif   /* ENABLE_SSPI */

#ifdef USE_SSL
#include <openssl/ssl.h>
#include <openssl/err.h>

#if (OPENSSL_VERSION_NUMBER >= 0x00907000L) && !defined(OPENSSL_NO_ENGINE)
#define USE_SSL_ENGINE
#endif
#endif   /* USE_SSL */

/*
 * POSTGRES backend dependent Constants.
 */

/*
 * Note:  GPDB uses 72 for COMPLETION_TAG_BUFSIZE, PostgreSQL uses 64.
 * Does this cause a problem?   It seems like it will if any application is compiled with
 * the PostgreSQL header files, and "cheats" by looking directly in to the pg_result struct,
 * instead of accessing the struct through the normal functions.
 *
 * If we set this to 64, we avoid that problem, but strings copied into cmdStatus might overflow
 * the field, so we'd need to check on that.  And the number of rows could get truncated... Ugh.
 */

#define CMDSTATUS_LEN 72		/* should match COMPLETION_TAG_BUFSIZE */

/*
 * PGresult and the subsidiary types PGresAttDesc, PGresAttValue
 * represent the result of a query (or more precisely, of a single SQL
 * command --- a query string given to PQexec can contain multiple commands).
 * Note we assume that a single command can return at most one tuple group,
 * hence there is no need for multiple descriptor sets.
 */

/* Subsidiary-storage management structure for PGresult.
 * See space management routines in fe-exec.c for details.
 * Note that space[k] refers to the k'th byte starting from the physical
 * head of the block --- it's a union, not a struct!
 */
typedef union pgresult_data PGresult_data;

union pgresult_data
{
	PGresult_data *next;		/* link to next block, or NULL */
	char		space[1];		/* dummy for accessing block as bytes */
};

/* Data about a single parameter of a prepared statement */
typedef struct pgresParamDesc
{
	Oid			typid;			/* type id */
} PGresParamDesc;

/*
 * Data for a single attribute of a single tuple
 *
 * We use char* for Attribute values.
 *
 * The value pointer always points to a null-terminated area; we add a
 * null (zero) byte after whatever the backend sends us.  This is only
 * particularly useful for text values ... with a binary value, the
 * value might have embedded nulls, so the application can't use C string
 * operators on it.  But we add a null anyway for consistency.
 * Note that the value itself does not contain a length word.
 *
 * A NULL attribute is a special case in two ways: its len field is NULL_LEN
 * and its value field points to null_field in the owning PGresult.  All the
 * NULL attributes in a query result point to the same place (there's no need
 * to store a null string separately for each one).
 */

#define NULL_LEN		(-1)	/* pg_result len for NULL value */

typedef struct pgresAttValue
{
	int			len;			/* length in bytes of the value */
	char	   *value;			/* actual value, plus terminating zero byte */
} PGresAttValue;

/* Typedef for message-field list entries */
typedef struct pgMessageField
{
	struct pgMessageField *next;	/* list link */
	char		code;			/* field code */
	char		contents[1];	/* field value (VARIABLE LENGTH) */
} PGMessageField;

/* Fields needed for notice handling */
typedef struct
{
	PQnoticeReceiver noticeRec; /* notice message receiver */
	void	   *noticeRecArg;
	PQnoticeProcessor noticeProc;		/* notice message processor */
	void	   *noticeProcArg;
} PGNoticeHooks;

typedef struct PGEvent
{
	PGEventProc proc;			/* the function to call on events */
	char	   *name;			/* used only for error messages */
	void	   *passThrough;	/* pointer supplied at registration time */
	void	   *data;			/* optional state (instance) data */
	bool		resultInitialized;		/* T if RESULTCREATE/COPY succeeded */
} PGEvent;

/* CDB: Statistical response message list element */
typedef struct pgCdbStatCell
{
    struct pgCdbStatCell   *next;
    int         len;
    char       *data;
} pgCdbStatCell;

struct pg_result
{
	int			ntups;
	int			numAttributes;
	PGresAttDesc *attDescs;
	PGresAttValue **tuples;		/* each PGresTuple is an array of
								 * PGresAttValue's */
	int			tupArrSize;		/* allocated size of tuples array */
	int			numParameters;
	PGresParamDesc *paramDescs;
	ExecStatusType resultStatus;
	char		cmdStatus[CMDSTATUS_LEN];		/* cmd status from the query */
	int			binary;			/* binary tuple values if binary == 1,
								 * otherwise text */

	/*
	 * These fields are copied from the originating PGconn, so that operations
	 * on the PGresult don't have to reference the PGconn.
	 */
	PGNoticeHooks noticeHooks;
	PGEvent    *events;
	int			nEvents;
	int			client_encoding;	/* encoding id */

	/*
	 * Error information (all NULL if not an error result).  errMsg is the
	 * "overall" error message returned by PQresultErrorMessage.  If we have
	 * per-field info then it is stored in a linked list.
	 */
	char	   *errMsg;			/* error message, or NULL if no error */
	PGMessageField *errFields;	/* message broken into fields */

	/* All NULL attributes in the query result point to this null string */
	char		null_field[1];

	/*
	 * Space management information.  Note that attDescs and error stuff, if
	 * not null, point into allocated blocks.  But tuples points to a
	 * separately malloc'd block, so that we can realloc it.
	 */
	PGresult_data *curBlock;	/* most recently allocated block */
	int			curOffset;		/* start offset of free space in block */
	int			spaceLeft;		/* number of free bytes remaining in block */

    /* CDB: List of statistical response messages ('Y') from qExec. */
    pgCdbStatCell  *cdbstats;   /* ordered from newest to oldest */

	/*
	 * Used for gang management commands and stats collected from QEs for
	 * Vacuum and Analyze commands.
	 */
    void * extras;
    int	   extraslen;

	/* GPDB: number of rows rejected in SREH (protocol message 'j') */
	int			numRejected;
	/* GPDB: number of rows completed when COPY FROM ON SEGMENT */
	int64		numCompleted;
	/* GPDB: number of processed tuples for each AO partition */
	int			naotupcounts;
	PQaoRelTupCount *aotupcounts;
	int		nWaits;
	int		*waitGxids;
};

/* PGAsyncStatusType defines the state of the query-execution state machine */
typedef enum
{
	PGASYNC_IDLE,				/* nothing's happening, dude */
	PGASYNC_BUSY,				/* query in progress */
	PGASYNC_READY,				/* result ready for PQgetResult */
	PGASYNC_COPY_IN,			/* Copy In data transfer in progress */
	PGASYNC_COPY_OUT,			/* Copy Out data transfer in progress */
	PGASYNC_COPY_BOTH			/* Copy In/Out data transfer in progress */
} PGAsyncStatusType;

/* PGQueryClass tracks which query protocol we are now executing */
typedef enum
{
	PGQUERY_SIMPLE,				/* simple Query protocol (PQexec) */
	PGQUERY_EXTENDED,			/* full Extended protocol (PQexecParams) */
	PGQUERY_PREPARE,			/* Parse only (PQprepare) */
	PGQUERY_DESCRIBE			/* Describe Statement or Portal */
} PGQueryClass;

/* PGSetenvStatusType defines the state of the PQSetenv state machine */
/* (this is used only for 2.0-protocol connections) */
typedef enum
{
	SETENV_STATE_CLIENT_ENCODING_SEND,	/* About to send an Environment Option */
	SETENV_STATE_CLIENT_ENCODING_WAIT,	/* Waiting for above send to complete */
	SETENV_STATE_OPTION_SEND,	/* About to send an Environment Option */
	SETENV_STATE_OPTION_WAIT,	/* Waiting for above send to complete */
	SETENV_STATE_QUERY1_SEND,	/* About to send a status query */
	SETENV_STATE_QUERY1_WAIT,	/* Waiting for query to complete */
	SETENV_STATE_QUERY2_SEND,	/* About to send a status query */
	SETENV_STATE_QUERY2_WAIT,	/* Waiting for query to complete */
	SETENV_STATE_IDLE
} PGSetenvStatusType;

/* Typedef for the EnvironmentOptions[] array */
typedef struct PQEnvironmentOption
{
	const char *envName,		/* name of an environment variable */
			   *pgName;			/* name of corresponding SET variable */
} PQEnvironmentOption;

/* Typedef for parameter-status list entries */
typedef struct pgParameterStatus
{
	struct pgParameterStatus *next;		/* list link */
	char	   *name;			/* parameter name */
	char	   *value;			/* parameter value */
	/* Note: name and value are stored in same malloc block as struct is */
} pgParameterStatus;

/* large-object-access data ... allocated only if large-object code is used. */
typedef struct pgLobjfuncs
{
	Oid			fn_lo_open;		/* OID of backend function lo_open		*/
	Oid			fn_lo_close;	/* OID of backend function lo_close		*/
	Oid			fn_lo_creat;	/* OID of backend function lo_creat		*/
	Oid			fn_lo_create;	/* OID of backend function lo_create	*/
	Oid			fn_lo_unlink;	/* OID of backend function lo_unlink	*/
	Oid			fn_lo_lseek;	/* OID of backend function lo_lseek		*/
	Oid			fn_lo_lseek64;	/* OID of backend function lo_lseek64	*/
	Oid			fn_lo_tell;		/* OID of backend function lo_tell		*/
	Oid			fn_lo_tell64;	/* OID of backend function lo_tell64	*/
	Oid			fn_lo_truncate; /* OID of backend function lo_truncate	*/
	Oid			fn_lo_truncate64;		/* OID of function lo_truncate64 */
	Oid			fn_lo_read;		/* OID of backend function LOread		*/
	Oid			fn_lo_write;	/* OID of backend function LOwrite		*/
} PGlobjfuncs;

/* PGdataValue represents a data field value being passed to a row processor.
 * It could be either text or binary data; text data is not zero-terminated.
 * A SQL NULL is represented by len < 0; then value is still valid but there
 * are no data bytes there.
 */
typedef struct pgDataValue
{
	int			len;			/* data length in bytes, or <0 if NULL */
	const char *value;			/* data value, without zero-termination */
} PGdataValue;

/*
 * PGconn stores all the state data associated with a single connection
 * to a backend.
 */
struct pg_conn
{
	/* Saved values of connection options */
	char	   *pghost;			/* the machine on which the server is running */
	char	   *pghostaddr;		/* the numeric IP address of the machine on
								 * which the server is running.  Takes
								 * precedence over above. */
	char	   *pgport;			/* the server's communication port */
	char	   *pgunixsocket;	/* the Unix-domain socket that the server is
								 * listening on; if NULL, uses a default
								 * constructed from pgport */
	char	   *pgtty;			/* tty on which the backend messages is
								 * displayed (OBSOLETE, NOT USED) */
	char	   *connect_timeout;	/* connection timeout (numeric string) */
	char	   *client_encoding_initial;		/* encoding to use */
	char	   *pgoptions;		/* options to start the backend with */
	char	   *appname;		/* application name */
	char	   *fbappname;		/* fallback application name */
	char	   *dbName;			/* database name */
	char	   *replication;	/* connect as the replication standby? */
	char	   *pguser;			/* Postgres username and password, if any */
	char	   *pgpass;
	char	   *keepalives;		/* use TCP keepalives? */
	char	   *keepalives_idle;	/* time between TCP keepalives */
	char	   *keepalives_interval;	/* time between TCP keepalive
										 * retransmits */
	char	   *keepalives_count;		/* maximum number of TCP keepalive
										 * retransmits */
	char	   *sslmode;		/* SSL mode (require,prefer,allow,disable) */
	char	   *sslcompression; /* SSL compression (0 or 1) */
	char	   *sslkey;			/* client key filename */
	char	   *sslcert;		/* client certificate filename */
	char	   *sslrootcert;	/* root certificate filename */
	char	   *sslcrl;			/* certificate revocation list filename */
	char	   *requirepeer;	/* required peer credentials for local sockets */
	char	   *krbsrvname;		/* Kerberos service name */
<<<<<<< HEAD
#endif
    char       *gpconntype; /* type of connection */
    char       *gpqeid;        /* MPP: session id & startup info for qExec */
=======
	char	   *gsslib;			/* What GSS library to use ("gssapi" or
								 * "sspi") */
>>>>>>> 30ffdd24

	/* Optional file to write trace info to */
	FILE	   *Pfdebug;

	/* Callback procedures for notice message processing */
	PGNoticeHooks noticeHooks;

	/* Event procs registered via PQregisterEventProc */
	PGEvent    *events;			/* expandable array of event data */
	int			nEvents;		/* number of active events */
	int			eventArraySize; /* allocated array size */

	/* Status indicators */
	ConnStatusType status;
	PGAsyncStatusType asyncStatus;
	PGTransactionStatusType xactStatus; /* never changes to ACTIVE */
	PGQueryClass queryclass;
	char	   *last_query;		/* last SQL command, or NULL if unknown */
	char		last_sqlstate[6];		/* last reported SQLSTATE */
	bool		options_valid;	/* true if OK to attempt connection */
	bool		nonblocking;	/* whether this connection is using nonblock
								 * sending semantics */
	bool		singleRowMode;	/* return current query result row-by-row? */
	char		copy_is_binary; /* 1 = copy binary, 0 = copy text */
	int			copy_already_done;		/* # bytes already returned in COPY
										 * OUT */
	PGnotify   *notifyHead;		/* oldest unreported Notify msg */
	PGnotify   *notifyTail;		/* newest unreported Notify msg */

	/* Connection data */
	/* See PQconnectPoll() for how we use 'int' and not 'pgsocket'. */
	pgsocket	sock;			/* FD for socket, PGINVALID_SOCKET if
								 * unconnected */
	SockAddr	laddr;			/* Local address */
	SockAddr	raddr;			/* Remote address */
	ProtocolVersion pversion;	/* FE/BE protocol version in use */
	int			sversion;		/* server version, e.g. 70401 for 7.4.1 */
	bool		auth_req_received;		/* true if any type of auth req
										 * received */
	bool		password_needed;	/* true if server demanded a password */
	bool		dot_pgpass_used;	/* true if used .pgpass */
	bool		sigpipe_so;		/* have we masked SIGPIPE via SO_NOSIGPIPE? */
	bool		sigpipe_flag;	/* can we mask SIGPIPE via MSG_NOSIGNAL? */

	/* Transient state needed while establishing connection */
	bool		try_next_addr;	/* time to advance to next address? */
	bool		is_new_addr;	/* need to (re)initialize for new address? */
	struct addrinfo *addrlist;	/* list of possible backend addresses */
	struct addrinfo *addr_cur;	/* the one currently being tried */
	int			addrlist_family;	/* needed to know how to free addrlist */
	PGSetenvStatusType setenv_state;	/* for 2.0 protocol only */
	const PQEnvironmentOption *next_eo;
	bool		send_appname;	/* okay to send application_name? */

	/* Miscellaneous stuff */
	int			be_pid;			/* PID of backend --- needed for cancels */
	int			be_key;			/* key of backend --- needed for cancels */

    int64      mop_high_watermark;   /* highwater mark for mop */

	char		md5Salt[4];		/* password salt received from backend */
	pgParameterStatus *pstatus; /* ParameterStatus data */
	int			client_encoding;	/* encoding id */
	bool		std_strings;	/* standard_conforming_strings */
	PGVerbosity verbosity;		/* error/notice message verbosity */
	PGlobjfuncs *lobjfuncs;		/* private state for large-object access fns */

	/* Buffer for data received from backend and not yet processed */
	char	   *inBuffer;		/* currently allocated buffer */
	int			inBufSize;		/* allocated size of buffer */
	int			inStart;		/* offset to first unconsumed data in buffer */
	int			inCursor;		/* next byte to tentatively consume */
	int			inEnd;			/* offset to first position after avail data */

	/* Buffer for data not yet sent to backend */
	char	   *outBuffer;		/* currently allocated buffer */
	int			outBufSize;		/* allocated size of buffer */
	int			outCount;		/* number of chars waiting in buffer */

	bool		outBuffer_shared; /* are we sending external buffer? */
	char	   *outBufferSaved; /* stash area in case of outBuffer_shared */

	/* State for constructing messages in outBuffer */
	int			outMsgStart;	/* offset to msg start (length word); if -1,
								 * msg has no length word */
	int			outMsgEnd;		/* offset to msg end (so far) */

	/* Row processor interface workspace */
	PGdataValue *rowBuf;		/* array for passing values to rowProcessor */
	int			rowBufLen;		/* number of entries allocated in rowBuf */

	/* Status for asynchronous result construction */
	PGresult   *result;			/* result being constructed */
	PGresult   *next_result;	/* next result (used in single-row mode) */

	char		wrote_xlog;

	/* Assorted state for SSL, GSS, etc */

#ifdef USE_SSL
	bool		allow_ssl_try;	/* Allowed to try SSL negotiation */
	bool		wait_ssl_try;	/* Delay SSL negotiation until after
								 * attempting normal connection */
	SSL		   *ssl;			/* SSL status, if have SSL connection */
	X509	   *peer;			/* X509 cert of server */
#ifdef USE_SSL_ENGINE
	ENGINE	   *engine;			/* SSL engine, if any */
#else
	void	   *engine;			/* dummy field to keep struct the same if
								 * OpenSSL version changes */
#endif
#endif   /* USE_SSL */

#ifdef ENABLE_GSS
	gss_ctx_id_t gctx;			/* GSS context */
	gss_name_t	gtarg_nam;		/* GSS target name */
	gss_buffer_desc ginbuf;		/* GSS input token */
	gss_buffer_desc goutbuf;	/* GSS output token */
#endif

#ifdef ENABLE_SSPI
#ifndef ENABLE_GSS
	gss_buffer_desc ginbuf;		/* GSS input token */
#endif
	CredHandle *sspicred;		/* SSPI credentials handle */
	CtxtHandle *sspictx;		/* SSPI context */
	char	   *sspitarget;		/* SSPI target name */
	int			usesspi;		/* Indicate if SSPI is in use on the
								 * connection */
#endif

	/* Buffer for current error message */
	PQExpBufferData errorMessage;		/* expansible string */

	/* Buffer for receiving various parts of messages */
	PQExpBufferData workBuffer; /* expansible string */
	char       *diffoptions;  /* MPP: transfer changed GUCs(require sync) from QD to QEs */
};

/* PGcancel stores all data necessary to cancel a connection. A copy of this
 * data is required to safely cancel a connection running on a different
 * thread.
 */
struct pg_cancel
{
	SockAddr	raddr;			/* Remote address */
	int			be_pid;			/* PID of backend --- needed for cancels */
	int			be_key;			/* key of backend --- needed for cancels */
};


/* String descriptions of the ExecStatusTypes.
 * direct use of this array is deprecated; call PQresStatus() instead.
 */
extern char *const pgresStatus[];

/* ----------------
 * Internal functions of libpq
 * Functions declared here need to be visible across files of libpq,
 * but are not intended to be called by applications.  We use the
 * convention "pqXXX" for internal functions, vs. the "PQxxx" names
 * used for application-visible routines.
 * ----------------
 */

/* === in fe-connect.c === */

extern void pqDropConnection(PGconn *conn, bool flushInput);
extern int pqPacketSend(PGconn *conn, char pack_type,
			 const void *buf, size_t buf_len);
extern bool pqGetHomeDirectory(char *buf, int bufsize);

#ifdef ENABLE_THREAD_SAFETY
extern pgthreadlock_t pg_g_threadlock;

#define PGTHREAD_ERROR(msg) \
	do { \
		fprintf(stderr, "%s\n", msg); \
		abort(); \
	} while (0)


#define pglock_thread()		pg_g_threadlock(true)
#define pgunlock_thread()	pg_g_threadlock(false)
#else
#define pglock_thread()		((void) 0)
#define pgunlock_thread()	((void) 0)
#endif

/* === in fe-exec.c === */

extern void pqSetResultError(PGresult *res, const char *msg);
extern void pqCatenateResultError(PGresult *res, const char *msg);
extern void *pqResultAlloc(PGresult *res, size_t nBytes, bool isBinary);
extern char *pqResultStrdup(PGresult *res, const char *str);
extern void pqClearAsyncResult(PGconn *conn);
extern void pqSaveErrorResult(PGconn *conn);
extern PGresult *pqPrepareAsyncResult(PGconn *conn);
extern void
pqInternalNotice(const PGNoticeHooks *hooks, const char *fmt,...)
/* This lets gcc check the format string for consistency. */
__attribute__((format(PG_PRINTF_ATTRIBUTE, 2, 3)));
extern void pqSaveMessageField(PGresult *res, char code,
				   const char *value);
extern void pqSaveParameterStatus(PGconn *conn, const char *name,
					  const char *value);
extern int	pqRowProcessor(PGconn *conn, const char **errmsgp);
extern void pqHandleSendFailure(PGconn *conn);
extern bool PQsendQueryStart(PGconn *conn);

/* === in fe-protocol2.c === */

extern PostgresPollingStatusType pqSetenvPoll(PGconn *conn);

extern char *pqBuildStartupPacket2(PGconn *conn, int *packetlen,
					  const PQEnvironmentOption *options);
extern void pqParseInput2(PGconn *conn);
extern int	pqGetCopyData2(PGconn *conn, char **buffer, int async);
extern int	pqGetline2(PGconn *conn, char *s, int maxlen);
extern int	pqGetlineAsync2(PGconn *conn, char *buffer, int bufsize);
extern int	pqEndcopy2(PGconn *conn);
extern PGresult *pqFunctionCall2(PGconn *conn, Oid fnid,
				int *result_buf, int *actual_result_len,
				int result_is_int,
				const PQArgBlock *args, int nargs);

/* === in fe-protocol3.c === */

extern char *pqBuildStartupPacket3(PGconn *conn, int *packetlen,
					  const PQEnvironmentOption *options);
extern void pqParseInput3(PGconn *conn);
extern int	pqGetErrorNotice3(PGconn *conn, bool isError);
extern int	pqGetCopyData3(PGconn *conn, char **buffer, int async);
extern int	pqGetline3(PGconn *conn, char *s, int maxlen);
extern int	pqGetlineAsync3(PGconn *conn, char *buffer, int bufsize);
extern int	pqEndcopy3(PGconn *conn);
extern PGresult *pqFunctionCall3(PGconn *conn, Oid fnid,
				int *result_buf, int *actual_result_len,
				int result_is_int,
				const PQArgBlock *args, int nargs);

/* === in fe-misc.c === */

 /*
  * "Get" and "Put" routines return 0 if successful, EOF if not. Note that for
  * Get, EOF merely means the buffer is exhausted, not that there is
  * necessarily any error.
  */
extern int	pqCheckOutBufferSpace(size_t bytes_needed, PGconn *conn);
extern int	pqCheckInBufferSpace(size_t bytes_needed, PGconn *conn);
extern int	pqGetc(char *result, PGconn *conn);
extern int	pqPutc(char c, PGconn *conn);
extern int	pqGets(PQExpBuffer buf, PGconn *conn);
extern int	pqGets_append(PQExpBuffer buf, PGconn *conn);
extern int	pqPuts(const char *s, PGconn *conn);
extern int	pqGetnchar(char *s, size_t len, PGconn *conn);
extern int	pqSkipnchar(size_t len, PGconn *conn);
extern int	pqPutnchar(const char *s, size_t len, PGconn *conn);
extern int	pqGetInt(int *result, size_t bytes, PGconn *conn);
extern int64 pqGetInt64(int64 *result, PGconn *conn);  /* GPDB only */
extern int	pqPutInt(int value, size_t bytes, PGconn *conn);
extern int	pqPutMsgStart(char msg_type, bool force_len, PGconn *conn);
extern int	pqPutMsgEnd(PGconn *conn);
extern void pqPutMsgEndNoAutoFlush(PGconn *conn);   /* GPDB only */
extern int	pqReadData(PGconn *conn);
extern int	pqFlush(PGconn *conn);
extern int	pqFlushNonBlocking(PGconn *conn);
extern int	pqWait(int forRead, int forWrite, PGconn *conn);
extern int pqWaitTimed(int forRead, int forWrite, PGconn *conn,
			time_t finish_time);
extern int pqWaitTimeout(int forRead, int forWrite, PGconn *conn,
			time_t finish_time);
extern int	pqReadReady(PGconn *conn);
extern int	pqWriteReady(PGconn *conn);

/* === in fe-secure.c === */

extern int	pqsecure_initialize(PGconn *);
extern void pqsecure_destroy(void);
extern PostgresPollingStatusType pqsecure_open_client(PGconn *);
extern void pqsecure_close(PGconn *);
extern ssize_t pqsecure_read(PGconn *, void *ptr, size_t len);
extern ssize_t pqsecure_write(PGconn *, const void *ptr, size_t len);

#if defined(ENABLE_THREAD_SAFETY) && !defined(WIN32)
extern int	pq_block_sigpipe(sigset_t *osigset, bool *sigpipe_pending);
extern void pq_reset_sigpipe(sigset_t *osigset, bool sigpipe_pending,
				 bool got_epipe);
#endif

/*
 * this is so that we can check if a connection is non-blocking internally
 * without the overhead of a function call
 */
#define pqIsnonblocking(conn)	((conn)->nonblocking)

#ifdef ENABLE_NLS
extern char *
libpq_gettext(const char *msgid)
__attribute__((format_arg(1)));
#else
#define libpq_gettext(x) (x)
#endif

/*
 * These macros are needed to let error-handling code be portable between
 * Unix and Windows.  (ugh)
 */
#ifdef WIN32
#define SOCK_ERRNO (WSAGetLastError())
#define SOCK_STRERROR winsock_strerror
#define SOCK_ERRNO_SET(e) WSASetLastError(e)
#else
#define SOCK_ERRNO errno
#define SOCK_STRERROR pqStrerror
#define SOCK_ERRNO_SET(e) (errno = (e))
#endif

#endif   /* LIBPQ_INT_H */<|MERGE_RESOLUTION|>--- conflicted
+++ resolved
@@ -371,14 +371,10 @@
 	char	   *sslcrl;			/* certificate revocation list filename */
 	char	   *requirepeer;	/* required peer credentials for local sockets */
 	char	   *krbsrvname;		/* Kerberos service name */
-<<<<<<< HEAD
-#endif
+	char	   *gsslib;			/* What GSS library to use ("gssapi" or
+								 * "sspi") */
     char       *gpconntype; /* type of connection */
     char       *gpqeid;        /* MPP: session id & startup info for qExec */
-=======
-	char	   *gsslib;			/* What GSS library to use ("gssapi" or
-								 * "sspi") */
->>>>>>> 30ffdd24
 
 	/* Optional file to write trace info to */
 	FILE	   *Pfdebug;
