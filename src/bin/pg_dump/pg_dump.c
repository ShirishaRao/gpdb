/*-------------------------------------------------------------------------
 *
 * pg_dump.c
 *	  pg_dump is a utility for dumping out a postgres database
 *	  into a script file.
 *
 * Portions Copyright (c) 2005-2010, Greenplum inc
 * Portions Copyright (c) 1996-2008, PostgreSQL Global Development Group
 * Portions Copyright (c) 1994, Regents of the University of California
 *
 *	pg_dump will read the system catalogs in a database and dump out a
 *	script that reproduces the schema in terms of SQL that is understood
 *	by PostgreSQL
 *
 *	Note that pg_dump runs in a serializable transaction, so it sees a
 *	consistent snapshot of the database including system catalogs.
 *	However, it relies in part on various specialized backend functions
 *	like pg_get_indexdef(), and those things tend to run on SnapshotNow
 *	time, ie they look at the currently committed state.  So it is
 *	possible to get 'cache lookup failed' error if someone performs DDL
 *	changes while a dump is happening. The window for this sort of thing
 *	is from the beginning of the serializable transaction to
 *	getSchemaData() (when pg_dump acquires AccessShareLock on every
 *	table it intends to dump). It isn't very large, but it can happen.
 *
 *	http://archives.postgresql.org/pgsql-bugs/2010-02/msg00187.php
 *
 * IDENTIFICATION
 *	  $PostgreSQL: pgsql/src/bin/pg_dump/pg_dump.c,v 1.457 2007/01/22 01:35:21 tgl Exp $
 *
 *-------------------------------------------------------------------------
 */

/*
 * Although this is not a backend module, we must include postgres.h anyway
 * so that we can include a bunch of backend include files.  pg_dump has
 * never pretended to be very independent of the backend anyhow ...
 * Is this still true?  PG 9 doesn't include this.
 */
#include "postgres.h"
#include "postgres_fe.h"

#include <unistd.h>
#include <ctype.h>
#ifdef ENABLE_NLS
#include <locale.h>
#endif
#ifdef HAVE_TERMIOS_H
#include <termios.h>
#endif

#include "getopt_long.h"

#ifndef HAVE_INT_OPTRESET
int			optreset;
#endif

#include "access/htup.h"
#include "catalog/pg_class.h"
#include "catalog/pg_proc.h"
#include "catalog/pg_trigger.h"
#include "catalog/pg_type.h"
#include "commands/sequence.h"
#include "libpq/libpq-fs.h"

#include "pg_backup_archiver.h"
#include "dumputils.h"

extern char *optarg;
extern int	optind,
			opterr;


typedef struct
{
	const char *descr;			/* comment for an object */
	Oid			classoid;		/* object class (catalog OID) */
	Oid			objoid;			/* object OID */
	int			objsubid;		/* subobject (table column #) */
} CommentItem;


/* global decls */
bool		g_verbose;			/* User wants verbose narration of our
								 * activities. */
Archive    *g_fout;				/* the script file */
PGconn	   *g_conn;				/* the database connection */

/* various user-settable parameters */
bool		schemaOnly;
bool		dataOnly;
bool		aclsSkip;

/* START MPP ADDITION */
bool		dumpPolicy;
bool		isGPbackend;
int			preDataSchemaOnly;	/* int because getopt_long() */
int			postDataSchemaOnly;

/* END MPP ADDITION */

/* subquery used to convert user ID (eg, datdba) to user name */
static const char *username_subquery;

/*
 * Object inclusion/exclusion lists
 *
 * The string lists record the patterns given by command-line switches,
 * which we then convert to lists of OIDs of matching objects.
 */
static SimpleStringList schema_include_patterns = {NULL, NULL};
static SimpleOidList schema_include_oids = {NULL, NULL};
static SimpleStringList schema_exclude_patterns = {NULL, NULL};
static SimpleOidList schema_exclude_oids = {NULL, NULL};

static SimpleStringList table_include_patterns = {NULL, NULL};
static SimpleOidList table_include_oids = {NULL, NULL};
static SimpleStringList table_exclude_patterns = {NULL, NULL};
static SimpleOidList table_exclude_oids = {NULL, NULL};

/*
 * Indicates whether or not SET SESSION AUTHORIZATION statements should be emitted
 * instead of ALTER ... OWNER statements to establish object ownership.
 * Set through the --use-set-session-authorization option.
 */
static int	use_setsessauth = 0;

/* default, if no "inclusion" switches appear, is to dump everything */
static bool include_everything = true;

char		g_opaque_type[10];	/* name for the opaque type */

/* placeholders for the delimiters for comments */
char		g_comment_start[10];
char		g_comment_end[10];

static const CatalogId nilCatalogId = {0, 0};

/* these are to avoid passing around info for findNamespace() */
static NamespaceInfo *g_namespaces;
static int	g_numNamespaces;

const char *EXT_PARTITION_NAME_POSTFIX = "_external_partition__";
/* flag to turn on/off dollar quoting */
static int	disable_dollar_quoting = 0;
static int	dump_inserts = 0;
static int	column_inserts = 0;

/* flag indicating whether or not this GP database supports partitioning */
static bool gp_partitioning_available = false;

/* flag indicating whether or not this GP database supports column encoding */
static bool gp_attribute_encoding_available = false;

static void help(const char *progname);
static void expand_schema_name_patterns(SimpleStringList *patterns,
							SimpleOidList *oids);
static void expand_table_name_patterns(SimpleStringList *patterns,
						   SimpleOidList *oids);
static NamespaceInfo *findNamespace(Oid nsoid, Oid objoid);
static void dumpTableData(Archive *fout, TableDataInfo *tdinfo);
static void dumpComment(Archive *fout, const char *target,
			const char *namespace, const char *owner,
			CatalogId catalogId, int subid, DumpId dumpId);
static int findComments(Archive *fout, Oid classoid, Oid objoid,
			 CommentItem **items);
static int	collectComments(Archive *fout, CommentItem **items);
static void dumpDumpableObject(Archive *fout, DumpableObject *dobj);
static void dumpNamespace(Archive *fout, NamespaceInfo *nspinfo);
static void dumpType(Archive *fout, TypeInfo *tinfo);
static void dumpBaseType(Archive *fout, TypeInfo *tinfo);
static void dumpTypeStorageOptions(Archive *fout, TypeStorageOptions *tstorageoptions);
static void dumpDomain(Archive *fout, TypeInfo *tinfo);
static void dumpCompositeType(Archive *fout, TypeInfo *tinfo);
static void dumpShellType(Archive *fout, ShellTypeInfo *stinfo);
static void dumpProcLang(Archive *fout, ProcLangInfo *plang);
static void dumpFunc(Archive *fout, FuncInfo *finfo);
static char *getFuncOwner(Oid funcOid, const char *templateField);
static void dumpPlTemplateFunc(Oid funcOid, const char *templateField, PQExpBuffer buffer);
static void dumpCast(Archive *fout, CastInfo *cast);
static void dumpOpr(Archive *fout, OprInfo *oprinfo);
static void dumpOpclass(Archive *fout, OpclassInfo *opcinfo);
static void dumpConversion(Archive *fout, ConvInfo *convinfo);
static void dumpRule(Archive *fout, RuleInfo *rinfo);
static void dumpAgg(Archive *fout, AggInfo *agginfo);
static void dumpExtProtocol(Archive *fout, ExtProtInfo *ptcinfo);
static void dumpTrigger(Archive *fout, TriggerInfo *tginfo);
static void dumpTable(Archive *fout, TableInfo *tbinfo);
static void dumpTableSchema(Archive *fout, TableInfo *tbinfo);
static void dumpAttrDef(Archive *fout, AttrDefInfo *adinfo);
static void dumpSequence(Archive *fout, TableInfo *tbinfo);
static void dumpIndex(Archive *fout, IndxInfo *indxinfo);
static void dumpConstraint(Archive *fout, ConstraintInfo *coninfo);
static void dumpTableConstraintComment(Archive *fout, ConstraintInfo *coninfo);

static void dumpACL(Archive *fout, CatalogId objCatId, DumpId objDumpId,
		const char *type, const char *name,
		const char *tag, const char *nspname, const char *owner,
		const char *acls);

static void getDependencies(void);
static void setExtPartDependency(TableInfo *tblinfo, int numTables);
static void getDomainConstraints(TypeInfo *tinfo);
static void getTableData(TableInfo *tblinfo, int numTables, bool oids);
static char *format_function_arguments(FuncInfo *finfo, int nallargs,
						  char **allargtypes,
						  char **argmodes,
						  char **argnames);
static char *format_function_signature(FuncInfo *finfo, bool honor_quotes);
static bool is_returns_table_function(int nallargs, char **argmodes);
static char *format_table_function_columns(FuncInfo *finfo, int nallargs,
							  char **allargtypes,
							  char **argmodes,
							  char **argnames);
static const char *convertRegProcReference(const char *proc);
static const char *convertOperatorReference(const char *opr);
static void selectSourceSchema(const char *schemaName);
static bool testGPbackend(void);
static bool testPartitioningSupport(void);
static bool testAttributeEncodingSupport(void);
static char *getFormattedTypeName(Oid oid, OidOptions opts);
static const char *fmtQualifiedId(const char *schema, const char *id);
static bool hasBlobs(Archive *AH);
static int	dumpBlobs(Archive *AH, void *arg __attribute__((unused)));
static int	dumpBlobComments(Archive *AH, void *arg __attribute__((unused)));
static void dumpDatabase(Archive *AH);
static void dumpEncoding(Archive *AH);
static void dumpStdStrings(Archive *AH);
static const char *getAttrName(int attrnum, TableInfo *tblInfo);
static const char *fmtCopyColumnList(const TableInfo *ti);
static void do_sql_command(PGconn *conn, const char *query);
static void check_sql_result(PGresult *res, PGconn *conn, const char *query,
				 ExecStatusType expected);

/* START MPP ADDITION */
static char *nextToken(register char **stringp, register const char *delim);
static void addDistributedBy(PQExpBuffer q, TableInfo *tbinfo, int actual_atts);
static bool isGPDB4300OrLater(void);

/* END MPP ADDITION */

/*
 * If GPDB version is 4.3, pg_proc has prodataaccess column.
 */
static bool
isGPDB4300OrLater(void)
{
	bool	retValue = false;

	if (isGPbackend)
	{
		PQExpBuffer query;
		PGresult   *res;

		query = createPQExpBuffer();
		appendPQExpBuffer(query,
				"select attnum from pg_catalog.pg_attribute "
				"where attrelid = 'pg_catalog.pg_proc'::regclass and "
				"attname = 'prodataaccess'");
		res = PQexec(g_conn, query->data);
		check_sql_result(res, g_conn, query->data, PGRES_TUPLES_OK);

		if (PQntuples(res) == 1)
			retValue = true;

		PQclear(res);
		destroyPQExpBuffer(query);
	}

	return retValue;
}


int
main(int argc, char **argv)
{
	int			c;
	const char *filename = NULL;
	const char *format = "p";
	const char *dbname = NULL;
	const char *pghost = NULL;
	const char *pgport = NULL;
	const char *username = NULL;
	const char *dumpencoding = NULL;
	const char *std_strings;
	bool		oids = false;
	TableInfo  *tblinfo;
	int			numTables;
	DumpableObject **dobjs;
	int			numObjs;
	int			i;
	enum trivalue prompt_password = TRI_DEFAULT;
	int			compressLevel = -1;
	int			plainText = 0;
	int			outputClean = 0;
	int			outputCreateDB = 0;
	bool		outputBlobs = false;
	int			outputNoOwner = 0;
	char	   *outputSuperuser = NULL;

	/*
	 * The default value for gp_syntax_option depends upon whether or not the
	 * backend is a GP or non-GP backend -- a GP backend defaults to ENABLED.
	 */
	static enum
	{
		GPS_NOT_SPECIFIED, GPS_DISABLED, GPS_ENABLED
	}			gp_syntax_option = GPS_NOT_SPECIFIED;

	RestoreOptions *ropt;

	static int	disable_triggers = 0;
	/* static int	outputNoTablespaces = 0; */
	static int	use_setsessauth = 0;

	static struct option long_options[] = {
		{"data-only", no_argument, NULL, 'a'},
		{"blobs", no_argument, NULL, 'b'},
		{"clean", no_argument, NULL, 'c'},
		{"create", no_argument, NULL, 'C'},
		{"file", required_argument, NULL, 'f'},
		{"format", required_argument, NULL, 'F'},
		{"host", required_argument, NULL, 'h'},
		{"ignore-version", no_argument, NULL, 'i'},
		{"no-reconnect", no_argument, NULL, 'R'},
		{"oids", no_argument, NULL, 'o'},
		{"no-owner", no_argument, NULL, 'O'},
		{"port", required_argument, NULL, 'p'},
		{"schema", required_argument, NULL, 'n'},
		{"exclude-schema", required_argument, NULL, 'N'},
		{"schema-only", no_argument, NULL, 's'},
		{"superuser", required_argument, NULL, 'S'},
		{"table", required_argument, NULL, 't'},
		{"exclude-table", required_argument, NULL, 'T'},
		{"no-password", no_argument, NULL, 'w'},
		{"password", no_argument, NULL, 'W'},
		{"username", required_argument, NULL, 'U'},
		{"verbose", no_argument, NULL, 'v'},
		{"no-privileges", no_argument, NULL, 'x'},
		{"no-acl", no_argument, NULL, 'x'},
		{"compress", required_argument, NULL, 'Z'},
		{"encoding", required_argument, NULL, 'E'},
		{"help", no_argument, NULL, '?'},
		{"version", no_argument, NULL, 'V'},

		/*
		 * the following options don't have an equivalent short option letter
		 */
		{"attribute-inserts", no_argument, &column_inserts, 1},
		{"column-inserts", no_argument, &column_inserts, 1},
		{"disable-dollar-quoting", no_argument, &disable_dollar_quoting, 1},
		{"disable-triggers", no_argument, &disable_triggers, 1},
		{"inserts", no_argument, &dump_inserts, 1},
		{"use-set-session-authorization", no_argument, &use_setsessauth, 1},

		/* START MPP ADDITION */

		/*
		 * the following are mpp specific, and don't have an equivalent short
		 * option
		 */
		{"gp-syntax", no_argument, NULL, 1},
		{"no-gp-syntax", no_argument, NULL, 2},
		{"pre-data-schema-only", no_argument, &preDataSchemaOnly, 1},
		{"post-data-schema-only", no_argument, &postDataSchemaOnly, 1},
		/* END MPP ADDITION */
		{NULL, 0, NULL, 0}
	};
	int			optindex;

	set_pglocale_pgservice(argv[0], "pg_dump");

	g_verbose = false;

	strcpy(g_comment_start, "-- ");
	g_comment_end[0] = '\0';
	strcpy(g_opaque_type, "opaque");

	dataOnly = schemaOnly = dump_inserts = column_inserts = false;
	preDataSchemaOnly = postDataSchemaOnly = false;

	progname = get_progname(argv[0]);

	/* Set default options based on progname */
	if (strcmp(progname, "pg_backup") == 0)
		format = "c";

	if (argc > 1)
	{
		if (strcmp(argv[1], "--help") == 0 || strcmp(argv[1], "-?") == 0)
		{
			help(progname);
			exit(0);
		}
		if (strcmp(argv[1], "--version") == 0 || strcmp(argv[1], "-V") == 0)
		{
			puts("pg_dump (PostgreSQL) " PG_VERSION);
			exit(0);
		}
	}

	while ((c = getopt_long(argc, argv, "abcCdDE:f:F:h:in:N:oOp:RsS:t:T:uU:vwWxX:Z:",
							long_options, &optindex)) != -1)
	{
		switch (c)
		{
			case 'a':			/* Dump data only */
				dataOnly = true;
				break;

			case 'b':			/* Dump blobs */
				outputBlobs = true;
				break;

			case 'c':			/* clean (i.e., drop) schema prior to create */
				outputClean = 1;
				break;

			case 'C':			/* Create DB */
				outputCreateDB = 1;
				break;

			case 'd':			/* dump data as proper insert strings */
				dump_inserts = true;
				fprintf(stderr," --inserts is preferred over -d.  -d is deprecated.\n");
				break;

			case 'D':			/* dump data as proper insert strings with
								 * attr names */
				dump_inserts = true;
				column_inserts = true;
				fprintf(stderr," --column-inserts is preferred over -D.  -D is deprecated.\n");
				break;

			case 'E':			/* Dump encoding */
				dumpencoding = optarg;
				break;

			case 'f':
				filename = optarg;
				break;

			case 'F':
				format = optarg;
				break;

			case 'h':			/* server host */
				pghost = optarg;
				break;

			case 'i':
				/* ignored, deprecated option */
				break;

			case 'n':			/* include schema(s) */
				simple_string_list_append(&schema_include_patterns, optarg);
				include_everything = false;
				break;

			case 'N':			/* exclude schema(s) */
				simple_string_list_append(&schema_exclude_patterns, optarg);
				break;

			case 'o':			/* Dump oids */
				oids = true;
				break;

			case 'O':			/* Don't reconnect to match owner */
				outputNoOwner = 1;
				break;

			case 'p':			/* server port */
				pgport = optarg;
				break;

			case 'R':
				/* no-op, still accepted for backwards compatibility */
				break;

			case 's':			/* dump schema only */
				schemaOnly = true;
				break;

			case 'S':			/* Username for superuser in plain text output */
				outputSuperuser = strdup(optarg);
				break;

			case 't':			/* include table(s) */
				simple_string_list_append(&table_include_patterns, optarg);
				include_everything = false;
				break;

			case 'T':			/* exclude table(s) */
				simple_string_list_append(&table_exclude_patterns, optarg);
				break;

			case 'u':
				prompt_password = TRI_YES;
				username = simple_prompt("User name: ", 100, true);
				break;

			case 'U':
				username = optarg;
				break;

			case 'v':			/* verbose */
				g_verbose = true;
				break;

			case 'w':
				prompt_password = TRI_NO;
				break;

			case 'W':
				prompt_password = TRI_YES;
				break;

			case 'x':			/* skip ACL dump */
				aclsSkip = true;
				break;

			case 'X':
				/* -X is a deprecated alternative to long options */
				if (strcmp(optarg, "disable-dollar-quoting") == 0)
					disable_dollar_quoting = 1;
				else if (strcmp(optarg, "disable-triggers") == 0)
					disable_triggers = 1;
				else if (strcmp(optarg, "use-set-session-authorization") == 0)
					use_setsessauth = 1;
				else
				{
					fprintf(stderr,
							_("%s: invalid -X option -- %s\n"),
							progname, optarg);
					fprintf(stderr, _("Try \"%s --help\" for more information.\n"), progname);
					exit(1);
				}
				break;

			case 'Z':			/* Compression Level */
				compressLevel = atoi(optarg);
				break;

			case 0:
				/* This covers the long options equivalent to -X xxx. */
				break;

			case 1:				/* gp-syntax */
				if (gp_syntax_option != GPS_NOT_SPECIFIED)
				{
					write_msg(NULL, "options \"--gp-syntax\" and \"--no-gp-syntax\" cannot be used together\n");
					exit(1);
				}
				gp_syntax_option = GPS_ENABLED;
				break;

			case 2:				/* no-gp-syntax */
				if (gp_syntax_option != GPS_NOT_SPECIFIED)
				{
					write_msg(NULL, "options \"--gp-syntax\" and \"--no-gp-syntax\" cannot be used together\n");
					exit(1);
				}
				gp_syntax_option = GPS_DISABLED;
				break;

			default:
				fprintf(stderr, _("Try \"%s --help\" for more information.\n"), progname);
				exit(1);
		}
	}

	/* Get database name from command line */
	if (optind < argc)
		dbname = argv[optind++];

	/* Complain if any arguments remain */
	if (optind < argc)
	{
		fprintf(stderr, _("%s: too many command-line arguments (first is \"%s\")\n"),
				progname, argv[optind]);
		fprintf(stderr, _("Try \"%s --help\" for more information.\n"),
				progname);
		exit(1);
	}

	/* --column-inserts implies --inserts */
	if (column_inserts)
		dump_inserts = 1;

	/* --pre-data-schema-only or --post-data-schema-only implies --schema-only */
	if (preDataSchemaOnly || postDataSchemaOnly)
		schemaOnly = true;

	if (dataOnly && schemaOnly)
	{
		write_msg(NULL, "options \"schema only\" (-s) and \"data only\" (-a) cannot be used together\n");
		exit(1);
	}

	if (dataOnly && outputClean)
	{
		write_msg(NULL, "options \"clean\" (-c) and \"data only\" (-a) cannot be used together\n");
		exit(1);
	}

	if (dump_inserts && oids)
	{
		write_msg(NULL, "options --inserts/--column-inserts (-d, -D) and OID (-o) options cannot be used together\n");
		write_msg(NULL, "(The INSERT command cannot set OIDs.)\n");
		exit(1);
	}

	/* open the output file */
	switch (format[0])
	{
		case 'c':
		case 'C':
			g_fout = CreateArchive(filename, archCustom, compressLevel);
			break;

		case 'f':
		case 'F':
			g_fout = CreateArchive(filename, archFiles, compressLevel);
			break;

		case 'p':
		case 'P':
			plainText = 1;
			g_fout = CreateArchive(filename, archNull, 0);
			break;

		case 't':
		case 'T':
			g_fout = CreateArchive(filename, archTar, compressLevel);
			break;

		default:
			write_msg(NULL, "invalid output format \"%s\" specified\n", format);
			exit(1);
	}

	if (g_fout == NULL)
	{
		write_msg(NULL, "could not open output file \"%s\" for writing\n", filename);
		exit(1);
	}

	/* Let the archiver know how noisy to be */
	g_fout->verbose = g_verbose;
	g_fout->minRemoteVersion = 80200;	/* we can handle back to 8.2 */
	g_fout->maxRemoteVersion = parse_version(PG_VERSION);
	if (g_fout->maxRemoteVersion < 0)
	{
		write_msg(NULL, "could not parse version string \"%s\"\n", PG_VERSION);
		exit(1);
	}

	/*
	 * Open the database using the Archiver, so it knows about it. Errors mean
	 * death.
	 */
	g_conn = ConnectDatabase(g_fout, dbname, pghost, pgport,
							 username, prompt_password);

	/* Set the client encoding if requested */
	if (dumpencoding)
	{
		if (PQsetClientEncoding(g_conn, dumpencoding) < 0)
		{
			write_msg(NULL, "invalid client encoding \"%s\" specified\n",
					  dumpencoding);
			exit(1);
		}
	}

	/*
	 * Get the active encoding and the standard_conforming_strings setting, so
	 * we know how to escape strings.
	 */
	g_fout->encoding = PQclientEncoding(g_conn);

	std_strings = PQparameterStatus(g_conn, "standard_conforming_strings");
	g_fout->std_strings = (std_strings && strcmp(std_strings, "on") == 0);

	/* Set the datestyle to ISO to ensure the dump's portability */
	do_sql_command(g_conn, "SET DATESTYLE = ISO");

	/*
	 * Determine whether or not we're interacting with a GP backend.
	 */
	isGPbackend = testGPbackend();

	/*
	 * Now that the type of backend is known, determine the gp-syntax option
	 * value and set processing accordingly.
	 */
	switch (gp_syntax_option)
	{
		case GPS_NOT_SPECIFIED:
			dumpPolicy = isGPbackend;
			break;
		case GPS_DISABLED:
			dumpPolicy = false;
			break;
		case GPS_ENABLED:
			dumpPolicy = isGPbackend;
			if (!isGPbackend)
			{
				write_msg(NULL, "Server is not a Greenplum Database instance; --gp_syntax option ignored.\n");
			}
			break;
	}

	/*
	 * Start serializable transaction to dump consistent data.
	 */
	do_sql_command(g_conn, "BEGIN");

	do_sql_command(g_conn, "SET TRANSACTION ISOLATION LEVEL SERIALIZABLE");

	/* Select the appropriate subquery to convert user IDs to names */
	username_subquery = "SELECT rolname FROM pg_catalog.pg_roles WHERE oid =";

	/*
	 * If supported, set extra_float_digits so that we can dump float data
	 * exactly (given correctly implemented float I/O code, anyway)
	 */
	do_sql_command(g_conn, "SET extra_float_digits TO 2");

	/*
	 * Remember whether or not this GP database supports partitioning.
	 */
	gp_partitioning_available = testPartitioningSupport();

	/*
	 * Remember whether or not this GP database supports column encoding.
	 */
	gp_attribute_encoding_available = testAttributeEncodingSupport();

	/* Expand schema selection patterns into OID lists */
	if (schema_include_patterns.head != NULL)
	{
		expand_schema_name_patterns(&schema_include_patterns,
									&schema_include_oids);
		if (schema_include_oids.head == NULL)
		{
			write_msg(NULL, "No matching schemas were found\n");
			exit_nicely();
		}
	}
	expand_schema_name_patterns(&schema_exclude_patterns,
								&schema_exclude_oids);
	/* non-matching exclusion patterns aren't an error */

	/* Expand table selection patterns into OID lists */
	if (table_include_patterns.head != NULL)
	{
		expand_table_name_patterns(&table_include_patterns,
								   &table_include_oids);
		if (table_include_oids.head == NULL)
		{
			write_msg(NULL, "No matching tables were found\n");
			exit_nicely();
		}
	}
	expand_table_name_patterns(&table_exclude_patterns,
							   &table_exclude_oids);
	/* non-matching exclusion patterns aren't an error */



	/*
	 * Dumping blobs is now default unless we saw an inclusion switch or -s
	 * ... but even if we did see one of these, -b turns it back on.
	 */
	if (include_everything && !schemaOnly)
		outputBlobs = true;

	/*
	 * Now scan the database and create DumpableObject structs for all the
	 * objects we intend to dump.
	 */
	tblinfo = getSchemaData(&numTables);

	if (!schemaOnly)
		getTableData(tblinfo, numTables, oids);

	if (outputBlobs && hasBlobs(g_fout))
	{
		/* Add placeholders to allow correct sorting of blobs */
		DumpableObject *blobobj;

		blobobj = (DumpableObject *) malloc(sizeof(DumpableObject));
		blobobj->objType = DO_BLOBS;
		blobobj->catId = nilCatalogId;
		AssignDumpId(blobobj);
		blobobj->name = strdup("BLOBS");

		blobobj = (DumpableObject *) malloc(sizeof(DumpableObject));
		blobobj->objType = DO_BLOB_COMMENTS;
		blobobj->catId = nilCatalogId;
		AssignDumpId(blobobj);
		blobobj->name = strdup("BLOB COMMENTS");
	}

	/*
	 * Collect dependency data to assist in ordering the objects.
	 */
	getDependencies();
	
	setExtPartDependency(tblinfo, numTables);

	/*
	 * Sort the objects into a safe dump order (no forward references).
	 *
	 * In 7.3 or later, we can rely on dependency information to help us
	 * determine a safe order, so the initial sort is mostly for cosmetic
	 * purposes: we sort by name to ensure that logically identical schemas
	 * will dump identically.
	 */
	getDumpableObjects(&dobjs, &numObjs);

	sortDumpableObjectsByTypeName(dobjs, numObjs);

	sortDumpableObjects(dobjs, numObjs);

	/*
	 * Create archive TOC entries for all the objects to be dumped, in a safe
	 * order.
	 */

	/* First the special ENCODING and STDSTRINGS entries. */
	dumpEncoding(g_fout);
	dumpStdStrings(g_fout);

	/* The database item is always next, unless we don't want it at all */
	if (include_everything && !dataOnly)
		dumpDatabase(g_fout);

	/* Now the rearrangeable objects. */
	for (i = 0; i < numObjs; i++)
		dumpDumpableObject(g_fout, dobjs[i]);

	/*
	 * And finally we can do the actual output.
	 */
	if (plainText)
	{
		ropt = NewRestoreOptions();
		ropt->filename = (char *) filename;
		ropt->dropSchema = outputClean;
		ropt->aclsSkip = aclsSkip;
		ropt->superuser = outputSuperuser;
		ropt->createDB = outputCreateDB;
		ropt->noOwner = outputNoOwner;
		ropt->disable_triggers = disable_triggers;
		ropt->use_setsessauth = use_setsessauth;
		ropt->dataOnly = dataOnly;

		if (compressLevel == -1)
			ropt->compression = 0;
		else
			ropt->compression = compressLevel;

		ropt->suppressDumpWarnings = true;		/* We've already shown them */

		RestoreArchive(g_fout, ropt);
	}

	CloseArchive(g_fout);

	PQfinish(g_conn);

	exit(0);
}


static void
help(const char *progname)
{
	printf(_("%s dumps a database as a text file or to other formats.\n\n"), progname);
	printf(_("Usage:\n"));
	printf(_("  %s [OPTION]... [DBNAME]\n"), progname);

	printf(_("\nGeneral options:\n"));
	printf(_("  -f, --file=FILENAME      output file name\n"));
	printf(_("  -F, --format=c|t|p       output file format (custom, tar, plain text)\n"));
	printf(_("  -i, --ignore-version     proceed even when server version mismatches\n"
			 "                           pg_dump version\n"));
	printf(_("  -v, --verbose            verbose mode\n"));
	printf(_("  -Z, --compress=0-9       compression level for compressed formats\n"));
	printf(_("  --help                   show this help, then exit\n"));
	printf(_("  --version                output version information, then exit\n"));

	printf(_("\nOptions controlling the output content:\n"));
	printf(_("  -a, --data-only             dump only the data, not the schema\n"));
	printf(_("  -b, --blobs                 include large objects in dump\n"));
	printf(_("  -c, --clean                 clean (drop) schema prior to create\n"));
	printf(_("  -C, --create                include commands to create database in dump\n"));
	printf(_("  -d, --inserts            dump data as INSERT, rather than COPY, commands\n"));
	printf(_("  -D, --column-inserts     dump data as INSERT commands with column names\n"));
	printf(_("  -E, --encoding=ENCODING     dump the data in encoding ENCODING\n"));
	printf(_("  -n, --schema=SCHEMA         dump the named schema(s) only\n"));
	printf(_("  -N, --exclude-schema=SCHEMA do NOT dump the named schema(s)\n"));
	printf(_("  -o, --oids                  include OIDs in dump\n"));
	printf(_("  -O, --no-owner              skip restoration of object ownership\n"
			 "                              in plain text format\n"));
	printf(_("  -s, --schema-only           dump only the schema, no data\n"));
	printf(_("  -S, --superuser=NAME        specify the superuser user name to use in\n"
			 "                              plain text format\n"));
	printf(_("  -t, --table=TABLE           dump only matching table(s) (or views or sequences)\n"));
	printf(_("  -T, --exclude-table=TABLE   do NOT dump matching table(s) (or views or sequences)\n"));
	printf(_("  -x, --no-privileges         do not dump privileges (grant/revoke)\n"));
	printf(_("  --disable-dollar-quoting    disable dollar quoting, use SQL standard quoting\n"));
	printf(_("  --disable-triggers          disable triggers during data-only restore\n"));
	printf(_("  --use-set-session-authorization\n"
			 "                              use SESSION AUTHORIZATION commands instead of\n"
	"                              ALTER OWNER commands to set ownership\n"));
	/* START MPP ADDITION */
	printf(_("  --gp-syntax                 dump with Greenplum Database syntax (default if gpdb)\n"));
	printf(_("  --no-gp-syntax              dump without Greenplum Database syntax (default if postgresql)\n"));
	/* END MPP ADDITION */

	printf(_("\nConnection options:\n"));
	printf(_("  -h, --host=HOSTNAME      database server host or socket directory\n"));
	printf(_("  -p, --port=PORT          database server port number\n"));
	printf(_("  -U, --username=NAME      connect as specified database user\n"));
	printf(_("  -W, --password           force password prompt (should happen automatically)\n"));

	printf(_("\nIf no database name is supplied, then the PGDATABASE environment\n"
			 "variable value is used.\n\n"));
	printf(_("Report bugs to <bugs@greenplum.org>.\n"));
}

void
exit_nicely(void)
{
	PQfinish(g_conn);
	if (g_verbose)
		write_msg(NULL, "*** aborted because of error\n");
	exit(1);
}

/*
 * Find the OIDs of all schemas matching the given list of patterns,
 * and append them to the given OID list.
 */
static void
expand_schema_name_patterns(SimpleStringList *patterns, SimpleOidList *oids)
{
	PQExpBuffer query;
	PGresult   *res;
	SimpleStringListCell *cell;
	int			i;

	if (patterns->head == NULL)
		return;					/* nothing to do */

	query = createPQExpBuffer();

	/*
	 * We use UNION ALL rather than UNION; this might sometimes result in
	 * duplicate entries in the OID list, but we don't care.
	 */

	for (cell = patterns->head; cell; cell = cell->next)
	{
		if (cell != patterns->head)
			appendPQExpBuffer(query, "UNION ALL\n");
		appendPQExpBuffer(query,
						  "SELECT oid FROM pg_catalog.pg_namespace n\n");
		processSQLNamePattern(g_conn, query, cell->val, false, false,
							  NULL, "n.nspname", NULL,
							  NULL);
	}

	res = PQexec(g_conn, query->data);
	check_sql_result(res, g_conn, query->data, PGRES_TUPLES_OK);

	for (i = 0; i < PQntuples(res); i++)
	{
		simple_oid_list_append(oids, atooid(PQgetvalue(res, i, 0)));
	}

	PQclear(res);
	destroyPQExpBuffer(query);
}

/*
 * Find the OIDs of all tables matching the given list of patterns,
 * and append them to the given OID list.
 */
static void
expand_table_name_patterns(SimpleStringList *patterns, SimpleOidList *oids)
{
	PQExpBuffer query;
	PGresult   *res;
	SimpleStringListCell *cell;
	int			i;

	if (patterns->head == NULL)
		return;					/* nothing to do */

	query = createPQExpBuffer();

	/*
	 * We use UNION ALL rather than UNION; this might sometimes result in
	 * duplicate entries in the OID list, but we don't care.
	 */

	for (cell = patterns->head; cell; cell = cell->next)
	{
		if (cell != patterns->head)
			appendPQExpBuffer(query, "UNION ALL\n");
		appendPQExpBuffer(query,
						  "SELECT c.oid"
						  "\nFROM pg_catalog.pg_class c"
		"\n     LEFT JOIN pg_catalog.pg_namespace n ON n.oid = c.relnamespace"
						  "\nWHERE c.relkind in ('%c', '%c', '%c')\n",
						  RELKIND_RELATION, RELKIND_SEQUENCE, RELKIND_VIEW);
		processSQLNamePattern(g_conn, query, cell->val, true, false,
							  "n.nspname", "c.relname", NULL,
							  "pg_catalog.pg_table_is_visible(c.oid)");
	}

	res = PQexec(g_conn, query->data);
	check_sql_result(res, g_conn, query->data, PGRES_TUPLES_OK);

	for (i = 0; i < PQntuples(res); i++)
	{
		simple_oid_list_append(oids, atooid(PQgetvalue(res, i, 0)));
	}

	PQclear(res);
	destroyPQExpBuffer(query);
}

/*
 * selectDumpableNamespace: policy-setting subroutine
 *		Mark a namespace as to be dumped or not
 */
static void
selectDumpableNamespace(NamespaceInfo *nsinfo)
{
	/*
	 * If specific tables are being dumped, do not dump any complete
	 * namespaces. If specific namespaces are being dumped, dump just those
	 * namespaces. Otherwise, dump all non-system namespaces.
	 */
	if (table_include_oids.head != NULL)
		nsinfo->dobj.dump = false;
	else if (schema_include_oids.head != NULL)
		nsinfo->dobj.dump = simple_oid_list_member(&schema_include_oids,
												   nsinfo->dobj.catId.oid);
	else if (strncmp(nsinfo->dobj.name, "pg_", 3) == 0 ||
			 strcmp(nsinfo->dobj.name, "information_schema") == 0 ||
			 strcmp(nsinfo->dobj.name, "gp_toolkit") == 0)
		nsinfo->dobj.dump = false;
	else
		nsinfo->dobj.dump = true;

	/*
	 * In any case, a namespace can be excluded by an exclusion switch
	 */
	if (nsinfo->dobj.dump &&
		simple_oid_list_member(&schema_exclude_oids,
							   nsinfo->dobj.catId.oid))
		nsinfo->dobj.dump = false;
}

/*
 * selectDumpableTable: policy-setting subroutine
 *		Mark a table as to be dumped or not
 */
static void
selectDumpableTable(TableInfo *tbinfo)
{
	/*
	 * If specific tables are being dumped, dump just those tables; else, dump
	 * according to the parent namespace's dump flag.
	 */
	if (table_include_oids.head != NULL)
		tbinfo->dobj.dump = simple_oid_list_member(&table_include_oids,
												   tbinfo->dobj.catId.oid);
	else
		tbinfo->dobj.dump = tbinfo->dobj.namespace->dobj.dump;

	/*
	 * In any case, a table can be excluded by an exclusion switch
	 */
	if (tbinfo->dobj.dump &&
		simple_oid_list_member(&table_exclude_oids,
							   tbinfo->dobj.catId.oid))
		tbinfo->dobj.dump = false;
}

/*
 * selectDumpableType: policy-setting subroutine
 *		Mark a type as to be dumped or not
 */
static void
selectDumpableType(TypeInfo *tinfo)
{
	/* Dump only types in dumpable namespaces */
	if (!tinfo->dobj.namespace->dobj.dump)
		tinfo->dobj.dump = false;

	/* skip complex types, except for standalone composite types */
	/* (note: this test should now be unnecessary) */
	else if (OidIsValid(tinfo->typrelid) &&
			 tinfo->typrelkind != RELKIND_COMPOSITE_TYPE)
		tinfo->dobj.dump = false;

	/* skip undefined placeholder types */
	else if (!tinfo->isDefined)
		tinfo->dobj.dump = false;

	/* skip all array types that start w/ underscore */
	else if ((tinfo->dobj.name[0] == '_') &&
			 OidIsValid(tinfo->typelem))
		tinfo->dobj.dump = false;

	else
		tinfo->dobj.dump = true;
}

/*
 * selectDumpableObject: policy-setting subroutine
 *		Mark a generic dumpable object as to be dumped or not
 *
 * Use this only for object types without a special-case routine above.
 */
static void
selectDumpableObject(DumpableObject *dobj)
{
	/*
	 * Default policy is to dump if parent namespace is dumpable, or always
	 * for non-namespace-associated items.
	 */
	if (dobj->namespace)
		dobj->dump = dobj->namespace->dobj.dump;
	else
		dobj->dump = true;
}

/*
 *	Dump a table's contents for loading using the COPY command
 *	- this routine is called by the Archiver when it wants the table
 *	  to be dumped.
 */

static int
dumpTableData_copy(Archive *fout, void *dcontext)
{
	TableDataInfo *tdinfo = (TableDataInfo *) dcontext;
	TableInfo  *tbinfo = tdinfo->tdtable;
	const char *classname = tbinfo->dobj.name;
	const bool	hasoids = tbinfo->hasoids;
	const bool	oids = tdinfo->oids;
	PQExpBuffer q = createPQExpBuffer();
	PGresult   *res;
	int			ret;
	char	   *copybuf;
	const char *column_list;

	if (g_verbose)
		write_msg(NULL, "dumping contents of table %s\n", classname);

	/*
	 * Make sure we are in proper schema.  We will qualify the table name
	 * below anyway (in case its name conflicts with a pg_catalog table); but
	 * this ensures reproducible results in case the table contains regproc,
	 * regclass, etc columns.
	 */
	selectSourceSchema(tbinfo->dobj.namespace->dobj.name);

	/*
	 * If possible, specify the column list explicitly so that we have no
	 * possibility of retrieving data in the wrong column order.  (The default
	 * column ordering of COPY will not be what we want in certain corner
	 * cases involving ADD COLUMN and inheritance.)
	 */
	column_list = fmtCopyColumnList(tbinfo);

	if (oids && hasoids)
	{
		appendPQExpBuffer(q, "COPY %s %s WITH OIDS TO stdout IGNORE EXTERNAL PARTITIONS;",
						  fmtQualifiedId(tbinfo->dobj.namespace->dobj.name,
										 classname),
						  column_list);
	}
	else
	{
		appendPQExpBuffer(q, "COPY %s %s TO stdout IGNORE EXTERNAL PARTITIONS;",
						  fmtQualifiedId(tbinfo->dobj.namespace->dobj.name,
										 classname),
						  column_list);
	}
	res = PQexec(g_conn, q->data);
	check_sql_result(res, g_conn, q->data, PGRES_COPY_OUT);
	PQclear(res);

	for (;;)
	{
		ret = PQgetCopyData(g_conn, &copybuf, 0);

		if (ret < 0)
			break;				/* done or error */

		if (copybuf)
		{
			WriteData(fout, copybuf, ret);
			PQfreemem(copybuf);
		}

		/*
		 * THROTTLE:
		 *
		 * There was considerable discussion in late July, 2000 regarding
		 * slowing down pg_dump when backing up large tables. Users with both
		 * slow & fast (multi-processor) machines experienced performance
		 * degradation when doing a backup.
		 *
		 * Initial attempts based on sleeping for a number of ms for each ms
		 * of work were deemed too complex, then a simple 'sleep in each loop'
		 * implementation was suggested. The latter failed because the loop
		 * was too tight. Finally, the following was implemented:
		 *
		 * If throttle is non-zero, then See how long since the last sleep.
		 * Work out how long to sleep (based on ratio). If sleep is more than
		 * 100ms, then sleep reset timer EndIf EndIf
		 *
		 * where the throttle value was the number of ms to sleep per ms of
		 * work. The calculation was done in each loop.
		 *
		 * Most of the hard work is done in the backend, and this solution
		 * still did not work particularly well: on slow machines, the ratio
		 * was 50:1, and on medium paced machines, 1:1, and on fast
		 * multi-processor machines, it had little or no effect, for reasons
		 * that were unclear.
		 *
		 * Further discussion ensued, and the proposal was dropped.
		 *
		 * For those people who want this feature, it can be implemented using
		 * gettimeofday in each loop, calculating the time since last sleep,
		 * multiplying that by the sleep ratio, then if the result is more
		 * than a preset 'minimum sleep time' (say 100ms), call the 'select'
		 * function to sleep for a subsecond period ie.
		 *
		 * select(0, NULL, NULL, NULL, &tvi);
		 *
		 * This will return after the interval specified in the structure tvi.
		 * Finally, call gettimeofday again to save the 'last sleep time'.
		 */
	}
	archprintf(fout, "\\.\n\n\n");

	if (ret == -2)
	{
		/* copy data transfer failed */
		write_msg(NULL, "Dumping the contents of table \"%s\" failed: PQgetCopyData() failed.\n", classname);
		write_msg(NULL, "Error message from server: %s", PQerrorMessage(g_conn));
		write_msg(NULL, "The command was: %s\n", q->data);
		exit_nicely();
	}

	/* Check command status and return to normal libpq state */
	res = PQgetResult(g_conn);
	check_sql_result(res, g_conn, q->data, PGRES_COMMAND_OK);
	PQclear(res);

	destroyPQExpBuffer(q);
	return 1;
}

static int
dumpTableData_insert(Archive *fout, void *dcontext)
{
	TableDataInfo *tdinfo = (TableDataInfo *) dcontext;
	TableInfo  *tbinfo = tdinfo->tdtable;
	const char *classname = tbinfo->dobj.name;
	PQExpBuffer q = createPQExpBuffer();
	PGresult   *res;
	int			tuple;
	int			nfields;
	int			field;

	/*
	 * Make sure we are in proper schema.  We will qualify the table name
	 * below anyway (in case its name conflicts with a pg_catalog table); but
	 * this ensures reproducible results in case the table contains regproc,
	 * regclass, etc columns.
	 */
	selectSourceSchema(tbinfo->dobj.namespace->dobj.name);

	appendPQExpBuffer(q, "DECLARE _pg_dump_cursor CURSOR FOR "
					  "SELECT * FROM ONLY %s",
					  fmtQualifiedId(tbinfo->dobj.namespace->dobj.name,
									 classname));

	res = PQexec(g_conn, q->data);
	check_sql_result(res, g_conn, q->data, PGRES_COMMAND_OK);

	do
	{
		PQclear(res);

		res = PQexec(g_conn, "FETCH 100 FROM _pg_dump_cursor");
		check_sql_result(res, g_conn, "FETCH 100 FROM _pg_dump_cursor",
						 PGRES_TUPLES_OK);
		nfields = PQnfields(res);
		for (tuple = 0; tuple < PQntuples(res); tuple++)
		{
			archprintf(fout, "INSERT INTO %s ", fmtId(classname));
			if (nfields == 0)
			{
				/* corner case for zero-column table */
				archprintf(fout, "DEFAULT VALUES;\n");
				continue;
			}
			if (column_inserts)
			{
				resetPQExpBuffer(q);
				appendPQExpBuffer(q, "(");
				for (field = 0; field < nfields; field++)
				{
					if (field > 0)
						appendPQExpBuffer(q, ", ");
					appendPQExpBufferStr(q, fmtId(PQfname(res, field)));
				}
				appendPQExpBuffer(q, ") ");
				archputs(q->data, fout);
			}
			archprintf(fout, "VALUES (");
			for (field = 0; field < nfields; field++)
			{
				if (field > 0)
					archprintf(fout, ", ");
				if (PQgetisnull(res, tuple, field))
				{
					archprintf(fout, "NULL");
					continue;
				}

				/* XXX This code is partially duplicated in ruleutils.c */
				switch (PQftype(res, field))
				{
					case INT2OID:
					case INT4OID:
					case INT8OID:
					case OIDOID:
					case FLOAT4OID:
					case FLOAT8OID:
					case NUMERICOID:
						{
							/*
							 * These types are printed without quotes unless
							 * they contain values that aren't accepted by the
							 * scanner unquoted (e.g., 'NaN').	Note that
							 * strtod() and friends might accept NaN, so we
							 * can't use that to test.
							 *
							 * In reality we only need to defend against
							 * infinity and NaN, so we need not get too crazy
							 * about pattern matching here.
							 */
							const char *s = PQgetvalue(res, tuple, field);

							if (strspn(s, "0123456789 +-eE.") == strlen(s))
								archprintf(fout, "%s", s);
							else
								archprintf(fout, "'%s'", s);
						}
						break;

					case BITOID:
					case VARBITOID:
						archprintf(fout, "B'%s'",
								   PQgetvalue(res, tuple, field));
						break;

					case BOOLOID:
						if (strcmp(PQgetvalue(res, tuple, field), "t") == 0)
							archprintf(fout, "true");
						else
							archprintf(fout, "false");
						break;

					default:
						/* All other types are printed as string literals. */
						resetPQExpBuffer(q);
						appendStringLiteralAH(q,
											  PQgetvalue(res, tuple, field),
											  fout);
						archputs(q->data, fout);
						break;
				}
			}
			archprintf(fout, ");\n");
		}
	} while (PQntuples(res) > 0);

	PQclear(res);

	archprintf(fout, "\n\n");

	do_sql_command(g_conn, "CLOSE _pg_dump_cursor");

	destroyPQExpBuffer(q);
	return 1;
}


/*
 * dumpTableData -
 *	  dump the contents of a single table
 *
 * Actually, this just makes an ArchiveEntry for the table contents.
 */
static void
dumpTableData(Archive *fout, TableDataInfo *tdinfo)
{
	TableInfo  *tbinfo = tdinfo->tdtable;
	PQExpBuffer copyBuf = createPQExpBuffer();
	DataDumperPtr dumpFn;
	char	   *copyStmt;

	if (!dump_inserts)
	{
		/* Dump/restore using COPY */
		dumpFn = dumpTableData_copy;
		/* must use 2 steps here 'cause fmtId is nonreentrant */
		appendPQExpBuffer(copyBuf, "COPY %s ",
						  fmtId(tbinfo->dobj.name));
		appendPQExpBuffer(copyBuf, "%s %sFROM stdin;\n",
						  fmtCopyColumnList(tbinfo),
					  (tdinfo->oids && tbinfo->hasoids) ? "WITH OIDS " : "");
		copyStmt = copyBuf->data;
	}
	else
	{
		/* Restore using INSERT */
		dumpFn = dumpTableData_insert;
		copyStmt = NULL;
	}

	ArchiveEntry(fout, tdinfo->dobj.catId, tdinfo->dobj.dumpId,
				 tbinfo->dobj.name,
				 tbinfo->dobj.namespace->dobj.name,
				 NULL,
				 tbinfo->rolname, false,
				 "TABLE DATA", "", "", copyStmt,
				 tdinfo->dobj.dependencies, tdinfo->dobj.nDeps,
				 dumpFn, tdinfo);

	destroyPQExpBuffer(copyBuf);
}

/*
 * getTableData -
 *	  set up dumpable objects representing the contents of tables
 */
static void
getTableData(TableInfo *tblinfo, int numTables, bool oids)
{
	int			i;

	for (i = 0; i < numTables; i++)
	{
		/* Skip VIEWs (no data to dump) */
		if (tblinfo[i].relkind == RELKIND_VIEW)
			continue;
		/* START MPP ADDITION */
		/* Skip EXTERNAL TABLEs */
		if (tblinfo[i].relstorage == RELSTORAGE_EXTERNAL)
			continue;
		/* END MPP ADDITION */
		/* Skip SEQUENCEs (handled elsewhere) */
		if (tblinfo[i].relkind == RELKIND_SEQUENCE)
			continue;

		if (tblinfo[i].dobj.dump)
		{
			TableDataInfo *tdinfo;

			tdinfo = (TableDataInfo *) malloc(sizeof(TableDataInfo));

			tdinfo->dobj.objType = DO_TABLE_DATA;

			/*
			 * Note: use tableoid 0 so that this object won't be mistaken for
			 * something that pg_depend entries apply to.
			 */
			tdinfo->dobj.catId.tableoid = 0;
			tdinfo->dobj.catId.oid = tblinfo[i].dobj.catId.oid;
			AssignDumpId(&tdinfo->dobj);
			tdinfo->dobj.name = tblinfo[i].dobj.name;
			tdinfo->dobj.namespace = tblinfo[i].dobj.namespace;
			tdinfo->tdtable = &(tblinfo[i]);
			tdinfo->oids = oids;
			addObjectDependency(&tdinfo->dobj, tblinfo[i].dobj.dumpId);
		}
	}
}


/*
 * dumpDatabase:
 *	dump the database definition
 */
static void
dumpDatabase(Archive *AH)
{
	PQExpBuffer dbQry = createPQExpBuffer();
	PQExpBuffer delQry = createPQExpBuffer();
	PQExpBuffer creaQry = createPQExpBuffer();
	PGresult   *res;
	int			ntups;
	int			i_tableoid,
				i_oid,
				i_dba,
				i_encoding,
				i_tablespace;
	CatalogId	dbCatId;
	DumpId		dbDumpId;
	const char *datname,
			   *dba,
			   *encoding,
			   *tablespace;
	char	   *comment;

	datname = PQdb(g_conn);

	if (g_verbose)
		write_msg(NULL, "saving database definition\n");

	/* Make sure we are in proper schema */
	selectSourceSchema("pg_catalog");

	/* Get the database owner and parameters from pg_database */
	appendPQExpBuffer(dbQry, "SELECT tableoid, oid, "
					  "(%s datdba) as dba, "
					  "pg_encoding_to_char(encoding) as encoding, "
					  "(SELECT spcname FROM pg_tablespace t WHERE t.oid = dattablespace) as tablespace, "
					  "shobj_description(oid, 'pg_database') as description "

					  "FROM pg_database "
					  "WHERE datname = ",
					  username_subquery);
	appendStringLiteralAH(dbQry, datname, AH);

	res = PQexec(g_conn, dbQry->data);
	check_sql_result(res, g_conn, dbQry->data, PGRES_TUPLES_OK);

	ntups = PQntuples(res);

	if (ntups <= 0)
	{
		write_msg(NULL, "missing pg_database entry for database \"%s\"\n",
				  datname);
		exit_nicely();
	}

	if (ntups != 1)
	{
		write_msg(NULL, "query returned more than one (%d) pg_database entry for database \"%s\"\n",
				  ntups, datname);
		exit_nicely();
	}

	i_tableoid = PQfnumber(res, "tableoid");
	i_oid = PQfnumber(res, "oid");
	i_dba = PQfnumber(res, "dba");
	i_encoding = PQfnumber(res, "encoding");
	i_tablespace = PQfnumber(res, "tablespace");

	dbCatId.tableoid = atooid(PQgetvalue(res, 0, i_tableoid));
	dbCatId.oid = atooid(PQgetvalue(res, 0, i_oid));
	dba = PQgetvalue(res, 0, i_dba);
	encoding = PQgetvalue(res, 0, i_encoding);
	tablespace = PQgetvalue(res, 0, i_tablespace);

	appendPQExpBuffer(creaQry, "CREATE DATABASE %s WITH TEMPLATE = template0",
					  fmtId(datname));
	if (strlen(encoding) > 0)
	{
		appendPQExpBuffer(creaQry, " ENCODING = ");
		appendStringLiteralAH(creaQry, encoding, AH);
	}
	if (strlen(tablespace) > 0 && strcmp(tablespace, "pg_default") != 0)
		appendPQExpBuffer(creaQry, " TABLESPACE = %s",
						  fmtId(tablespace));
	appendPQExpBuffer(creaQry, ";\n");

	appendPQExpBuffer(delQry, "DROP DATABASE %s;\n",
					  fmtId(datname));

	dbDumpId = createDumpId();

	ArchiveEntry(AH,
				 dbCatId,		/* catalog ID */
				 dbDumpId,		/* dump ID */
				 datname,		/* Name */
				 NULL,			/* Namespace */
				 NULL,			/* Tablespace */
				 dba,			/* Owner */
				 false,			/* with oids */
				 "DATABASE",	/* Desc */
				 creaQry->data, /* Create */
				 delQry->data,	/* Del */
				 NULL,			/* Copy */
				 NULL,			/* Deps */
				 0,				/* # Deps */
				 NULL,			/* Dumper */
				 NULL);			/* Dumper Arg */

	/* Dump DB comment if any */
	comment = PQgetvalue(res, 0, PQfnumber(res, "description"));

	if (comment && strlen(comment))
	{
		resetPQExpBuffer(dbQry);
		appendPQExpBuffer(dbQry, "COMMENT ON DATABASE %s IS ", fmtId(datname));
		appendStringLiteralAH(dbQry, comment, AH);
		appendPQExpBuffer(dbQry, ";\n");

		ArchiveEntry(AH, dbCatId, createDumpId(), datname, NULL, NULL,
					 dba, false, "COMMENT", dbQry->data, "", NULL,
					 &dbDumpId, 1, NULL, NULL);
	}

	PQclear(res);

	destroyPQExpBuffer(dbQry);
	destroyPQExpBuffer(delQry);
	destroyPQExpBuffer(creaQry);
}


/*
 * dumpEncoding: put the correct encoding into the archive
 */
static void
dumpEncoding(Archive *AH)
{
	const char *encname = pg_encoding_to_char(AH->encoding);
	PQExpBuffer qry = createPQExpBuffer();

	if (g_verbose)
		write_msg(NULL, "saving encoding = %s\n", encname);

	appendPQExpBuffer(qry, "SET client_encoding = ");
	appendStringLiteralAH(qry, encname, AH);
	appendPQExpBuffer(qry, ";\n");

	ArchiveEntry(AH, nilCatalogId, createDumpId(),
				 "ENCODING", NULL, NULL, "",
				 false, "ENCODING", qry->data, "", NULL,
				 NULL, 0,
				 NULL, NULL);

	destroyPQExpBuffer(qry);
}


/*
 * dumpStdStrings: put the correct escape string behavior into the archive
 */
static void
dumpStdStrings(Archive *AH)
{
	const char *stdstrings = AH->std_strings ? "on" : "off";
	PQExpBuffer qry = createPQExpBuffer();

	if (g_verbose)
		write_msg(NULL, "saving standard_conforming_strings = %s\n",
				  stdstrings);

	appendPQExpBuffer(qry, "SET standard_conforming_strings = '%s';\n",
					  stdstrings);

	ArchiveEntry(AH, nilCatalogId, createDumpId(),
				 "STDSTRINGS", NULL, NULL, "",
				 false, "STDSTRINGS", qry->data, "", NULL,
				 NULL, 0,
				 NULL, NULL);

	destroyPQExpBuffer(qry);
}


/*
 * hasBlobs:
 *	Test whether database contains any large objects
 */
static bool
hasBlobs(Archive *AH)
{
	bool		result;
	const char *blobQry;
	PGresult   *res;

	/* Make sure we are in proper schema */
	selectSourceSchema("pg_catalog");

	/* Check for BLOB OIDs */
	blobQry = "SELECT loid FROM pg_largeobject LIMIT 1";

	res = PQexec(g_conn, blobQry);
	check_sql_result(res, g_conn, blobQry, PGRES_TUPLES_OK);

	result = PQntuples(res) > 0;

	PQclear(res);

	return result;
}

/*
 * dumpBlobs:
 *	dump all blobs
 */
static int
dumpBlobs(Archive *AH, void *arg __attribute__((unused)))
{
	const char *blobQry;
	const char *blobFetchQry;
	PGresult   *res;
	char		buf[LOBBUFSIZE];
	int			i;
	int			cnt;

	if (g_verbose)
		write_msg(NULL, "saving large objects\n");

	/* Make sure we are in proper schema */
	selectSourceSchema("pg_catalog");

	/* Cursor to get all BLOB OIDs */
	blobQry = "DECLARE bloboid CURSOR FOR SELECT DISTINCT loid FROM pg_largeobject";

	res = PQexec(g_conn, blobQry);
	check_sql_result(res, g_conn, blobQry, PGRES_COMMAND_OK);

	/* Command to fetch from cursor */
	blobFetchQry = "FETCH 1000 IN bloboid";

	do
	{
		PQclear(res);

		/* Do a fetch */
		res = PQexec(g_conn, blobFetchQry);
		check_sql_result(res, g_conn, blobFetchQry, PGRES_TUPLES_OK);

		/* Process the tuples, if any */
		for (i = 0; i < PQntuples(res); i++)
		{
			Oid			blobOid;
			int			loFd;

			blobOid = atooid(PQgetvalue(res, i, 0));
			/* Open the BLOB */
			loFd = lo_open(g_conn, blobOid, INV_READ);
			if (loFd == -1)
			{
				write_msg(NULL, "dumpBlobs(): could not open large object: %s",
						  PQerrorMessage(g_conn));
				exit_nicely();
			}

			StartBlob(AH, blobOid);

			/* Now read it in chunks, sending data to archive */
			do
			{
				cnt = lo_read(g_conn, loFd, buf, LOBBUFSIZE);
				if (cnt < 0)
				{
					write_msg(NULL, "dumpBlobs(): error reading large object: %s",
							  PQerrorMessage(g_conn));
					exit_nicely();
				}

				WriteData(AH, buf, cnt);
			} while (cnt > 0);

			lo_close(g_conn, loFd);

			EndBlob(AH, blobOid);
		}
	} while (PQntuples(res) > 0);

	PQclear(res);

	return 1;
}

/*
 * dumpBlobComments
 *	dump all blob comments
 *
 * Since we don't provide any way to be selective about dumping blobs,
 * there's no need to be selective about their comments either.  We put
 * all the comments into one big TOC entry.
 */
static int
dumpBlobComments(Archive *AH, void *arg __attribute__((unused)))
{
	const char *blobQry;
	const char *blobFetchQry;
	PQExpBuffer commentcmd = createPQExpBuffer();
	PGresult   *res;
	int			i;

	if (g_verbose)
		write_msg(NULL, "saving large object comments\n");

	/* Make sure we are in proper schema */
	selectSourceSchema("pg_catalog");

	/* Cursor to get all BLOB comments */
	blobQry = "DECLARE blobcmt CURSOR FOR SELECT loid, obj_description(loid, 'pg_largeobject') FROM (SELECT DISTINCT loid FROM pg_largeobject) ss";

	res = PQexec(g_conn, blobQry);
	check_sql_result(res, g_conn, blobQry, PGRES_COMMAND_OK);

	/* Command to fetch from cursor */
	blobFetchQry = "FETCH 100 IN blobcmt";

	do
	{
		PQclear(res);

		/* Do a fetch */
		res = PQexec(g_conn, blobFetchQry);
		check_sql_result(res, g_conn, blobFetchQry, PGRES_TUPLES_OK);

		/* Process the tuples, if any */
		for (i = 0; i < PQntuples(res); i++)
		{
			Oid			blobOid;
			char	   *comment;

			/* ignore blobs without comments */
			if (PQgetisnull(res, i, 1))
				continue;

			blobOid = atooid(PQgetvalue(res, i, 0));
			comment = PQgetvalue(res, i, 1);

			printfPQExpBuffer(commentcmd, "COMMENT ON LARGE OBJECT %u IS ",
							  blobOid);
			appendStringLiteralAH(commentcmd, comment, AH);
			appendPQExpBuffer(commentcmd, ";\n");

			archputs(commentcmd->data, AH);
		}
	} while (PQntuples(res) > 0);

	PQclear(res);

	archputs("\n", AH);

	destroyPQExpBuffer(commentcmd);

	return 1;
}

/*
 * getNamespaces:
 *	  read all namespaces in the system catalogs and return them in the
 * NamespaceInfo* structure
 *
 *	numNamespaces is set to the number of namespaces read in
 */
NamespaceInfo *
getNamespaces(int *numNamespaces)
{
	PGresult   *res;
	int			ntups;
	int			i;
	PQExpBuffer query;
	NamespaceInfo *nsinfo;
	int			i_tableoid;
	int			i_oid;
	int			i_nspname;
	int			i_rolname;
	int			i_nspacl;

	query = createPQExpBuffer();

	/* Make sure we are in proper schema */
	selectSourceSchema("pg_catalog");

	/*
	 * we fetch all namespaces including system ones, so that every object we
	 * read in can be linked to a containing namespace.
	 */
	appendPQExpBuffer(query, "SELECT tableoid, oid, nspname, "
					  "(%s nspowner) as rolname, "
					  "nspacl FROM pg_namespace",
					  username_subquery);

	res = PQexec(g_conn, query->data);
	check_sql_result(res, g_conn, query->data, PGRES_TUPLES_OK);

	ntups = PQntuples(res);

	nsinfo = (NamespaceInfo *) malloc(ntups * sizeof(NamespaceInfo));

	i_tableoid = PQfnumber(res, "tableoid");
	i_oid = PQfnumber(res, "oid");
	i_nspname = PQfnumber(res, "nspname");
	i_rolname = PQfnumber(res, "rolname");
	i_nspacl = PQfnumber(res, "nspacl");

	for (i = 0; i < ntups; i++)
	{
		nsinfo[i].dobj.objType = DO_NAMESPACE;
		nsinfo[i].dobj.catId.tableoid = atooid(PQgetvalue(res, i, i_tableoid));
		nsinfo[i].dobj.catId.oid = atooid(PQgetvalue(res, i, i_oid));
		AssignDumpId(&nsinfo[i].dobj);
		nsinfo[i].dobj.name = strdup(PQgetvalue(res, i, i_nspname));
		nsinfo[i].rolname = strdup(PQgetvalue(res, i, i_rolname));
		nsinfo[i].nspacl = strdup(PQgetvalue(res, i, i_nspacl));

		/* Decide whether to dump this namespace */
		selectDumpableNamespace(&nsinfo[i]);

		if (strlen(nsinfo[i].rolname) == 0)
			write_msg(NULL, "WARNING: owner of schema \"%s\" appears to be invalid\n",
					  nsinfo[i].dobj.name);
	}

	PQclear(res);
	destroyPQExpBuffer(query);

	g_namespaces = nsinfo;
	g_numNamespaces = *numNamespaces = ntups;

	return nsinfo;
}

/*
 * findNamespace:
 *		given a namespace OID and an object OID, look up the info read by
 *		getNamespaces
 *
 * NB: for pre-7.3 source database, we use object OID to guess whether it's
 * a system object or not.	In 7.3 and later there is no guessing.
 */
static NamespaceInfo *
findNamespace(Oid nsoid, Oid objoid)
{
	int			i;

	for (i = 0; i < g_numNamespaces; i++)
	{
		NamespaceInfo *nsinfo = &g_namespaces[i];

		if (nsoid == nsinfo->dobj.catId.oid)
			return nsinfo;
	}
	write_msg(NULL, "schema with OID %u does not exist\n", nsoid);
	exit_nicely();

	return NULL;				/* keep compiler quiet */
}

/*
 * getTypes:
 *	  read all types in the system catalogs and return them in the
 * TypeInfo* structure
 *
 *	numTypes is set to the number of types read in
 *
 * NB: this must run after getFuncs() because we assume we can do
 * findFuncByOid().
 */
TypeInfo *
getTypes(int *numTypes)
{
	PGresult   *res;
	int			ntups;
	int			i;
	PQExpBuffer query = createPQExpBuffer();
	TypeInfo   *tinfo;
	ShellTypeInfo *stinfo;
	int			i_tableoid;
	int			i_oid;
	int			i_typname;
	int			i_typnamespace;
	int			i_rolname;
	int			i_typinput;
	int			i_typoutput;
	int			i_typelem;
	int			i_typrelid;
	int			i_typrelkind;
	int			i_typtype;
	int			i_typisdefined;

	/*
	 * we include even the built-in types because those may be used as array
	 * elements by user-defined types
	 *
	 * we filter out the built-in types when we dump out the types
	 *
	 * same approach for undefined (shell) types
	 */

	/* Make sure we are in proper schema */
	selectSourceSchema("pg_catalog");

	appendPQExpBuffer(query, "SELECT tableoid, oid, typname, "
					  "typnamespace, "
					  "(%s typowner) as rolname, "
					  "typinput::oid as typinput, "
					  "typoutput::oid as typoutput, typelem, typrelid, "
					  "CASE WHEN typrelid = 0 THEN ' '::\"char\" "
					  "ELSE (SELECT relkind FROM pg_class WHERE oid = typrelid) END as typrelkind, "
					  "typtype, typisdefined "
					  "FROM pg_type",
					  username_subquery);

	res = PQexec(g_conn, query->data);
	check_sql_result(res, g_conn, query->data, PGRES_TUPLES_OK);

	ntups = PQntuples(res);

	tinfo = (TypeInfo *) malloc(ntups * sizeof(TypeInfo));

	i_tableoid = PQfnumber(res, "tableoid");
	i_oid = PQfnumber(res, "oid");
	i_typname = PQfnumber(res, "typname");
	i_typnamespace = PQfnumber(res, "typnamespace");
	i_rolname = PQfnumber(res, "rolname");
	i_typinput = PQfnumber(res, "typinput");
	i_typoutput = PQfnumber(res, "typoutput");
	i_typelem = PQfnumber(res, "typelem");
	i_typrelid = PQfnumber(res, "typrelid");
	i_typrelkind = PQfnumber(res, "typrelkind");
	i_typtype = PQfnumber(res, "typtype");
	i_typisdefined = PQfnumber(res, "typisdefined");

	for (i = 0; i < ntups; i++)
	{
		tinfo[i].dobj.objType = DO_TYPE;
		tinfo[i].dobj.catId.tableoid = atooid(PQgetvalue(res, i, i_tableoid));
		tinfo[i].dobj.catId.oid = atooid(PQgetvalue(res, i, i_oid));
		AssignDumpId(&tinfo[i].dobj);
		tinfo[i].dobj.name = strdup(PQgetvalue(res, i, i_typname));
		tinfo[i].dobj.namespace = findNamespace(atooid(PQgetvalue(res, i, i_typnamespace)),
												tinfo[i].dobj.catId.oid);
		tinfo[i].rolname = strdup(PQgetvalue(res, i, i_rolname));
		tinfo[i].typelem = atooid(PQgetvalue(res, i, i_typelem));
		tinfo[i].typrelid = atooid(PQgetvalue(res, i, i_typrelid));
		tinfo[i].typrelkind = *PQgetvalue(res, i, i_typrelkind);
		tinfo[i].typtype = *PQgetvalue(res, i, i_typtype);
		tinfo[i].shellType = NULL;

		/*
		 * If it's a table's rowtype, use special type code to facilitate
		 * sorting into the desired order.	(We don't want to consider it an
		 * ordinary type because that would bring the table up into the
		 * datatype part of the dump order.)
		 */
		if (OidIsValid(tinfo[i].typrelid) &&
			tinfo[i].typrelkind != RELKIND_COMPOSITE_TYPE)
			tinfo[i].dobj.objType = DO_TABLE_TYPE;

		/*
		 * check for user-defined array types, omit system generated ones
		 */
		if (OidIsValid(tinfo[i].typelem) &&
			tinfo[i].dobj.name[0] != '_')
			tinfo[i].isArray = true;
		else
			tinfo[i].isArray = false;

		if (strcmp(PQgetvalue(res, i, i_typisdefined), "t") == 0)
			tinfo[i].isDefined = true;
		else
			tinfo[i].isDefined = false;

		/* Decide whether we want to dump it */
		selectDumpableType(&tinfo[i]);

		/*
		 * If it's a domain, fetch info about its constraints, if any
		 */
		tinfo[i].nDomChecks = 0;
		tinfo[i].domChecks = NULL;
		if (tinfo[i].dobj.dump && tinfo[i].typtype == 'd')
			getDomainConstraints(&(tinfo[i]));

		/*
		 * If it's a base type, make a DumpableObject representing a shell
		 * definition of the type.	We will need to dump that ahead of the I/O
		 * functions for the type.
		 *
		 * Note: the shell type doesn't have a catId.  You might think it
		 * should copy the base type's catId, but then it might capture the
		 * pg_depend entries for the type, which we don't want.
		 */
		if (tinfo[i].dobj.dump && tinfo[i].typtype == 'b')
		{
			stinfo = (ShellTypeInfo *) malloc(sizeof(ShellTypeInfo));
			stinfo->dobj.objType = DO_SHELL_TYPE;
			stinfo->dobj.catId = nilCatalogId;
			AssignDumpId(&stinfo->dobj);
			stinfo->dobj.name = strdup(tinfo[i].dobj.name);
			stinfo->dobj.namespace = tinfo[i].dobj.namespace;
			stinfo->baseType = &(tinfo[i]);
			tinfo[i].shellType = stinfo;

			/*
			 * Initially mark the shell type as not to be dumped.  We'll only
			 * dump it if the I/O functions need to be dumped; this is taken
			 * care of while sorting dependencies.
			 */
			stinfo->dobj.dump = false;
		}

		if (strlen(tinfo[i].rolname) == 0 && tinfo[i].isDefined)
			write_msg(NULL, "WARNING: owner of data type \"%s\" appears to be invalid\n",
					  tinfo[i].dobj.name);
	}

	*numTypes = ntups;

	PQclear(res);

	destroyPQExpBuffer(query);

	return tinfo;
}



/*
 * getTypeStorageOptions:
 *	  read all types with storage options in the system catalogs and return them in the
 * TypeStorageOptions* structure
 *
 *	numTypes is set to the number of types with storage options read in
 *
 */
TypeStorageOptions *
getTypeStorageOptions(int *numTypes)
{
	PGresult   *res;
	int			ntups;
	int			i;
	PQExpBuffer query = createPQExpBuffer();
	TypeStorageOptions   *tstorageoptions;
	int			i_oid;
	int			i_typname;
	int			i_typnamespace;
	int			i_typoptions;
	int			i_rolname;

	if (gp_attribute_encoding_available == false)
	{
		numTypes = 0;
		tstorageoptions = (TypeStorageOptions *) malloc(0);
		return tstorageoptions;
	}

	/* Make sure we are in proper schema */
	selectSourceSchema("pg_catalog");

	/*
	 * The following statement used format_type to resolve an internal name to its equivalent sql name.
	 * The format_type seems to do two things, it translates an internal type name (e.g. bpchar) into its
	 * sql equivalent (e.g. character), and it puts trailing "[]" on a type if it is an array.
	 * For any user defined type (ie. oid > 10000) or any type that might be an array (ie. starts with '_'),
	 * then we will call quote_ident. If the type is a system defined type (i.e. oid <= 10000)
	 * and can not possibly be an array (i.e. does not start with '_'), then call format_type to get the name. The
	 * reason we do not call format_type for arrays is that it will return a '[]' on the end, which can not be used
	 * when dumping the type.
	 */
	appendPQExpBuffer(query, "SELECT "
      " CASE WHEN t.oid > 10000 OR substring(t.typname from 1 for 1) = '_' "
      " THEN  quote_ident(t.typname) "
      " ELSE  pg_catalog.format_type(t.oid, NULL) "
      " END   as typname "
			", t.oid AS oid"
			", t.typnamespace AS typnamespace"
			", (%s typowner) as rolname"
			", array_to_string(a.typoptions, ', ') AS typoptions "
			" FROM pg_type AS t "
			" INNER JOIN pg_catalog.pg_type_encoding a ON a.typid = t.oid"
			" WHERE t.typisdefined = 't'", username_subquery);

	res = PQexec(g_conn, query->data);
	check_sql_result(res, g_conn, query->data, PGRES_TUPLES_OK);

	ntups = PQntuples(res);

	tstorageoptions = (TypeStorageOptions *) malloc(ntups * sizeof(TypeStorageOptions));

	i_typname = PQfnumber(res, "typname");
	i_oid = PQfnumber(res, "oid");
	i_typnamespace = PQfnumber(res, "typnamespace");
	i_typoptions = PQfnumber(res, "typoptions");
	i_rolname = PQfnumber(res, "rolname");

	for (i = 0; i < ntups; i++)
	{
		tstorageoptions[i].dobj.objType = DO_TYPE_STORAGE_OPTIONS;
		AssignDumpId(&tstorageoptions[i].dobj);
		tstorageoptions[i].dobj.name = strdup(PQgetvalue(res, i, i_typname));
		tstorageoptions[i].dobj.catId.oid = atooid(PQgetvalue(res, i, i_oid));
		tstorageoptions[i].dobj.namespace = findNamespace(atooid(PQgetvalue(res, i, i_typnamespace)),tstorageoptions[i].dobj.catId.oid);
		tstorageoptions[i].typoptions = strdup(PQgetvalue(res, i, i_typoptions));
		tstorageoptions[i].rolname = strdup(PQgetvalue(res, i, i_rolname));
	}

	*numTypes = ntups;

	PQclear(res);

	destroyPQExpBuffer(query);

	return tstorageoptions;
}



/*
 * getOperators:
 *	  read all operators in the system catalogs and return them in the
 * OprInfo* structure
 *
 *	numOprs is set to the number of operators read in
 */
OprInfo *
getOperators(int *numOprs)
{
	PGresult   *res;
	int			ntups;
	int			i;
	PQExpBuffer query = createPQExpBuffer();
	OprInfo    *oprinfo;
	int			i_tableoid;
	int			i_oid;
	int			i_oprname;
	int			i_oprnamespace;
	int			i_rolname;
	int			i_oprcode;

	/*
	 * find all operators, including builtin operators; we filter out
	 * system-defined operators at dump-out time.
	 */

	/* Make sure we are in proper schema */
	selectSourceSchema("pg_catalog");

	appendPQExpBuffer(query, "SELECT tableoid, oid, oprname, "
					  "oprnamespace, "
					  "(%s oprowner) as rolname, "
					  "oprcode::oid as oprcode "
					  "FROM pg_operator",
					  username_subquery);

	res = PQexec(g_conn, query->data);
	check_sql_result(res, g_conn, query->data, PGRES_TUPLES_OK);

	ntups = PQntuples(res);
	*numOprs = ntups;

	oprinfo = (OprInfo *) malloc(ntups * sizeof(OprInfo));

	i_tableoid = PQfnumber(res, "tableoid");
	i_oid = PQfnumber(res, "oid");
	i_oprname = PQfnumber(res, "oprname");
	i_oprnamespace = PQfnumber(res, "oprnamespace");
	i_rolname = PQfnumber(res, "rolname");
	i_oprcode = PQfnumber(res, "oprcode");

	for (i = 0; i < ntups; i++)
	{
		oprinfo[i].dobj.objType = DO_OPERATOR;
		oprinfo[i].dobj.catId.tableoid = atooid(PQgetvalue(res, i, i_tableoid));
		oprinfo[i].dobj.catId.oid = atooid(PQgetvalue(res, i, i_oid));
		AssignDumpId(&oprinfo[i].dobj);
		oprinfo[i].dobj.name = strdup(PQgetvalue(res, i, i_oprname));
		oprinfo[i].dobj.namespace = findNamespace(atooid(PQgetvalue(res, i, i_oprnamespace)),
												  oprinfo[i].dobj.catId.oid);
		oprinfo[i].rolname = strdup(PQgetvalue(res, i, i_rolname));
		oprinfo[i].oprcode = atooid(PQgetvalue(res, i, i_oprcode));

		/* Decide whether we want to dump it */
		selectDumpableObject(&(oprinfo[i].dobj));

		if (strlen(oprinfo[i].rolname) == 0)
			write_msg(NULL, "WARNING: owner of operator \"%s\" appears to be invalid\n",
					  oprinfo[i].dobj.name);
	}

	PQclear(res);

	destroyPQExpBuffer(query);

	return oprinfo;
}

/*
 * getConversions:
 *	  read all conversions in the system catalogs and return them in the
 * ConvInfo* structure
 *
 *	numConversions is set to the number of conversions read in
 */
ConvInfo *
getConversions(int *numConversions)
{
	PGresult   *res;
	int			ntups;
	int			i;
	PQExpBuffer query = createPQExpBuffer();
	ConvInfo   *convinfo;
	int			i_tableoid;
	int			i_oid;
	int			i_conname;
	int			i_connamespace;
	int			i_rolname;

	/*
	 * find all conversions, including builtin conversions; we filter out
	 * system-defined conversions at dump-out time.
	 */

	/* Make sure we are in proper schema */
	selectSourceSchema("pg_catalog");

	appendPQExpBuffer(query, "SELECT tableoid, oid, conname, "
					  "connamespace, "
					  "(%s conowner) as rolname "
					  "FROM pg_conversion",
					  username_subquery);

	res = PQexec(g_conn, query->data);
	check_sql_result(res, g_conn, query->data, PGRES_TUPLES_OK);

	ntups = PQntuples(res);
	*numConversions = ntups;

	convinfo = (ConvInfo *) malloc(ntups * sizeof(ConvInfo));

	i_tableoid = PQfnumber(res, "tableoid");
	i_oid = PQfnumber(res, "oid");
	i_conname = PQfnumber(res, "conname");
	i_connamespace = PQfnumber(res, "connamespace");
	i_rolname = PQfnumber(res, "rolname");

	for (i = 0; i < ntups; i++)
	{
		convinfo[i].dobj.objType = DO_CONVERSION;
		convinfo[i].dobj.catId.tableoid = atooid(PQgetvalue(res, i, i_tableoid));
		convinfo[i].dobj.catId.oid = atooid(PQgetvalue(res, i, i_oid));
		AssignDumpId(&convinfo[i].dobj);
		convinfo[i].dobj.name = strdup(PQgetvalue(res, i, i_conname));
		convinfo[i].dobj.namespace = findNamespace(atooid(PQgetvalue(res, i, i_connamespace)),
												 convinfo[i].dobj.catId.oid);
		convinfo[i].rolname = strdup(PQgetvalue(res, i, i_rolname));

		/* Decide whether we want to dump it */
		selectDumpableObject(&(convinfo[i].dobj));
	}

	PQclear(res);

	destroyPQExpBuffer(query);

	return convinfo;
}

/*
 * getOpclasses:
 *	  read all opclasses in the system catalogs and return them in the
 * OpclassInfo* structure
 *
 *	numOpclasses is set to the number of opclasses read in
 */
OpclassInfo *
getOpclasses(int *numOpclasses)
{
	PGresult   *res;
	int			ntups;
	int			i;
	PQExpBuffer query = createPQExpBuffer();
	OpclassInfo *opcinfo;
	int			i_tableoid;
	int			i_oid;
	int			i_opcname;
	int			i_opcnamespace;
	int			i_rolname;

	/*
	 * find all opclasses, including builtin opclasses; we filter out
	 * system-defined opclasses at dump-out time.
	 */

	/* Make sure we are in proper schema */
	selectSourceSchema("pg_catalog");

	appendPQExpBuffer(query, "SELECT tableoid, oid, opcname, "
					  "opcnamespace, "
					  "(%s opcowner) as rolname "
					  "FROM pg_opclass",
					  username_subquery);

	res = PQexec(g_conn, query->data);
	check_sql_result(res, g_conn, query->data, PGRES_TUPLES_OK);

	ntups = PQntuples(res);
	*numOpclasses = ntups;

	opcinfo = (OpclassInfo *) malloc(ntups * sizeof(OpclassInfo));

	i_tableoid = PQfnumber(res, "tableoid");
	i_oid = PQfnumber(res, "oid");
	i_opcname = PQfnumber(res, "opcname");
	i_opcnamespace = PQfnumber(res, "opcnamespace");
	i_rolname = PQfnumber(res, "rolname");

	for (i = 0; i < ntups; i++)
	{
		opcinfo[i].dobj.objType = DO_OPCLASS;
		opcinfo[i].dobj.catId.tableoid = atooid(PQgetvalue(res, i, i_tableoid));
		opcinfo[i].dobj.catId.oid = atooid(PQgetvalue(res, i, i_oid));
		AssignDumpId(&opcinfo[i].dobj);
		opcinfo[i].dobj.name = strdup(PQgetvalue(res, i, i_opcname));
		opcinfo[i].dobj.namespace = findNamespace(atooid(PQgetvalue(res, i, i_opcnamespace)),
												  opcinfo[i].dobj.catId.oid);
		opcinfo[i].rolname = strdup(PQgetvalue(res, i, i_rolname));

		/* Decide whether we want to dump it */
		selectDumpableObject(&(opcinfo[i].dobj));

		if (strlen(opcinfo[i].rolname) == 0)
			write_msg(NULL, "WARNING: owner of operator class \"%s\" appears to be invalid\n",
					  opcinfo[i].dobj.name);
	}

	PQclear(res);

	destroyPQExpBuffer(query);

	return opcinfo;
}

/*
 * getAggregates:
 *	  read all the user-defined aggregates in the system catalogs and
 * return them in the AggInfo* structure
 *
 * numAggs is set to the number of aggregates read in
 */
AggInfo *
getAggregates(int *numAggs)
{
	PGresult   *res;
	int			ntups;
	int			i;
	PQExpBuffer query = createPQExpBuffer();
	AggInfo    *agginfo;
	int			i_tableoid;
	int			i_oid;
	int			i_aggname;
	int			i_aggnamespace;
	int			i_pronargs;
	int			i_proargtypes;
	int			i_rolname;
	int			i_aggacl;

	/* Make sure we are in proper schema */
	selectSourceSchema("pg_catalog");

	/* find all user-defined aggregates */

	appendPQExpBuffer(query, "SELECT tableoid, oid, proname as aggname, "
					  "pronamespace as aggnamespace, "
					  "pronargs, proargtypes, "
					  "(%s proowner) as rolname, "
					  "proacl as aggacl "
					  "FROM pg_proc "
					  "WHERE proisagg "
					  "AND pronamespace != "
			   "(select oid from pg_namespace where nspname = 'pg_catalog')",
					  username_subquery);

	res = PQexec(g_conn, query->data);
	check_sql_result(res, g_conn, query->data, PGRES_TUPLES_OK);

	ntups = PQntuples(res);
	*numAggs = ntups;

	agginfo = (AggInfo *) malloc(ntups * sizeof(AggInfo));

	i_tableoid = PQfnumber(res, "tableoid");
	i_oid = PQfnumber(res, "oid");
	i_aggname = PQfnumber(res, "aggname");
	i_aggnamespace = PQfnumber(res, "aggnamespace");
	i_pronargs = PQfnumber(res, "pronargs");
	i_proargtypes = PQfnumber(res, "proargtypes");
	i_rolname = PQfnumber(res, "rolname");
	i_aggacl = PQfnumber(res, "aggacl");

	for (i = 0; i < ntups; i++)
	{
		agginfo[i].aggfn.dobj.objType = DO_AGG;
		agginfo[i].aggfn.dobj.catId.tableoid = atooid(PQgetvalue(res, i, i_tableoid));
		agginfo[i].aggfn.dobj.catId.oid = atooid(PQgetvalue(res, i, i_oid));
		AssignDumpId(&agginfo[i].aggfn.dobj);
		agginfo[i].aggfn.dobj.name = strdup(PQgetvalue(res, i, i_aggname));
		agginfo[i].aggfn.dobj.namespace = findNamespace(atooid(PQgetvalue(res, i, i_aggnamespace)),
											agginfo[i].aggfn.dobj.catId.oid);
		agginfo[i].aggfn.rolname = strdup(PQgetvalue(res, i, i_rolname));
		if (strlen(agginfo[i].aggfn.rolname) == 0)
			write_msg(NULL, "WARNING: owner of aggregate function \"%s\" appears to be invalid\n",
					  agginfo[i].aggfn.dobj.name);
		agginfo[i].aggfn.lang = InvalidOid;		/* not currently interesting */
		agginfo[i].aggfn.prorettype = InvalidOid;		/* not saved */
		agginfo[i].aggfn.proacl = strdup(PQgetvalue(res, i, i_aggacl));
		agginfo[i].aggfn.nargs = atoi(PQgetvalue(res, i, i_pronargs));
		if (agginfo[i].aggfn.nargs == 0)
			agginfo[i].aggfn.argtypes = NULL;
		else
		{
			agginfo[i].aggfn.argtypes = (Oid *) malloc(agginfo[i].aggfn.nargs * sizeof(Oid));
			parseOidArray(PQgetvalue(res, i, i_proargtypes),
						  agginfo[i].aggfn.argtypes,
						  agginfo[i].aggfn.nargs);
		}

		/* Decide whether we want to dump it */
		selectDumpableObject(&(agginfo[i].aggfn.dobj));
	}

	PQclear(res);

	destroyPQExpBuffer(query);

	return agginfo;
}

/*
 * getExtProtocols:
 *	  read all the user-defined protocols in the system catalogs and
 * return them in the ExtProtInfo* structure
 *
 * numExtProtocols is set to the number of protocols read in
 */
/*	Declared in pg_dump.h */
ExtProtInfo *
getExtProtocols(int *numExtProtocols)
{
	PGresult   *res;
	int			ntups;
	int			i;
	PQExpBuffer query = createPQExpBuffer();
	ExtProtInfo *ptcinfo;
	int			i_oid;
	int			i_tableoid;
	int			i_ptcname;
	int			i_rolname;
	int			i_ptcacl;
	int			i_ptctrusted;
	int 		i_ptcreadid;
	int			i_ptcwriteid;
	int			i_ptcvalidid;

	/* Make sure we are in proper schema */
	selectSourceSchema("pg_catalog");

	/* find all user-defined aggregates */

	appendPQExpBuffer(query, "SELECT ptc.tableoid as tableoid, "
							 "       ptc.oid as oid, "
							 "       ptc.ptcname as ptcname, "
							 "       ptcreadfn as ptcreadoid, "
							 "       ptcwritefn as ptcwriteoid, "
							 "		 ptcvalidatorfn as ptcvaloid, "
							 "       (%s ptc.ptcowner) as rolname, "
							 "       ptc.ptctrusted as ptctrusted, "
							 "       ptc.ptcacl as ptcacl "
							 "FROM   pg_extprotocol ptc",
							 	 	 username_subquery);

	res = PQexec(g_conn, query->data);
	check_sql_result(res, g_conn, query->data, PGRES_TUPLES_OK);

	ntups = PQntuples(res);
	*numExtProtocols = ntups;

	ptcinfo = (ExtProtInfo *) malloc(ntups * sizeof(ExtProtInfo));

	i_tableoid = PQfnumber(res, "tableoid");
	i_oid = PQfnumber(res, "oid");
	i_ptcname = PQfnumber(res, "ptcname");
	i_rolname = PQfnumber(res, "rolname");
	i_ptcacl = PQfnumber(res, "ptcacl");
	i_ptctrusted = PQfnumber(res, "ptctrusted");
	i_ptcreadid = PQfnumber(res, "ptcreadoid");
	i_ptcwriteid = PQfnumber(res, "ptcwriteoid");
	i_ptcvalidid = PQfnumber(res, "ptcvaloid");

	for (i = 0; i < ntups; i++)
	{
		ptcinfo[i].dobj.objType = DO_EXTPROTOCOL;
		ptcinfo[i].dobj.catId.tableoid = atooid(PQgetvalue(res, i, i_tableoid));
		ptcinfo[i].dobj.catId.oid = atooid(PQgetvalue(res, i, i_oid));
		AssignDumpId(&ptcinfo[i].dobj);
		ptcinfo[i].dobj.name = strdup(PQgetvalue(res, i, i_ptcname));
		ptcinfo[i].dobj.namespace = NULL;
		ptcinfo[i].ptcowner = strdup(PQgetvalue(res, i, i_rolname));
		if (strlen(ptcinfo[i].ptcowner) == 0)
			write_msg(NULL, "WARNING: owner of external protocol \"%s\" appears to be invalid\n",
						ptcinfo[i].dobj.name);

		if (PQgetisnull(res, i, i_ptcreadid))
			ptcinfo[i].ptcreadid = InvalidOid;
		else
			ptcinfo[i].ptcreadid = atooid(PQgetvalue(res, i, i_ptcreadid));

		if (PQgetisnull(res, i, i_ptcwriteid))
			ptcinfo[i].ptcwriteid = InvalidOid;
		else
			ptcinfo[i].ptcwriteid = atooid(PQgetvalue(res, i, i_ptcwriteid));

		if (PQgetisnull(res, i, i_ptcvalidid))
			ptcinfo[i].ptcvalidid = InvalidOid;
		else
			ptcinfo[i].ptcvalidid = atooid(PQgetvalue(res, i, i_ptcvalidid));

		ptcinfo[i].ptcacl = strdup(PQgetvalue(res, i, i_ptcacl));
		ptcinfo[i].ptctrusted = *(PQgetvalue(res, i, i_ptctrusted)) == 't';

		/* Decide whether we want to dump it */
		selectDumpableObject(&(ptcinfo[i].dobj));
	}

	PQclear(res);

	destroyPQExpBuffer(query);

	return ptcinfo;
}

/*
 * getFuncs:
 *	  read all the user-defined functions in the system catalogs and
 * return them in the FuncInfo* structure
 *
 * numFuncs is set to the number of functions read in
 */
FuncInfo *
getFuncs(int *numFuncs)
{
	PGresult   *res;
	int			ntups;
	int			i;
	PQExpBuffer query = createPQExpBuffer();
	FuncInfo   *finfo;
	int			i_tableoid;
	int			i_oid;
	int			i_proname;
	int			i_pronamespace;
	int			i_rolname;
	int			i_prolang;
	int			i_pronargs;
	int			i_proargtypes;
	int			i_prorettype;
	int			i_proacl;

	/* Make sure we are in proper schema */
	selectSourceSchema("pg_catalog");

	/* find all user-defined funcs */

	appendPQExpBuffer(query,
					  "SELECT tableoid, oid, proname, prolang, "
					  "pronargs, proargtypes, prorettype, proacl, "
					  "pronamespace, "
					  "(%s proowner) as rolname "
					  "FROM pg_proc "
					  "WHERE NOT proisagg "
					  "AND pronamespace != "
					  "(select oid from pg_namespace"
					  " where nspname = 'pg_catalog')",
					  username_subquery);

	res = PQexec(g_conn, query->data);
	check_sql_result(res, g_conn, query->data, PGRES_TUPLES_OK);

	ntups = PQntuples(res);

	*numFuncs = ntups;

	finfo = (FuncInfo *) calloc(ntups, sizeof(FuncInfo));

	i_tableoid = PQfnumber(res, "tableoid");
	i_oid = PQfnumber(res, "oid");
	i_proname = PQfnumber(res, "proname");
	i_pronamespace = PQfnumber(res, "pronamespace");
	i_rolname = PQfnumber(res, "rolname");
	i_prolang = PQfnumber(res, "prolang");
	i_pronargs = PQfnumber(res, "pronargs");
	i_proargtypes = PQfnumber(res, "proargtypes");
	i_prorettype = PQfnumber(res, "prorettype");
	i_proacl = PQfnumber(res, "proacl");

	for (i = 0; i < ntups; i++)
	{
		finfo[i].dobj.objType = DO_FUNC;
		finfo[i].dobj.catId.tableoid = atooid(PQgetvalue(res, i, i_tableoid));
		finfo[i].dobj.catId.oid = atooid(PQgetvalue(res, i, i_oid));
		AssignDumpId(&finfo[i].dobj);
		finfo[i].dobj.name = strdup(PQgetvalue(res, i, i_proname));
		finfo[i].dobj.namespace =
			findNamespace(atooid(PQgetvalue(res, i, i_pronamespace)),
						  finfo[i].dobj.catId.oid);
		finfo[i].rolname = strdup(PQgetvalue(res, i, i_rolname));
		finfo[i].lang = atooid(PQgetvalue(res, i, i_prolang));
		finfo[i].prorettype = atooid(PQgetvalue(res, i, i_prorettype));
		finfo[i].proacl = strdup(PQgetvalue(res, i, i_proacl));
		finfo[i].nargs = atoi(PQgetvalue(res, i, i_pronargs));
		if (finfo[i].nargs == 0)
			finfo[i].argtypes = NULL;
		else
		{
			finfo[i].argtypes = (Oid *) malloc(finfo[i].nargs * sizeof(Oid));
			parseOidArray(PQgetvalue(res, i, i_proargtypes),
						  finfo[i].argtypes, finfo[i].nargs);
		}

		/* Decide whether we want to dump it */
		selectDumpableObject(&(finfo[i].dobj));

		if (strlen(finfo[i].rolname) == 0)
			write_msg(NULL,
				 "WARNING: owner of function \"%s\" appears to be invalid\n",
					  finfo[i].dobj.name);
	}

	PQclear(res);

	destroyPQExpBuffer(query);

	return finfo;
}

/*
 * getTables
 *	  read all the user-defined tables (no indexes, no catalogs)
 * in the system catalogs return them in the TableInfo* structure
 *
 * numTables is set to the number of tables read in
 */
TableInfo *
getTables(int *numTables)
{
	PGresult   *res;
	int			ntups;
	int			i;
	PQExpBuffer query = createPQExpBuffer();
	PQExpBuffer delqry = createPQExpBuffer();
	PQExpBuffer lockquery = createPQExpBuffer();
	TableInfo  *tblinfo;
	int			i_reltableoid;
	int			i_reloid;
	int			i_relname;
	int			i_relnamespace;
	int			i_relkind;
	int			i_relstorage;
	int			i_relacl;
	int			i_rolname;
	int			i_relchecks;
	int			i_reltriggers;
	int			i_relhasindex;
	int			i_relhasrules;
	int			i_relhasoids;
	int			i_relistoasted;
	int			i_owning_tab;
	int			i_owning_col;
	int			i_reltablespace;
	int			i_reloptions;
	int			i_parrelid;

	/* Make sure we are in proper schema */
	selectSourceSchema("pg_catalog");

	/*
	 * Find all the tables (including views and sequences).
	 *
	 * We include system catalogs, so that we can work if a user table is
	 * defined to inherit from a system catalog (pretty weird, but...)
	 *
	 * We ignore tables that are not type 'r' (ordinary relation), 'S'
	 * (sequence), 'v' (view), or 'c' (composite type).
	 *
	 * Composite-type table entries won't be dumped as such, but we have to
	 * make a DumpableObject for them so that we can track dependencies of the
	 * composite type (pg_depend entries for columns of the composite type
	 * link to the pg_class entry not the pg_type entry).
	 *
	 * Note: in this phase we should collect only a minimal amount of
	 * information about each table, basically just enough to decide if it is
	 * interesting. We must fetch all tables in this phase because otherwise
	 * we cannot correctly identify inherited columns, owned sequences, etc.
	 */

	/*
	 * Left join to pick up dependency info linking sequences to their owning
	 * column, if any (note this dependency is AUTO as of 8.2)
	 */
	appendPQExpBuffer(query,
					  "SELECT c.tableoid, c.oid, relname, "
					  "relacl, relkind, relstorage, relnamespace, "
					  "(%s relowner) as rolname, "
					  "relchecks, reltriggers, "
					  "relhasindex, relhasrules, relhasoids, "
					  "(reltoastrelid != 0) as relistoasted, "
					  "d.refobjid as owning_tab, "
					  "d.refobjsubid as owning_col, "
					  "(SELECT spcname FROM pg_tablespace t WHERE t.oid = c.reltablespace) AS reltablespace, "
					  "array_to_string(c.reloptions, ', ') as reloptions, "
					  "p.parrelid as parrelid "
					  "from pg_class c "
					  "left join pg_depend d on "
					  "(c.relkind = '%c' and "
					  "d.classid = c.tableoid and d.objid = c.oid and "
					  "d.objsubid = 0 and "
					  "d.refclassid = c.tableoid and d.deptype = 'a') "
					  "left join pg_partition_rule pr on c.oid = pr.parchildrelid "
					  "left join pg_partition p on pr.paroid = p.oid "
					  "where relkind in ('%c', '%c', '%c', '%c') %s"
					  "order by c.oid",
					  username_subquery,
					  RELKIND_SEQUENCE,
					  RELKIND_RELATION, RELKIND_SEQUENCE,
					  RELKIND_VIEW, RELKIND_COMPOSITE_TYPE,
					  g_fout->remoteVersion >= 80209 ?
					  "AND c.oid NOT IN (select p.parchildrelid from pg_partition_rule p left "
					  "join pg_exttable e on p.parchildrelid=e.reloid where e.reloid is null)" : "");

	res = PQexec(g_conn, query->data);
	check_sql_result(res, g_conn, query->data, PGRES_TUPLES_OK);

	ntups = PQntuples(res);

	*numTables = ntups;

	/*
	 * Extract data from result and lock dumpable tables.  We do the locking
	 * before anything else, to minimize the window wherein a table could
	 * disappear under us.
	 *
	 * Note that we have to save info about all tables here, even when dumping
	 * only one, because we don't yet know which tables might be inheritance
	 * ancestors of the target table.
	 */
	tblinfo = (TableInfo *) calloc(ntups, sizeof(TableInfo));

	i_reltableoid = PQfnumber(res, "tableoid");
	i_reloid = PQfnumber(res, "oid");
	i_relname = PQfnumber(res, "relname");
	i_relnamespace = PQfnumber(res, "relnamespace");
	i_relacl = PQfnumber(res, "relacl");
	i_relkind = PQfnumber(res, "relkind");
	i_relstorage = PQfnumber(res, "relstorage");
	i_rolname = PQfnumber(res, "rolname");
	i_relchecks = PQfnumber(res, "relchecks");
	i_reltriggers = PQfnumber(res, "reltriggers");
	i_relhasindex = PQfnumber(res, "relhasindex");
	i_relhasrules = PQfnumber(res, "relhasrules");
	i_relhasoids = PQfnumber(res, "relhasoids");
	i_relistoasted = PQfnumber(res, "relistoasted");
	i_owning_tab = PQfnumber(res, "owning_tab");
	i_owning_col = PQfnumber(res, "owning_col");
	i_reltablespace = PQfnumber(res, "reltablespace");
	i_reloptions = PQfnumber(res, "reloptions");
	i_parrelid = PQfnumber(res, "parrelid");

	for (i = 0; i < ntups; i++)
	{
		tblinfo[i].dobj.objType = DO_TABLE;
		tblinfo[i].dobj.catId.tableoid = atooid(PQgetvalue(res, i, i_reltableoid));
		tblinfo[i].dobj.catId.oid = atooid(PQgetvalue(res, i, i_reloid));
		AssignDumpId(&tblinfo[i].dobj);
		tblinfo[i].dobj.name = strdup(PQgetvalue(res, i, i_relname));
		tblinfo[i].dobj.namespace = findNamespace(atooid(PQgetvalue(res, i, i_relnamespace)),
												  tblinfo[i].dobj.catId.oid);
		tblinfo[i].rolname = strdup(PQgetvalue(res, i, i_rolname));
		tblinfo[i].relacl = strdup(PQgetvalue(res, i, i_relacl));
		tblinfo[i].relkind = *(PQgetvalue(res, i, i_relkind));
		tblinfo[i].relstorage = *(PQgetvalue(res, i, i_relstorage));
		tblinfo[i].hasindex = (strcmp(PQgetvalue(res, i, i_relhasindex), "t") == 0);
		tblinfo[i].hasrules = (strcmp(PQgetvalue(res, i, i_relhasrules), "t") == 0);
		tblinfo[i].hasoids = (strcmp(PQgetvalue(res, i, i_relhasoids), "t") == 0);
		tblinfo[i].istoasted = (strcmp(PQgetvalue(res, i, i_relistoasted), "t") == 0);
		tblinfo[i].ncheck = atoi(PQgetvalue(res, i, i_relchecks));
		tblinfo[i].ntrig = atoi(PQgetvalue(res, i, i_reltriggers));
		if (PQgetisnull(res, i, i_owning_tab))
		{
			tblinfo[i].owning_tab = InvalidOid;
			tblinfo[i].owning_col = 0;
		}
		else
		{
			tblinfo[i].owning_tab = atooid(PQgetvalue(res, i, i_owning_tab));
			tblinfo[i].owning_col = atoi(PQgetvalue(res, i, i_owning_col));
		}
		tblinfo[i].reltablespace = strdup(PQgetvalue(res, i, i_reltablespace));
		tblinfo[i].reloptions = strdup(PQgetvalue(res, i, i_reloptions));
		tblinfo[i].parrelid = atooid(PQgetvalue(res, i, i_parrelid));
		if (tblinfo[i].parrelid != 0)
		{
			/*
			 * Length of tmpStr is bigger than the sum of NAMEDATALEN 
			 * and the length of EXT_PARTITION_NAME_POSTFIX 
			 */
			char tmpStr[500];
			snprintf(tmpStr, sizeof(tmpStr), "%s%s", tblinfo[i].dobj.name, EXT_PARTITION_NAME_POSTFIX);
			tblinfo[i].dobj.name = strdup(tmpStr);
		}

		/* other fields were zeroed above */

		/*
		 * Decide whether we want to dump this table.
		 */
		if (tblinfo[i].relkind == RELKIND_COMPOSITE_TYPE)
			tblinfo[i].dobj.dump = false;
		else
			selectDumpableTable(&tblinfo[i]);
		tblinfo[i].interesting = tblinfo[i].dobj.dump;

		/*
		 * Read-lock target tables to make sure they aren't DROPPED or altered
		 * in schema before we get around to dumping them.
		 *
		 * Note that we don't explicitly lock parents of the target tables; we
		 * assume our lock on the child is enough to prevent schema
		 * alterations to parent tables.
		 *
		 * NOTE: it'd be kinda nice to lock other relations too, not only
		 * plain tables, but the backend doesn't presently allow that.
		 */
		if (tblinfo[i].dobj.dump && tblinfo[i].relkind == RELKIND_RELATION && tblinfo[i].parrelid == 0)
		{
			resetPQExpBuffer(lockquery);
			appendPQExpBuffer(lockquery,
							  "LOCK TABLE %s IN ACCESS SHARE MODE",
						 fmtQualifiedId(tblinfo[i].dobj.namespace->dobj.name,
										tblinfo[i].dobj.name));
			do_sql_command(g_conn, lockquery->data);
		}

		/* Emit notice if join for owner failed */
		if (strlen(tblinfo[i].rolname) == 0)
			write_msg(NULL, "WARNING: owner of table \"%s\" appears to be invalid\n",
					  tblinfo[i].dobj.name);
	}

	PQclear(res);

	/*
	 * Force sequences that are "owned" by table columns to be dumped whenever
	 * their owning table is being dumped.
	 */
	for (i = 0; i < ntups; i++)
	{
		TableInfo  *seqinfo = &tblinfo[i];
		int			j;

		if (!OidIsValid(seqinfo->owning_tab))
			continue;			/* not an owned sequence */
		if (seqinfo->dobj.dump)
			continue;			/* no need to search */

		/* can't use findTableByOid yet, unfortunately */
		for (j = 0; j < ntups; j++)
		{
			if (tblinfo[j].dobj.catId.oid == seqinfo->owning_tab)
			{
				if (tblinfo[j].dobj.dump)
				{
					seqinfo->interesting = true;
					seqinfo->dobj.dump = true;
				}
				break;
			}
		}
	}

	destroyPQExpBuffer(query);
	destroyPQExpBuffer(delqry);
	destroyPQExpBuffer(lockquery);

	return tblinfo;
}

/*
 * getInherits
 *	  read all the inheritance information
 * from the system catalogs return them in the InhInfo* structure
 *
 * numInherits is set to the number of pairs read in
 */
InhInfo *
getInherits(int *numInherits)
{
	PGresult   *res;
	int			ntups;
	int			i;
	PQExpBuffer query = createPQExpBuffer();
	InhInfo    *inhinfo;

	int			i_inhrelid;
	int			i_inhparent;

	/* Make sure we are in proper schema */
	selectSourceSchema("pg_catalog");

	/* find all the inheritance information */

	appendPQExpBuffer(query, "SELECT inhrelid, inhparent FROM pg_inherits");

	res = PQexec(g_conn, query->data);
	check_sql_result(res, g_conn, query->data, PGRES_TUPLES_OK);

	ntups = PQntuples(res);

	*numInherits = ntups;

	inhinfo = (InhInfo *) malloc(ntups * sizeof(InhInfo));

	i_inhrelid = PQfnumber(res, "inhrelid");
	i_inhparent = PQfnumber(res, "inhparent");

	for (i = 0; i < ntups; i++)
	{
		inhinfo[i].inhrelid = atooid(PQgetvalue(res, i, i_inhrelid));
		inhinfo[i].inhparent = atooid(PQgetvalue(res, i, i_inhparent));
	}

	PQclear(res);

	destroyPQExpBuffer(query);

	return inhinfo;
}

/*
 * getIndexes
 *	  get information about every index on a dumpable table
 *
 * Note: index data is not returned directly to the caller, but it
 * does get entered into the DumpableObject tables.
 */
void
getIndexes(TableInfo tblinfo[], int numTables)
{
	int			i,
				j;
	PQExpBuffer query = createPQExpBuffer();
	PGresult   *res;
	IndxInfo   *indxinfo;
	ConstraintInfo *constrinfo;
	int			i_tableoid,
				i_oid,
				i_indexname,
				i_indexdef,
				i_indnkeys,
				i_indkey,
				i_indisclustered,
				i_contype,
				i_conname,
				i_contableoid,
				i_conoid,
				i_tablespace,
				i_options;
	int			ntups;

	for (i = 0; i < numTables; i++)
	{
		TableInfo  *tbinfo = &tblinfo[i];

		/* Only plain tables have indexes */
		if (tbinfo->relkind != RELKIND_RELATION || !tbinfo->hasindex)
			continue;

		/* Ignore indexes of tables not to be dumped */
		if (!tbinfo->dobj.dump)
			continue;

		if (g_verbose)
			write_msg(NULL, "reading indexes for table \"%s\"\n",
					  tbinfo->dobj.name);

		/* Make sure we are in proper schema so indexdef is right */
		selectSourceSchema(tbinfo->dobj.namespace->dobj.name);

		/*
		 * The point of the messy-looking outer join is to find a constraint
		 * that is related by an internal dependency link to the index. If we
		 * find one, create a CONSTRAINT entry linked to the INDEX entry.  We
		 * assume an index won't have more than one internal dependency.
		 */
		resetPQExpBuffer(query);
		appendPQExpBuffer(query,
						  "SELECT t.tableoid, t.oid, "
						  "t.relname as indexname, "
					 "pg_catalog.pg_get_indexdef(i.indexrelid) as indexdef, "
						  "t.relnatts as indnkeys, "
						  "i.indkey, i.indisclustered, "
						  "c.contype, c.conname, "
						  "c.tableoid as contableoid, "
						  "c.oid as conoid, "
						  "(SELECT spcname FROM pg_catalog.pg_tablespace s WHERE s.oid = t.reltablespace) as tablespace, "
						  "array_to_string(t.reloptions, ', ') as options "
						  "FROM pg_catalog.pg_index i "
					  "JOIN pg_catalog.pg_class t ON (t.oid = i.indexrelid) "
						  "LEFT JOIN pg_catalog.pg_depend d "
						  "ON (d.classid = t.tableoid "
						  "AND d.objid = t.oid "
						  "AND d.deptype = 'i') "
						  "LEFT JOIN pg_catalog.pg_constraint c "
						  "ON (d.refclassid = c.tableoid "
						  "AND d.refobjid = c.oid) "
						  "WHERE i.indrelid = '%u'::pg_catalog.oid "
						  "ORDER BY indexname",
						  tbinfo->dobj.catId.oid);

		res = PQexec(g_conn, query->data);
		check_sql_result(res, g_conn, query->data, PGRES_TUPLES_OK);

		ntups = PQntuples(res);

		i_tableoid = PQfnumber(res, "tableoid");
		i_oid = PQfnumber(res, "oid");
		i_indexname = PQfnumber(res, "indexname");
		i_indexdef = PQfnumber(res, "indexdef");
		i_indnkeys = PQfnumber(res, "indnkeys");
		i_indkey = PQfnumber(res, "indkey");
		i_indisclustered = PQfnumber(res, "indisclustered");
		i_contype = PQfnumber(res, "contype");
		i_conname = PQfnumber(res, "conname");
		i_contableoid = PQfnumber(res, "contableoid");
		i_conoid = PQfnumber(res, "conoid");
		i_tablespace = PQfnumber(res, "tablespace");
		i_options = PQfnumber(res, "options");

		indxinfo = (IndxInfo *) malloc(ntups * sizeof(IndxInfo));
		constrinfo = (ConstraintInfo *) malloc(ntups * sizeof(ConstraintInfo));

		for (j = 0; j < ntups; j++)
		{
			char		contype;

			indxinfo[j].dobj.objType = DO_INDEX;
			indxinfo[j].dobj.catId.tableoid = atooid(PQgetvalue(res, j, i_tableoid));
			indxinfo[j].dobj.catId.oid = atooid(PQgetvalue(res, j, i_oid));
			AssignDumpId(&indxinfo[j].dobj);
			indxinfo[j].dobj.name = strdup(PQgetvalue(res, j, i_indexname));
			indxinfo[j].dobj.namespace = tbinfo->dobj.namespace;
			indxinfo[j].indextable = tbinfo;
			indxinfo[j].indexdef = strdup(PQgetvalue(res, j, i_indexdef));
			indxinfo[j].indnkeys = atoi(PQgetvalue(res, j, i_indnkeys));
			indxinfo[j].tablespace = strdup(PQgetvalue(res, j, i_tablespace));
			indxinfo[j].options = strdup(PQgetvalue(res, j, i_options));

			/*
			 * In pre-7.4 releases, indkeys may contain more entries than
			 * indnkeys says (since indnkeys will be 1 for a functional
			 * index).	We don't actually care about this case since we don't
			 * examine indkeys except for indexes associated with PRIMARY and
			 * UNIQUE constraints, which are never functional indexes. But we
			 * have to allocate enough space to keep parseOidArray from
			 * complaining.
			 */
			indxinfo[j].indkeys = (Oid *) malloc(INDEX_MAX_KEYS * sizeof(Oid));
			parseOidArray(PQgetvalue(res, j, i_indkey),
						  indxinfo[j].indkeys, INDEX_MAX_KEYS);
			indxinfo[j].indisclustered = (PQgetvalue(res, j, i_indisclustered)[0] == 't');
			contype = *(PQgetvalue(res, j, i_contype));

			if (contype == 'p' || contype == 'u')
			{
				/*
				 * If we found a constraint matching the index, create an
				 * entry for it.
				 *
				 * In a pre-7.3 database, we take this path iff the index was
				 * marked indisprimary.
				 */
				constrinfo[j].dobj.objType = DO_CONSTRAINT;
				constrinfo[j].dobj.catId.tableoid = atooid(PQgetvalue(res, j, i_contableoid));
				constrinfo[j].dobj.catId.oid = atooid(PQgetvalue(res, j, i_conoid));
				AssignDumpId(&constrinfo[j].dobj);
				constrinfo[j].dobj.name = strdup(PQgetvalue(res, j, i_conname));
				constrinfo[j].dobj.namespace = tbinfo->dobj.namespace;
				constrinfo[j].contable = tbinfo;
				constrinfo[j].condomain = NULL;
				constrinfo[j].contype = contype;
				constrinfo[j].condef = NULL;
				constrinfo[j].conindex = indxinfo[j].dobj.dumpId;
				constrinfo[j].coninherited = false;
				constrinfo[j].separate = true;

				indxinfo[j].indexconstraint = constrinfo[j].dobj.dumpId;

				/* If pre-7.3 DB, better make sure table comes first */
				addObjectDependency(&constrinfo[j].dobj,
									tbinfo->dobj.dumpId);
			}
			else
			{
				/* Plain secondary index */
				indxinfo[j].indexconstraint = 0;
			}
		}

		PQclear(res);
	}

	destroyPQExpBuffer(query);
}

/*
 * getConstraints
 *
 * Get info about constraints on dumpable tables.
 *
 * Currently handles foreign keys only.
 * Unique and primary key constraints are handled with indexes,
 * while check constraints are processed in getTableAttrs().
 */
void
getConstraints(TableInfo tblinfo[], int numTables)
{
	int			i,
				j;
	ConstraintInfo *constrinfo;
	PQExpBuffer query;
	PGresult   *res;
	int			i_condef,
				i_contableoid,
				i_conoid,
				i_conname;
	int			ntups;

	query = createPQExpBuffer();

	for (i = 0; i < numTables; i++)
	{
		TableInfo  *tbinfo = &tblinfo[i];

		if (tbinfo->ntrig == 0 || !tbinfo->dobj.dump)
			continue;

		if (g_verbose)
			write_msg(NULL, "reading foreign key constraints for table \"%s\"\n",
					  tbinfo->dobj.name);

		/*
		 * select table schema to ensure constraint expr is qualified if
		 * needed
		 */
		selectSourceSchema(tbinfo->dobj.namespace->dobj.name);

		resetPQExpBuffer(query);
		appendPQExpBuffer(query,
						  "SELECT tableoid, oid, conname, "
						  "pg_catalog.pg_get_constraintdef(oid) as condef "
						  "FROM pg_catalog.pg_constraint "
						  "WHERE conrelid = '%u'::pg_catalog.oid "
						  "AND contype = 'f'",
						  tbinfo->dobj.catId.oid);
		res = PQexec(g_conn, query->data);
		check_sql_result(res, g_conn, query->data, PGRES_TUPLES_OK);

		ntups = PQntuples(res);

		i_contableoid = PQfnumber(res, "tableoid");
		i_conoid = PQfnumber(res, "oid");
		i_conname = PQfnumber(res, "conname");
		i_condef = PQfnumber(res, "condef");

		constrinfo = (ConstraintInfo *) malloc(ntups * sizeof(ConstraintInfo));

		for (j = 0; j < ntups; j++)
		{
			constrinfo[j].dobj.objType = DO_FK_CONSTRAINT;
			constrinfo[j].dobj.catId.tableoid = atooid(PQgetvalue(res, j, i_contableoid));
			constrinfo[j].dobj.catId.oid = atooid(PQgetvalue(res, j, i_conoid));
			AssignDumpId(&constrinfo[j].dobj);
			constrinfo[j].dobj.name = strdup(PQgetvalue(res, j, i_conname));
			constrinfo[j].dobj.namespace = tbinfo->dobj.namespace;
			constrinfo[j].contable = tbinfo;
			constrinfo[j].condomain = NULL;
			constrinfo[j].contype = 'f';
			constrinfo[j].condef = strdup(PQgetvalue(res, j, i_condef));
			constrinfo[j].conindex = 0;
			constrinfo[j].coninherited = false;
			constrinfo[j].separate = true;
		}

		PQclear(res);
	}

	destroyPQExpBuffer(query);
}

/*
 * getDomainConstraints
 *
 * Get info about constraints on a domain.
 */
static void
getDomainConstraints(TypeInfo *tinfo)
{
	int			i;
	ConstraintInfo *constrinfo;
	PQExpBuffer query;
	PGresult   *res;
	int			i_tableoid,
				i_oid,
				i_conname,
				i_consrc;
	int			ntups;


	/*
	 * select appropriate schema to ensure names in constraint are properly
	 * qualified
	 */
	selectSourceSchema(tinfo->dobj.namespace->dobj.name);

	query = createPQExpBuffer();

	appendPQExpBuffer(query, "SELECT tableoid, oid, conname, "
					  "pg_catalog.pg_get_constraintdef(oid) AS consrc "
					  "FROM pg_catalog.pg_constraint "
					  "WHERE contypid = '%u'::pg_catalog.oid "
					  "ORDER BY conname",
					  tinfo->dobj.catId.oid);

	res = PQexec(g_conn, query->data);
	check_sql_result(res, g_conn, query->data, PGRES_TUPLES_OK);

	ntups = PQntuples(res);

	i_tableoid = PQfnumber(res, "tableoid");
	i_oid = PQfnumber(res, "oid");
	i_conname = PQfnumber(res, "conname");
	i_consrc = PQfnumber(res, "consrc");

	constrinfo = (ConstraintInfo *) malloc(ntups * sizeof(ConstraintInfo));

	tinfo->nDomChecks = ntups;
	tinfo->domChecks = constrinfo;

	for (i = 0; i < ntups; i++)
	{
		constrinfo[i].dobj.objType = DO_CONSTRAINT;
		constrinfo[i].dobj.catId.tableoid = atooid(PQgetvalue(res, i, i_tableoid));
		constrinfo[i].dobj.catId.oid = atooid(PQgetvalue(res, i, i_oid));
		AssignDumpId(&constrinfo[i].dobj);
		constrinfo[i].dobj.name = strdup(PQgetvalue(res, i, i_conname));
		constrinfo[i].dobj.namespace = tinfo->dobj.namespace;
		constrinfo[i].contable = NULL;
		constrinfo[i].condomain = tinfo;
		constrinfo[i].contype = 'c';
		constrinfo[i].condef = strdup(PQgetvalue(res, i, i_consrc));
		constrinfo[i].conindex = 0;
		constrinfo[i].coninherited = false;
		constrinfo[i].separate = false;

		/*
		 * Make the domain depend on the constraint, ensuring it won't be
		 * output till any constraint dependencies are OK.
		 */
		addObjectDependency(&tinfo->dobj,
							constrinfo[i].dobj.dumpId);
	}

	PQclear(res);

	destroyPQExpBuffer(query);
}

/*
 * getRules
 *	  get basic information about every rule in the system
 *
 * numRules is set to the number of rules read in
 */
RuleInfo *
getRules(int *numRules)
{
	PGresult   *res;
	int			ntups;
	int			i;
	PQExpBuffer query = createPQExpBuffer();
	RuleInfo   *ruleinfo;
	int			i_tableoid;
	int			i_oid;
	int			i_rulename;
	int			i_ruletable;
	int			i_ev_type;
	int			i_is_instead;

	/* Make sure we are in proper schema */
	selectSourceSchema("pg_catalog");

	appendPQExpBuffer(query, "SELECT "
					  "tableoid, oid, rulename, "
					  "ev_class as ruletable, ev_type, is_instead "
					  "FROM pg_rewrite "
					  "ORDER BY oid");

	res = PQexec(g_conn, query->data);
	check_sql_result(res, g_conn, query->data, PGRES_TUPLES_OK);

	ntups = PQntuples(res);

	*numRules = ntups;

	ruleinfo = (RuleInfo *) malloc(ntups * sizeof(RuleInfo));

	i_tableoid = PQfnumber(res, "tableoid");
	i_oid = PQfnumber(res, "oid");
	i_rulename = PQfnumber(res, "rulename");
	i_ruletable = PQfnumber(res, "ruletable");
	i_ev_type = PQfnumber(res, "ev_type");
	i_is_instead = PQfnumber(res, "is_instead");

	for (i = 0; i < ntups; i++)
	{
		Oid			ruletableoid;

		ruleinfo[i].dobj.objType = DO_RULE;
		ruleinfo[i].dobj.catId.tableoid = atooid(PQgetvalue(res, i, i_tableoid));
		ruleinfo[i].dobj.catId.oid = atooid(PQgetvalue(res, i, i_oid));
		AssignDumpId(&ruleinfo[i].dobj);
		ruleinfo[i].dobj.name = strdup(PQgetvalue(res, i, i_rulename));
		ruletableoid = atooid(PQgetvalue(res, i, i_ruletable));
		ruleinfo[i].ruletable = findTableByOid(ruletableoid);
		if (ruleinfo[i].ruletable == NULL)
		{
			write_msg(NULL, "failed sanity check, parent table OID %u of pg_rewrite entry OID %u not found\n",
					  ruletableoid,
					  ruleinfo[i].dobj.catId.oid);
			exit_nicely();
		}
		ruleinfo[i].dobj.namespace = ruleinfo[i].ruletable->dobj.namespace;
		ruleinfo[i].dobj.dump = ruleinfo[i].ruletable->dobj.dump;
		ruleinfo[i].ev_type = *(PQgetvalue(res, i, i_ev_type));
		ruleinfo[i].is_instead = *(PQgetvalue(res, i, i_is_instead)) == 't';
		if (ruleinfo[i].ruletable)
		{
			/*
			 * If the table is a view, force its ON SELECT rule to be sorted
			 * before the view itself --- this ensures that any dependencies
			 * for the rule affect the table's positioning. Other rules are
			 * forced to appear after their table.
			 */
			if (ruleinfo[i].ruletable->relkind == RELKIND_VIEW &&
				ruleinfo[i].ev_type == '1' && ruleinfo[i].is_instead)
			{
				addObjectDependency(&ruleinfo[i].ruletable->dobj,
									ruleinfo[i].dobj.dumpId);
				/* We'll merge the rule into CREATE VIEW, if possible */
				ruleinfo[i].separate = false;
			}
			else
			{
				addObjectDependency(&ruleinfo[i].dobj,
									ruleinfo[i].ruletable->dobj.dumpId);
				ruleinfo[i].separate = true;
			}
		}
		else
			ruleinfo[i].separate = true;
	}

	PQclear(res);

	destroyPQExpBuffer(query);

	return ruleinfo;
}

/*
 * getTriggers
 *	  get information about every trigger on a dumpable table
 *
 * Note: trigger data is not returned directly to the caller, but it
 * does get entered into the DumpableObject tables.
 */
void
getTriggers(TableInfo tblinfo[], int numTables)
{
	int			i,
				j;
	PQExpBuffer query = createPQExpBuffer();
	PGresult   *res;
	TriggerInfo *tginfo;
	int			i_tableoid,
				i_oid,
				i_tgname,
				i_tgfname,
				i_tgtype,
				i_tgnargs,
				i_tgargs,
				i_tgisconstraint,
				i_tgconstrname,
				i_tgconstrrelid,
				i_tgconstrrelname,
				i_tgenabled,
				i_tgdeferrable,
				i_tginitdeferred;
	int			ntups;

	for (i = 0; i < numTables; i++)
	{
		TableInfo  *tbinfo = &tblinfo[i];

		if (tbinfo->ntrig == 0 || !tbinfo->dobj.dump)
			continue;

		if (g_verbose)
			write_msg(NULL, "reading triggers for table \"%s\"\n",
					  tbinfo->dobj.name);

		/*
		 * select table schema to ensure regproc name is qualified if needed
		 */
		selectSourceSchema(tbinfo->dobj.namespace->dobj.name);

		resetPQExpBuffer(query);

		/*
		 * We ignore triggers that are tied to a foreign-key constraint
		 */
		appendPQExpBuffer(query,
						  "SELECT tgname, "
						  "tgfoid::pg_catalog.regproc as tgfname, "
						  "tgtype, tgnargs, tgargs, tgenabled, "
						  "tgisconstraint, tgconstrname, tgdeferrable, "
						  "tgconstrrelid, tginitdeferred, tableoid, oid, "
					 "tgconstrrelid::pg_catalog.regclass as tgconstrrelname "
						  "from pg_catalog.pg_trigger t "
						  "where tgrelid = '%u'::pg_catalog.oid "
						  "and (not tgisconstraint "
						  " OR NOT EXISTS"
						  "  (SELECT 1 FROM pg_catalog.pg_depend d "
						  "   JOIN pg_catalog.pg_constraint c ON (d.refclassid = c.tableoid AND d.refobjid = c.oid) "
						  "   WHERE d.classid = t.tableoid AND d.objid = t.oid AND d.deptype = 'i' AND c.contype = 'f'))",
						  tbinfo->dobj.catId.oid);

		res = PQexec(g_conn, query->data);
		check_sql_result(res, g_conn, query->data, PGRES_TUPLES_OK);

		ntups = PQntuples(res);

		/*
		 * We may have less triggers than recorded due to having ignored
		 * foreign-key triggers
		 */
		if (ntups > tbinfo->ntrig)
		{
			write_msg(NULL, "expected %d triggers on table \"%s\" but found %d\n",
					  tbinfo->ntrig, tbinfo->dobj.name, ntups);
			exit_nicely();
		}
		i_tableoid = PQfnumber(res, "tableoid");
		i_oid = PQfnumber(res, "oid");
		i_tgname = PQfnumber(res, "tgname");
		i_tgfname = PQfnumber(res, "tgfname");
		i_tgtype = PQfnumber(res, "tgtype");
		i_tgnargs = PQfnumber(res, "tgnargs");
		i_tgargs = PQfnumber(res, "tgargs");
		i_tgisconstraint = PQfnumber(res, "tgisconstraint");
		i_tgconstrname = PQfnumber(res, "tgconstrname");
		i_tgconstrrelid = PQfnumber(res, "tgconstrrelid");
		i_tgconstrrelname = PQfnumber(res, "tgconstrrelname");
		i_tgenabled = PQfnumber(res, "tgenabled");
		i_tgdeferrable = PQfnumber(res, "tgdeferrable");
		i_tginitdeferred = PQfnumber(res, "tginitdeferred");

		tginfo = (TriggerInfo *) malloc(ntups * sizeof(TriggerInfo));

		for (j = 0; j < ntups; j++)
		{
			tginfo[j].dobj.objType = DO_TRIGGER;
			tginfo[j].dobj.catId.tableoid = atooid(PQgetvalue(res, j, i_tableoid));
			tginfo[j].dobj.catId.oid = atooid(PQgetvalue(res, j, i_oid));
			AssignDumpId(&tginfo[j].dobj);
			tginfo[j].dobj.name = strdup(PQgetvalue(res, j, i_tgname));
			tginfo[j].dobj.namespace = tbinfo->dobj.namespace;
			tginfo[j].tgtable = tbinfo;
			tginfo[j].tgfname = strdup(PQgetvalue(res, j, i_tgfname));
			tginfo[j].tgtype = atoi(PQgetvalue(res, j, i_tgtype));
			tginfo[j].tgnargs = atoi(PQgetvalue(res, j, i_tgnargs));
			tginfo[j].tgargs = strdup(PQgetvalue(res, j, i_tgargs));
			tginfo[j].tgisconstraint = *(PQgetvalue(res, j, i_tgisconstraint)) == 't';
			tginfo[j].tgenabled = *(PQgetvalue(res, j, i_tgenabled)) == 't';
			tginfo[j].tgdeferrable = *(PQgetvalue(res, j, i_tgdeferrable)) == 't';
			tginfo[j].tginitdeferred = *(PQgetvalue(res, j, i_tginitdeferred)) == 't';

			if (tginfo[j].tgisconstraint)
			{
				tginfo[j].tgconstrname = strdup(PQgetvalue(res, j, i_tgconstrname));
				tginfo[j].tgconstrrelid = atooid(PQgetvalue(res, j, i_tgconstrrelid));
				if (OidIsValid(tginfo[j].tgconstrrelid))
				{
					if (PQgetisnull(res, j, i_tgconstrrelname))
					{
						write_msg(NULL, "query produced null referenced table name for foreign key trigger \"%s\" on table \"%s\" (OID of table: %u)\n",
								  tginfo[j].dobj.name, tbinfo->dobj.name,
								  tginfo[j].tgconstrrelid);
						exit_nicely();
					}
					tginfo[j].tgconstrrelname = strdup(PQgetvalue(res, j, i_tgconstrrelname));
				}
				else
					tginfo[j].tgconstrrelname = NULL;
			}
			else
			{
				tginfo[j].tgconstrname = NULL;
				tginfo[j].tgconstrrelid = InvalidOid;
				tginfo[j].tgconstrrelname = NULL;
			}
		}

		PQclear(res);
	}

	destroyPQExpBuffer(query);
}

/*
 * getProcLangs
 *	  get basic information about every procedural language in the system
 *
 * numProcLangs is set to the number of langs read in
 *
 * NB: this must run after getFuncs() because we assume we can do
 * findFuncByOid().
 */
ProcLangInfo *
getProcLangs(int *numProcLangs)
{
	PGresult   *res;
	int			ntups;
	int			i;
	PQExpBuffer query = createPQExpBuffer();
	ProcLangInfo *planginfo;
	int			i_tableoid;
	int			i_oid;
	int			i_lanname;
	int			i_lanpltrusted;
	int			i_lanplcallfoid;
	int			i_lanvalidator;
	int			i_lanacl;
	int			i_lanowner;

	/* Make sure we are in proper schema */
	selectSourceSchema("pg_catalog");

	/* Languages are owned by the bootstrap superuser, OID 10 */
	appendPQExpBuffer(query, "SELECT tableoid, oid, *, "
					  "(%s '10') as lanowner "
					  "FROM pg_language "
					  "WHERE lanispl "
					  "ORDER BY oid",
					  username_subquery);

	res = PQexec(g_conn, query->data);
	check_sql_result(res, g_conn, query->data, PGRES_TUPLES_OK);

	ntups = PQntuples(res);

	*numProcLangs = ntups;

	planginfo = (ProcLangInfo *) malloc(ntups * sizeof(ProcLangInfo));

	i_tableoid = PQfnumber(res, "tableoid");
	i_oid = PQfnumber(res, "oid");
	i_lanname = PQfnumber(res, "lanname");
	i_lanpltrusted = PQfnumber(res, "lanpltrusted");
	i_lanplcallfoid = PQfnumber(res, "lanplcallfoid");
	/* these may fail and return -1: */
	i_lanvalidator = PQfnumber(res, "lanvalidator");
	i_lanacl = PQfnumber(res, "lanacl");
	i_lanowner = PQfnumber(res, "lanowner");

	for (i = 0; i < ntups; i++)
	{
		planginfo[i].dobj.objType = DO_PROCLANG;
		planginfo[i].dobj.catId.tableoid = atooid(PQgetvalue(res, i, i_tableoid));
		planginfo[i].dobj.catId.oid = atooid(PQgetvalue(res, i, i_oid));
		AssignDumpId(&planginfo[i].dobj);

		planginfo[i].dobj.name = strdup(PQgetvalue(res, i, i_lanname));
		planginfo[i].lanpltrusted = *(PQgetvalue(res, i, i_lanpltrusted)) == 't';
		planginfo[i].lanplcallfoid = atooid(PQgetvalue(res, i, i_lanplcallfoid));
		if (i_lanvalidator >= 0)
			planginfo[i].lanvalidator = atooid(PQgetvalue(res, i, i_lanvalidator));
		else
			planginfo[i].lanvalidator = InvalidOid;
		if (i_lanacl >= 0)
			planginfo[i].lanacl = strdup(PQgetvalue(res, i, i_lanacl));
		else
			planginfo[i].lanacl = strdup("{=U}");
		if (i_lanowner >= 0)
			planginfo[i].lanowner = strdup(PQgetvalue(res, i, i_lanowner));
		else
			planginfo[i].lanowner = strdup("");
	}

	PQclear(res);

	destroyPQExpBuffer(query);

	return planginfo;
}

/*
 * getCasts
 *	  get basic information about every cast in the system
 *
 * numCasts is set to the number of casts read in
 */
CastInfo *
getCasts(int *numCasts)
{
	PGresult   *res;
	int			ntups;
	int			i;
	PQExpBuffer query = createPQExpBuffer();
	CastInfo   *castinfo;
	int			i_tableoid;
	int			i_oid;
	int			i_castsource;
	int			i_casttarget;
	int			i_castfunc;
	int			i_castcontext;

	/* Make sure we are in proper schema */
	selectSourceSchema("pg_catalog");

	appendPQExpBuffer(query, "SELECT tableoid, oid, "
					  "castsource, casttarget, castfunc, castcontext "
					  "FROM pg_cast ORDER BY 3,4");

	res = PQexec(g_conn, query->data);
	check_sql_result(res, g_conn, query->data, PGRES_TUPLES_OK);

	ntups = PQntuples(res);

	*numCasts = ntups;

	castinfo = (CastInfo *) malloc(ntups * sizeof(CastInfo));

	i_tableoid = PQfnumber(res, "tableoid");
	i_oid = PQfnumber(res, "oid");
	i_castsource = PQfnumber(res, "castsource");
	i_casttarget = PQfnumber(res, "casttarget");
	i_castfunc = PQfnumber(res, "castfunc");
	i_castcontext = PQfnumber(res, "castcontext");

	for (i = 0; i < ntups; i++)
	{
		PQExpBufferData namebuf;
		TypeInfo   *sTypeInfo;
		TypeInfo   *tTypeInfo;

		castinfo[i].dobj.objType = DO_CAST;
		castinfo[i].dobj.catId.tableoid = atooid(PQgetvalue(res, i, i_tableoid));
		castinfo[i].dobj.catId.oid = atooid(PQgetvalue(res, i, i_oid));
		AssignDumpId(&castinfo[i].dobj);
		castinfo[i].castsource = atooid(PQgetvalue(res, i, i_castsource));
		castinfo[i].casttarget = atooid(PQgetvalue(res, i, i_casttarget));
		castinfo[i].castfunc = atooid(PQgetvalue(res, i, i_castfunc));
		castinfo[i].castcontext = *(PQgetvalue(res, i, i_castcontext));

		/*
		 * Try to name cast as concatenation of typnames.  This is only used
		 * for purposes of sorting.  If we fail to find either type, the name
		 * will be an empty string.
		 */
		initPQExpBuffer(&namebuf);
		sTypeInfo = findTypeByOid(castinfo[i].castsource);
		tTypeInfo = findTypeByOid(castinfo[i].casttarget);
		if (sTypeInfo && tTypeInfo)
			appendPQExpBuffer(&namebuf, "%s %s",
							  sTypeInfo->dobj.name, tTypeInfo->dobj.name);
		castinfo[i].dobj.name = namebuf.data;

		if (OidIsValid(castinfo[i].castfunc))
		{
			/*
			 * We need to make a dependency to ensure the function will be
			 * dumped first.  (In 7.3 and later the regular dependency
			 * mechanism will handle this for us.)
			 */
			FuncInfo   *funcInfo;

			funcInfo = findFuncByOid(castinfo[i].castfunc);
			if (funcInfo)
				addObjectDependency(&castinfo[i].dobj,
									funcInfo->dobj.dumpId);
		}
	}

	PQclear(res);

	destroyPQExpBuffer(query);

	return castinfo;
}

/*
 * getTableAttrs -
 *	  for each interesting table, read info about its attributes
 *	  (names, types, default values, CHECK constraints, etc)
 *
 * This is implemented in a very inefficient way right now, looping
 * through the tblinfo and doing a join per table to find the attrs and their
 * types.  However, because we want type names and so forth to be named
 * relative to the schema of each table, we couldn't do it in just one
 * query.  (Maybe one query per schema?)
 *
 *	modifies tblinfo
 */
void
getTableAttrs(TableInfo *tblinfo, int numTables)
{
	int			i,
				j;
	PQExpBuffer q = createPQExpBuffer();
	int			i_attnum;
	int			i_attname;
	int			i_atttypname;
	int			i_atttypmod;
	int			i_attstattarget;
	int			i_attstorage;
	int			i_typstorage;
	int			i_attnotnull;
	int			i_atthasdef;
	int			i_attisdropped;
	int			i_attislocal;
	int			i_attlen;
	int			i_attndims;
	int			i_attbyval;
	int			i_attalign;
	int			i_attencoding;
	PGresult   *res;
	int			ntups;
	bool		hasdefaults;

	for (i = 0; i < numTables; i++)
	{
		TableInfo  *tbinfo = &tblinfo[i];

		/* Don't bother to collect info for sequences */
		if (tbinfo->relkind == RELKIND_SEQUENCE)
			continue;

		/* Don't bother with uninteresting tables, either */
		if (!tbinfo->interesting)
			continue;

		/*
		 * Make sure we are in proper schema for this table; this allows
		 * correct retrieval of formatted type names and default exprs
		 */
		selectSourceSchema(tbinfo->dobj.namespace->dobj.name);

		/* find all the user attributes and their types */

		/*
		 * we must read the attribute names in attribute number order! because
		 * we will use the attnum to index into the attnames array later.  We
		 * actually ask to order by "attrelid, attnum" because (at least up to
		 * 7.3) the planner is not smart enough to realize it needn't re-sort
		 * the output of an indexscan on pg_attribute_relid_attnum_index.
		 */
		if (g_verbose)
			write_msg(NULL, "finding the columns and types of table \"%s\"\n",
					  tbinfo->dobj.name);

		resetPQExpBuffer(q);

		/* need left join here to not fail on dropped columns ... */
		appendPQExpBuffer(q, "SELECT a.attnum, a.attname, a.atttypmod, a.attstattarget, a.attstorage, t.typstorage, "
						  "a.attlen, a.attndims, a.attbyval, a.attalign, "		/* Added for dropped
																				 * column reconstruction */
				  "a.attnotnull, a.atthasdef, a.attisdropped, a.attislocal, "
				   "pg_catalog.format_type(t.oid,a.atttypmod) as atttypname ");
		if (gp_attribute_encoding_available)
			appendPQExpBuffer(q, ", pg_catalog.array_to_string(e.attoptions, ',') as attencoding ");
		appendPQExpBuffer(q, "from pg_catalog.pg_attribute a left join pg_catalog.pg_type t "
						  "on a.atttypid = t.oid ");
		if (gp_attribute_encoding_available)
			appendPQExpBuffer(q, "	 LEFT OUTER JOIN pg_catalog.pg_attribute_encoding e ON e.attrelid = a.attrelid AND e.attnum = a.attnum ");
		appendPQExpBuffer(q, "where a.attrelid = '%u'::pg_catalog.oid "
						  "and a.attnum > 0::pg_catalog.int2 "
						  "order by a.attrelid, a.attnum",
						  tbinfo->dobj.catId.oid);

		res = PQexec(g_conn, q->data);
		check_sql_result(res, g_conn, q->data, PGRES_TUPLES_OK);

		ntups = PQntuples(res);

		i_attnum = PQfnumber(res, "attnum");
		i_attname = PQfnumber(res, "attname");
		i_atttypname = PQfnumber(res, "atttypname");
		i_atttypmod = PQfnumber(res, "atttypmod");
		i_attstattarget = PQfnumber(res, "attstattarget");
		i_attstorage = PQfnumber(res, "attstorage");
		i_typstorage = PQfnumber(res, "typstorage");
		i_attnotnull = PQfnumber(res, "attnotnull");
		i_atthasdef = PQfnumber(res, "atthasdef");
		i_attisdropped = PQfnumber(res, "attisdropped");
		i_attislocal = PQfnumber(res, "attislocal");
		i_attlen = PQfnumber(res, "attlen");
		i_attndims = PQfnumber(res, "attndims");
		i_attbyval = PQfnumber(res, "attbyval");
		i_attalign = PQfnumber(res, "attalign");
		i_attencoding = PQfnumber(res, "attencoding");

		tbinfo->numatts = ntups;
		tbinfo->attnames = (char **) malloc(ntups * sizeof(char *));
		tbinfo->atttypnames = (char **) malloc(ntups * sizeof(char *));
		tbinfo->atttypmod = (int *) malloc(ntups * sizeof(int));
		tbinfo->attstattarget = (int *) malloc(ntups * sizeof(int));
		tbinfo->attstorage = (char *) malloc(ntups * sizeof(char));
		tbinfo->typstorage = (char *) malloc(ntups * sizeof(char));
		tbinfo->attisdropped = (bool *) malloc(ntups * sizeof(bool));
		tbinfo->attislocal = (bool *) malloc(ntups * sizeof(bool));
		tbinfo->notnull = (bool *) malloc(ntups * sizeof(bool));
		tbinfo->attrdefs = (AttrDefInfo **) malloc(ntups * sizeof(AttrDefInfo *));
		tbinfo->inhAttrs = (bool *) malloc(ntups * sizeof(bool));
		tbinfo->inhAttrDef = (bool *) malloc(ntups * sizeof(bool));
		tbinfo->inhNotNull = (bool *) malloc(ntups * sizeof(bool));
		tbinfo->attencoding = (char **)malloc(ntups * sizeof(char *));
		hasdefaults = false;

		for (j = 0; j < ntups; j++)
		{
			if (j + 1 != atoi(PQgetvalue(res, j, i_attnum)))
			{
				write_msg(NULL, "invalid column numbering in table \"%s\"\n",
						  tbinfo->dobj.name);
				exit_nicely();
			}
			tbinfo->attnames[j] = strdup(PQgetvalue(res, j, i_attname));
			tbinfo->atttypnames[j] = strdup(PQgetvalue(res, j, i_atttypname));
			tbinfo->atttypmod[j] = atoi(PQgetvalue(res, j, i_atttypmod));
			tbinfo->attstattarget[j] = atoi(PQgetvalue(res, j, i_attstattarget));
			tbinfo->attstorage[j] = *(PQgetvalue(res, j, i_attstorage));
			tbinfo->typstorage[j] = *(PQgetvalue(res, j, i_typstorage));
			tbinfo->attisdropped[j] = (PQgetvalue(res, j, i_attisdropped)[0] == 't');
			tbinfo->attislocal[j] = (PQgetvalue(res, j, i_attislocal)[0] == 't');
			tbinfo->notnull[j] = (PQgetvalue(res, j, i_attnotnull)[0] == 't');
			tbinfo->attrdefs[j] = NULL; /* fix below */
			if (PQgetvalue(res, j, i_atthasdef)[0] == 't')
				hasdefaults = true;

			/* these flags will be set in flagInhAttrs() */
			tbinfo->inhAttrs[j] = false;
			tbinfo->inhAttrDef[j] = false;
			tbinfo->inhNotNull[j] = false;

			/* column storage attributes */
			if (gp_attribute_encoding_available && !PQgetisnull(res, j, i_attencoding))
				tbinfo->attencoding[j] = strdup(PQgetvalue(res, j, i_attencoding));
			else
				tbinfo->attencoding[j] = NULL;
		}

		PQclear(res);

		/*
		 * Get info about column defaults
		 */
		if (hasdefaults)
		{
			AttrDefInfo *attrdefs;
			int			numDefaults;

			if (g_verbose)
				write_msg(NULL, "finding default expressions of table \"%s\"\n",
						  tbinfo->dobj.name);

			resetPQExpBuffer(q);

			appendPQExpBuffer(q, "SELECT tableoid, oid, adnum, "
						   "pg_catalog.pg_get_expr(adbin, adrelid) AS adsrc "
							  "FROM pg_catalog.pg_attrdef "
							  "WHERE adrelid = '%u'::pg_catalog.oid",
							  tbinfo->dobj.catId.oid);

			res = PQexec(g_conn, q->data);
			check_sql_result(res, g_conn, q->data, PGRES_TUPLES_OK);

			numDefaults = PQntuples(res);
			attrdefs = (AttrDefInfo *) malloc(numDefaults * sizeof(AttrDefInfo));

			for (j = 0; j < numDefaults; j++)
			{
				int			adnum;

				attrdefs[j].dobj.objType = DO_ATTRDEF;
				attrdefs[j].dobj.catId.tableoid = atooid(PQgetvalue(res, j, 0));
				attrdefs[j].dobj.catId.oid = atooid(PQgetvalue(res, j, 1));
				AssignDumpId(&attrdefs[j].dobj);
				attrdefs[j].adtable = tbinfo;
				attrdefs[j].adnum = adnum = atoi(PQgetvalue(res, j, 2));
				attrdefs[j].adef_expr = strdup(PQgetvalue(res, j, 3));

				attrdefs[j].dobj.name = strdup(tbinfo->dobj.name);
				attrdefs[j].dobj.namespace = tbinfo->dobj.namespace;

				attrdefs[j].dobj.dump = tbinfo->dobj.dump;

				/*
				 * Defaults on a VIEW must always be dumped as separate ALTER
				 * TABLE commands.	Defaults on regular tables are dumped as
				 * part of the CREATE TABLE if possible.  To check if it's
				 * safe, we mark the default as needing to appear before the
				 * CREATE.
				 */
				if (tbinfo->relkind == RELKIND_VIEW)
				{
					attrdefs[j].separate = true;
					/* needed in case pre-7.3 DB: */
					addObjectDependency(&attrdefs[j].dobj,
										tbinfo->dobj.dumpId);
				}
				else
				{
					attrdefs[j].separate = false;
					addObjectDependency(&tbinfo->dobj,
										attrdefs[j].dobj.dumpId);
				}

				if (adnum <= 0 || adnum > ntups)
				{
					write_msg(NULL, "invalid adnum value %d for table \"%s\"\n",
							  adnum, tbinfo->dobj.name);
					exit_nicely();
				}
				tbinfo->attrdefs[adnum - 1] = &attrdefs[j];
			}
			PQclear(res);
		}

		/*
		 * Get info about table CHECK constraints
		 */
		if (tbinfo->ncheck > 0)
		{
			ConstraintInfo *constrs;
			int			numConstrs;

			if (g_verbose)
				write_msg(NULL, "finding check constraints for table \"%s\"\n",
						  tbinfo->dobj.name);

			resetPQExpBuffer(q);

			appendPQExpBuffer(q, "SELECT tableoid, oid, conname, "
							"pg_catalog.pg_get_constraintdef(oid) AS consrc "
							  "FROM pg_catalog.pg_constraint "
							  "WHERE conrelid = '%u'::pg_catalog.oid "
							  "   AND contype = 'c' "
							  "ORDER BY conname",
							  tbinfo->dobj.catId.oid);

			res = PQexec(g_conn, q->data);
			check_sql_result(res, g_conn, q->data, PGRES_TUPLES_OK);

			numConstrs = PQntuples(res);
			if (numConstrs != tbinfo->ncheck)
			{
				write_msg(NULL, "expected %d check constraints on table \"%s\" but found %d\n",
						  tbinfo->ncheck, tbinfo->dobj.name, numConstrs);
				write_msg(NULL, "(The system catalogs might be corrupted.)\n");
				exit_nicely();
			}

			constrs = (ConstraintInfo *) malloc(numConstrs * sizeof(ConstraintInfo));
			tbinfo->checkexprs = constrs;

			for (j = 0; j < numConstrs; j++)
			{
				constrs[j].dobj.objType = DO_CONSTRAINT;
				constrs[j].dobj.catId.tableoid = atooid(PQgetvalue(res, j, 0));
				constrs[j].dobj.catId.oid = atooid(PQgetvalue(res, j, 1));
				AssignDumpId(&constrs[j].dobj);
				constrs[j].dobj.name = strdup(PQgetvalue(res, j, 2));
				constrs[j].dobj.namespace = tbinfo->dobj.namespace;
				constrs[j].contable = tbinfo;
				constrs[j].condomain = NULL;
				constrs[j].contype = 'c';
				constrs[j].condef = strdup(PQgetvalue(res, j, 3));
				constrs[j].conindex = 0;
				constrs[j].coninherited = false;
				constrs[j].separate = false;

				constrs[j].dobj.dump = tbinfo->dobj.dump;

				/*
				 * Mark the constraint as needing to appear before the table
				 * --- this is so that any other dependencies of the
				 * constraint will be emitted before we try to create the
				 * table.
				 */
				addObjectDependency(&tbinfo->dobj,
									constrs[j].dobj.dumpId);

				/*
				 * If the constraint is inherited, this will be detected
				 * later.  We also detect later if the constraint must be
				 * split out from the table definition.
				 */
			}
			PQclear(res);
		}
	}

	destroyPQExpBuffer(q);
}

/*
 * dumpComment --
 *
 * This routine is used to dump any comments associated with the
 * object handed to this routine. The routine takes a constant character
 * string for the target part of the comment-creation command, plus
 * the namespace and owner of the object (for labeling the ArchiveEntry),
 * plus catalog ID and subid which are the lookup key for pg_description,
 * plus the dump ID for the object (for setting a dependency).
 * If a matching pg_description entry is found, it is dumped.
 *
 * Note: although this routine takes a dumpId for dependency purposes,
 * that purpose is just to mark the dependency in the emitted dump file
 * for possible future use by pg_restore.  We do NOT use it for determining
 * ordering of the comment in the dump file, because this routine is called
 * after dependency sorting occurs.  This routine should be called just after
 * calling ArchiveEntry() for the specified object.
 */
static void
dumpComment(Archive *fout, const char *target,
			const char *namespace, const char *owner,
			CatalogId catalogId, int subid, DumpId dumpId)
{
	CommentItem *comments;
	int			ncomments;

	/* Comments are SCHEMA not data */
	if (dataOnly)
		return;

	/* Search for comments associated with catalogId, using table */
	ncomments = findComments(fout, catalogId.tableoid, catalogId.oid,
							 &comments);

	/* Is there one matching the subid? */
	while (ncomments > 0)
	{
		if (comments->objsubid == subid)
			break;
		comments++;
		ncomments--;
	}

	/* If a comment exists, build COMMENT ON statement */
	if (ncomments > 0)
	{
		PQExpBuffer query = createPQExpBuffer();

		appendPQExpBuffer(query, "COMMENT ON %s IS ", target);
		appendStringLiteralAH(query, comments->descr, fout);
		appendPQExpBuffer(query, ";\n");

		ArchiveEntry(fout, nilCatalogId, createDumpId(),
					 target, namespace, NULL, owner, false,
					 "COMMENT", query->data, "", NULL,
					 &(dumpId), 1,
					 NULL, NULL);

		destroyPQExpBuffer(query);
	}
}

/*
 * dumpTableComment --
 *
 * As above, but dump comments for both the specified table (or view)
 * and its columns.
 */
static void
dumpTableComment(Archive *fout, TableInfo *tbinfo,
				 const char *reltypename)
{
	CommentItem *comments;
	int			ncomments;
	PQExpBuffer query;
	PQExpBuffer target;

	/* Comments are SCHEMA not data */
	if (dataOnly)
		return;

	/* Search for comments associated with relation, using table */
	ncomments = findComments(fout,
							 tbinfo->dobj.catId.tableoid,
							 tbinfo->dobj.catId.oid,
							 &comments);

	/* If comments exist, build COMMENT ON statements */
	if (ncomments <= 0)
		return;

	query = createPQExpBuffer();
	target = createPQExpBuffer();

	while (ncomments > 0)
	{
		const char *descr = comments->descr;
		int			objsubid = comments->objsubid;

		if (objsubid == 0)
		{
			resetPQExpBuffer(target);
			appendPQExpBuffer(target, "%s %s.", reltypename,
							  fmtId(tbinfo->dobj.namespace->dobj.name));
			appendPQExpBuffer(target, "%s ", fmtId(tbinfo->dobj.name));

			resetPQExpBuffer(query);
			appendPQExpBuffer(query, "COMMENT ON %s IS ", target->data);
			appendStringLiteralAH(query, descr, fout);
			appendPQExpBuffer(query, ";\n");

			ArchiveEntry(fout, nilCatalogId, createDumpId(),
						 target->data,
						 tbinfo->dobj.namespace->dobj.name,
						 NULL,
						 tbinfo->rolname,
						 false, "COMMENT", query->data, "", NULL,
						 &(tbinfo->dobj.dumpId), 1,
						 NULL, NULL);
		}
		else if (objsubid > 0 && objsubid <= tbinfo->numatts)
		{
			resetPQExpBuffer(target);
			appendPQExpBuffer(target, "COLUMN %s.",
							  fmtId(tbinfo->dobj.name));
			appendPQExpBuffer(target, "%s",
							  fmtId(tbinfo->attnames[objsubid - 1]));

			resetPQExpBuffer(query);
			appendPQExpBuffer(query, "COMMENT ON %s IS ", target->data);
			appendStringLiteralAH(query, descr, fout);
			appendPQExpBuffer(query, ";\n");

			ArchiveEntry(fout, nilCatalogId, createDumpId(),
						 target->data,
						 tbinfo->dobj.namespace->dobj.name,
						 NULL,
						 tbinfo->rolname,
						 false, "COMMENT", query->data, "", NULL,
						 &(tbinfo->dobj.dumpId), 1,
						 NULL, NULL);
		}

		comments++;
		ncomments--;
	}

	destroyPQExpBuffer(query);
	destroyPQExpBuffer(target);
}

/*
 * findComments --
 *
 * Find the comment(s), if any, associated with the given object.  All the
 * objsubid values associated with the given classoid/objoid are found with
 * one search.
 */
static int
findComments(Archive *fout, Oid classoid, Oid objoid,
			 CommentItem **items)
{
	/* static storage for table of comments */
	static CommentItem *comments = NULL;
	static int	ncomments = -1;

	CommentItem *middle = NULL;
	CommentItem *low;
	CommentItem *high;
	int			nmatch;

	/* Get comments if we didn't already */
	if (ncomments < 0)
		ncomments = collectComments(fout, &comments);

	/*
	 * Do binary search to find some item matching the object.
	 */
	low = &comments[0];
	high = &comments[ncomments - 1];
	while (low <= high)
	{
		middle = low + (high - low) / 2;

		if (classoid < middle->classoid)
			high = middle - 1;
		else if (classoid > middle->classoid)
			low = middle + 1;
		else if (objoid < middle->objoid)
			high = middle - 1;
		else if (objoid > middle->objoid)
			low = middle + 1;
		else
			break;				/* found a match */
	}

	if (low > high)				/* no matches */
	{
		*items = NULL;
		return 0;
	}

	/*
	 * Now determine how many items match the object.  The search loop
	 * invariant still holds: only items between low and high inclusive could
	 * match.
	 */
	nmatch = 1;
	while (middle > low)
	{
		if (classoid != middle[-1].classoid ||
			objoid != middle[-1].objoid)
			break;
		middle--;
		nmatch++;
	}

	*items = middle;

	middle += nmatch;
	while (middle <= high)
	{
		if (classoid != middle->classoid ||
			objoid != middle->objoid)
			break;
		middle++;
		nmatch++;
	}

	return nmatch;
}

/*
 * collectComments --
 *
 * Construct a table of all comments available for database objects.
 * We used to do per-object queries for the comments, but it's much faster
 * to pull them all over at once, and on most databases the memory cost
 * isn't high.
 *
 * The table is sorted by classoid/objid/objsubid for speed in lookup.
 */
static int
collectComments(Archive *fout, CommentItem **items)
{
	PGresult   *res;
	PQExpBuffer query;
	int			i_description;
	int			i_classoid;
	int			i_objoid;
	int			i_objsubid;
	int			ntups;
	int			i;
	CommentItem *comments;

	/*
	 * Note we do NOT change source schema here; preserve the caller's
	 * setting, instead.
	 */

	query = createPQExpBuffer();

	appendPQExpBuffer(query, "SELECT description, classoid, objoid, objsubid "
					  "FROM pg_catalog.pg_description "
					  "ORDER BY classoid, objoid, objsubid");

	res = PQexec(g_conn, query->data);
	check_sql_result(res, g_conn, query->data, PGRES_TUPLES_OK);

	/* Construct lookup table containing OIDs in numeric form */

	i_description = PQfnumber(res, "description");
	i_classoid = PQfnumber(res, "classoid");
	i_objoid = PQfnumber(res, "objoid");
	i_objsubid = PQfnumber(res, "objsubid");

	ntups = PQntuples(res);

	comments = (CommentItem *) malloc(ntups * sizeof(CommentItem));

	for (i = 0; i < ntups; i++)
	{
		comments[i].descr = PQgetvalue(res, i, i_description);
		comments[i].classoid = atooid(PQgetvalue(res, i, i_classoid));
		comments[i].objoid = atooid(PQgetvalue(res, i, i_objoid));
		comments[i].objsubid = atoi(PQgetvalue(res, i, i_objsubid));
	}

	/* Do NOT free the PGresult since we are keeping pointers into it */
	destroyPQExpBuffer(query);

	*items = comments;
	return ntups;
}

/*
 * dumpDumpableObject
 *
 * This routine and its subsidiaries are responsible for creating
 * ArchiveEntries (TOC objects) for each object to be dumped.
 */
static void
dumpDumpableObject(Archive *fout, DumpableObject *dobj)
{
	switch (dobj->objType)
	{
		case DO_NAMESPACE:
			if (!postDataSchemaOnly)
			dumpNamespace(fout, (NamespaceInfo *) dobj);
			break;
		case DO_TYPE:
			if (!postDataSchemaOnly)
			dumpType(fout, (TypeInfo *) dobj);
			break;
		case DO_TYPE_STORAGE_OPTIONS:
			if (!postDataSchemaOnly)
				dumpTypeStorageOptions(fout, (TypeStorageOptions *) dobj);
			break;
		case DO_SHELL_TYPE:
			if (!postDataSchemaOnly)
			dumpShellType(fout, (ShellTypeInfo *) dobj);
			break;
		case DO_FUNC:
			if (!postDataSchemaOnly)
			dumpFunc(fout, (FuncInfo *) dobj);
			break;
		case DO_AGG:
			if (!postDataSchemaOnly)
			dumpAgg(fout, (AggInfo *) dobj);
			break;
		case DO_EXTPROTOCOL:
			if (!postDataSchemaOnly)
			dumpExtProtocol(fout, (ExtProtInfo *) dobj);
			break;
		case DO_OPERATOR:
			if (!postDataSchemaOnly)
			dumpOpr(fout, (OprInfo *) dobj);
			break;
		case DO_OPCLASS:
			if (!postDataSchemaOnly)
			dumpOpclass(fout, (OpclassInfo *) dobj);
			break;
		case DO_CONVERSION:
			if (!postDataSchemaOnly)
			dumpConversion(fout, (ConvInfo *) dobj);
			break;
		case DO_TABLE:
			if (!postDataSchemaOnly)
			dumpTable(fout, (TableInfo *) dobj);
			break;
		case DO_ATTRDEF:
			if (!postDataSchemaOnly)
			dumpAttrDef(fout, (AttrDefInfo *) dobj);
			break;
		case DO_INDEX:
			if (!preDataSchemaOnly)
			dumpIndex(fout, (IndxInfo *) dobj);
			break;
		case DO_RULE:
			if (!preDataSchemaOnly)
			dumpRule(fout, (RuleInfo *) dobj);
			break;
		case DO_TRIGGER:
			dumpTrigger(fout, (TriggerInfo *) dobj);
			break;
		case DO_CONSTRAINT:
			if (!preDataSchemaOnly)
			dumpConstraint(fout, (ConstraintInfo *) dobj);
			break;
		case DO_FK_CONSTRAINT:
			if (!preDataSchemaOnly)
			dumpConstraint(fout, (ConstraintInfo *) dobj);
			break;
		case DO_PROCLANG:
			if (!postDataSchemaOnly)
			dumpProcLang(fout, (ProcLangInfo *) dobj);
			break;
		case DO_CAST:
			if (!postDataSchemaOnly)
			dumpCast(fout, (CastInfo *) dobj);
			break;
		case DO_TABLE_DATA:
			if (!postDataSchemaOnly)
			dumpTableData(fout, (TableDataInfo *) dobj);
			break;
		case DO_TABLE_TYPE:
			/* table rowtypes are never dumped separately */
			break;
		case DO_BLOBS:
			if (!postDataSchemaOnly)
			ArchiveEntry(fout, dobj->catId, dobj->dumpId,
						 dobj->name, NULL, NULL, "",
						 false, "BLOBS", "", "", NULL,
						 NULL, 0,
						 dumpBlobs, NULL);
			break;
		case DO_BLOB_COMMENTS:
			if (!postDataSchemaOnly)
			ArchiveEntry(fout, dobj->catId, dobj->dumpId,
						 dobj->name, NULL, NULL, "",
						 false, "BLOB COMMENTS", "", "", NULL,
						 NULL, 0,
						 dumpBlobComments, NULL);
			break;
	}
}

/*
 * dumpNamespace
 *	  writes out to fout the queries to recreate a user-defined namespace
 */
static void
dumpNamespace(Archive *fout, NamespaceInfo *nspinfo)
{
	PQExpBuffer q;
	PQExpBuffer delq;
	char	   *qnspname;

	/* Skip if not to be dumped */
	if (!nspinfo->dobj.dump || dataOnly)
		return;

	/* don't dump dummy namespace from pre-7.3 source */
	if (strlen(nspinfo->dobj.name) == 0)
		return;

	q = createPQExpBuffer();
	delq = createPQExpBuffer();

	qnspname = strdup(fmtId(nspinfo->dobj.name));

	appendPQExpBuffer(delq, "DROP SCHEMA %s;\n", qnspname);

	appendPQExpBuffer(q, "CREATE SCHEMA %s;\n", qnspname);

	ArchiveEntry(fout, nspinfo->dobj.catId, nspinfo->dobj.dumpId,
				 nspinfo->dobj.name,
				 NULL, NULL,
				 nspinfo->rolname,
				 false, "SCHEMA", q->data, delq->data, NULL,
				 nspinfo->dobj.dependencies, nspinfo->dobj.nDeps,
				 NULL, NULL);

	/* Dump Schema Comments */
	resetPQExpBuffer(q);
	appendPQExpBuffer(q, "SCHEMA %s", qnspname);
	dumpComment(fout, q->data,
				NULL, nspinfo->rolname,
				nspinfo->dobj.catId, 0, nspinfo->dobj.dumpId);

	dumpACL(fout, nspinfo->dobj.catId, nspinfo->dobj.dumpId, "SCHEMA",
			qnspname, nspinfo->dobj.name, NULL,
			nspinfo->rolname, nspinfo->nspacl);

	free(qnspname);

	destroyPQExpBuffer(q);
	destroyPQExpBuffer(delq);
}

/*
 * dumpType
 *	  writes out to fout the queries to recreate a user-defined type
 */
static void
dumpType(Archive *fout, TypeInfo *tinfo)
{
	/* Skip if not to be dumped */
	if (!tinfo->dobj.dump || dataOnly)
		return;

	/* Dump out in proper style */
	if (tinfo->typtype == 'b')
		dumpBaseType(fout, tinfo);
	else if (tinfo->typtype == 'd')
		dumpDomain(fout, tinfo);
	else if (tinfo->typtype == 'c')
		dumpCompositeType(fout, tinfo);
}

/*
 * dumpBaseType
 *	  writes out to fout the queries to recreate a user-defined base type
 */
static void
dumpBaseType(Archive *fout, TypeInfo *tinfo)
{
	PQExpBuffer q = createPQExpBuffer();
	PQExpBuffer delq = createPQExpBuffer();
	PQExpBuffer query = createPQExpBuffer();
	PGresult   *res;
	int			ntups;
	char	   *typlen;
	char	   *typinput;
	char	   *typoutput;
	char	   *typreceive;
	char	   *typsend;
	char	   *typmodin;
	char	   *typmodout;
	char	   *typanalyze;
	Oid			typinputoid;
	Oid			typoutputoid;
	Oid			typreceiveoid;
	Oid			typsendoid;
	Oid			typmodinoid;
	Oid			typmodoutoid;
	Oid			typanalyzeoid;
	char	   *typdelim;
	char	   *typbyval;
	char	   *typalign;
	char	   *typstorage;
	char	   *typdefault;
	bool		typdefault_is_literal = false;

	/* Set proper schema search path so regproc references list correctly */
	selectSourceSchema(tinfo->dobj.namespace->dobj.name);

	/* Fetch type-specific details */
	if (fout->remoteVersion >= 80300)
	{
		appendPQExpBuffer(query, "SELECT typlen, "
						  "typinput, typoutput, typreceive, typsend, "
						  "typmodin, typmodout, typanalyze, "
						  "typinput::pg_catalog.oid as typinputoid, "
						  "typoutput::pg_catalog.oid as typoutputoid, "
						  "typreceive::pg_catalog.oid as typreceiveoid, "
						  "typsend::pg_catalog.oid as typsendoid, "
						  "typmodin::pg_catalog.oid as typmodinoid, "
						  "typmodout::pg_catalog.oid as typmodoutoid, "
						  "typanalyze::pg_catalog.oid as typanalyzeoid, "
						  "typdelim, typbyval, typalign, typstorage, "
						  "pg_catalog.pg_get_expr(typdefaultbin, 'pg_catalog.pg_type'::pg_catalog.regclass) as typdefaultbin, typdefault "
						  "FROM pg_catalog.pg_type "
						  "WHERE oid = '%u'::pg_catalog.oid",
						  tinfo->dobj.catId.oid);
	}
	else if (fout->remoteVersion >= 80000)
	{
		appendPQExpBuffer(query, "SELECT typlen, "
						  "typinput, typoutput, typreceive, typsend, "
						  "'-' as typmodin, '-' as typmodout, "
						  "typanalyze, "
						  "typinput::pg_catalog.oid as typinputoid, "
						  "typoutput::pg_catalog.oid as typoutputoid, "
						  "typreceive::pg_catalog.oid as typreceiveoid, "
						  "typsend::pg_catalog.oid as typsendoid, "
						  "0 as typmodinoid, 0 as typmodoutoid, "
						  "typanalyze::pg_catalog.oid as typanalyzeoid, "
						  "typdelim, typbyval, typalign, typstorage, "
						  "pg_catalog.pg_get_expr(typdefaultbin, 'pg_catalog.pg_type'::pg_catalog.regclass) as typdefaultbin, typdefault "
						  "FROM pg_catalog.pg_type "
						  "WHERE oid = '%u'::pg_catalog.oid",
						  tinfo->dobj.catId.oid);
	}
	else if (fout->remoteVersion >= 70400)
	{
		appendPQExpBuffer(query, "SELECT typlen, "
						  "typinput, typoutput, typreceive, typsend, "
						  "'-' as typmodin, '-' as typmodout, "
						  "'-' as typanalyze, "
						  "typinput::pg_catalog.oid as typinputoid, "
						  "typoutput::pg_catalog.oid as typoutputoid, "
						  "typreceive::pg_catalog.oid as typreceiveoid, "
						  "typsend::pg_catalog.oid as typsendoid, "
						  "0 as typmodinoid, 0 as typmodoutoid, "
						  "0 as typanalyzeoid, "
						  "typdelim, typbyval, typalign, typstorage, "
						  "pg_catalog.pg_get_expr(typdefaultbin, 'pg_catalog.pg_type'::pg_catalog.regclass) as typdefaultbin, typdefault "
						  "FROM pg_catalog.pg_type "
						  "WHERE oid = '%u'::pg_catalog.oid",
						  tinfo->dobj.catId.oid);
	}
	else if (fout->remoteVersion >= 70300)
	{
		appendPQExpBuffer(query, "SELECT typlen, "
						  "typinput, typoutput, "
						  "'-' as typreceive, '-' as typsend, "
						  "'-' as typmodin, '-' as typmodout, "
						  "'-' as typanalyze, "
						  "typinput::pg_catalog.oid as typinputoid, "
						  "typoutput::pg_catalog.oid as typoutputoid, "
						  "0 as typreceiveoid, 0 as typsendoid, "
						  "0 as typmodinoid, 0 as typmodoutoid, "
						  "0 as typanalyzeoid, "
						  "typdelim, typbyval, typalign, typstorage, "
						  "pg_catalog.pg_get_expr(typdefaultbin, 'pg_catalog.pg_type'::pg_catalog.regclass) as typdefaultbin, typdefault "
						  "FROM pg_catalog.pg_type "
						  "WHERE oid = '%u'::pg_catalog.oid",
						  tinfo->dobj.catId.oid);
	}
	else if (fout->remoteVersion >= 70200)
	{
		/*
		 * Note: although pre-7.3 catalogs contain typreceive and typsend,
		 * ignore them because they are not right.
		 */
		appendPQExpBuffer(query, "SELECT typlen, "
						  "typinput, typoutput, "
						  "'-' as typreceive, '-' as typsend, "
						  "'-' as typmodin, '-' as typmodout, "
						  "'-' as typanalyze, "
						  "typinput::oid as typinputoid, "
						  "typoutput::oid as typoutputoid, "
						  "0 as typreceiveoid, 0 as typsendoid, "
						  "0 as typmodinoid, 0 as typmodoutoid, "
						  "0 as typanalyzeoid, "
						  "typdelim, typbyval, typalign, typstorage, "
						  "NULL as typdefaultbin, typdefault "
						  "FROM pg_type "
						  "WHERE oid = '%u'::oid",
						  tinfo->dobj.catId.oid);
	}
	else if (fout->remoteVersion >= 70100)
	{
		/*
		 * Ignore pre-7.2 typdefault; the field exists but has an unusable
		 * representation.
		 */
		appendPQExpBuffer(query, "SELECT typlen, "
						  "typinput, typoutput, "
						  "'-' as typreceive, '-' as typsend, "
						  "'-' as typmodin, '-' as typmodout, "
						  "'-' as typanalyze, "
						  "typinput::oid as typinputoid, "
						  "typoutput::oid as typoutputoid, "
						  "0 as typreceiveoid, 0 as typsendoid, "
						  "0 as typmodinoid, 0 as typmodoutoid, "
						  "0 as typanalyzeoid, "
						  "typdelim, typbyval, typalign, typstorage, "
						  "NULL as typdefaultbin, NULL as typdefault "
						  "FROM pg_type "
						  "WHERE oid = '%u'::oid",
						  tinfo->dobj.catId.oid);
	}
	else
	{
		appendPQExpBuffer(query, "SELECT typlen, "
						  "typinput, typoutput, "
						  "'-' as typreceive, '-' as typsend, "
						  "'-' as typmodin, '-' as typmodout, "
						  "'-' as typanalyze, "
						  "typinput::oid as typinputoid, "
						  "typoutput::oid as typoutputoid, "
						  "0 as typreceiveoid, 0 as typsendoid, "
						  "0 as typmodinoid, 0 as typmodoutoid, "
						  "0 as typanalyzeoid, "
						  "typdelim, typbyval, typalign, "
						  "'p'::char as typstorage, "
						  "NULL as typdefaultbin, NULL as typdefault "
						  "FROM pg_type "
						  "WHERE oid = '%u'::oid",
						  tinfo->dobj.catId.oid);
	}

	res = PQexec(g_conn, query->data);
	check_sql_result(res, g_conn, query->data, PGRES_TUPLES_OK);

	/* Expecting a single result only */
	ntups = PQntuples(res);
	if (ntups != 1)
	{
		write_msg(NULL, "Got %d rows instead of one from: %s",
				  ntups, query->data);
		exit_nicely();
	}

	typlen = PQgetvalue(res, 0, PQfnumber(res, "typlen"));
	typinput = PQgetvalue(res, 0, PQfnumber(res, "typinput"));
	typoutput = PQgetvalue(res, 0, PQfnumber(res, "typoutput"));
	typreceive = PQgetvalue(res, 0, PQfnumber(res, "typreceive"));
	typsend = PQgetvalue(res, 0, PQfnumber(res, "typsend"));
	typmodin = PQgetvalue(res, 0, PQfnumber(res, "typmodin"));
	typmodout = PQgetvalue(res, 0, PQfnumber(res, "typmodout"));
	typanalyze = PQgetvalue(res, 0, PQfnumber(res, "typanalyze"));
	typinputoid = atooid(PQgetvalue(res, 0, PQfnumber(res, "typinputoid")));
	typoutputoid = atooid(PQgetvalue(res, 0, PQfnumber(res, "typoutputoid")));
	typreceiveoid = atooid(PQgetvalue(res, 0, PQfnumber(res, "typreceiveoid")));
	typsendoid = atooid(PQgetvalue(res, 0, PQfnumber(res, "typsendoid")));
	typmodinoid = atooid(PQgetvalue(res, 0, PQfnumber(res, "typmodinoid")));
	typmodoutoid = atooid(PQgetvalue(res, 0, PQfnumber(res, "typmodoutoid")));
	typanalyzeoid = atooid(PQgetvalue(res, 0, PQfnumber(res, "typanalyzeoid")));
	typdelim = PQgetvalue(res, 0, PQfnumber(res, "typdelim"));
	typbyval = PQgetvalue(res, 0, PQfnumber(res, "typbyval"));
	typalign = PQgetvalue(res, 0, PQfnumber(res, "typalign"));
	typstorage = PQgetvalue(res, 0, PQfnumber(res, "typstorage"));
	if (!PQgetisnull(res, 0, PQfnumber(res, "typdefaultbin")))
		typdefault = PQgetvalue(res, 0, PQfnumber(res, "typdefaultbin"));
	else if (!PQgetisnull(res, 0, PQfnumber(res, "typdefault")))
	{
		typdefault = PQgetvalue(res, 0, PQfnumber(res, "typdefault"));
		typdefault_is_literal = true;	/* it needs quotes */
	}
	else
		typdefault = NULL;

	/*
	 * DROP must be fully qualified in case same name appears in pg_catalog.
	 * The reason we include CASCADE is that the circular dependency between
	 * the type and its I/O functions makes it impossible to drop the type any
	 * other way.
	 */
	appendPQExpBuffer(delq, "DROP TYPE %s.",
					  fmtId(tinfo->dobj.namespace->dobj.name));
	appendPQExpBuffer(delq, "%s CASCADE;\n",
					  fmtId(tinfo->dobj.name));

	appendPQExpBuffer(q,
					  "CREATE TYPE %s (\n"
					  "    INTERNALLENGTH = %s",
					  fmtId(tinfo->dobj.name),
					  (strcmp(typlen, "-1") == 0) ? "variable" : typlen);

	if (fout->remoteVersion >= 70300)
	{
		/* regproc result is correctly quoted as of 7.3 */
		appendPQExpBuffer(q, ",\n    INPUT = %s", typinput);
		appendPQExpBuffer(q, ",\n    OUTPUT = %s", typoutput);
		if (OidIsValid(typreceiveoid))
			appendPQExpBuffer(q, ",\n    RECEIVE = %s", typreceive);
		if (OidIsValid(typsendoid))
			appendPQExpBuffer(q, ",\n    SEND = %s", typsend);
		if (OidIsValid(typmodinoid))
			appendPQExpBuffer(q, ",\n    TYPMOD_IN = %s", typmodin);
		if (OidIsValid(typmodoutoid))
			appendPQExpBuffer(q, ",\n    TYPMOD_OUT = %s", typmodout);
		if (OidIsValid(typanalyzeoid))
			appendPQExpBuffer(q, ",\n    ANALYZE = %s", typanalyze);
	}
	else
	{
		/* regproc delivers an unquoted name before 7.3 */
		/* cannot combine these because fmtId uses static result area */
		appendPQExpBuffer(q, ",\n    INPUT = %s", fmtId(typinput));
		appendPQExpBuffer(q, ",\n    OUTPUT = %s", fmtId(typoutput));
		/* receive/send/typmodin/typmodout/analyze need not be printed */
	}

	if (typdefault != NULL)
	{
		appendPQExpBuffer(q, ",\n    DEFAULT = ");
		if (typdefault_is_literal)
			appendStringLiteralAH(q, typdefault, fout);
		else
			appendPQExpBufferStr(q, typdefault);
	}

	if (tinfo->isArray)
	{
		char	   *elemType;

		/* reselect schema in case changed by function dump */
		selectSourceSchema(tinfo->dobj.namespace->dobj.name);
		elemType = getFormattedTypeName(tinfo->typelem, zeroAsOpaque);
		appendPQExpBuffer(q, ",\n    ELEMENT = %s", elemType);
		free(elemType);
	}

	if (typdelim && strcmp(typdelim, ",") != 0)
	{
		appendPQExpBuffer(q, ",\n    DELIMITER = ");
		appendStringLiteralAH(q, typdelim, fout);
	}

	if (strcmp(typalign, "c") == 0)
		appendPQExpBuffer(q, ",\n    ALIGNMENT = char");
	else if (strcmp(typalign, "s") == 0)
		appendPQExpBuffer(q, ",\n    ALIGNMENT = int2");
	else if (strcmp(typalign, "i") == 0)
		appendPQExpBuffer(q, ",\n    ALIGNMENT = int4");
	else if (strcmp(typalign, "d") == 0)
		appendPQExpBuffer(q, ",\n    ALIGNMENT = double");

	if (strcmp(typstorage, "p") == 0)
		appendPQExpBuffer(q, ",\n    STORAGE = plain");
	else if (strcmp(typstorage, "e") == 0)
		appendPQExpBuffer(q, ",\n    STORAGE = external");
	else if (strcmp(typstorage, "x") == 0)
		appendPQExpBuffer(q, ",\n    STORAGE = extended");
	else if (strcmp(typstorage, "m") == 0)
		appendPQExpBuffer(q, ",\n    STORAGE = main");

	if (strcmp(typbyval, "t") == 0)
		appendPQExpBuffer(q, ",\n    PASSEDBYVALUE");

	appendPQExpBuffer(q, "\n);\n");

	ArchiveEntry(fout, tinfo->dobj.catId, tinfo->dobj.dumpId,
				 tinfo->dobj.name,
				 tinfo->dobj.namespace->dobj.name,
				 NULL,
				 tinfo->rolname, false,
				 "TYPE", q->data, delq->data, NULL,
				 tinfo->dobj.dependencies, tinfo->dobj.nDeps,
				 NULL, NULL);

	/* Dump Type Comments */
	resetPQExpBuffer(q);

	appendPQExpBuffer(q, "TYPE %s", fmtId(tinfo->dobj.name));
	dumpComment(fout, q->data,
				tinfo->dobj.namespace->dobj.name, tinfo->rolname,
				tinfo->dobj.catId, 0, tinfo->dobj.dumpId);

	PQclear(res);
	destroyPQExpBuffer(q);
	destroyPQExpBuffer(delq);
	destroyPQExpBuffer(query);
}

/*
 * dumpTypeStorageOptions
 *     writes out to fout the ALTER TYPE queries to set default storage options for type
 */
static void
dumpTypeStorageOptions(Archive *fout, TypeStorageOptions *tstorageoptions)
{
	PQExpBuffer q;
	PQExpBuffer delq;

	q = createPQExpBuffer();
	delq = createPQExpBuffer();

	/* Set proper schema search path so regproc references list correctly */
	selectSourceSchema(tstorageoptions->dobj.namespace->dobj.name);

	appendPQExpBuffer(q, "ALTER TYPE %s ", tstorageoptions->dobj.name);
	appendPQExpBuffer(q, " SET DEFAULT ENCODING (%s);\n", tstorageoptions->typoptions);

	ArchiveEntry(	fout
	            , tstorageoptions->dobj.catId                 /* catalog ID  */
	            , tstorageoptions->dobj.dumpId                /* dump ID     */
	            , tstorageoptions->dobj.name                  /* type name   */
	            , tstorageoptions->dobj.namespace->dobj.name  /* name space  */
	            , NULL                                        /* table space */
	            , tstorageoptions->rolname                    /* owner name  */
	            , false                                       /* with oids   */
	            , "TYPE STORAGE OPTIONS"                      /* Desc        */
	            , q->data                                     /* ALTER...    */
	            , ""                                          /* Del         */
	            , NULL                                        /* Copy        */
	            , NULL                                        /* Deps        */
	            , 0                                           /* num Deps    */
	            , NULL                                        /* Dumper      */
	            , NULL                                        /* Dumper Arg  */
	            );

	destroyPQExpBuffer(q);
	destroyPQExpBuffer(delq);


}  /* end dumpTypeStorageOptions */

/*
 * dumpDomain
 *	  writes out to fout the queries to recreate a user-defined domain
 */
static void
dumpDomain(Archive *fout, TypeInfo *tinfo)
{
	PQExpBuffer q = createPQExpBuffer();
	PQExpBuffer delq = createPQExpBuffer();
	PQExpBuffer query = createPQExpBuffer();
	PGresult   *res;
	int			ntups;
	int			i;
	char	   *typnotnull;
	char	   *typdefn;
	char	   *typdefault;
	bool		typdefault_is_literal = false;

	/* Set proper schema search path so type references list correctly */
	selectSourceSchema(tinfo->dobj.namespace->dobj.name);

	/* Fetch domain specific details */
	appendPQExpBuffer(query, "SELECT typnotnull, "
				"pg_catalog.format_type(typbasetype, typtypmod) as typdefn, "
					  "pg_catalog.pg_get_expr(typdefaultbin, 'pg_catalog.pg_type'::pg_catalog.regclass) as typdefaultbin, typdefault "
					  "FROM pg_catalog.pg_type "
					  "WHERE oid = '%u'::pg_catalog.oid",
					  tinfo->dobj.catId.oid);

	res = PQexec(g_conn, query->data);
	check_sql_result(res, g_conn, query->data, PGRES_TUPLES_OK);

	/* Expecting a single result only */
	ntups = PQntuples(res);
	if (ntups != 1)
	{
		write_msg(NULL, "Got %d rows instead of one from: %s",
				  ntups, query->data);
		exit_nicely();
	}

	typnotnull = PQgetvalue(res, 0, PQfnumber(res, "typnotnull"));
	typdefn = PQgetvalue(res, 0, PQfnumber(res, "typdefn"));
	if (!PQgetisnull(res, 0, PQfnumber(res, "typdefaultbin")))
		typdefault = PQgetvalue(res, 0, PQfnumber(res, "typdefaultbin"));
	else if (!PQgetisnull(res, 0, PQfnumber(res, "typdefault")))
	{
		typdefault = PQgetvalue(res, 0, PQfnumber(res, "typdefault"));
		typdefault_is_literal = true;	/* it needs quotes */
	}
	else
		typdefault = NULL;

	appendPQExpBuffer(q,
					  "CREATE DOMAIN %s AS %s",
					  fmtId(tinfo->dobj.name),
					  typdefn);

	if (typnotnull[0] == 't')
		appendPQExpBuffer(q, " NOT NULL");

	if (typdefault != NULL)
	{
		appendPQExpBuffer(q, " DEFAULT ");
		if (typdefault_is_literal)
			appendStringLiteralAH(q, typdefault, fout);
		else
			appendPQExpBufferStr(q, typdefault);
	}

	PQclear(res);

	/*
	 * Add any CHECK constraints for the domain
	 */
	for (i = 0; i < tinfo->nDomChecks; i++)
	{
		ConstraintInfo *domcheck = &(tinfo->domChecks[i]);

		if (!domcheck->separate)
			appendPQExpBuffer(q, "\n\tCONSTRAINT %s %s",
							  fmtId(domcheck->dobj.name), domcheck->condef);
	}

	appendPQExpBuffer(q, ";\n");

	/*
	 * DROP must be fully qualified in case same name appears in pg_catalog
	 */
	appendPQExpBuffer(delq, "DROP DOMAIN %s.",
					  fmtId(tinfo->dobj.namespace->dobj.name));
	appendPQExpBuffer(delq, "%s;\n",
					  fmtId(tinfo->dobj.name));

	ArchiveEntry(fout, tinfo->dobj.catId, tinfo->dobj.dumpId,
				 tinfo->dobj.name,
				 tinfo->dobj.namespace->dobj.name,
				 NULL,
				 tinfo->rolname, false,
				 "DOMAIN", q->data, delq->data, NULL,
				 tinfo->dobj.dependencies, tinfo->dobj.nDeps,
				 NULL, NULL);

	/* Dump Domain Comments */
	resetPQExpBuffer(q);

	appendPQExpBuffer(q, "DOMAIN %s", fmtId(tinfo->dobj.name));
	dumpComment(fout, q->data,
				tinfo->dobj.namespace->dobj.name, tinfo->rolname,
				tinfo->dobj.catId, 0, tinfo->dobj.dumpId);

	destroyPQExpBuffer(q);
	destroyPQExpBuffer(delq);
	destroyPQExpBuffer(query);
}

/*
 * dumpCompositeType
 *	  writes out to fout the queries to recreate a user-defined stand-alone
 *	  composite type
 */
static void
dumpCompositeType(Archive *fout, TypeInfo *tinfo)
{
	PQExpBuffer q = createPQExpBuffer();
	PQExpBuffer delq = createPQExpBuffer();
	PQExpBuffer query = createPQExpBuffer();
	PGresult   *res;
	int			ntups;
	int			i_attname;
	int			i_atttypdefn;
	int			i;

	/* Set proper schema search path so type references list correctly */
	selectSourceSchema(tinfo->dobj.namespace->dobj.name);

	/* Fetch type specific details */

	appendPQExpBuffer(query, "SELECT a.attname, "
			 "pg_catalog.format_type(a.atttypid, a.atttypmod) as atttypdefn "
					  "FROM pg_catalog.pg_type t, pg_catalog.pg_attribute a "
					  "WHERE t.oid = '%u'::pg_catalog.oid "
					  "AND a.attrelid = t.typrelid "
					  "AND NOT a.attisdropped "
					  "ORDER BY a.attnum ",
					  tinfo->dobj.catId.oid);

	res = PQexec(g_conn, query->data);
	check_sql_result(res, g_conn, query->data, PGRES_TUPLES_OK);

	/* Expecting at least a single result */
	ntups = PQntuples(res);
	if (ntups < 1)
	{
		write_msg(NULL, "query yielded no rows: %s\n", query->data);
		exit_nicely();
	}

	i_attname = PQfnumber(res, "attname");
	i_atttypdefn = PQfnumber(res, "atttypdefn");

	appendPQExpBuffer(q, "CREATE TYPE %s AS (",
					  fmtId(tinfo->dobj.name));

	for (i = 0; i < ntups; i++)
	{
		char	   *attname;
		char	   *atttypdefn;

		attname = PQgetvalue(res, i, i_attname);
		atttypdefn = PQgetvalue(res, i, i_atttypdefn);

		appendPQExpBuffer(q, "\n\t%s %s", fmtId(attname), atttypdefn);
		if (i < ntups - 1)
			appendPQExpBuffer(q, ",");
	}
	appendPQExpBuffer(q, "\n);\n");

	/*
	 * DROP must be fully qualified in case same name appears in pg_catalog
	 */
	appendPQExpBuffer(delq, "DROP TYPE %s.",
					  fmtId(tinfo->dobj.namespace->dobj.name));
	appendPQExpBuffer(delq, "%s;\n",
					  fmtId(tinfo->dobj.name));

	ArchiveEntry(fout, tinfo->dobj.catId, tinfo->dobj.dumpId,
				 tinfo->dobj.name,
				 tinfo->dobj.namespace->dobj.name,
				 NULL,
				 tinfo->rolname, false,
				 "TYPE", q->data, delq->data, NULL,
				 tinfo->dobj.dependencies, tinfo->dobj.nDeps,
				 NULL, NULL);


	/* Dump Type Comments */
	resetPQExpBuffer(q);

	appendPQExpBuffer(q, "TYPE %s", fmtId(tinfo->dobj.name));
	dumpComment(fout, q->data,
				tinfo->dobj.namespace->dobj.name, tinfo->rolname,
				tinfo->dobj.catId, 0, tinfo->dobj.dumpId);

	PQclear(res);
	destroyPQExpBuffer(q);
	destroyPQExpBuffer(delq);
	destroyPQExpBuffer(query);
}

/*
 * dumpShellType
 *	  writes out to fout the queries to create a shell type
 *
 * We dump a shell definition in advance of the I/O functions for the type.
 */
static void
dumpShellType(Archive *fout, ShellTypeInfo *stinfo)
{
	PQExpBuffer q;

	/* Skip if not to be dumped */
	if (!stinfo->dobj.dump || dataOnly)
		return;

	q = createPQExpBuffer();

	/*
	 * Note the lack of a DROP command for the shell type; any required DROP
	 * is driven off the base type entry, instead.	This interacts with
	 * _printTocEntry()'s use of the presence of a DROP command to decide
	 * whether an entry needs an ALTER OWNER command.  We don't want to alter
	 * the shell type's owner immediately on creation; that should happen only
	 * after it's filled in, otherwise the backend complains.
	 */

	appendPQExpBuffer(q, "CREATE TYPE %s;\n",
					  fmtId(stinfo->dobj.name));

	ArchiveEntry(fout, stinfo->dobj.catId, stinfo->dobj.dumpId,
				 stinfo->dobj.name,
				 stinfo->dobj.namespace->dobj.name,
				 NULL,
				 stinfo->baseType->rolname, false,
				 "SHELL TYPE", q->data, "", NULL,
				 stinfo->dobj.dependencies, stinfo->dobj.nDeps,
				 NULL, NULL);

	destroyPQExpBuffer(q);
}

/*
 * Determine whether we want to dump definitions for procedural languages.
 * Since the languages themselves don't have schemas, we can't rely on
 * the normal schema-based selection mechanism.  We choose to dump them
 * whenever neither --schema nor --table was given.  (Before 8.1, we used
 * the dump flag of the PL's call handler function, but in 8.1 this will
 * probably always be false since call handlers are created in pg_catalog.)
 *
 * For some backwards compatibility with the older behavior, we forcibly
 * dump a PL if its handler function (and validator if any) are in a
 * dumpable namespace.	That case is not checked here.
 */
static bool
shouldDumpProcLangs(void)
{
	if (!include_everything)
		return false;
	/* And they're schema not data */
	if (dataOnly)
		return false;
	return true;
}

/*
 * dumpProcLang
 *		  writes out to fout the queries to recreate a user-defined
 *		  procedural language
 */
static void
dumpProcLang(Archive *fout, ProcLangInfo *plang)
{
	PQExpBuffer defqry;
	PQExpBuffer delqry;
	bool		useParams;
	char	   *qlanname;
	char	   *lanschema;
	FuncInfo   *funcInfo;
	FuncInfo   *validatorInfo = NULL;

	if (dataOnly)
		return;

	/*
	 * Try to find the support function(s).  It is not an error if we don't
	 * find them --- if the functions are in the pg_catalog schema, as is
	 * standard in 8.1 and up, then we won't have loaded them. (In this case
	 * we will emit a parameterless CREATE LANGUAGE command, which will
	 * require PL template knowledge in the backend to reload.)
	 */

	funcInfo = findFuncByOid(plang->lanplcallfoid);
	if (funcInfo != NULL && !funcInfo->dobj.dump)
		funcInfo = NULL;		/* treat not-dumped same as not-found */

	if (OidIsValid(plang->lanvalidator))
	{
		validatorInfo = findFuncByOid(plang->lanvalidator);
		if (validatorInfo != NULL && !validatorInfo->dobj.dump)
			validatorInfo = NULL;
	}

	/*
	 * If the functions are dumpable then emit a traditional CREATE LANGUAGE
	 * with parameters.  Otherwise, dump only if shouldDumpProcLangs() says to
	 * dump it.
	 */
	useParams = (funcInfo != NULL &&
				 (validatorInfo != NULL || !OidIsValid(plang->lanvalidator)));

	if (!useParams && !shouldDumpProcLangs())
		return;

	defqry = createPQExpBuffer();
	delqry = createPQExpBuffer();

	qlanname = strdup(fmtId(plang->dobj.name));

	/*
	 * If dumping a HANDLER clause, treat the language as being in the handler
	 * function's schema; this avoids cluttering the HANDLER clause. Otherwise
	 * it doesn't really have a schema.
	 */
	if (useParams)
		lanschema = funcInfo->dobj.namespace->dobj.name;
	else
		lanschema = NULL;

	appendPQExpBuffer(delqry, "DROP PROCEDURAL LANGUAGE %s;\n",
					  qlanname);

	appendPQExpBuffer(defqry, "CREATE %sPROCEDURAL LANGUAGE %s",
					  (useParams && plang->lanpltrusted) ? "TRUSTED " : "",
					  qlanname);
	if (useParams)
	{
		appendPQExpBuffer(defqry, " HANDLER %s",
						  fmtId(funcInfo->dobj.name));
		if (OidIsValid(plang->lanvalidator))
		{
			appendPQExpBuffer(defqry, " VALIDATOR ");
			/* Cope with possibility that validator is in different schema */
			if (validatorInfo->dobj.namespace != funcInfo->dobj.namespace)
				appendPQExpBuffer(defqry, "%s.",
							fmtId(validatorInfo->dobj.namespace->dobj.name));
			appendPQExpBuffer(defqry, "%s",
							  fmtId(validatorInfo->dobj.name));
		}
	}
	appendPQExpBuffer(defqry, ";\n");

	/*
	 * If the language is one of those for which the call handler and
	 * validator functions are defined in pg_pltemplate, we must add ALTER
	 * FUNCTION ... OWNER statements to switch the functions to the user to
	 * whom the functions are assigned -OR- adjust the language owner to
	 * reflect the call handler owner so a SET SESSION AUTHORIZATION statement
	 * properly reflects the "language" owner.
	 *
	 * Functions specified in pg_pltemplate are entered into pg_proc under
	 * pg_catalog.	Functions in pg_catalog are omitted from the function list
	 * structure resulting in the references to them in this procedure to be
	 * NULL.
	 *
	 * TODO: Adjust for ALTER LANGUAGE ... OWNER support.
	 */
	if (use_setsessauth)
	{
		/*
		 * If using SET SESSION AUTHORIZATION statements to reflect
		 * language/function ownership, alter the LANGUAGE owner to reflect
		 * the owner of the call handler function (or the validator function)
		 * if the fuction is from pg_pltempate. (Other functions are
		 * explicitly created and not subject the user in effect with CREATE
		 * LANGUAGE.)
		 */
		char	   *languageOwner = NULL;

		if (funcInfo == NULL)
		{
			languageOwner = getFuncOwner(plang->lanplcallfoid, "tmplhandler");
		}
		else if (validatorInfo == NULL)
		{
			languageOwner = getFuncOwner(plang->lanvalidator, "tmplvalidator");
		}
		if (languageOwner != NULL)
		{
			free(plang->lanowner);
			plang->lanowner = languageOwner;
		}
	}
	else
	{
		/*
		 * If the call handler or validator is defined, check to see if it's
		 * one of the pre-defined ones.  If so, it won't have been dumped as a
		 * function so won't have the proper owner -- we need to emit an ALTER
		 * FUNCTION ... OWNER statement for it.
		 */
		if (funcInfo == NULL)
		{
			dumpPlTemplateFunc(plang->lanplcallfoid, "tmplhandler", defqry);
		}
		if (validatorInfo == NULL)
		{
			dumpPlTemplateFunc(plang->lanvalidator, "tmplvalidator", defqry);
		}
	}

	ArchiveEntry(fout, plang->dobj.catId, plang->dobj.dumpId,
				 plang->dobj.name,
				 lanschema, NULL, plang->lanowner,
				 false, "PROCEDURAL LANGUAGE",
				 defqry->data,
				 (g_fout->remoteVersion >= 80209 ? "" : delqry->data), //don 't drop plpgsql if can' t be dropped
				 NULL,
				 plang->dobj.dependencies, plang->dobj.nDeps,
				 NULL, NULL);

	/* Dump Proc Lang Comments */
	resetPQExpBuffer(defqry);
	appendPQExpBuffer(defqry, "LANGUAGE %s", qlanname);
	dumpComment(fout, defqry->data,
				NULL, "",
				plang->dobj.catId, 0, plang->dobj.dumpId);

	if (plang->lanpltrusted)
		dumpACL(fout, plang->dobj.catId, plang->dobj.dumpId, "LANGUAGE",
				qlanname, plang->dobj.name,
				lanschema,
				plang->lanowner, plang->lanacl);

	free(qlanname);

	destroyPQExpBuffer(defqry);
	destroyPQExpBuffer(delqry);
}


/*
 * getFuncOwner - retrieves the "proowner" of the function identified by funcOid
 * if, and only if, funcOid represents a function specified in pg_pltemplate.
 */
static char *
getFuncOwner(Oid funcOid, const char *templateField)
{
	PGresult   *res;
	int			ntups;
	int			i_funcowner;
	char	   *functionOwner = NULL;
	PQExpBuffer query = createPQExpBuffer();

	/* Ensure we're in the proper schema */
	selectSourceSchema("pg_catalog");

	appendPQExpBuffer(query,
					  "SELECT ( %s proowner ) AS funcowner "
					  "FROM pg_proc "
		"WHERE ( oid = %d AND proname IN ( SELECT %s FROM pg_pltemplate ) )",
					  username_subquery, funcOid, templateField);

	res = PQexec(g_conn, query->data);
	check_sql_result(res, g_conn, query->data, PGRES_TUPLES_OK);

	ntups = PQntuples(res);
	if (ntups != 0)
	{
		i_funcowner = PQfnumber(res, "funcowner");
		functionOwner = strdup(PQgetvalue(res, 0, i_funcowner));
	}

	PQclear(res);
	destroyPQExpBuffer(query);

	return functionOwner;
}


/*
 * dumpPlTemplateFunc - appends an "ALTER FUNCTION ... OWNER" statement for the
 * pg_pltemplate-defined language function specified to the PQExpBuffer provided.
 *
 * The ALTER FUNCTION statement is added if, and only if, the function is defined
 * in the pg_catalog schema AND is identified in the pg_pltemplate table.
 */
static void
dumpPlTemplateFunc(Oid funcOid, const char *templateField, PQExpBuffer buffer)
{
	PGresult   *res;
	int			ntups;
	int			i_signature;
	int			i_owner;
	char	   *functionSignature = NULL;
	char	   *ownerName = NULL;
	PQExpBuffer fquery = createPQExpBuffer();

	/* Make sure we are in proper schema */
	selectSourceSchema("pg_catalog");

	appendPQExpBuffer(fquery,
					  "SELECT p.oid::pg_catalog.regprocedure AS signature, "
					  "( %s proowner ) AS owner "
					  "FROM pg_pltemplate t, pg_proc p "
					  "WHERE p.oid = %d "
					  "AND proname = %s "
					  "AND pronamespace = ( SELECT oid FROM pg_namespace WHERE nspname = 'pg_catalog' )",
					  username_subquery, funcOid, templateField);

	res = PQexec(g_conn, fquery->data);
	check_sql_result(res, g_conn, fquery->data, PGRES_TUPLES_OK);

	ntups = PQntuples(res);
	if (ntups != 0)
	{
		i_signature = PQfnumber(res, "signature");
		i_owner = PQfnumber(res, "owner");
		functionSignature = strdup(PQgetvalue(res, 0, i_signature));
		ownerName = strdup(PQgetvalue(res, 0, i_owner));

		if (functionSignature != NULL && ownerName != NULL)
		{
			appendPQExpBuffer(buffer, "ALTER FUNCTION %s OWNER TO %s;\n", functionSignature, ownerName);
		}

		free(functionSignature);
		free(ownerName);
	}

	PQclear(res);
	destroyPQExpBuffer(fquery);
}


/*
 * format_function_arguments: generate function name and argument list
 *
 * The argument type names are qualified if needed.  The function name
 * is never qualified.
 *
 * Any or all of allargtypes, argmodes, argnames may be NULL.
 */
static char *
format_function_arguments(FuncInfo *finfo, int nallargs,
						  char **allargtypes,
						  char **argmodes,
						  char **argnames)
{
	PQExpBufferData fn;
	int			j;

	initPQExpBuffer(&fn);
	appendPQExpBuffer(&fn, "%s(", fmtId(finfo->dobj.name));
	for (j = 0; j < nallargs; j++)
	{
		Oid			typid;
		char	   *typname;
		const char *argmode;
		const char *argname;

		typid = allargtypes ? atooid(allargtypes[j]) : finfo->argtypes[j];
		typname = getFormattedTypeName(typid, zeroAsOpaque);

		if (argmodes)
		{
			switch (argmodes[j][0])
			{
				case PROARGMODE_IN:
					argmode = "";
					break;
				case PROARGMODE_OUT:
					argmode = "OUT ";
					break;
				case PROARGMODE_INOUT:
					argmode = "INOUT ";
					break;
				case PROARGMODE_VARIADIC:
					argmode = "VARIADIC ";
					break;
				case PROARGMODE_TABLE:
					/* skip table column's names */
					free(typname);
					continue;
				default:
					write_msg(NULL, "WARNING: bogus value in proargmodes array\n");
					argmode = "";
					break;
			}
		}
		else
		{
			argmode = "";
		}

		argname = argnames ? argnames[j] : (char *) NULL;
		if (argname && argname[0] == '\0')
			argname = NULL;

		appendPQExpBuffer(&fn, "%s%s%s%s%s",
						  (j > 0) ? ", " : "",
						  argmode,
						  argname ? fmtId(argname) : "",
						  argname ? " " : "",
						  typname);
		free(typname);
	}
	appendPQExpBuffer(&fn, ")");
	return fn.data;
}

/*
 *	is_returns_table_function: returns true if function id declared as
 *	RETURNS TABLE, i.e. at least one argument is PROARGMODE_TABLE
 */
static bool
is_returns_table_function(int nallargs, char **argmodes)
{
	int			j;

	if (argmodes)
		for (j = 0; j < nallargs; j++)
			if (argmodes[j][0] == PROARGMODE_TABLE)
				return true;

	return false;
}


/*
 * format_table_function_columns: generate column list for
 * table functions.
 */
static char *
format_table_function_columns(FuncInfo *finfo, int nallargs,
							  char **allargtypes,
							  char **argmodes,
							  char **argnames)
{
	PQExpBufferData fn;
	int			j;
	bool		first_column = true;

	initPQExpBuffer(&fn);
	appendPQExpBuffer(&fn, "(");

	for (j = 0; j < nallargs; j++)
	{
		Oid			typid;
		char	   *typname;

		/*
		 * argmodes are checked in format_function_arguments. Isn't neccessery
		 * check argmodes here again
		 */
		if (argmodes[j][0] == PROARGMODE_TABLE)
		{
			typid = allargtypes ? atooid(allargtypes[j]) : finfo->argtypes[j];
			typname = getFormattedTypeName(typid, zeroAsOpaque);

			/* column's name is always NOT NULL (checked in gram.y) */
			appendPQExpBuffer(&fn, "%s%s %s",
							  first_column ? "" : ", ",
							  fmtId(argnames[j]),
							  typname);
			free(typname);
			first_column = false;
		}
	}

	appendPQExpBuffer(&fn, ")");
	return fn.data;
}


/*
 * format_function_signature: generate function name and argument list
 *
 * This is like format_function_arguments except that only a minimal
 * list of input argument types is generated; this is sufficient to
 * reference the function, but not to define it.
 *
 * If honor_quotes is false then the function name is never quoted.
 * This is appropriate for use in TOC tags, but not in SQL commands.
 */
static char *
format_function_signature(FuncInfo *finfo, bool honor_quotes)
{
	PQExpBufferData fn;
	int			j;

	initPQExpBuffer(&fn);
	if (honor_quotes)
		appendPQExpBuffer(&fn, "%s(", fmtId(finfo->dobj.name));
	else
		appendPQExpBuffer(&fn, "%s(", finfo->dobj.name);
	for (j = 0; j < finfo->nargs; j++)
	{
		char	   *typname;

		typname = getFormattedTypeName(finfo->argtypes[j], zeroAsOpaque);

		appendPQExpBuffer(&fn, "%s%s",
						  (j > 0) ? ", " : "",
						  typname);
		free(typname);
	}
	appendPQExpBuffer(&fn, ")");
	return fn.data;
}


/*
 * dumpFunc:
 *	  dump out one function
 */
static void
dumpFunc(Archive *fout, FuncInfo *finfo)
{
	PQExpBuffer query;
	PQExpBuffer q;
	PQExpBuffer delqry;
	PQExpBuffer asPart;
	PGresult   *res;
	char	   *funcsig;
	char	   *funcsig_tag;
	int			ntups;
	char	   *proretset;
	char	   *prosrc;
	char	   *probin;
	char	   *proallargtypes;
	char	   *proargmodes;
	char	   *proargnames;
	char	   *provolatile;
	char	   *proisstrict;
	char	   *prosecdef;
	char	   *procost;
	char	   *prorows;
	char	   *lanname;
	char	   *prodataaccess;
	char	   *rettypename;
	int			nallargs;
	char	  **allargtypes = NULL;
	char	  **argmodes = NULL;
	char	  **argnames = NULL;
	bool		isGE43 = isGPDB4300OrLater();

	/* Skip if not to be dumped */
	if (!finfo->dobj.dump || dataOnly)
		return;

	query = createPQExpBuffer();
	q = createPQExpBuffer();
	delqry = createPQExpBuffer();
	asPart = createPQExpBuffer();

	/* Set proper schema search path so type references list correctly */
	selectSourceSchema(finfo->dobj.namespace->dobj.name);

	/* Fetch function-specific details */
<<<<<<< HEAD
	appendPQExpBuffer(query,
					  "SELECT proretset, prosrc, probin, "
					  "proallargtypes, proargmodes, proargnames, "
					  "provolatile, proisstrict, prosecdef, %s"
					  "(SELECT lanname FROM pg_catalog.pg_language WHERE oid = prolang) as lanname "
					  "FROM pg_catalog.pg_proc "
					  "WHERE oid = '%u'::pg_catalog.oid",
					  (isGE43 ? "prodataaccess, " : ""),
					  finfo->dobj.catId.oid);
=======
	if (g_fout->remoteVersion >= 80300)
	{
		appendPQExpBuffer(query,
						  "SELECT proretset, prosrc, probin, "
						  "proallargtypes, proargmodes, proargnames, "
						  "provolatile, proisstrict, prosecdef, "
						  "procost, prorows, "
						  "(SELECT lanname FROM pg_catalog.pg_language WHERE oid = prolang) as lanname "
						  "FROM pg_catalog.pg_proc "
						  "WHERE oid = '%u'::pg_catalog.oid",
						  finfo->dobj.catId.oid);
	}
	else if (g_fout->remoteVersion >= 80100)
	{
		appendPQExpBuffer(query,
						  "SELECT proretset, prosrc, probin, "
						  "proallargtypes, proargmodes, proargnames, "
						  "provolatile, proisstrict, prosecdef, "
						  "0 as procost, 0 as prorows, "
						  "(SELECT lanname FROM pg_catalog.pg_language WHERE oid = prolang) as lanname "
						  "FROM pg_catalog.pg_proc "
						  "WHERE oid = '%u'::pg_catalog.oid",
						  finfo->dobj.catId.oid);
	}
	else if (g_fout->remoteVersion >= 80000)
	{
		appendPQExpBuffer(query,
						  "SELECT proretset, prosrc, probin, "
						  "null as proallargtypes, "
						  "null as proargmodes, "
						  "proargnames, "
						  "provolatile, proisstrict, prosecdef, "
						  "0 as procost, 0 as prorows, "
						  "(SELECT lanname FROM pg_catalog.pg_language WHERE oid = prolang) as lanname "
						  "FROM pg_catalog.pg_proc "
						  "WHERE oid = '%u'::pg_catalog.oid",
						  finfo->dobj.catId.oid);
	}
	else if (g_fout->remoteVersion >= 70300)
	{
		appendPQExpBuffer(query,
						  "SELECT proretset, prosrc, probin, "
						  "null as proallargtypes, "
						  "null as proargmodes, "
						  "null as proargnames, "
						  "provolatile, proisstrict, prosecdef, "
						  "0 as procost, 0 as prorows, "
						  "(SELECT lanname FROM pg_catalog.pg_language WHERE oid = prolang) as lanname "
						  "FROM pg_catalog.pg_proc "
						  "WHERE oid = '%u'::pg_catalog.oid",
						  finfo->dobj.catId.oid);
	}
	else if (g_fout->remoteVersion >= 70100)
	{
		appendPQExpBuffer(query,
						  "SELECT proretset, prosrc, probin, "
						  "null as proallargtypes, "
						  "null as proargmodes, "
						  "null as proargnames, "
			 "case when proiscachable then 'i' else 'v' end as provolatile, "
						  "proisstrict, "
						  "'f'::boolean as prosecdef, "
						  "0 as procost, 0 as prorows, "
		  "(SELECT lanname FROM pg_language WHERE oid = prolang) as lanname "
						  "FROM pg_proc "
						  "WHERE oid = '%u'::oid",
						  finfo->dobj.catId.oid);
	}
	else
	{
		appendPQExpBuffer(query,
						  "SELECT proretset, prosrc, probin, "
						  "null as proallargtypes, "
						  "null as proargmodes, "
						  "null as proargnames, "
			 "case when proiscachable then 'i' else 'v' end as provolatile, "
						  "'f'::boolean as proisstrict, "
						  "'f'::boolean as prosecdef, "
						  "0 as procost, 0 as prorows, "
		  "(SELECT lanname FROM pg_language WHERE oid = prolang) as lanname "
						  "FROM pg_proc "
						  "WHERE oid = '%u'::oid",
						  finfo->dobj.catId.oid);
	}
>>>>>>> 5a7471c3

	res = PQexec(g_conn, query->data);
	check_sql_result(res, g_conn, query->data, PGRES_TUPLES_OK);

	/* Expecting a single result only */
	ntups = PQntuples(res);
	if (ntups != 1)
	{
		write_msg(NULL, "Got %d rows instead of one from: %s",
				  ntups, query->data);
		exit_nicely();
	}

	proretset = PQgetvalue(res, 0, PQfnumber(res, "proretset"));
	prosrc = PQgetvalue(res, 0, PQfnumber(res, "prosrc"));
	probin = PQgetvalue(res, 0, PQfnumber(res, "probin"));
	proallargtypes = PQgetvalue(res, 0, PQfnumber(res, "proallargtypes"));
	proargmodes = PQgetvalue(res, 0, PQfnumber(res, "proargmodes"));
	proargnames = PQgetvalue(res, 0, PQfnumber(res, "proargnames"));
	provolatile = PQgetvalue(res, 0, PQfnumber(res, "provolatile"));
	proisstrict = PQgetvalue(res, 0, PQfnumber(res, "proisstrict"));
	prosecdef = PQgetvalue(res, 0, PQfnumber(res, "prosecdef"));
	procost = PQgetvalue(res, 0, PQfnumber(res, "procost"));
	prorows = PQgetvalue(res, 0, PQfnumber(res, "prorows"));
	lanname = PQgetvalue(res, 0, PQfnumber(res, "lanname"));
	prodataaccess = PQgetvalue(res, 0, PQfnumber(res, "prodataaccess"));

	/*
	 * See backend/commands/define.c for details of how the 'AS' clause is
	 * used. In GPDB Paris and up, an unused probin is NULL (here ""); previous
	 * versions would set it to "-".  There are no known cases in which prosrc
	 * is unused, so the tests below for "-" are probably useless.
	 */
	if (probin[0] != '\0' && strcmp(probin, "-") != 0)
	{
		appendPQExpBuffer(asPart, "AS ");
		appendStringLiteralAH(asPart, probin, fout);
		if (strcmp(prosrc, "-") != 0)
		{
			appendPQExpBuffer(asPart, ", ");

			/*
			 * where we have bin, use dollar quoting if allowed and src
			 * contains quote or backslash; else use regular quoting.
			 */
			if (disable_dollar_quoting ||
			  (strchr(prosrc, '\'') == NULL && strchr(prosrc, '\\') == NULL))
				appendStringLiteralAH(asPart, prosrc, fout);
			else
				appendStringLiteralDQ(asPart, prosrc, NULL);
		}
	}
	else
	{
		if (strcmp(prosrc, "-") != 0)
		{
			appendPQExpBuffer(asPart, "AS ");
			/* with no bin, dollar quote src unconditionally if allowed */
			if (disable_dollar_quoting)
				appendStringLiteralAH(asPart, prosrc, fout);
			else
				appendStringLiteralDQ(asPart, prosrc, NULL);
		}
	}

	nallargs = finfo->nargs;	/* unless we learn different from allargs */

	if (proallargtypes && *proallargtypes)
	{
		int			nitems = 0;

		if (!parsePGArray(proallargtypes, &allargtypes, &nitems) ||
			nitems < finfo->nargs)
		{
			write_msg(NULL, "WARNING: could not parse proallargtypes array\n");
			if (allargtypes)
				free(allargtypes);
			allargtypes = NULL;
		}
		else
			nallargs = nitems;
	}

	if (proargmodes && *proargmodes)
	{
		int			nitems = 0;

		if (!parsePGArray(proargmodes, &argmodes, &nitems) ||
			nitems != nallargs)
		{
			write_msg(NULL, "WARNING: could not parse proargmodes array\n");
			if (argmodes)
				free(argmodes);
			argmodes = NULL;
		}
	}

	if (proargnames && *proargnames)
	{
		int			nitems = 0;

		if (!parsePGArray(proargnames, &argnames, &nitems) ||
			nitems != nallargs)
		{
			write_msg(NULL, "WARNING: could not parse proargnames array\n");
			if (argnames)
				free(argnames);
			argnames = NULL;
		}
	}

	funcsig = format_function_arguments(finfo, nallargs, allargtypes,
										argmodes, argnames);
	funcsig_tag = format_function_signature(finfo, false);

	/*
	 * DROP must be fully qualified in case same name appears in pg_catalog
	 */
	appendPQExpBuffer(delqry, "DROP FUNCTION %s.%s;\n",
					  fmtId(finfo->dobj.namespace->dobj.name),
					  funcsig);

	appendPQExpBuffer(q, "CREATE FUNCTION %s ", funcsig);

	/* switch between RETURNS SETOF RECORD and RETURNS TABLE functions */
	if (!is_returns_table_function(nallargs, argmodes))
	{
		rettypename = getFormattedTypeName(finfo->prorettype, zeroAsOpaque);
		appendPQExpBuffer(q, "RETURNS %s%s\n    %s\n    LANGUAGE %s",
						  (proretset[0] == 't') ? "SETOF " : "",
						  rettypename,
						  asPart->data,
						  fmtId(lanname));
		free(rettypename);
	}
	else
	{
		char	   *func_cols;

		func_cols = format_table_function_columns(finfo, nallargs, allargtypes,
												  argmodes, argnames);
		appendPQExpBuffer(q, "RETURNS TABLE %s\n    %s\n    LANGUAGE %s",
						  func_cols,
						  asPart->data,
						  fmtId(lanname));
		free(func_cols);
	}

	if (provolatile[0] != PROVOLATILE_VOLATILE)
	{
		if (provolatile[0] == PROVOLATILE_IMMUTABLE)
			appendPQExpBuffer(q, " IMMUTABLE");
		else if (provolatile[0] == PROVOLATILE_STABLE)
			appendPQExpBuffer(q, " STABLE");
		else if (provolatile[0] != PROVOLATILE_VOLATILE)
		{
			write_msg(NULL, "unrecognized provolatile value for function \"%s\"\n",
					  finfo->dobj.name);
			exit_nicely();
		}
	}

	if (proisstrict[0] == 't')
		appendPQExpBuffer(q, " STRICT");

	if (prosecdef[0] == 't')
		appendPQExpBuffer(q, " SECURITY DEFINER");

<<<<<<< HEAD
	if (prodataaccess[0] == PRODATAACCESS_NONE)
		appendPQExpBuffer(q, " NO SQL");
	else if (prodataaccess[0] == PRODATAACCESS_CONTAINS)
		appendPQExpBuffer(q, " CONTAINS SQL");
	else if (prodataaccess[0] == PRODATAACCESS_READS)
		appendPQExpBuffer(q, " READS SQL DATA");
	else if (prodataaccess[0] == PRODATAACCESS_MODIFIES)
		appendPQExpBuffer(q, " MODIFIES SQL DATA");
=======
	/*
	 * COST and ROWS are emitted only if present and not default, so as not to
	 * break backwards-compatibility of the dump without need.  Keep this code
	 * in sync with the defaults in functioncmds.c.
	 */
	if (strcmp(procost, "0") != 0)
	{
		if (strcmp(lanname, "internal") == 0 || strcmp(lanname, "c") == 0)
		{
			/* default cost is 1 */
			if (strcmp(procost, "1") != 0)
				appendPQExpBuffer(q, " COST %s", procost);
		}
		else
		{
			/* default cost is 100 */
			if (strcmp(procost, "100") != 0)
				appendPQExpBuffer(q, " COST %s", procost);
		}
	}
	if (proretset[0] == 't' &&
		strcmp(prorows, "0") != 0 && strcmp(prorows, "1000") != 0)
		appendPQExpBuffer(q, " ROWS %s", prorows);
>>>>>>> 5a7471c3

	appendPQExpBuffer(q, ";\n");

	ArchiveEntry(fout, finfo->dobj.catId, finfo->dobj.dumpId,
				 funcsig_tag,
				 finfo->dobj.namespace->dobj.name,
				 NULL,
				 finfo->rolname, false,
				 "FUNCTION", q->data, delqry->data, NULL,
				 finfo->dobj.dependencies, finfo->dobj.nDeps,
				 NULL, NULL);

	/* Dump Function Comments */
	resetPQExpBuffer(q);
	appendPQExpBuffer(q, "FUNCTION %s", funcsig);
	dumpComment(fout, q->data,
				finfo->dobj.namespace->dobj.name, finfo->rolname,
				finfo->dobj.catId, 0, finfo->dobj.dumpId);

	dumpACL(fout, finfo->dobj.catId, finfo->dobj.dumpId, "FUNCTION",
			funcsig, funcsig_tag,
			finfo->dobj.namespace->dobj.name,
			finfo->rolname, finfo->proacl);

	PQclear(res);

	destroyPQExpBuffer(query);
	destroyPQExpBuffer(q);
	destroyPQExpBuffer(delqry);
	destroyPQExpBuffer(asPart);
	free(funcsig);
	free(funcsig_tag);
	if (allargtypes)
		free(allargtypes);
	if (argmodes)
		free(argmodes);
	if (argnames)
		free(argnames);
}


/*
 * Dump a user-defined cast
 */
static void
dumpCast(Archive *fout, CastInfo *cast)
{
	PQExpBuffer defqry;
	PQExpBuffer delqry;
	PQExpBuffer castsig;
	FuncInfo   *funcInfo = NULL;
	TypeInfo   *sourceInfo;
	TypeInfo   *targetInfo;

	if (dataOnly)
		return;

	if (OidIsValid(cast->castfunc))
	{
		funcInfo = findFuncByOid(cast->castfunc);
		if (funcInfo == NULL)
			return;
	}

	/*
	 * As per discussion we dump casts if one or more of the underlying
	 * objects (the conversion function and the two data types) are not
	 * builtin AND if all of the non-builtin objects are included in the dump.
	 * Builtin meaning, the namespace name does not start with "pg_".
	 */
	sourceInfo = findTypeByOid(cast->castsource);
	targetInfo = findTypeByOid(cast->casttarget);

	if (sourceInfo == NULL || targetInfo == NULL)
		return;

	/*
	 * Skip this cast if all objects are from pg_
	 */
	if ((funcInfo == NULL ||
		 strncmp(funcInfo->dobj.namespace->dobj.name, "pg_", 3) == 0) &&
		strncmp(sourceInfo->dobj.namespace->dobj.name, "pg_", 3) == 0 &&
		strncmp(targetInfo->dobj.namespace->dobj.name, "pg_", 3) == 0)
		return;

	/*
	 * Skip cast if function isn't from pg_ and is not to be dumped.
	 */
	if (funcInfo &&
		strncmp(funcInfo->dobj.namespace->dobj.name, "pg_", 3) != 0 &&
		!funcInfo->dobj.dump)
		return;

	/*
	 * Same for the source type
	 */
	if (strncmp(sourceInfo->dobj.namespace->dobj.name, "pg_", 3) != 0 &&
		!sourceInfo->dobj.dump)
		return;

	/*
	 * and the target type.
	 */
	if (strncmp(targetInfo->dobj.namespace->dobj.name, "pg_", 3) != 0 &&
		!targetInfo->dobj.dump)
		return;

	/* Make sure we are in proper schema (needed for getFormattedTypeName) */
	selectSourceSchema("pg_catalog");

	defqry = createPQExpBuffer();
	delqry = createPQExpBuffer();
	castsig = createPQExpBuffer();

	appendPQExpBuffer(delqry, "DROP CAST (%s AS %s);\n",
					  getFormattedTypeName(cast->castsource, zeroAsNone),
					  getFormattedTypeName(cast->casttarget, zeroAsNone));

	appendPQExpBuffer(defqry, "CREATE CAST (%s AS %s) ",
					  getFormattedTypeName(cast->castsource, zeroAsNone),
					  getFormattedTypeName(cast->casttarget, zeroAsNone));

	if (!OidIsValid(cast->castfunc))
		appendPQExpBuffer(defqry, "WITHOUT FUNCTION");
	else
	{
		/*
		 * Always qualify the function name, in case it is not in pg_catalog
		 * schema (format_function_signature won't qualify it).
		 */
		appendPQExpBuffer(defqry, "WITH FUNCTION %s.",
						  fmtId(funcInfo->dobj.namespace->dobj.name));
		appendPQExpBuffer(defqry, "%s",
						  format_function_signature(funcInfo, true));
	}

	if (cast->castcontext == 'a')
		appendPQExpBuffer(defqry, " AS ASSIGNMENT");
	else if (cast->castcontext == 'i')
		appendPQExpBuffer(defqry, " AS IMPLICIT");
	appendPQExpBuffer(defqry, ";\n");

	appendPQExpBuffer(castsig, "CAST (%s AS %s)",
					  getFormattedTypeName(cast->castsource, zeroAsNone),
					  getFormattedTypeName(cast->casttarget, zeroAsNone));

	ArchiveEntry(fout, cast->dobj.catId, cast->dobj.dumpId,
				 castsig->data,
				 "pg_catalog", NULL, "",
				 false, "CAST", defqry->data, delqry->data, NULL,
				 cast->dobj.dependencies, cast->dobj.nDeps,
				 NULL, NULL);

	/* Dump Cast Comments */
	resetPQExpBuffer(defqry);
	appendPQExpBuffer(defqry, "CAST (%s AS %s)",
					  getFormattedTypeName(cast->castsource, zeroAsNone),
					  getFormattedTypeName(cast->casttarget, zeroAsNone));
	dumpComment(fout, defqry->data,
				NULL, "",
				cast->dobj.catId, 0, cast->dobj.dumpId);

	destroyPQExpBuffer(defqry);
	destroyPQExpBuffer(delqry);
	destroyPQExpBuffer(castsig);
}

/*
 * dumpOpr
 *	  write out a single operator definition
 */
static void
dumpOpr(Archive *fout, OprInfo *oprinfo)
{
	PQExpBuffer query;
	PQExpBuffer q;
	PQExpBuffer delq;
	PQExpBuffer oprid;
	PQExpBuffer details;
	const char *name;
	PGresult   *res;
	int			ntups;
	int			i_oprkind;
	int			i_oprcode;
	int			i_oprleft;
	int			i_oprright;
	int			i_oprcom;
	int			i_oprnegate;
	int			i_oprrest;
	int			i_oprjoin;
	int			i_oprcanmerge;
	int			i_oprcanhash;
	char	   *oprkind;
	char	   *oprcode;
	char	   *oprleft;
	char	   *oprright;
	char	   *oprcom;
	char	   *oprnegate;
	char	   *oprrest;
	char	   *oprjoin;
	char	   *oprcanmerge;
	char	   *oprcanhash;

	/* Skip if not to be dumped */
	if (!oprinfo->dobj.dump || dataOnly)
		return;

	/*
	 * some operators are invalid because they were the result of user
	 * defining operators before commutators exist
	 */
	if (!OidIsValid(oprinfo->oprcode))
		return;

	query = createPQExpBuffer();
	q = createPQExpBuffer();
	delq = createPQExpBuffer();
	oprid = createPQExpBuffer();
	details = createPQExpBuffer();

	/* Make sure we are in proper schema so regoperator works correctly */
	selectSourceSchema(oprinfo->dobj.namespace->dobj.name);

	if (g_fout->remoteVersion >= 80300)
	{
		appendPQExpBuffer(query, "SELECT oprkind, "
						  "oprcode::pg_catalog.regprocedure, "
						  "oprleft::pg_catalog.regtype, "
						  "oprright::pg_catalog.regtype, "
						  "oprcom::pg_catalog.regoperator, "
						  "oprnegate::pg_catalog.regoperator, "
						  "oprrest::pg_catalog.regprocedure, "
						  "oprjoin::pg_catalog.regprocedure, "
						  "oprcanmerge, oprcanhash "
						  "from pg_catalog.pg_operator "
						  "where oid = '%u'::pg_catalog.oid",
						  oprinfo->dobj.catId.oid);
	}
	else if (g_fout->remoteVersion >= 70300)
	{
		appendPQExpBuffer(query, "SELECT oprkind, "
						  "oprcode::pg_catalog.regprocedure, "
						  "oprleft::pg_catalog.regtype, "
						  "oprright::pg_catalog.regtype, "
						  "oprcom::pg_catalog.regoperator, "
						  "oprnegate::pg_catalog.regoperator, "
						  "oprrest::pg_catalog.regprocedure, "
						  "oprjoin::pg_catalog.regprocedure, "
						  "(oprlsortop != 0) as oprcanmerge, "
						  "oprcanhash "
						  "from pg_catalog.pg_operator "
						  "where oid = '%u'::pg_catalog.oid",
						  oprinfo->dobj.catId.oid);
	}
	else if (g_fout->remoteVersion >= 70100)
	{
		appendPQExpBuffer(query, "SELECT oprkind, oprcode, "
						  "CASE WHEN oprleft = 0 THEN '-' "
						  "ELSE format_type(oprleft, NULL) END as oprleft, "
						  "CASE WHEN oprright = 0 THEN '-' "
						  "ELSE format_type(oprright, NULL) END as oprright, "
						  "oprcom, oprnegate, oprrest, oprjoin, "
						  "(oprlsortop != 0) as oprcanmerge, "
						  "oprcanhash "
						  "from pg_operator "
						  "where oid = '%u'::oid",
						  oprinfo->dobj.catId.oid);
	}
	else
	{
		appendPQExpBuffer(query, "SELECT oprkind, oprcode, "
						  "CASE WHEN oprleft = 0 THEN '-'::name "
						  "ELSE (select typname from pg_type where oid = oprleft) END as oprleft, "
						  "CASE WHEN oprright = 0 THEN '-'::name "
						  "ELSE (select typname from pg_type where oid = oprright) END as oprright, "
						  "oprcom, oprnegate, oprrest, oprjoin, "
						  "(oprlsortop != 0) as oprcanmerge, "
						  "oprcanhash "
						  "from pg_operator "
						  "where oid = '%u'::oid",
						  oprinfo->dobj.catId.oid);
	}

	res = PQexec(g_conn, query->data);
	check_sql_result(res, g_conn, query->data, PGRES_TUPLES_OK);

	/* Expecting a single result only */
	ntups = PQntuples(res);
	if (ntups != 1)
	{
		write_msg(NULL, "Got %d rows instead of one from: %s",
				  ntups, query->data);
		exit_nicely();
	}

	i_oprkind = PQfnumber(res, "oprkind");
	i_oprcode = PQfnumber(res, "oprcode");
	i_oprleft = PQfnumber(res, "oprleft");
	i_oprright = PQfnumber(res, "oprright");
	i_oprcom = PQfnumber(res, "oprcom");
	i_oprnegate = PQfnumber(res, "oprnegate");
	i_oprrest = PQfnumber(res, "oprrest");
	i_oprjoin = PQfnumber(res, "oprjoin");
	i_oprcanmerge = PQfnumber(res, "oprcanmerge");
	i_oprcanhash = PQfnumber(res, "oprcanhash");

	oprkind = PQgetvalue(res, 0, i_oprkind);
	oprcode = PQgetvalue(res, 0, i_oprcode);
	oprleft = PQgetvalue(res, 0, i_oprleft);
	oprright = PQgetvalue(res, 0, i_oprright);
	oprcom = PQgetvalue(res, 0, i_oprcom);
	oprnegate = PQgetvalue(res, 0, i_oprnegate);
	oprrest = PQgetvalue(res, 0, i_oprrest);
	oprjoin = PQgetvalue(res, 0, i_oprjoin);
	oprcanmerge = PQgetvalue(res, 0, i_oprcanmerge);
	oprcanhash = PQgetvalue(res, 0, i_oprcanhash);

	appendPQExpBuffer(details, "    PROCEDURE = %s",
					  convertRegProcReference(oprcode));

	appendPQExpBuffer(oprid, "%s (",
					  oprinfo->dobj.name);

	/*
	 * right unary means there's a left arg and left unary means there's a
	 * right arg
	 */
	if (strcmp(oprkind, "r") == 0 ||
		strcmp(oprkind, "b") == 0)
	{
		name = oprleft;

		appendPQExpBuffer(details, ",\n    LEFTARG = %s", name);
		appendPQExpBuffer(oprid, "%s", name);
	}
	else
		appendPQExpBuffer(oprid, "NONE");

	if (strcmp(oprkind, "l") == 0 ||
		strcmp(oprkind, "b") == 0)
	{
		name = oprright;

		appendPQExpBuffer(details, ",\n    RIGHTARG = %s", name);
		appendPQExpBuffer(oprid, ", %s)", name);
	}
	else
		appendPQExpBuffer(oprid, ", NONE)");

	name = convertOperatorReference(oprcom);
	if (name)
		appendPQExpBuffer(details, ",\n    COMMUTATOR = %s", name);

	name = convertOperatorReference(oprnegate);
	if (name)
		appendPQExpBuffer(details, ",\n    NEGATOR = %s", name);

	if (strcmp(oprcanmerge, "t") == 0)
		appendPQExpBuffer(details, ",\n    MERGES");

	if (strcmp(oprcanhash, "t") == 0)
		appendPQExpBuffer(details, ",\n    HASHES");

	name = convertRegProcReference(oprrest);
	if (name)
		appendPQExpBuffer(details, ",\n    RESTRICT = %s", name);

	name = convertRegProcReference(oprjoin);
	if (name)
		appendPQExpBuffer(details, ",\n    JOIN = %s", name);

	/*
	 * DROP must be fully qualified in case same name appears in pg_catalog
	 */
	appendPQExpBuffer(delq, "DROP OPERATOR %s.%s;\n",
					  fmtId(oprinfo->dobj.namespace->dobj.name),
					  oprid->data);

	appendPQExpBuffer(q, "CREATE OPERATOR %s (\n%s\n);\n",
					  oprinfo->dobj.name, details->data);

	ArchiveEntry(fout, oprinfo->dobj.catId, oprinfo->dobj.dumpId,
				 oprinfo->dobj.name,
				 oprinfo->dobj.namespace->dobj.name,
				 NULL,
				 oprinfo->rolname,
				 false, "OPERATOR", q->data, delq->data, NULL,
				 oprinfo->dobj.dependencies, oprinfo->dobj.nDeps,
				 NULL, NULL);

	/* Dump Operator Comments */
	resetPQExpBuffer(q);
	appendPQExpBuffer(q, "OPERATOR %s", oprid->data);
	dumpComment(fout, q->data,
				oprinfo->dobj.namespace->dobj.name, oprinfo->rolname,
				oprinfo->dobj.catId, 0, oprinfo->dobj.dumpId);

	PQclear(res);

	destroyPQExpBuffer(query);
	destroyPQExpBuffer(q);
	destroyPQExpBuffer(delq);
	destroyPQExpBuffer(oprid);
	destroyPQExpBuffer(details);
}

/*
 * Convert a function reference obtained from pg_operator
 *
 * Returns what to print, or NULL if function references is InvalidOid
 *
 * In 7.3 the input is a REGPROCEDURE display; we have to strip the
 * argument-types part.  In prior versions, the input is a REGPROC display.
 */
static const char *
convertRegProcReference(const char *proc)
{
	char	   *name;
	char	   *paren;
	bool		inquote;

	/* In all cases "-" means a null reference */
	if (strcmp(proc, "-") == 0)
		return NULL;

	name = strdup(proc);
	/* find non-double-quoted left paren */
	inquote = false;
	for (paren = name; *paren; paren++)
	{
		if (*paren == '(' && !inquote)
		{
			*paren = '\0';
			break;
		}
		if (*paren == '"')
			inquote = !inquote;
	}
	return name;
}

/*
 * Convert an operator cross-reference obtained from pg_operator
 *
 * Returns what to print, or NULL to print nothing
 *
 * In 7.3 and up the input is a REGOPERATOR display; we have to strip the
 * argument-types part, and add OPERATOR() decoration if the name is
 * schema-qualified.  In older versions, the input is just a numeric OID,
 * which we search our operator list for.
 */
static const char *
convertOperatorReference(const char *opr)
{
	char	   *name;
	char	   *oname;
	char	   *ptr;
	bool		inquote;
	bool		sawdot;

	/* In all cases "0" means a null reference */
	if (strcmp(opr, "0") == 0)
		return NULL;

	name = strdup(opr);
	/* find non-double-quoted left paren, and check for non-quoted dot */
	inquote = false;
	sawdot = false;
	for (ptr = name; *ptr; ptr++)
	{
		if (*ptr == '"')
			inquote = !inquote;
		else if (*ptr == '.' && !inquote)
			sawdot = true;
		else if (*ptr == '(' && !inquote)
		{
			*ptr = '\0';
			break;
		}
	}
	/* If not schema-qualified, don't need to add OPERATOR() */
	if (!sawdot)
		return name;
	oname = malloc(strlen(name) + 11);
	sprintf(oname, "OPERATOR(%s)", name);
	free(name);
	return oname;
}

/*
 * dumpOpclass
 *	  write out a single operator class definition
 */
static void
dumpOpclass(Archive *fout, OpclassInfo *opcinfo)
{
	PQExpBuffer query;
	PQExpBuffer q;
	PQExpBuffer delq;
	PGresult   *res;
	int			ntups;
	int			i_opcintype;
	int			i_opckeytype;
	int			i_opcdefault;
	int			i_amname;
	int			i_amopstrategy;
	int			i_amopreqcheck;
	int			i_amopopr;
	int			i_amprocnum;
	int			i_amproc;
	char	   *opcintype;
	char	   *opckeytype;
	char	   *opcdefault;
	char	   *amname;
	char	   *amopstrategy;
	char	   *amopreqcheck;
	char	   *amopopr;
	char	   *amprocnum;
	char	   *amproc;
	bool		needComma;
	int			i;

	/* Skip if not to be dumped */
	if (!opcinfo->dobj.dump || dataOnly)
		return;

	query = createPQExpBuffer();
	q = createPQExpBuffer();
	delq = createPQExpBuffer();

	/* Make sure we are in proper schema so regoperator works correctly */
	selectSourceSchema(opcinfo->dobj.namespace->dobj.name);

	/* Get additional fields from the pg_opclass row */
	if (g_fout->remoteVersion >= 80300)
	{
		appendPQExpBuffer(query, "SELECT opcintype::pg_catalog.regtype, "
						  "opckeytype::pg_catalog.regtype, "
						  "opcdefault, "
						  "(SELECT amname FROM pg_catalog.pg_am WHERE oid = opcmethod) AS amname "
						  "FROM pg_catalog.pg_opclass "
						  "WHERE oid = '%u'::pg_catalog.oid",
						  opcinfo->dobj.catId.oid);
	}
	else
	{
		appendPQExpBuffer(query, "SELECT opcintype::pg_catalog.regtype, "
						  "opckeytype::pg_catalog.regtype, "
						  "opcdefault, "
						  "(SELECT amname FROM pg_catalog.pg_am WHERE oid = opcamid) AS amname "
						  "FROM pg_catalog.pg_opclass "
						  "WHERE oid = '%u'::pg_catalog.oid",
						  opcinfo->dobj.catId.oid);
	}

	res = PQexec(g_conn, query->data);
	check_sql_result(res, g_conn, query->data, PGRES_TUPLES_OK);

	/* Expecting a single result only */
	ntups = PQntuples(res);
	if (ntups != 1)
	{
		write_msg(NULL, "Got %d rows instead of one from: %s",
				  ntups, query->data);
		exit_nicely();
	}

	i_opcintype = PQfnumber(res, "opcintype");
	i_opckeytype = PQfnumber(res, "opckeytype");
	i_opcdefault = PQfnumber(res, "opcdefault");
	i_amname = PQfnumber(res, "amname");

	opcintype = PQgetvalue(res, 0, i_opcintype);
	opckeytype = PQgetvalue(res, 0, i_opckeytype);
	opcdefault = PQgetvalue(res, 0, i_opcdefault);
	/* amname will still be needed after we PQclear res */
	amname = strdup(PQgetvalue(res, 0, i_amname));

	/*
	 * DROP must be fully qualified in case same name appears in pg_catalog
	 */
	appendPQExpBuffer(delq, "DROP OPERATOR CLASS %s",
					  fmtId(opcinfo->dobj.namespace->dobj.name));
	appendPQExpBuffer(delq, ".%s",
					  fmtId(opcinfo->dobj.name));
	appendPQExpBuffer(delq, " USING %s;\n",
					  fmtId(amname));

	/* Build the fixed portion of the CREATE command */
	appendPQExpBuffer(q, "CREATE OPERATOR CLASS %s\n    ",
					  fmtId(opcinfo->dobj.name));
	if (strcmp(opcdefault, "t") == 0)
		appendPQExpBuffer(q, "DEFAULT ");
	appendPQExpBuffer(q, "FOR TYPE %s USING %s AS\n    ",
					  opcintype,
					  fmtId(amname));

	needComma = false;

	if (strcmp(opckeytype, "-") != 0)
	{
		appendPQExpBuffer(q, "STORAGE %s",
						  opckeytype);
		needComma = true;
	}

	PQclear(res);

	/*
	 * Now fetch and print the OPERATOR entries (pg_amop rows).
	 */
	resetPQExpBuffer(query);

	if (g_fout->remoteVersion >= 80300)
	{
		/*
		 * Print only those opfamily members that are tied to the opclass
		 * by pg_depend entries.
		 */
		appendPQExpBuffer(query, "SELECT amopstrategy, amopreqcheck, "
						  "amopopr::pg_catalog.regoperator "
						  "FROM pg_catalog.pg_amop ao, pg_catalog.pg_depend "
						  "WHERE refclassid = 'pg_catalog.pg_opclass'::regclass "
						  "AND refobjid = '%u'::pg_catalog.oid "
						  "AND classid = 'pg_catalog.pg_amop'::regclass "
						  "AND objid = ao.oid "
						  "ORDER BY amopstrategy",
						  opcinfo->dobj.catId.oid);
	}
	else
	{
		appendPQExpBuffer(query, "SELECT amopstrategy, amopreqcheck, "
						  "amopopr::pg_catalog.regoperator "
						  "FROM pg_catalog.pg_amop "
						  "WHERE amopclaid = '%u'::pg_catalog.oid "
						  "ORDER BY amopstrategy",
						  opcinfo->dobj.catId.oid);
	}

	res = PQexec(g_conn, query->data);
	check_sql_result(res, g_conn, query->data, PGRES_TUPLES_OK);

	ntups = PQntuples(res);

	i_amopstrategy = PQfnumber(res, "amopstrategy");
	i_amopreqcheck = PQfnumber(res, "amopreqcheck");
	i_amopopr = PQfnumber(res, "amopopr");

	for (i = 0; i < ntups; i++)
	{
		amopstrategy = PQgetvalue(res, i, i_amopstrategy);
		amopreqcheck = PQgetvalue(res, i, i_amopreqcheck);
		amopopr = PQgetvalue(res, i, i_amopopr);

		if (needComma)
			appendPQExpBuffer(q, " ,\n    ");

		appendPQExpBuffer(q, "OPERATOR %s %s",
						  amopstrategy, amopopr);
		if (strcmp(amopreqcheck, "t") == 0)
			appendPQExpBuffer(q, " RECHECK");

		needComma = true;
	}

	PQclear(res);

	/*
	 * Now fetch and print the FUNCTION entries (pg_amproc rows).
	 */
	resetPQExpBuffer(query);

	if (g_fout->remoteVersion >= 80300)
	{
		/*
		 * Print only those opfamily members that are tied to the opclass
		 * by pg_depend entries.
		 */
		appendPQExpBuffer(query, "SELECT amprocnum, "
						  "amproc::pg_catalog.regprocedure "
						  "FROM pg_catalog.pg_amproc ap, pg_catalog.pg_depend "
						  "WHERE refclassid = 'pg_catalog.pg_opclass'::regclass "
						  "AND refobjid = '%u'::pg_catalog.oid "
						  "AND classid = 'pg_catalog.pg_amproc'::regclass "
						  "AND objid = ap.oid "
						  "ORDER BY amprocnum",
						  opcinfo->dobj.catId.oid);
	}
	else
	{
		appendPQExpBuffer(query, "SELECT amprocnum, "
						  "amproc::pg_catalog.regprocedure "
						  "FROM pg_catalog.pg_amproc "
						  "WHERE amopclaid = '%u'::pg_catalog.oid "
						  "ORDER BY amprocnum",
						  opcinfo->dobj.catId.oid);
	}

	res = PQexec(g_conn, query->data);
	check_sql_result(res, g_conn, query->data, PGRES_TUPLES_OK);

	ntups = PQntuples(res);

	i_amprocnum = PQfnumber(res, "amprocnum");
	i_amproc = PQfnumber(res, "amproc");

	for (i = 0; i < ntups; i++)
	{
		amprocnum = PQgetvalue(res, i, i_amprocnum);
		amproc = PQgetvalue(res, i, i_amproc);

		if (needComma)
			appendPQExpBuffer(q, " ,\n    ");

		appendPQExpBuffer(q, "FUNCTION %s %s",
						  amprocnum, amproc);

		needComma = true;
	}

	PQclear(res);

	appendPQExpBuffer(q, ";\n");

	ArchiveEntry(fout, opcinfo->dobj.catId, opcinfo->dobj.dumpId,
				 opcinfo->dobj.name,
				 opcinfo->dobj.namespace->dobj.name,
				 NULL,
				 opcinfo->rolname,
				 false, "OPERATOR CLASS", q->data, delq->data, NULL,
				 opcinfo->dobj.dependencies, opcinfo->dobj.nDeps,
				 NULL, NULL);

	/* Dump Operator Class Comments */
	resetPQExpBuffer(q);
	appendPQExpBuffer(q, "OPERATOR CLASS %s",
					  fmtId(opcinfo->dobj.name));
	appendPQExpBuffer(q, " USING %s",
					  fmtId(amname));
	dumpComment(fout, q->data,
				NULL, opcinfo->rolname,
				opcinfo->dobj.catId, 0, opcinfo->dobj.dumpId);

	free(amname);
	destroyPQExpBuffer(query);
	destroyPQExpBuffer(q);
	destroyPQExpBuffer(delq);
}

/*
 * dumpConversion
 *	  write out a single conversion definition
 */
static void
dumpConversion(Archive *fout, ConvInfo *convinfo)
{
	PQExpBuffer query;
	PQExpBuffer q;
	PQExpBuffer delq;
	PQExpBuffer details;
	PGresult   *res;
	int			ntups;
	int			i_conname;
	int			i_conforencoding;
	int			i_contoencoding;
	int			i_conproc;
	int			i_condefault;
	const char *conname;
	const char *conforencoding;
	const char *contoencoding;
	const char *conproc;
	bool		condefault;

	/* Skip if not to be dumped */
	if (!convinfo->dobj.dump || dataOnly)
		return;

	query = createPQExpBuffer();
	q = createPQExpBuffer();
	delq = createPQExpBuffer();
	details = createPQExpBuffer();

	/* Make sure we are in proper schema */
	selectSourceSchema(convinfo->dobj.namespace->dobj.name);

	/* Get conversion-specific details */
	appendPQExpBuffer(query, "SELECT conname, "
		 "pg_catalog.pg_encoding_to_char(conforencoding) AS conforencoding, "
		   "pg_catalog.pg_encoding_to_char(contoencoding) AS contoencoding, "
					  "conproc, condefault "
					  "FROM pg_catalog.pg_conversion c "
					  "WHERE c.oid = '%u'::pg_catalog.oid",
					  convinfo->dobj.catId.oid);

	res = PQexec(g_conn, query->data);
	check_sql_result(res, g_conn, query->data, PGRES_TUPLES_OK);

	/* Expecting a single result only */
	ntups = PQntuples(res);
	if (ntups != 1)
	{
		write_msg(NULL, "Got %d rows instead of one from: %s",
				  ntups, query->data);
		exit_nicely();
	}

	i_conname = PQfnumber(res, "conname");
	i_conforencoding = PQfnumber(res, "conforencoding");
	i_contoencoding = PQfnumber(res, "contoencoding");
	i_conproc = PQfnumber(res, "conproc");
	i_condefault = PQfnumber(res, "condefault");

	conname = PQgetvalue(res, 0, i_conname);
	conforencoding = PQgetvalue(res, 0, i_conforencoding);
	contoencoding = PQgetvalue(res, 0, i_contoencoding);
	conproc = PQgetvalue(res, 0, i_conproc);
	condefault = (PQgetvalue(res, 0, i_condefault)[0] == 't');

	/*
	 * DROP must be fully qualified in case same name appears in pg_catalog
	 */
	appendPQExpBuffer(delq, "DROP CONVERSION %s",
					  fmtId(convinfo->dobj.namespace->dobj.name));
	appendPQExpBuffer(delq, ".%s;\n",
					  fmtId(convinfo->dobj.name));

	appendPQExpBuffer(q, "CREATE %sCONVERSION %s FOR ",
					  (condefault) ? "DEFAULT " : "",
					  fmtId(convinfo->dobj.name));
	appendStringLiteralAH(q, conforencoding, fout);
	appendPQExpBuffer(q, " TO ");
	appendStringLiteralAH(q, contoencoding, fout);
	/* regproc is automatically quoted in 7.3 and above */
	appendPQExpBuffer(q, " FROM %s;\n", conproc);

	ArchiveEntry(fout, convinfo->dobj.catId, convinfo->dobj.dumpId,
				 convinfo->dobj.name,
				 convinfo->dobj.namespace->dobj.name,
				 NULL,
				 convinfo->rolname,
				 false, "CONVERSION", q->data, delq->data, NULL,
				 convinfo->dobj.dependencies, convinfo->dobj.nDeps,
				 NULL, NULL);

	/* Dump Conversion Comments */
	resetPQExpBuffer(q);
	appendPQExpBuffer(q, "CONVERSION %s", fmtId(convinfo->dobj.name));
	dumpComment(fout, q->data,
				convinfo->dobj.namespace->dobj.name, convinfo->rolname,
				convinfo->dobj.catId, 0, convinfo->dobj.dumpId);

	PQclear(res);

	destroyPQExpBuffer(query);
	destroyPQExpBuffer(q);
	destroyPQExpBuffer(delq);
	destroyPQExpBuffer(details);
}

/*
 * format_aggregate_signature: generate aggregate name and argument list
 *
 * The argument type names are qualified if needed.  The aggregate name
 * is never qualified.
 */
static char *
format_aggregate_signature(AggInfo *agginfo, Archive *fout, bool honor_quotes)
{
	PQExpBufferData buf;
	int			j;

	initPQExpBuffer(&buf);
	if (honor_quotes)
		appendPQExpBuffer(&buf, "%s",
						  fmtId(agginfo->aggfn.dobj.name));
	else
		appendPQExpBuffer(&buf, "%s", agginfo->aggfn.dobj.name);

	if (agginfo->aggfn.nargs == 0)
		appendPQExpBuffer(&buf, "(*)");
	else
	{
		appendPQExpBuffer(&buf, "(");
		for (j = 0; j < agginfo->aggfn.nargs; j++)
		{
			char	   *typname;

			typname = getFormattedTypeName(agginfo->aggfn.argtypes[j], zeroAsOpaque);

			appendPQExpBuffer(&buf, "%s%s",
							  (j > 0) ? ", " : "",
							  typname);
			free(typname);
		}
		appendPQExpBuffer(&buf, ")");
	}
	return buf.data;
}

/*
 * dumpAgg
 *	  write out a single aggregate definition
 */
static void
dumpAgg(Archive *fout, AggInfo *agginfo)
{
	PQExpBuffer query;
	PQExpBuffer q;
	PQExpBuffer delq;
	PQExpBuffer details;
	char	   *aggsig;
	char	   *aggsig_tag;
	PGresult   *res;
	int			ntups;
	int			i_aggtransfn;
	int			i_aggfinalfn;
	int			i_aggsortop;
	int			i_aggtranstype;
	int			i_agginitval;
	int			i_aggprelimfn;
	int			i_convertok;
	int			i_aggordered;
	const char *aggtransfn;
	const char *aggfinalfn;
	const char *aggsortop;
	const char *aggtranstype;
	const char *agginitval;
	const char *aggprelimfn;
	bool		convertok;
	bool		aggordered;

	/* Skip if not to be dumped */
	if (!agginfo->aggfn.dobj.dump || dataOnly)
		return;

	query = createPQExpBuffer();
	q = createPQExpBuffer();
	delq = createPQExpBuffer();
	details = createPQExpBuffer();

	/* Make sure we are in proper schema */
	selectSourceSchema(agginfo->aggfn.dobj.namespace->dobj.name);

	appendPQExpBuffer(query, "SELECT aggtransfn, "
					  "aggfinalfn, aggtranstype::pg_catalog.regtype, "
					  "aggsortop::pg_catalog.regoperator, "
					  "agginitval, "
					  "%s, "
					  "'t'::boolean as convertok, "
					  "aggordered "
					  "from pg_catalog.pg_aggregate a, pg_catalog.pg_proc p "
					  "where a.aggfnoid = p.oid "
					  "and p.oid = '%u'::pg_catalog.oid",
					  (isGPbackend ? "aggprelimfn" : "NULL as aggprelimfn"),
					  agginfo->aggfn.dobj.catId.oid);

	res = PQexec(g_conn, query->data);
	check_sql_result(res, g_conn, query->data, PGRES_TUPLES_OK);

	/* Expecting a single result only */
	ntups = PQntuples(res);
	if (ntups != 1)
	{
		write_msg(NULL, "Got %d rows instead of one from: %s",
				  ntups, query->data);
		exit_nicely();
	}

	i_aggtransfn = PQfnumber(res, "aggtransfn");
	i_aggfinalfn = PQfnumber(res, "aggfinalfn");
	i_aggsortop = PQfnumber(res, "aggsortop");
	i_aggtranstype = PQfnumber(res, "aggtranstype");
	i_agginitval = PQfnumber(res, "agginitval");
	i_aggprelimfn = PQfnumber(res, "aggprelimfn");
	i_convertok = PQfnumber(res, "convertok");
	i_aggordered = PQfnumber(res, "aggordered");

	aggtransfn = PQgetvalue(res, 0, i_aggtransfn);
	aggfinalfn = PQgetvalue(res, 0, i_aggfinalfn);
	aggsortop = PQgetvalue(res, 0, i_aggsortop);
	aggtranstype = PQgetvalue(res, 0, i_aggtranstype);
	agginitval = PQgetvalue(res, 0, i_agginitval);
	aggprelimfn = PQgetvalue(res, 0, i_aggprelimfn);
	convertok = (PQgetvalue(res, 0, i_convertok)[0] == 't');
	aggordered = (PQgetvalue(res, 0, i_aggordered)[0] == 't');

	aggsig = format_aggregate_signature(agginfo, fout, true);
	aggsig_tag = format_aggregate_signature(agginfo, fout, false);

	if (!convertok)
	{
		write_msg(NULL, "WARNING: aggregate function %s could not be dumped correctly for this database version; ignored\n",
				  aggsig);
		return;
	}

	/* If using 7.3's regproc or regtype, data is already quoted */
	appendPQExpBuffer(details, "    SFUNC = %s,\n    STYPE = %s",
					  aggtransfn,
					  aggtranstype);

	if (!PQgetisnull(res, 0, i_agginitval))
	{
		appendPQExpBuffer(details, ",\n    INITCOND = ");
		appendStringLiteralAH(details, agginitval, fout);
	}

	if (!PQgetisnull(res, 0, i_aggprelimfn))
	{
		if (strcmp(aggprelimfn, "-") != 0)
			appendPQExpBuffer(details, ",\n    PREFUNC = %s",
							  aggprelimfn);
	}

	if (strcmp(aggfinalfn, "-") != 0)
	{
		appendPQExpBuffer(details, ",\n    FINALFUNC = %s",
						  aggfinalfn);
	}

	aggsortop = convertOperatorReference(aggsortop);
	if (aggsortop)
	{
		appendPQExpBuffer(details, ",\n    SORTOP = %s",
						  aggsortop);
	}

	/*
	 * DROP must be fully qualified in case same name appears in pg_catalog
	 */
	appendPQExpBuffer(delq, "DROP AGGREGATE %s.%s;\n",
					  fmtId(agginfo->aggfn.dobj.namespace->dobj.name),
					  aggsig);

	appendPQExpBuffer(q, "CREATE %s %s (\n%s\n);\n",
					  aggordered == true ? "ORDERED AGGREGATE" : "AGGREGATE",
					  aggsig, details->data);

	ArchiveEntry(fout, agginfo->aggfn.dobj.catId, agginfo->aggfn.dobj.dumpId,
				 aggsig_tag,
				 agginfo->aggfn.dobj.namespace->dobj.name,
				 NULL,
				 agginfo->aggfn.rolname,
				 false, "AGGREGATE", q->data, delq->data, NULL,
				 agginfo->aggfn.dobj.dependencies, agginfo->aggfn.dobj.nDeps,
				 NULL, NULL);

	/* Dump Aggregate Comments */
	resetPQExpBuffer(q);
	appendPQExpBuffer(q, "AGGREGATE %s", aggsig);
	dumpComment(fout, q->data,
			agginfo->aggfn.dobj.namespace->dobj.name, agginfo->aggfn.rolname,
				agginfo->aggfn.dobj.catId, 0, agginfo->aggfn.dobj.dumpId);

	/*
	 * Since there is no GRANT ON AGGREGATE syntax, we have to make the ACL
	 * command look like a function's GRANT; in particular this affects the
	 * syntax for zero-argument aggregates.
	 */
	free(aggsig);
	free(aggsig_tag);

	aggsig = format_function_signature(&agginfo->aggfn, true);
	aggsig_tag = format_function_signature(&agginfo->aggfn, false);

	dumpACL(fout, agginfo->aggfn.dobj.catId, agginfo->aggfn.dobj.dumpId,
			"FUNCTION",
			aggsig, aggsig_tag,
			agginfo->aggfn.dobj.namespace->dobj.name,
			agginfo->aggfn.rolname, agginfo->aggfn.proacl);

	free(aggsig);
	free(aggsig_tag);

	PQclear(res);

	destroyPQExpBuffer(query);
	destroyPQExpBuffer(q);
	destroyPQExpBuffer(delq);
	destroyPQExpBuffer(details);
}

/*
 * getFunctionName - retrieves a function name from an oid
 *
 */
static char *
getFunctionName(Oid oid)
{
	char	   *result;
	PQExpBuffer query;
	PGresult   *res;
	int			ntups;

	if (oid == InvalidOid)
	{
		return NULL;
	}

	query = createPQExpBuffer();

	appendPQExpBuffer(query, "SELECT proname FROM pg_proc WHERE oid = %u;",oid);

	res = PQexec(g_conn, query->data);
	check_sql_result(res, g_conn, query->data, PGRES_TUPLES_OK);

	/* Expecting a single result only */
	ntups = PQntuples(res);
	if (ntups != 1)
	{
		write_msg(NULL, "query yielded %d rows instead of one: %s\n",
				  ntups, query->data);
		exit_nicely();
	}

	/* already quoted */
	result = strdup(PQgetvalue(res, 0, 0));

	PQclear(res);
	destroyPQExpBuffer(query);

	return result;
}

/*
 * dumpExtProtocol
 *	  write out a single external protocol definition
 */
static void
dumpExtProtocol(Archive *fout, ExtProtInfo *ptcinfo)
{
#define FCOUNT	3
#define READFN_IDX 0
#define WRITEFN_IDX 1
#define VALIDFN_IDX 2

	typedef struct
	{
		Oid oid; 				/* func's oid */
		char* name; 			/* func name */
		FuncInfo* pfuncinfo; 	/* FuncInfo ptr */
		bool dumpable; 			/* should we dump this function */
		bool internal;			/* is it an internal function */
	} ProtoFunc;

	ProtoFunc	protoFuncs[FCOUNT];

	PQExpBuffer q;
	PQExpBuffer delq;
	char	   *namecopy;
	int			i;

	/* Skip if not to be dumped */
	if (!ptcinfo->dobj.dump || dataOnly)
		return;

	/* init and fill the protoFuncs array */
	memset(protoFuncs, 0, sizeof(protoFuncs));
	protoFuncs[READFN_IDX].oid = ptcinfo->ptcreadid;
	protoFuncs[WRITEFN_IDX].oid = ptcinfo->ptcwriteid;
	protoFuncs[VALIDFN_IDX].oid = ptcinfo->ptcvalidid;

	for(i=0; i<FCOUNT; i++)
	{
		if (protoFuncs[i].oid == InvalidOid)
		{
			protoFuncs[i].dumpable = false;
			protoFuncs[i].internal = true;
		}
		else
		{
			protoFuncs[i].pfuncinfo = findFuncByOid(protoFuncs[i].oid);
			if(protoFuncs[i].pfuncinfo != NULL)
			{
				protoFuncs[i].dumpable = true;
				protoFuncs[i].name = strdup(protoFuncs[i].pfuncinfo->dobj.name);
				protoFuncs[i].internal = false;
			}
			else
				protoFuncs[i].internal = true;
		}
	}

	/* if all funcs are internal then we do not need to dump this protocol */
	if(protoFuncs[READFN_IDX].internal && protoFuncs[WRITEFN_IDX].internal
			&& protoFuncs[VALIDFN_IDX].internal)
		return;

	/* obtain the function name for internal functions (if any) */
	for (i=0; i<FCOUNT; i++)
		if(protoFuncs[i].internal && protoFuncs[i].oid)
		{
			protoFuncs[i].name = getFunctionName(protoFuncs[i].oid);
			if(protoFuncs[i].name)
				protoFuncs[i].dumpable = true;
		}

	q = createPQExpBuffer();
	delq = createPQExpBuffer();

	appendPQExpBuffer(q, "CREATE %s PROTOCOL %s (",
			ptcinfo->ptctrusted == true ? "TRUSTED" : "",
			fmtId(ptcinfo->dobj.name));

	if (protoFuncs[READFN_IDX].dumpable)
	{
		appendPQExpBuffer(q, " readfunc = '%s'%s",
						  protoFuncs[READFN_IDX].name,
						  (protoFuncs[WRITEFN_IDX].dumpable ? "," : ""));
	}

	if (protoFuncs[WRITEFN_IDX].dumpable)
	{
		appendPQExpBuffer(q, " writefunc = '%s'%s",
						  protoFuncs[WRITEFN_IDX].name,
					      (protoFuncs[VALIDFN_IDX].dumpable ? "," : ""));
	}

	if (protoFuncs[VALIDFN_IDX].dumpable)
	{
		appendPQExpBuffer(q, " validatorfunc = '%s'",
						  protoFuncs[VALIDFN_IDX].name);
	}
	appendPQExpBuffer(q, ");\n");

	appendPQExpBuffer(delq, "DROP PROTOCOL %s;\n",
					  fmtId(ptcinfo->dobj.name));

	ArchiveEntry(fout, ptcinfo->dobj.catId, ptcinfo->dobj.dumpId,
				 ptcinfo->dobj.name,
				 NULL,
				 NULL,
				 ptcinfo->ptcowner,
				 false, "PROTOCOL",
				 q->data, delq->data, NULL,
				 ptcinfo->dobj.dependencies, ptcinfo->dobj.nDeps,
				 NULL, NULL);

	/* Handle the ACL */
	namecopy = strdup(fmtId(ptcinfo->dobj.name));
	dumpACL(fout, ptcinfo->dobj.catId, ptcinfo->dobj.dumpId,
			"PROTOCOL",
			namecopy, ptcinfo->dobj.name,
			NULL, ptcinfo->ptcowner,
			ptcinfo->ptcacl);
	free(namecopy);

	destroyPQExpBuffer(q);
	destroyPQExpBuffer(delq);

	for(i=0; i<FCOUNT; i++)
		if(protoFuncs[i].name)
			free (protoFuncs[i].name);
}

/*----------
 * Write out grant/revoke information
 *
 * 'objCatId' is the catalog ID of the underlying object.
 * 'objDumpId' is the dump ID of the underlying object.
 * 'type' must be TABLE, FUNCTION, LANGUAGE, SCHEMA, DATABASE, or TABLESPACE.
 * 'name' is the formatted name of the object.	Must be quoted etc. already.
 * 'tag' is the tag for the archive entry (typ. unquoted name of object).
 * 'nspname' is the namespace the object is in (NULL if none).
 * 'owner' is the owner, NULL if there is no owner (for languages).
 * 'acls' is the string read out of the fooacl system catalog field;
 * it will be parsed here.
 *----------
 */
static void
dumpACL(Archive *fout, CatalogId objCatId, DumpId objDumpId,
		const char *type, const char *name,
		const char *tag, const char *nspname, const char *owner,
		const char *acls)
{
	PQExpBuffer sql;

	/* Do nothing if ACL dump is not enabled */
	if (dataOnly || aclsSkip)
		return;

	sql = createPQExpBuffer();

	if (!buildACLCommands(name, type, acls, owner, fout->remoteVersion, sql))
	{
		write_msg(NULL, "could not parse ACL list (%s) for object \"%s\" (%s)\n",
				  acls, name, type);
		exit_nicely();
	}

	if (sql->len > 0)
		ArchiveEntry(fout, nilCatalogId, createDumpId(),
					 tag, nspname,
					 NULL,
					 owner ? owner : "",
					 false, "ACL", sql->data, "", NULL,
					 &(objDumpId), 1,
					 NULL, NULL);

	destroyPQExpBuffer(sql);
}

/*
 * dumpTable
 *	  write out to fout the declarations (not data) of a user-defined table
 */
static void
dumpTable(Archive *fout, TableInfo *tbinfo)
{
	char	   *namecopy;

	if (tbinfo->dobj.dump)
	{
		if (tbinfo->relkind == RELKIND_SEQUENCE)
			dumpSequence(fout, tbinfo);
		else if (!dataOnly)
			dumpTableSchema(fout, tbinfo);

		/* Handle the ACL here */
		namecopy = strdup(fmtId(tbinfo->dobj.name));
		dumpACL(fout, tbinfo->dobj.catId, tbinfo->dobj.dumpId,
				(tbinfo->relkind == RELKIND_SEQUENCE) ? "SEQUENCE" : "TABLE",
				namecopy, tbinfo->dobj.name,
				tbinfo->dobj.namespace->dobj.name, tbinfo->rolname,
				tbinfo->relacl);
		free(namecopy);
	}
}

static void
dumpExternal(TableInfo *tbinfo, PQExpBuffer query, PQExpBuffer q, PQExpBuffer delq)
{
		PGresult   *res;
		char	   *locations;
		char	   *location;
		char	   *fmttype;
		char	   *fmtopts;
		char	   *command = NULL;
		char	   *rejlim;
		char	   *rejlimtype;
		char	   *errnspname;
		char	   *errtblname;
		char	   *extencoding;
		char	   *writable = NULL;
		char	   *tmpstring = NULL;
		char 	   *tabfmt = NULL;
		char	   *customfmt = NULL;
		bool		isweb = false;
		bool		iswritable = false;

		/*
		 * DROP must be fully qualified in case same name appears in
		 * pg_catalog
		 */
		appendPQExpBuffer(delq, "DROP EXTERNAL TABLE %s.",
						  fmtId(tbinfo->dobj.namespace->dobj.name));
		appendPQExpBuffer(delq, "%s;\n",
						  fmtId(tbinfo->dobj.name));

		/* Now get required information from pg_exttable */
		if (g_fout->remoteVersion >= 80214)
		{
			appendPQExpBuffer(query,
					   "SELECT x.location, x.fmttype, x.fmtopts, x.command, "
							  "x.rejectlimit, x.rejectlimittype, "
						 "n.nspname AS errnspname, d.relname AS errtblname, "
					"pg_catalog.pg_encoding_to_char(x.encoding), x.writable "
							  "FROM pg_catalog.pg_class c "
					 "JOIN pg_catalog.pg_exttable x ON ( c.oid = x.reloid ) "
				"LEFT JOIN pg_catalog.pg_class d ON ( d.oid = x.fmterrtbl ) "
							  "LEFT JOIN pg_catalog.pg_namespace n ON ( n.oid = d.relnamespace ) "
							  "WHERE c.oid = '%u'::oid ",
							  tbinfo->dobj.catId.oid);
		}
		else if (g_fout->remoteVersion >= 80205)
		{

			appendPQExpBuffer(query,
					   "SELECT x.location, x.fmttype, x.fmtopts, x.command, "
							  "x.rejectlimit, x.rejectlimittype, "
						 "n.nspname AS errnspname, d.relname AS errtblname, "
			  "pg_catalog.pg_encoding_to_char(x.encoding), null as writable "
							  "FROM pg_catalog.pg_class c "
					 "JOIN pg_catalog.pg_exttable x ON ( c.oid = x.reloid ) "
				"LEFT JOIN pg_catalog.pg_class d ON ( d.oid = x.fmterrtbl ) "
							  "LEFT JOIN pg_catalog.pg_namespace n ON ( n.oid = d.relnamespace ) "
							  "WHERE c.oid = '%u'::oid ",
							  tbinfo->dobj.catId.oid);
		}
		else
		{
			/* not SREH and encoding colums yet */
			appendPQExpBuffer(query,
					   "SELECT x.location, x.fmttype, x.fmtopts, x.command, "
							  "-1 as rejectlimit, null as rejectlimittype,"
							  "null as errnspname, null as errtblname, "
							  "null as encoding, null as writable "
					  "FROM pg_catalog.pg_exttable x, pg_catalog.pg_class c "
							  "WHERE x.reloid = c.oid AND c.oid = '%u'::oid",
							  tbinfo->dobj.catId.oid);
		}

		res = PQexec(g_conn, query->data);
		check_sql_result(res, g_conn, query->data, PGRES_TUPLES_OK);

		if (PQntuples(res) != 1)
		{
			if (PQntuples(res) < 1)
				write_msg(NULL, "query to obtain definition of external table "
						  "\"%s\" returned no data\n",
						  tbinfo->dobj.name);
			else
				write_msg(NULL, "query to obtain definition of external table "
						  "\"%s\" returned more than one definition\n",
						  tbinfo->dobj.name);
			exit_nicely();

		}

		locations = PQgetvalue(res, 0, 0);
		fmttype = PQgetvalue(res, 0, 1);
		fmtopts = PQgetvalue(res, 0, 2);
		command = PQgetvalue(res, 0, 3);
		rejlim = PQgetvalue(res, 0, 4);
		rejlimtype = PQgetvalue(res, 0, 5);
		errnspname = PQgetvalue(res, 0, 6);
		errtblname = PQgetvalue(res, 0, 7);
		extencoding = PQgetvalue(res, 0, 8);
		writable = PQgetvalue(res, 0, 9);

		if ((command && strlen(command) > 0) ||
			(strncmp(locations + 1, "http", strlen("http")) == 0))
			isweb = true;

		if (writable && writable[0] == 't')
			iswritable = true;

		appendPQExpBuffer(q, "CREATE %sEXTERNAL %sTABLE %s (",
						  (iswritable ? "WRITABLE " : ""),
						  (isweb ? "WEB " : ""),
						  fmtId(tbinfo->dobj.name));

		int actual_atts = 0;
		int j;
		for (j = 0; j < tbinfo->numatts; j++)
		{
			/* Is this one of the table's own attrs, and not dropped ? */
			if (!tbinfo->inhAttrs[j] && !tbinfo->attisdropped[j])
			{
				/* Format properly if not first attr */
				if (actual_atts > 0)
					appendPQExpBuffer(q, ",");
				appendPQExpBuffer(q, "\n    ");

				/* Attribute name */
				appendPQExpBuffer(q, "%s ",
								  fmtId(tbinfo->attnames[j]));

				/* Attribute type */
				appendPQExpBuffer(q, "%s",
								  tbinfo->atttypnames[j]);

				actual_atts++;
			}
		}

		appendPQExpBuffer(q, "\n)");

		if (command && strlen(command) > 0)
		{
			char	   *on_clause = locations;

			/* remove curly braces */
			on_clause[strlen(on_clause) - 1] = '\0';
			on_clause++;

			/* add EXECUTE clause */
			tmpstring = escape_backslashes(command, true);
			appendPQExpBuffer(q, " EXECUTE E'%s' ", tmpstring);
			free(tmpstring);
			tmpstring = NULL;

			/* add ON clause (unless WRITABLE table, which doesn't allow ON) */
			if (!iswritable)
			{
				if (strncmp(on_clause, "HOST:", strlen("HOST:")) == 0)
					appendPQExpBuffer(q, "ON HOST '%s' ", on_clause + strlen("HOST:"));
				else if (strncmp(on_clause, "PER_HOST", strlen("PER_HOST")) == 0)
					appendPQExpBuffer(q, "ON HOST ");
				else if (strncmp(on_clause, "MASTER_ONLY", strlen("MASTER_ONLY")) == 0)
					appendPQExpBuffer(q, "ON MASTER ");
				else if (strncmp(on_clause, "SEGMENT_ID:", strlen("SEGMENT_ID:")) == 0)
					appendPQExpBuffer(q, "ON SEGMENT %s ", on_clause + strlen("SEGMENT_ID:"));
				else if (strncmp(on_clause, "TOTAL_SEGS:", strlen("TOTAL_SEGS:")) == 0)
					appendPQExpBuffer(q, "ON %s ", on_clause + strlen("TOTAL_SEGS:"));
				else if (strncmp(on_clause, "ALL_SEGMENTS", strlen("ALL_SEGMENTS")) == 0)
					appendPQExpBuffer(q, "ON ALL ");
				else
					write_msg(NULL, "illegal ON clause catalog information \"%s\""
							  "for command '%s'\n", on_clause, command);
			}
			appendPQExpBuffer(q, "\n ");
		}
		else
		{
			/* add LOCATION clause */
			locations[strlen(locations) - 1] = '\0';
			locations++;
			location = nextToken(&locations, ",");
			appendPQExpBuffer(q, " LOCATION (\n    '%s'", location);
			for (; (location = nextToken(&locations, ",")) != NULL;)
			{
				appendPQExpBuffer(q, ",\n    '%s'", location);
			}
			appendPQExpBuffer(q, "\n) ");
		}

		/* add FORMAT clause */
		tmpstring = escape_fmtopts_string((const char *) fmtopts);

		switch (fmttype[0])
		{
			case 't':
				tabfmt = "text";
				break;
			case 'b':
				/*
				 * b denotes that a custom format is used.
				 * the fmtopts string should be formatted as:
				 * a1 = 'val1',...,an = 'valn'
				 *
				 */
				tabfmt = "custom";
				customfmt = custom_fmtopts_string(tmpstring);
				break;
			case 'a':
				tabfmt = "avro";
				customfmt = custom_fmtopts_string(tmpstring);
				break;
			case 'p':
				tabfmt = "parquet";
				customfmt = custom_fmtopts_string(tmpstring);
				break;	
			default:
				tabfmt = "csv";
		}
		appendPQExpBuffer(q, "FORMAT '%s' (%s)\n",
						  tabfmt,
						  customfmt ? customfmt : tmpstring);
		free(tmpstring);
		tmpstring = NULL;
		if (customfmt)
		{
			free(customfmt);
			customfmt = NULL;
		}

		if (g_fout->remoteVersion >= 80205)
		{
			/* add ENCODING clause */
			appendPQExpBuffer(q, "ENCODING '%s'", extencoding);

			/* add Single Row Error Handling clause (if any) */
			if (rejlim && strlen(rejlim) > 0)
			{
				appendPQExpBuffer(q, "\n");

				/*
				 * NOTE: error tables get automatically generated if don't
				 * exist. therefore we must be sure that this statment will be
				 * dumped after the error relation CREATE is dumped, so that
				 * we won't try to create it twice. For now we rely on the
				 * fact that we pick dumpable objects sorted by OID, and error
				 * table oid *should* always be less than its external table
				 * oid (could that not be true sometimes?)
				 */
				if (errtblname && strlen(errtblname) > 0)
				{
					appendPQExpBuffer(q, "LOG ERRORS ");
					if(strcmp(fmtId(errtblname), fmtId(tbinfo->dobj.name)))
					{
						appendPQExpBuffer(q, "INTO %s.", fmtId(errnspname));
						appendPQExpBuffer(q, "%s ", fmtId(errtblname));
					}
				}

				/* reject limit */
				appendPQExpBuffer(q, "SEGMENT REJECT LIMIT %s", rejlim);

				/* reject limit type */
				if (rejlimtype[0] == 'r')
					appendPQExpBuffer(q, " ROWS");
				else
					appendPQExpBuffer(q, " PERCENT");
			}
		}

		/* DISTRIBUTED BY clause (if WRITABLE table) */
		if (iswritable)
			addDistributedBy(q, tbinfo, actual_atts);

		appendPQExpBuffer(q, ";\n");

		PQclear(res);
}

/*
 * dumpTableSchema
 *	  write the declaration (not data) of one user-defined table or view
 */
static void
dumpTableSchema(Archive *fout, TableInfo *tbinfo)
{
	PQExpBuffer query = createPQExpBuffer();
	PQExpBuffer q = createPQExpBuffer();
	PQExpBuffer delq = createPQExpBuffer();
	PGresult   *res;
	int			numParents;
	TableInfo **parents;
	int			actual_atts;	/* number of attrs in this CREATE statment */
	char	   *reltypename;
	char	   *storage;
	int			j,
				k;

	/* Make sure we are in proper schema */
	selectSourceSchema(tbinfo->dobj.namespace->dobj.name);

	/* Is it a table or a view? */
	if (tbinfo->relkind == RELKIND_VIEW)
	{
		char	   *viewdef;

		reltypename = "VIEW";

		/* Fetch the view definition */
		appendPQExpBuffer(query,
		 "SELECT pg_catalog.pg_get_viewdef('%u'::pg_catalog.oid) as viewdef",
						  tbinfo->dobj.catId.oid);

		res = PQexec(g_conn, query->data);
		check_sql_result(res, g_conn, query->data, PGRES_TUPLES_OK);

		if (PQntuples(res) != 1)
		{
			if (PQntuples(res) < 1)
				write_msg(NULL, "query to obtain definition of view \"%s\" returned no data\n",
						  tbinfo->dobj.name);
			else
				write_msg(NULL, "query to obtain definition of view \"%s\" returned more than one definition\n",
						  tbinfo->dobj.name);
			exit_nicely();
		}

		viewdef = PQgetvalue(res, 0, 0);

		if (strlen(viewdef) == 0)
		{
			write_msg(NULL, "definition of view \"%s\" appears to be empty (length zero)\n",
					  tbinfo->dobj.name);
			exit_nicely();
		}

		/*
		 * DROP must be fully qualified in case same name appears in
		 * pg_catalog
		 */
		appendPQExpBuffer(delq, "DROP VIEW %s.",
						  fmtId(tbinfo->dobj.namespace->dobj.name));
		appendPQExpBuffer(delq, "%s;\n",
						  fmtId(tbinfo->dobj.name));

		appendPQExpBuffer(q, "CREATE VIEW %s AS\n    %s\n",
						  fmtId(tbinfo->dobj.name), viewdef);

		PQclear(res);
	}
	/* START MPP ADDITION */
	else if (tbinfo->relstorage == RELSTORAGE_EXTERNAL)
	{
		reltypename = "EXTERNAL TABLE";
		dumpExternal(tbinfo, query, q, delq);
	}
	/* END MPP ADDITION */
	else
	{
		reltypename = "TABLE";
		numParents = tbinfo->numParents;
		parents = tbinfo->parents;

		/*
		 * DROP must be fully qualified in case same name appears in
		 * pg_catalog
		 */
		appendPQExpBuffer(delq, "DROP TABLE %s.",
						  fmtId(tbinfo->dobj.namespace->dobj.name));
		appendPQExpBuffer(delq, "%s;\n",
						  fmtId(tbinfo->dobj.name));

		appendPQExpBuffer(q, "CREATE TABLE %s (",
						  fmtId(tbinfo->dobj.name));

		actual_atts = 0;
		for (j = 0; j < tbinfo->numatts; j++)
		{
			/* Is this one of the table's own attrs, and not dropped ? */
			if (!tbinfo->inhAttrs[j] && !tbinfo->attisdropped[j])
			{
				/* Format properly if not first attr */
				if (actual_atts > 0)
					appendPQExpBuffer(q, ",");
				appendPQExpBuffer(q, "\n    ");

				/* Attribute name */
				appendPQExpBuffer(q, "%s ",
								  fmtId(tbinfo->attnames[j]));

				/* Attribute type */
				appendPQExpBuffer(q, "%s",
								  tbinfo->atttypnames[j]);

				/*
				 * Default value --- suppress if inherited
				 * and not to be printed separately.
				 */
				if (tbinfo->attrdefs[j] != NULL &&
					!tbinfo->inhAttrDef[j] &&
					!tbinfo->attrdefs[j]->separate)
					appendPQExpBuffer(q, " DEFAULT %s",
									  tbinfo->attrdefs[j]->adef_expr);

				/*
				 * Not Null constraint --- suppress if inherited
				 */
				if (tbinfo->notnull[j] && !tbinfo->inhNotNull[j])
					appendPQExpBuffer(q, " NOT NULL");

				/* Column Storage attributes */
				if (tbinfo->attencoding[j] != NULL)
					appendPQExpBuffer(q, " ENCODING (%s)",
										tbinfo->attencoding[j]);

				actual_atts++;
			}
		}

		/*
		 * Add non-inherited CHECK constraints, if any.
		 */
		for (j = 0; j < tbinfo->ncheck; j++)
		{
			ConstraintInfo *constr = &(tbinfo->checkexprs[j]);

			if (constr->coninherited || constr->separate)
				continue;

			if (actual_atts > 0)
				appendPQExpBuffer(q, ",\n    ");

			appendPQExpBuffer(q, "CONSTRAINT %s ",
							  fmtId(constr->dobj.name));
			appendPQExpBuffer(q, "%s", constr->condef);

			actual_atts++;
		}

		appendPQExpBuffer(q, "\n)");

		/*
		 * Emit the INHERITS clause if this table has parents.
		 */
		if (numParents > 0)
		{
			appendPQExpBuffer(q, "\nINHERITS (");
			for (k = 0; k < numParents; k++)
			{
				TableInfo  *parentRel = parents[k];

				if (k > 0)
					appendPQExpBuffer(q, ", ");
				if (parentRel->dobj.namespace != tbinfo->dobj.namespace)
					appendPQExpBuffer(q, "%s.",
								fmtId(parentRel->dobj.namespace->dobj.name));
				appendPQExpBuffer(q, "%s",
								  fmtId(parentRel->dobj.name));
			}
			appendPQExpBuffer(q, ")");
		}

		if (tbinfo->reloptions && strlen(tbinfo->reloptions) > 0)
			appendPQExpBuffer(q, "\nWITH (%s)", tbinfo->reloptions);

		/* START MPP ADDITION */

		/* dump distributed by clause */
		if (dumpPolicy)
			addDistributedBy(q, tbinfo, actual_atts);

		/*
		 * If GP partitioning is supported add the partitioning constraints to
		 * the table definition.
		 */
		if (gp_partitioning_available)
		{
			bool		isTemplatesSupported = g_fout->remoteVersion >= 80214;

			/* does support GP partitioning. */
			resetPQExpBuffer(query);
			/* MPP-6297: dump by tablename */
			if (isTemplatesSupported)
				/* use 4.x version of function */
				appendPQExpBuffer(query, "SELECT "
				   "pg_get_partition_def('%u'::pg_catalog.oid, true, true) ",
								  tbinfo->dobj.catId.oid);
			else	/* use 3.x version of function */
				appendPQExpBuffer(query, "SELECT "
						 "pg_get_partition_def('%u'::pg_catalog.oid, true) ",
								  tbinfo->dobj.catId.oid);

			res = PQexec(g_conn, query->data);
			check_sql_result(res, g_conn, query->data, PGRES_TUPLES_OK);

			if (PQntuples(res) != 1)
			{
				if (PQntuples(res) < 1)
					write_msg(NULL, "query to obtain definition of table \"%s\" returned no data\n",
							  tbinfo->dobj.name);
				else
					write_msg(NULL, "query to obtain definition of table \"%s\" returned more than one definition\n",
							  tbinfo->dobj.name);
				exit_nicely();
			}
			if (!PQgetisnull(res, 0, 0))
				appendPQExpBuffer(q, " %s", PQgetvalue(res, 0, 0));

			PQclear(res);

			/*
			 * MPP-6095: dump ALTER TABLE statements for subpartition
			 * templates
			 */
			if (isTemplatesSupported)
			{
				resetPQExpBuffer(query);

				appendPQExpBuffer(
								  query, "SELECT "
								  "pg_get_partition_template_def('%u'::pg_catalog.oid, true, true) ",
								  tbinfo->dobj.catId.oid);

				res = PQexec(g_conn, query->data);
				check_sql_result(res, g_conn, query->data, PGRES_TUPLES_OK);

				if (PQntuples(res) != 1)
				{
					if (PQntuples(res) < 1)
						write_msg(
								  NULL,
								  "query to obtain definition of table \"%s\" returned no data\n",
								  tbinfo->dobj.name);
					else
						write_msg(
								  NULL,
								  "query to obtain definition of table \"%s\" returned more than one definition\n",
								  tbinfo->dobj.name);
					exit_nicely();
				}

				/*
				 * MPP-9537: terminate (with semicolon) the previous
				 * statement, and dump the template definitions
				 */
				if (!PQgetisnull(res, 0, 0) &&
					PQgetlength(res, 0, 0))
					appendPQExpBuffer(q, ";\n %s", PQgetvalue(res, 0, 0));

				PQclear(res);
			}

		}

		/* END MPP ADDITION */

		appendPQExpBuffer(q, ";\n");

		/* Exchange external partition */
		if (gp_partitioning_available)
		{
			int i = 0;
			int ntups = 0;
			char *relname = NULL;
			char *parname = NULL;
			int i_relname = 0;
			int i_parname = 0;
			resetPQExpBuffer(query);

			appendPQExpBuffer(query, "SELECT "
						      "c.relname, pr.parname FROM pg_partition_rule pr "
						      "join pg_class c ON pr.parchildrelid = c.oid "
						      "join pg_partition p ON p.oid = pr.paroid "
						      "WHERE p.parrelid = %u AND c.relstorage = 'x';", tbinfo->dobj.catId.oid);

			res = PQexec(g_conn, query->data);
			check_sql_result(res, g_conn, query->data, PGRES_TUPLES_OK);

			ntups = PQntuples(res);
			i_relname = PQfnumber(res, "relname");
			i_parname = PQfnumber(res, "parname");


			for (i = 0; i < ntups; i++)
			{
				char tmpExtTable[500] = {0};
				relname = strdup(PQgetvalue(res, i, i_relname));
				parname = strdup(PQgetvalue(res, i, i_parname));
				snprintf(tmpExtTable, sizeof(tmpExtTable), "%s%s", relname, EXT_PARTITION_NAME_POSTFIX);
				appendPQExpBuffer(q, "ALTER TABLE %s ", fmtId(tbinfo->dobj.name));
				appendPQExpBuffer(q, "EXCHANGE PARTITION %s ", fmtId(parname));
				appendPQExpBuffer(q, "WITH TABLE %s WITHOUT VALIDATION; ", fmtId(tmpExtTable));

				appendPQExpBuffer(q, "\n");

				appendPQExpBuffer(q, "DROP TABLE %s; ", fmtId(tmpExtTable));

				appendPQExpBuffer(q, "\n");
			}

			PQclear(res);
		}

		/* Loop dumping statistics and storage statements */
		for (j = 0; j < tbinfo->numatts; j++)
		{
			/*
			 * Dump per-column statistics information. We only issue an ALTER
			 * TABLE statement if the attstattarget entry for this column is
			 * non-negative (i.e. it's not the default value)
			 */
			if (tbinfo->attstattarget[j] >= 0 &&
				!tbinfo->attisdropped[j])
			{
				appendPQExpBuffer(q, "ALTER TABLE ONLY %s ",
								  fmtId(tbinfo->dobj.name));
				appendPQExpBuffer(q, "ALTER COLUMN %s ",
								  fmtId(tbinfo->attnames[j]));
				appendPQExpBuffer(q, "SET STATISTICS %d;\n",
								  tbinfo->attstattarget[j]);
			}

			/*
			 * Dump per-column storage information.  The statement is only
			 * dumped if the storage has been changed from the type's default.
			 * An inherited column can have
			 * its storage type changed independently from the parent
			 * specification.
			 */
			if (!tbinfo->attisdropped[j] && tbinfo->attstorage[j] != tbinfo->typstorage[j])
			{
				switch (tbinfo->attstorage[j])
				{
					case 'p':
						storage = "PLAIN";
						break;
					case 'e':
						storage = "EXTERNAL";
						break;
					case 'm':
						storage = "MAIN";
						break;
					case 'x':
						storage = "EXTENDED";
						break;
					default:
						storage = NULL;
				}

				/*
				 * Only dump the statement if it's a storage type we recognize
				 */
				if (storage != NULL)
				{
					appendPQExpBuffer(q, "ALTER TABLE ONLY %s ",
									  fmtId(tbinfo->dobj.name));
					appendPQExpBuffer(q, "ALTER COLUMN %s ",
									  fmtId(tbinfo->attnames[j]));
					appendPQExpBuffer(q, "SET STORAGE %s;\n",
									  storage);
				}
			}
		}


		/* MPP-1890 */

		/*
		 * An inherited constraint may be dropped from a child table.  While
		 * this arguably severs the inheritance contract between the child and
		 * the parent, the current pg_constraint content doesn't track
		 * inherited/shared/disjoint constraints of a child.
		 * the INHERITS clause is used on a CREATE
		 * TABLE statement to re-establish the inheritance relationship and
		 * "recovers" the dropped constraint(s).
		 */
		if (numParents > 0)
			DetectChildConstraintDropped(tbinfo, q);
	}

	ArchiveEntry(fout, tbinfo->dobj.catId, tbinfo->dobj.dumpId,
				 tbinfo->dobj.name,
				 tbinfo->dobj.namespace->dobj.name,
			(tbinfo->relkind == RELKIND_VIEW) ? NULL : tbinfo->reltablespace,
				 tbinfo->rolname,
				 (strcmp(reltypename, "TABLE") == 0 ||
				  strcmp(reltypename, "EXTERNAL TABLE") == 0
					 ) ? tbinfo->hasoids : false,
				 reltypename, q->data, delq->data, NULL,
				 tbinfo->dobj.dependencies, tbinfo->dobj.nDeps,
				 NULL, NULL);

	/* Dump Table Comments */
	dumpTableComment(fout, tbinfo, reltypename);

	/* Dump comments on inlined table constraints */
	for (j = 0; j < tbinfo->ncheck; j++)
	{
		ConstraintInfo *constr = &(tbinfo->checkexprs[j]);

		if (constr->coninherited || constr->separate)
			continue;

		dumpTableConstraintComment(fout, constr);
	}

	destroyPQExpBuffer(query);
	destroyPQExpBuffer(q);
	destroyPQExpBuffer(delq);
}

/*
 * dumpAttrDef --- dump an attribute's default-value declaration
 */
static void
dumpAttrDef(Archive *fout, AttrDefInfo *adinfo)
{
	TableInfo  *tbinfo = adinfo->adtable;
	int			adnum = adinfo->adnum;
	PQExpBuffer q;
	PQExpBuffer delq;

	/* Only print it if "separate" mode is selected */
	if (!tbinfo->dobj.dump || !adinfo->separate || dataOnly)
		return;

	/* Don't print inherited defaults, either */
	if (tbinfo->inhAttrDef[adnum - 1])
		return;

	q = createPQExpBuffer();
	delq = createPQExpBuffer();

	appendPQExpBuffer(q, "ALTER TABLE %s ",
					  fmtId(tbinfo->dobj.name));
	appendPQExpBuffer(q, "ALTER COLUMN %s SET DEFAULT %s;\n",
					  fmtId(tbinfo->attnames[adnum - 1]),
					  adinfo->adef_expr);

	/*
	 * DROP must be fully qualified in case same name appears in pg_catalog
	 */
	appendPQExpBuffer(delq, "ALTER TABLE %s.",
					  fmtId(tbinfo->dobj.namespace->dobj.name));
	appendPQExpBuffer(delq, "%s ",
					  fmtId(tbinfo->dobj.name));
	appendPQExpBuffer(delq, "ALTER COLUMN %s DROP DEFAULT;\n",
					  fmtId(tbinfo->attnames[adnum - 1]));

	ArchiveEntry(fout, adinfo->dobj.catId, adinfo->dobj.dumpId,
				 tbinfo->attnames[adnum - 1],
				 tbinfo->dobj.namespace->dobj.name,
				 NULL,
				 tbinfo->rolname,
				 false, "DEFAULT", q->data, delq->data, NULL,
				 adinfo->dobj.dependencies, adinfo->dobj.nDeps,
				 NULL, NULL);

	destroyPQExpBuffer(q);
	destroyPQExpBuffer(delq);
}

/*
 * getAttrName: extract the correct name for an attribute
 *
 * The array tblInfo->attnames[] only provides names of user attributes;
 * if a system attribute number is supplied, we have to fake it.
 * We also do a little bit of bounds checking for safety's sake.
 */
static const char *
getAttrName(int attrnum, TableInfo *tblInfo)
{
	if (attrnum > 0 && attrnum <= tblInfo->numatts)
		return tblInfo->attnames[attrnum - 1];
	switch (attrnum)
	{
		case SelfItemPointerAttributeNumber:
			return "ctid";
		case ObjectIdAttributeNumber:
			return "oid";
		case MinTransactionIdAttributeNumber:
			return "xmin";
		case MinCommandIdAttributeNumber:
			return "cmin";
		case MaxTransactionIdAttributeNumber:
			return "xmax";
		case MaxCommandIdAttributeNumber:
			return "cmax";
		case TableOidAttributeNumber:
			return "tableoid";
	}
	write_msg(NULL, "invalid column number %d for table \"%s\"\n",
			  attrnum, tblInfo->dobj.name);
	exit_nicely();
	return NULL;				/* keep compiler quiet */
}

/*
 * dumpIndex
 *	  write out to fout a user-defined index
 */
static void
dumpIndex(Archive *fout, IndxInfo *indxinfo)
{
	TableInfo  *tbinfo = indxinfo->indextable;
	PQExpBuffer q;
	PQExpBuffer delq;

	if (dataOnly)
		return;

	q = createPQExpBuffer();
	delq = createPQExpBuffer();

	/*
	 * If there's an associated constraint, don't dump the index per se, but
	 * do dump any comment for it.	(This is safe because dependency ordering
	 * will have ensured the constraint is emitted first.)
	 */
	if (indxinfo->indexconstraint == 0)
	{
		/* Plain secondary index */
		appendPQExpBuffer(q, "%s;\n", indxinfo->indexdef);

		/* If the index is clustered, we need to record that. */
		if (indxinfo->indisclustered)
		{
			appendPQExpBuffer(q, "\nALTER TABLE %s CLUSTER",
							  fmtId(tbinfo->dobj.name));
			appendPQExpBuffer(q, " ON %s;\n",
							  fmtId(indxinfo->dobj.name));
		}

		/*
		 * DROP must be fully qualified in case same name appears in
		 * pg_catalog
		 */
		appendPQExpBuffer(delq, "DROP INDEX %s.",
						  fmtId(tbinfo->dobj.namespace->dobj.name));
		appendPQExpBuffer(delq, "%s;\n",
						  fmtId(indxinfo->dobj.name));

		ArchiveEntry(fout, indxinfo->dobj.catId, indxinfo->dobj.dumpId,
					 indxinfo->dobj.name,
					 tbinfo->dobj.namespace->dobj.name,
					 indxinfo->tablespace,
					 tbinfo->rolname, false,
					 "INDEX", q->data, delq->data, NULL,
					 indxinfo->dobj.dependencies, indxinfo->dobj.nDeps,
					 NULL, NULL);
	}

	/* Dump Index Comments */
	resetPQExpBuffer(q);
	appendPQExpBuffer(q, "INDEX %s",
					  fmtId(indxinfo->dobj.name));
	dumpComment(fout, q->data,
				tbinfo->dobj.namespace->dobj.name,
				tbinfo->rolname,
				indxinfo->dobj.catId, 0, indxinfo->dobj.dumpId);

	destroyPQExpBuffer(q);
	destroyPQExpBuffer(delq);
}

/*
 * dumpConstraint
 *	  write out to fout a user-defined constraint
 */
static void
dumpConstraint(Archive *fout, ConstraintInfo *coninfo)
{
	TableInfo  *tbinfo = coninfo->contable;
	PQExpBuffer q;
	PQExpBuffer delq;

	/* Skip if not to be dumped */
	if (!coninfo->dobj.dump || dataOnly)
		return;

	q = createPQExpBuffer();
	delq = createPQExpBuffer();

	if (coninfo->contype == 'p' || coninfo->contype == 'u')
	{
		/* Index-related constraint */
		IndxInfo   *indxinfo;
		int			k;

		indxinfo = (IndxInfo *) findObjectByDumpId(coninfo->conindex);

		if (indxinfo == NULL)
		{
			write_msg(NULL, "missing index for constraint \"%s\"\n",
					  coninfo->dobj.name);
			exit_nicely();
		}

		appendPQExpBuffer(q, "ALTER TABLE ONLY %s\n",
						  fmtId(tbinfo->dobj.name));
		appendPQExpBuffer(q, "    ADD CONSTRAINT %s %s (",
						  fmtId(coninfo->dobj.name),
						  coninfo->contype == 'p' ? "PRIMARY KEY" : "UNIQUE");

		for (k = 0; k < indxinfo->indnkeys; k++)
		{
			int			indkey = (int) indxinfo->indkeys[k];
			const char *attname;

			if (indkey == InvalidAttrNumber)
				break;
			attname = getAttrName(indkey, tbinfo);

			appendPQExpBuffer(q, "%s%s",
							  (k == 0) ? "" : ", ",
							  fmtId(attname));
		}

		appendPQExpBuffer(q, ")");

		if (indxinfo->options && strlen(indxinfo->options) > 0)
			appendPQExpBuffer(q, " WITH (%s)", indxinfo->options);

		appendPQExpBuffer(q, ";\n");

		/* If the index is clustered, we need to record that. */
		if (indxinfo->indisclustered)
		{
			appendPQExpBuffer(q, "\nALTER TABLE %s CLUSTER",
							  fmtId(tbinfo->dobj.name));
			appendPQExpBuffer(q, " ON %s;\n",
							  fmtId(indxinfo->dobj.name));
		}

		/*
		 * DROP must be fully qualified in case same name appears in
		 * pg_catalog
		 */
		appendPQExpBuffer(delq, "ALTER TABLE ONLY %s.",
						  fmtId(tbinfo->dobj.namespace->dobj.name));
		appendPQExpBuffer(delq, "%s ",
						  fmtId(tbinfo->dobj.name));
		appendPQExpBuffer(delq, "DROP CONSTRAINT %s;\n",
						  fmtId(coninfo->dobj.name));

		ArchiveEntry(fout, coninfo->dobj.catId, coninfo->dobj.dumpId,
					 coninfo->dobj.name,
					 tbinfo->dobj.namespace->dobj.name,
					 indxinfo->tablespace,
					 tbinfo->rolname, false,
					 "CONSTRAINT", q->data, delq->data, NULL,
					 coninfo->dobj.dependencies, coninfo->dobj.nDeps,
					 NULL, NULL);
	}
	else if (coninfo->contype == 'f')
	{
		/*
		 * XXX Potentially wrap in a 'SET CONSTRAINTS OFF' block so that the
		 * current table data is not processed
		 */
		appendPQExpBuffer(q, "ALTER TABLE ONLY %s\n",
						  fmtId(tbinfo->dobj.name));
		appendPQExpBuffer(q, "    ADD CONSTRAINT %s %s;\n",
						  fmtId(coninfo->dobj.name),
						  coninfo->condef);

		/*
		 * DROP must be fully qualified in case same name appears in
		 * pg_catalog
		 */
		appendPQExpBuffer(delq, "ALTER TABLE ONLY %s.",
						  fmtId(tbinfo->dobj.namespace->dobj.name));
		appendPQExpBuffer(delq, "%s ",
						  fmtId(tbinfo->dobj.name));
		appendPQExpBuffer(delq, "DROP CONSTRAINT %s;\n",
						  fmtId(coninfo->dobj.name));

		ArchiveEntry(fout, coninfo->dobj.catId, coninfo->dobj.dumpId,
					 coninfo->dobj.name,
					 tbinfo->dobj.namespace->dobj.name,
					 NULL,
					 tbinfo->rolname, false,
					 "FK CONSTRAINT", q->data, delq->data, NULL,
					 coninfo->dobj.dependencies, coninfo->dobj.nDeps,
					 NULL, NULL);
	}
	else if (coninfo->contype == 'c' && tbinfo)
	{
		/* CHECK constraint on a table */

		/* Ignore if not to be dumped separately */
		if (coninfo->separate)
		{
			/* not ONLY since we want it to propagate to children */
			appendPQExpBuffer(q, "ALTER TABLE %s\n",
							  fmtId(tbinfo->dobj.name));
			appendPQExpBuffer(q, "    ADD CONSTRAINT %s %s;\n",
							  fmtId(coninfo->dobj.name),
							  coninfo->condef);

			/*
			 * DROP must be fully qualified in case same name appears in
			 * pg_catalog
			 */
			appendPQExpBuffer(delq, "ALTER TABLE %s.",
							  fmtId(tbinfo->dobj.namespace->dobj.name));
			appendPQExpBuffer(delq, "%s ",
							  fmtId(tbinfo->dobj.name));
			appendPQExpBuffer(delq, "DROP CONSTRAINT %s;\n",
							  fmtId(coninfo->dobj.name));

			ArchiveEntry(fout, coninfo->dobj.catId, coninfo->dobj.dumpId,
						 coninfo->dobj.name,
						 tbinfo->dobj.namespace->dobj.name,
						 NULL,
						 tbinfo->rolname, false,
						 "CHECK CONSTRAINT", q->data, delq->data, NULL,
						 coninfo->dobj.dependencies, coninfo->dobj.nDeps,
						 NULL, NULL);
		}
	}
	else if (coninfo->contype == 'c' && tbinfo == NULL)
	{
		/* CHECK constraint on a domain */
		TypeInfo   *tinfo = coninfo->condomain;

		/* Ignore if not to be dumped separately */
		if (coninfo->separate)
		{
			appendPQExpBuffer(q, "ALTER DOMAIN %s\n",
							  fmtId(tinfo->dobj.name));
			appendPQExpBuffer(q, "    ADD CONSTRAINT %s %s;\n",
							  fmtId(coninfo->dobj.name),
							  coninfo->condef);

			/*
			 * DROP must be fully qualified in case same name appears in
			 * pg_catalog
			 */
			appendPQExpBuffer(delq, "ALTER DOMAIN %s.",
							  fmtId(tinfo->dobj.namespace->dobj.name));
			appendPQExpBuffer(delq, "%s ",
							  fmtId(tinfo->dobj.name));
			appendPQExpBuffer(delq, "DROP CONSTRAINT %s;\n",
							  fmtId(coninfo->dobj.name));

			ArchiveEntry(fout, coninfo->dobj.catId, coninfo->dobj.dumpId,
						 coninfo->dobj.name,
						 tinfo->dobj.namespace->dobj.name,
						 NULL,
						 tinfo->rolname, false,
						 "CHECK CONSTRAINT", q->data, delq->data, NULL,
						 coninfo->dobj.dependencies, coninfo->dobj.nDeps,
						 NULL, NULL);
		}
	}
	else
	{
		write_msg(NULL, "unrecognized constraint type: %c\n", coninfo->contype);
		exit_nicely();
	}

	/* Dump Constraint Comments --- only works for table constraints */
	if (tbinfo && coninfo->separate)
		dumpTableConstraintComment(fout, coninfo);

	destroyPQExpBuffer(q);
	destroyPQExpBuffer(delq);
}

/*
 * dumpTableConstraintComment --- dump a constraint's comment if any
 *
 * This is split out because we need the function in two different places
 * depending on whether the constraint is dumped as part of CREATE TABLE
 * or as a separate ALTER command.
 */
static void
dumpTableConstraintComment(Archive *fout, ConstraintInfo *coninfo)
{
	TableInfo  *tbinfo = coninfo->contable;
	PQExpBuffer q = createPQExpBuffer();

	appendPQExpBuffer(q, "CONSTRAINT %s ",
					  fmtId(coninfo->dobj.name));
	appendPQExpBuffer(q, "ON %s",
					  fmtId(tbinfo->dobj.name));
	dumpComment(fout, q->data,
				tbinfo->dobj.namespace->dobj.name,
				tbinfo->rolname,
				coninfo->dobj.catId, 0,
			 coninfo->separate ? coninfo->dobj.dumpId : tbinfo->dobj.dumpId);

	destroyPQExpBuffer(q);
}

static void
dumpSequence(Archive *fout, TableInfo *tbinfo)
{
	PGresult   *res;
	char	   *last,
			   *incby,
			   *maxv = NULL,
			   *minv = NULL,
			   *cache;
	char		bufm[100],
				bufx[100];
	bool		cycled,
				called;
	PQExpBuffer query = createPQExpBuffer();
	PQExpBuffer delqry = createPQExpBuffer();

	/* Make sure we are in proper schema */
	selectSourceSchema(tbinfo->dobj.namespace->dobj.name);

	snprintf(bufm, sizeof(bufm), INT64_FORMAT, SEQ_MINVALUE);
	snprintf(bufx, sizeof(bufx), INT64_FORMAT, SEQ_MAXVALUE);

	appendPQExpBuffer(query,
					  "SELECT sequence_name, last_value, increment_by, "
				   "CASE WHEN increment_by > 0 AND max_value = %s THEN NULL "
				   "     WHEN increment_by < 0 AND max_value = -1 THEN NULL "
					  "     ELSE max_value "
					  "END AS max_value, "
					"CASE WHEN increment_by > 0 AND min_value = 1 THEN NULL "
				   "     WHEN increment_by < 0 AND min_value = %s THEN NULL "
					  "     ELSE min_value "
					  "END AS min_value, "
					  "cache_value, is_cycled, is_called from %s",
					  bufx, bufm,
					  fmtId(tbinfo->dobj.name));

	res = PQexec(g_conn, query->data);
	check_sql_result(res, g_conn, query->data, PGRES_TUPLES_OK);

	if (PQntuples(res) != 1)
	{
		write_msg(NULL, "query to get data of sequence \"%s\" returned %d rows (expected 1)\n",
				  tbinfo->dobj.name, PQntuples(res));
		exit_nicely();
	}

	/* Disable this check: it fails if sequence has been renamed */
#ifdef NOT_USED
	if (strcmp(PQgetvalue(res, 0, 0), tbinfo->dobj.name) != 0)
	{
		write_msg(NULL, "query to get data of sequence \"%s\" returned name \"%s\"\n",
				  tbinfo->dobj.name, PQgetvalue(res, 0, 0));
		exit_nicely();
	}
#endif

	last = PQgetvalue(res, 0, 1);
	incby = PQgetvalue(res, 0, 2);
	if (!PQgetisnull(res, 0, 3))
		maxv = PQgetvalue(res, 0, 3);
	if (!PQgetisnull(res, 0, 4))
		minv = PQgetvalue(res, 0, 4);
	cache = PQgetvalue(res, 0, 5);
	cycled = (strcmp(PQgetvalue(res, 0, 6), "t") == 0);
	called = (strcmp(PQgetvalue(res, 0, 7), "t") == 0);

	/*
	 * The logic we use for restoring sequences is as follows:
	 *
	 * Add a CREATE SEQUENCE statement as part of a "schema" dump (use
	 * last_val for start if called is false, else use min_val for start_val).
	 * Also, if the sequence is owned by a column, add an ALTER SEQUENCE OWNED
	 * BY command for it.
	 *
	 * Add a 'SETVAL(seq, last_val, iscalled)' as part of a "data" dump.
	 */
	if (!dataOnly)
	{
		resetPQExpBuffer(delqry);

		/*
		 * DROP must be fully qualified in case same name appears in
		 * pg_catalog
		 */
		appendPQExpBuffer(delqry, "DROP SEQUENCE %s.",
						  fmtId(tbinfo->dobj.namespace->dobj.name));
		appendPQExpBuffer(delqry, "%s;\n",
						  fmtId(tbinfo->dobj.name));

		resetPQExpBuffer(query);
		appendPQExpBuffer(query,
						  "CREATE SEQUENCE %s\n",
						  fmtId(tbinfo->dobj.name));

		if (!called)
			appendPQExpBuffer(query, "    START WITH %s\n", last);

		appendPQExpBuffer(query, "    INCREMENT BY %s\n", incby);

		if (maxv)
			appendPQExpBuffer(query, "    MAXVALUE %s\n", maxv);
		else
			appendPQExpBuffer(query, "    NO MAXVALUE\n");

		if (minv)
			appendPQExpBuffer(query, "    MINVALUE %s\n", minv);
		else
			appendPQExpBuffer(query, "    NO MINVALUE\n");

		appendPQExpBuffer(query,
						  "    CACHE %s%s",
						  cache, (cycled ? "\n    CYCLE" : ""));

		appendPQExpBuffer(query, ";\n");

		ArchiveEntry(fout, tbinfo->dobj.catId, tbinfo->dobj.dumpId,
					 tbinfo->dobj.name,
					 tbinfo->dobj.namespace->dobj.name,
					 NULL,
					 tbinfo->rolname,
					 false, "SEQUENCE", query->data, delqry->data, NULL,
					 tbinfo->dobj.dependencies, tbinfo->dobj.nDeps,
					 NULL, NULL);

		/*
		 * If the sequence is owned by a table column, emit the ALTER for it
		 * as a separate TOC entry immediately following the sequence's own
		 * entry.  It's OK to do this rather than using full sorting logic,
		 * because the dependency that tells us it's owned will have forced
		 * the table to be created first.  We can't just include the ALTER in
		 * the TOC entry because it will fail if we haven't reassigned the
		 * sequence owner to match the table's owner.
		 *
		 * We need not schema-qualify the table reference because both
		 * sequence and table must be in the same schema.
		 */
		if (OidIsValid(tbinfo->owning_tab))
		{
			TableInfo  *owning_tab = findTableByOid(tbinfo->owning_tab);

			if (owning_tab && owning_tab->dobj.dump)
			{
				resetPQExpBuffer(query);
				appendPQExpBuffer(query, "ALTER SEQUENCE %s",
								  fmtId(tbinfo->dobj.name));
				appendPQExpBuffer(query, " OWNED BY %s",
								  fmtId(owning_tab->dobj.name));
				appendPQExpBuffer(query, ".%s;\n",
						fmtId(owning_tab->attnames[tbinfo->owning_col - 1]));

				ArchiveEntry(fout, nilCatalogId, createDumpId(),
							 tbinfo->dobj.name,
							 tbinfo->dobj.namespace->dobj.name,
							 NULL,
							 tbinfo->rolname,
						   false, "SEQUENCE OWNED BY", query->data, "", NULL,
							 &(tbinfo->dobj.dumpId), 1,
							 NULL, NULL);
			}
		}

		/* Dump Sequence Comments */
		resetPQExpBuffer(query);
		appendPQExpBuffer(query, "SEQUENCE %s", fmtId(tbinfo->dobj.name));
		dumpComment(fout, query->data,
					tbinfo->dobj.namespace->dobj.name, tbinfo->rolname,
					tbinfo->dobj.catId, 0, tbinfo->dobj.dumpId);
	}

	if (!schemaOnly)
	{
		resetPQExpBuffer(query);
		appendPQExpBuffer(query, "SELECT pg_catalog.setval(");
		appendStringLiteralAH(query, fmtId(tbinfo->dobj.name), fout);
		appendPQExpBuffer(query, ", %s, %s);\n",
						  last, (called ? "true" : "false"));

		ArchiveEntry(fout, nilCatalogId, createDumpId(),
					 tbinfo->dobj.name,
					 tbinfo->dobj.namespace->dobj.name,
					 NULL,
					 tbinfo->rolname,
					 false, "SEQUENCE SET", query->data, "", NULL,
					 &(tbinfo->dobj.dumpId), 1,
					 NULL, NULL);
	}

	PQclear(res);

	destroyPQExpBuffer(query);
	destroyPQExpBuffer(delqry);
}

static void
dumpTrigger(Archive *fout, TriggerInfo *tginfo)
{
	TableInfo  *tbinfo = tginfo->tgtable;
	PQExpBuffer query;
	PQExpBuffer delqry;
	const char *p;
	int			findx;

	if (dataOnly)
		return;

	query = createPQExpBuffer();
	delqry = createPQExpBuffer();

	/*
	 * DROP must be fully qualified in case same name appears in pg_catalog
	 */
	appendPQExpBuffer(delqry, "DROP TRIGGER %s ",
					  fmtId(tginfo->dobj.name));
	appendPQExpBuffer(delqry, "ON %s.",
					  fmtId(tbinfo->dobj.namespace->dobj.name));
	appendPQExpBuffer(delqry, "%s;\n",
					  fmtId(tbinfo->dobj.name));

	if (tginfo->tgisconstraint)
	{
		appendPQExpBuffer(query, "CREATE CONSTRAINT TRIGGER ");
		appendPQExpBufferStr(query, fmtId(tginfo->tgconstrname));
	}
	else
	{
		appendPQExpBuffer(query, "CREATE TRIGGER ");
		appendPQExpBufferStr(query, fmtId(tginfo->dobj.name));
	}
	appendPQExpBuffer(query, "\n    ");

	/* Trigger type */
	findx = 0;
	if (TRIGGER_FOR_BEFORE(tginfo->tgtype))
		appendPQExpBuffer(query, "BEFORE");
	else
		appendPQExpBuffer(query, "AFTER");
	if (TRIGGER_FOR_INSERT(tginfo->tgtype))
	{
		appendPQExpBuffer(query, " INSERT");
		findx++;
	}
	if (TRIGGER_FOR_DELETE(tginfo->tgtype))
	{
		if (findx > 0)
			appendPQExpBuffer(query, " OR DELETE");
		else
			appendPQExpBuffer(query, " DELETE");
		findx++;
	}
	if (TRIGGER_FOR_UPDATE(tginfo->tgtype))
	{
		if (findx > 0)
			appendPQExpBuffer(query, " OR UPDATE");
		else
			appendPQExpBuffer(query, " UPDATE");
	}
	appendPQExpBuffer(query, " ON %s\n",
					  fmtId(tbinfo->dobj.name));

	if (tginfo->tgisconstraint)
	{
		if (OidIsValid(tginfo->tgconstrrelid))
		{
			/* If we are using regclass, name is already quoted */
			appendPQExpBuffer(query, "    FROM %s\n    ",
							  tginfo->tgconstrrelname);
		}
		if (!tginfo->tgdeferrable)
			appendPQExpBuffer(query, "NOT ");
		appendPQExpBuffer(query, "DEFERRABLE INITIALLY ");
		if (tginfo->tginitdeferred)
			appendPQExpBuffer(query, "DEFERRED\n");
		else
			appendPQExpBuffer(query, "IMMEDIATE\n");
	}

	if (TRIGGER_FOR_ROW(tginfo->tgtype))
		appendPQExpBuffer(query, "    FOR EACH ROW\n    ");
	else
		appendPQExpBuffer(query, "    FOR EACH STATEMENT\n    ");

	appendPQExpBuffer(query, "EXECUTE PROCEDURE %s(",
					  tginfo->tgfname);

	p = tginfo->tgargs;
	for (findx = 0; findx < tginfo->tgnargs; findx++)
	{
		const char *s = p;

		/* Set 'p' to end of arg string. marked by '\000' */
		for (;;)
		{
			p = strchr(p, '\\');
			if (p == NULL)
			{
				write_msg(NULL, "invalid argument string (%s) for trigger \"%s\" on table \"%s\"\n",
						  tginfo->tgargs,
						  tginfo->dobj.name,
						  tbinfo->dobj.name);
				exit_nicely();
			}
			p++;
			if (*p == '\\')		/* is it '\\'? */
			{
				p++;
				continue;
			}
			if (p[0] == '0' && p[1] == '0' && p[2] == '0')		/* is it '\000'? */
				break;
		}
		p--;

		appendPQExpBufferChar(query, '\'');
		while (s < p)
		{
			if (*s == '\'')
				appendPQExpBufferChar(query, '\'');

			/*
			 * bytea unconditionally doubles backslashes, so we suppress the
			 * doubling for standard_conforming_strings.
			 */
			if (fout->std_strings && *s == '\\' && s[1] == '\\')
				s++;
			appendPQExpBufferChar(query, *s++);
		}
		appendPQExpBufferChar(query, '\'');
		appendPQExpBuffer(query,
						  (findx < tginfo->tgnargs - 1) ? ", " : "");
		p = p + 4;
	}
	appendPQExpBuffer(query, ");\n");

	if (!tginfo->tgenabled)
	{
		appendPQExpBuffer(query, "\nALTER TABLE %s ",
						  fmtId(tbinfo->dobj.name));
		appendPQExpBuffer(query, "DISABLE TRIGGER %s;\n",
						  fmtId(tginfo->dobj.name));
	}

	ArchiveEntry(fout, tginfo->dobj.catId, tginfo->dobj.dumpId,
				 tginfo->dobj.name,
				 tbinfo->dobj.namespace->dobj.name,
				 NULL,
				 tbinfo->rolname, false,
				 "TRIGGER", query->data, delqry->data, NULL,
				 tginfo->dobj.dependencies, tginfo->dobj.nDeps,
				 NULL, NULL);

	resetPQExpBuffer(query);
	appendPQExpBuffer(query, "TRIGGER %s ",
					  fmtId(tginfo->dobj.name));
	appendPQExpBuffer(query, "ON %s",
					  fmtId(tbinfo->dobj.name));

	dumpComment(fout, query->data,
				tbinfo->dobj.namespace->dobj.name, tbinfo->rolname,
				tginfo->dobj.catId, 0, tginfo->dobj.dumpId);

	destroyPQExpBuffer(query);
	destroyPQExpBuffer(delqry);
}

/*
 * dumpRule
 *		Dump a rule
 */
static void
dumpRule(Archive *fout, RuleInfo *rinfo)
{
	TableInfo  *tbinfo = rinfo->ruletable;
	PQExpBuffer query;
	PQExpBuffer cmd;
	PQExpBuffer delcmd;
	PGresult   *res;

	/* Skip if not to be dumped */
	if (!rinfo->dobj.dump || dataOnly)
		return;

	/*
	 * If it is an ON SELECT rule that is created implicitly by CREATE VIEW,
	 * we do not want to dump it as a separate object.
	 */
	if (!rinfo->separate)
		return;

	/*
	 * Make sure we are in proper schema.
	 */
	selectSourceSchema(tbinfo->dobj.namespace->dobj.name);

	query = createPQExpBuffer();
	cmd = createPQExpBuffer();
	delcmd = createPQExpBuffer();

	appendPQExpBuffer(query,
	  "SELECT pg_catalog.pg_get_ruledef('%u'::pg_catalog.oid) AS definition",
					  rinfo->dobj.catId.oid);

	res = PQexec(g_conn, query->data);
	check_sql_result(res, g_conn, query->data, PGRES_TUPLES_OK);

	if (PQntuples(res) != 1)
	{
		write_msg(NULL, "query to get rule \"%s\" for table \"%s\" failed: wrong number of rows returned",
				  rinfo->dobj.name, tbinfo->dobj.name);
		exit_nicely();
	}

	printfPQExpBuffer(cmd, "%s\n", PQgetvalue(res, 0, 0));

	/*
	 * DROP must be fully qualified in case same name appears in pg_catalog
	 */
	appendPQExpBuffer(delcmd, "DROP RULE %s ",
					  fmtId(rinfo->dobj.name));
	appendPQExpBuffer(delcmd, "ON %s.",
					  fmtId(tbinfo->dobj.namespace->dobj.name));
	appendPQExpBuffer(delcmd, "%s;\n",
					  fmtId(tbinfo->dobj.name));

	ArchiveEntry(fout, rinfo->dobj.catId, rinfo->dobj.dumpId,
				 rinfo->dobj.name,
				 tbinfo->dobj.namespace->dobj.name,
				 NULL,
				 tbinfo->rolname, false,
				 "RULE", cmd->data, delcmd->data, NULL,
				 rinfo->dobj.dependencies, rinfo->dobj.nDeps,
				 NULL, NULL);

	/* Dump rule comments */
	resetPQExpBuffer(query);
	appendPQExpBuffer(query, "RULE %s",
					  fmtId(rinfo->dobj.name));
	appendPQExpBuffer(query, " ON %s.",
					  fmtId(tbinfo->dobj.namespace->dobj.name));
	appendPQExpBuffer(query, "%s\n", fmtId(tbinfo->dobj.name));
	dumpComment(fout, query->data,
				tbinfo->dobj.namespace->dobj.name,
				tbinfo->rolname,
				rinfo->dobj.catId, 0, rinfo->dobj.dumpId);

	PQclear(res);

	destroyPQExpBuffer(query);
	destroyPQExpBuffer(cmd);
	destroyPQExpBuffer(delcmd);
}

/*
 * setExtPartDependency -
 */
static void
setExtPartDependency(TableInfo *tblinfo, int numTables)
{
	int			i;
	int			j;

	for (i = 0; i < numTables; i++)
	{
		TableInfo  *tbinfo = &(tblinfo[i]);
		Oid parrelid = tbinfo->parrelid;

		if (parrelid == 0)
			continue;

		for (j = 0; j < numTables; j++)
		{
			TableInfo  *ti = &(tblinfo[j]);
			if (ti->dobj.catId.oid != parrelid)
				continue;
			addObjectDependency(&ti->dobj, tbinfo->dobj.dumpId);
			removeObjectDependency(&tbinfo->dobj, ti->dobj.dumpId);
		}
	}
}

/*
 * getDependencies --- obtain available dependency data
 */
static void
getDependencies(void)
{
	PQExpBuffer query;
	PGresult   *res;
	int			ntups,
				i;
	int			i_classid,
				i_objid,
				i_refclassid,
				i_refobjid,
				i_deptype;
	DumpableObject *dobj,
			   *refdobj;

	if (g_verbose)
		write_msg(NULL, "reading dependency data\n");

	/* Make sure we are in proper schema */
	selectSourceSchema("pg_catalog");

	query = createPQExpBuffer();

	appendPQExpBuffer(query, "SELECT "
					  "classid, objid, refclassid, refobjid, deptype "
					  "FROM pg_depend "
					  "WHERE deptype != 'p' "
					  "ORDER BY 1,2");

	res = PQexec(g_conn, query->data);
	check_sql_result(res, g_conn, query->data, PGRES_TUPLES_OK);

	ntups = PQntuples(res);

	i_classid = PQfnumber(res, "classid");
	i_objid = PQfnumber(res, "objid");
	i_refclassid = PQfnumber(res, "refclassid");
	i_refobjid = PQfnumber(res, "refobjid");
	i_deptype = PQfnumber(res, "deptype");

	/*
	 * Since we ordered the SELECT by referencing ID, we can expect that
	 * multiple entries for the same object will appear together; this saves
	 * on searches.
	 */
	dobj = NULL;

	for (i = 0; i < ntups; i++)
	{
		CatalogId	objId;
		CatalogId	refobjId;
		char		deptype;

		objId.tableoid = atooid(PQgetvalue(res, i, i_classid));
		objId.oid = atooid(PQgetvalue(res, i, i_objid));
		refobjId.tableoid = atooid(PQgetvalue(res, i, i_refclassid));
		refobjId.oid = atooid(PQgetvalue(res, i, i_refobjid));
		deptype = *(PQgetvalue(res, i, i_deptype));

		if (dobj == NULL ||
			dobj->catId.tableoid != objId.tableoid ||
			dobj->catId.oid != objId.oid)
			dobj = findObjectByCatalogId(objId);

		/*
		 * Failure to find objects mentioned in pg_depend is not unexpected,
		 * since for example we don't collect info about TOAST tables.
		 */
		if (dobj == NULL)
		{
#ifdef NOT_USED
			fprintf(stderr, "no referencing object %u %u\n",
					objId.tableoid, objId.oid);
#endif
			continue;
		}

		refdobj = findObjectByCatalogId(refobjId);

		if (refdobj == NULL)
		{
#ifdef NOT_USED
			fprintf(stderr, "no referenced object %u %u\n",
					refobjId.tableoid, refobjId.oid);
#endif
			continue;
		}

		/*
		 * Ordinarily, table rowtypes have implicit dependencies on their
		 * tables.	However, for a composite type the implicit dependency goes
		 * the other way in pg_depend; which is the right thing for DROP but
		 * it doesn't produce the dependency ordering we need. So in that one
		 * case, we reverse the direction of the dependency.
		 */
		if (deptype == 'i' &&
			dobj->objType == DO_TABLE &&
			refdobj->objType == DO_TYPE)
			addObjectDependency(refdobj, dobj->dumpId);
		else
			/* normal case */
			addObjectDependency(dobj, refdobj->dumpId);
	}

	PQclear(res);

	destroyPQExpBuffer(query);
}


/*
 * selectSourceSchema - make the specified schema the active search path
 * in the source database.
 *
 * NB: pg_catalog is explicitly searched after the specified schema;
 * so user names are only qualified if they are cross-schema references,
 * and system names are only qualified if they conflict with a user name
 * in the current schema.
 *
 * Whenever the selected schema is not pg_catalog, be careful to qualify
 * references to system catalogs and types in our emitted commands!
 */
static void
selectSourceSchema(const char *schemaName)
{
	static char *curSchemaName = NULL;
	PQExpBuffer query;

	/* Ignore null schema names */
	if (schemaName == NULL || *schemaName == '\0')
		return;
	/* Optimize away repeated selection of same schema */
	if (curSchemaName && strcmp(curSchemaName, schemaName) == 0)
		return;

	query = createPQExpBuffer();
	appendPQExpBuffer(query, "SET search_path = %s",
					  fmtId(schemaName));
	if (strcmp(schemaName, "pg_catalog") != 0)
		appendPQExpBuffer(query, ", pg_catalog");

	do_sql_command(g_conn, query->data);

	destroyPQExpBuffer(query);
	if (curSchemaName)
		free(curSchemaName);
	curSchemaName = strdup(schemaName);
}

/*
 * isGPbackend - returns true if the connected backend is a GreenPlum DB backend.
 */
static bool
testGPbackend(void)
{
	PQExpBuffer query;
	PGresult   *res;
	bool		isGPbackend;

	query = createPQExpBuffer();

	appendPQExpBuffer(query, "SELECT current_setting('gp_role');");
	res = PQexec(g_conn, query->data);

	isGPbackend = (PQresultStatus(res) == PGRES_TUPLES_OK);

	PQclear(res);
	destroyPQExpBuffer(query);

	return isGPbackend;
}

/*
 * testPartitioningSupport - tests whether or not the current GP
 * database includes support for partitioning.
 */
static bool
testPartitioningSupport(void)
{
	PQExpBuffer query;
	PGresult   *res;
	bool		isSupported;

	query = createPQExpBuffer();

	appendPQExpBuffer(query, "SELECT 1 FROM pg_class WHERE relname = 'pg_partition' and relnamespace = 11;");
	res = PQexec(g_conn, query->data);
	check_sql_result(res, g_conn, query->data, PGRES_TUPLES_OK);

	isSupported = (PQntuples(res) == 1);

	PQclear(res);
	destroyPQExpBuffer(query);

	return isSupported;
}



/*
 * testAttributeEncodingSupport - tests whether or not the current GP
 * database includes support for column encoding.
 */
static bool
testAttributeEncodingSupport(void)
{
	PQExpBuffer query;
	PGresult   *res;
	bool		isSupported;

	query = createPQExpBuffer();

	appendPQExpBuffer(query, "SELECT 1 from pg_catalog.pg_class where relnamespace = 11 and relname  = 'pg_attribute_encoding';");
	res = PQexec(g_conn, query->data);
	check_sql_result(res, g_conn, query->data, PGRES_TUPLES_OK);

	isSupported = (PQntuples(res) == 1);

	PQclear(res);
	destroyPQExpBuffer(query);

	return isSupported;
}


bool
testExtProtocolSupport(void)
{
	PQExpBuffer query;
	PGresult   *res;
	bool		isSupported;

	query = createPQExpBuffer();

	appendPQExpBuffer(query, "SELECT 1 FROM pg_class WHERE relname = 'pg_extprotocol' and relnamespace = 11;");
	res = PQexec(g_conn, query->data);
	check_sql_result(res, g_conn, query->data, PGRES_TUPLES_OK);

	isSupported = (PQntuples(res) == 1);

	PQclear(res);
	destroyPQExpBuffer(query);

	return isSupported;
}

/*
 * Error if any child tables were specified in an input option (-t or -T)
 */
/* static bool isChildSelected(char opt, SimpleOidList list) */
/* { */
/*	PQExpBuffer			query = createPQExpBuffer(); */
/*	PGresult			*res; */
/*	SimpleOidListCell	*cell; */
/*	*/
/*	if (list.head != NULL) */
/*	{ */
/*		for (cell = list.head; cell; cell = cell->next) */
/*		{ */
/*			int numtups = 0; */
/*			 */
/*			appendPQExpBuffer(query, "select 1 from pg_partition_rule " */
/*									 "where parchildrelid ='%u'::pg_catalog.oid; ",  */
/*									  cell->val); */
/*	*/
/*			res = PQexec(g_conn, query->data); */
/*			check_sql_result(res, g_conn, query->data, PGRES_TUPLES_OK); */
/*			numtups = PQntuples(res); */
/*			PQclear(res); */
/*			resetPQExpBuffer(query); */
/*	*/
/*			if (numtups == 1) */
/*			{ */
/*				write_msg(NULL, "specifying child tables in -%c option is not allowed\n", opt); */
/*				return false; */
/*			} */
/*		} */
/*	} */
/*		 */
/*	destroyPQExpBuffer(query); */
/*	 */
/*	return true; */
/* } */


/*
 *	addDistributedBy
 *
 *	find the distribution policy of the passed in relation and append the
 *	DISTRIBUTED BY clause to the passed in dump buffer (q).
 */
static void
addDistributedBy(PQExpBuffer q, TableInfo *tbinfo, int actual_atts)
{
	PQExpBuffer query = createPQExpBuffer();
	PGresult   *res;
	char	   *policydef = NULL;
	char	   *policycol = NULL;

	appendPQExpBuffer(query,
					  "SELECT attrnums from pg_namespace as n, pg_class as c, gp_distribution_policy as p "
					  "WHERE c.relname = '%s' "
					  "AND n.nspname='%s' "
					  "AND c.relnamespace=n.oid "
					  "AND c.oid = p.localoid",
					  tbinfo->dobj.name, (tbinfo->dobj.namespace->dobj.name != NULL ? tbinfo->dobj.namespace->dobj.name : "public"));

	res = PQexec(g_conn, query->data);
	check_sql_result(res, g_conn, query->data, PGRES_TUPLES_OK);

	if (PQntuples(res) != 1)
	{
		/*
		 * There is no entry in the policy table for this table. Report an
		 * error unless this is a zero attribute table (actual_atts == 0).
		 */
		if (PQntuples(res) < 1 && actual_atts > 0)
		{
			/* if this is a catalog table we allow dumping it, skip the error */
			if (strncmp(tbinfo->dobj.namespace->dobj.name, "pg_", 3) != 0)
			{
				write_msg(NULL, "query to obtain distribution policy of table \"%s\" returned no data\n",
						  tbinfo->dobj.name);
				exit_nicely();
			}
		}

		/*
		 * There is more than 1 entry in the policy table for this table.
		 * Report an error.
		 */
		if (PQntuples(res) > 1)
		{
			write_msg(NULL, "query to obtain distribution policy of table \"%s\" returned more than one policy\n",
					  tbinfo->dobj.name);

			exit_nicely();
		}
	}
	else
	{
		/*
		 * There is exactly 1 policy entry for this table (either a concrete
		 * one or NULL).
		 */
		policydef = PQgetvalue(res, 0, 0);

		if (strlen(policydef) > 0)
		{
			/* policy indicates one or more columns to distribute on */
			policydef[strlen(policydef) - 1] = '\0';
			policydef++;
			policycol = nextToken(&policydef, ",");
			appendPQExpBuffer(q, " DISTRIBUTED BY (%s",
							  fmtId(tbinfo->attnames[atoi(policycol) - 1]));
			for (; (policycol = nextToken(&policydef, ",")) != NULL;)
			{
				appendPQExpBuffer(q, " ,%s",
							   fmtId(tbinfo->attnames[atoi(policycol) - 1]));
			}
			appendPQExpBuffer(q, ")");
		}
		else
		{
			/* policy has an empty policy - distribute randomly */
			appendPQExpBuffer(q, " DISTRIBUTED RANDOMLY");
		}

	}

	PQclear(res);
	destroyPQExpBuffer(query);

}

/*
 * getFormattedTypeName - retrieve a nicely-formatted type name for the
 * given type name.
 *
 * NB: in 7.3 and up the result may depend on the currently-selected
 * schema; this is why we don't try to cache the names.
 */
static char *
getFormattedTypeName(Oid oid, OidOptions opts)
{
	char	   *result;
	PQExpBuffer query;
	PGresult   *res;
	int			ntups;

	if (oid == 0)
	{
		if ((opts & zeroAsOpaque) != 0)
			return strdup(g_opaque_type);
		else if ((opts & zeroAsAny) != 0)
			return strdup("'any'");
		else if ((opts & zeroAsStar) != 0)
			return strdup("*");
		else if ((opts & zeroAsNone) != 0)
			return strdup("NONE");
	}

	query = createPQExpBuffer();

	appendPQExpBuffer(query, "SELECT pg_catalog.format_type('%u'::pg_catalog.oid, NULL)",
					  oid);

	res = PQexec(g_conn, query->data);
	check_sql_result(res, g_conn, query->data, PGRES_TUPLES_OK);

	/* Expecting a single result only */
	ntups = PQntuples(res);
	if (ntups != 1)
	{
		write_msg(NULL, "query yielded %d rows instead of one: %s\n",
				  ntups, query->data);
		exit_nicely();
	}

	/* already quoted */
	result = strdup(PQgetvalue(res, 0, 0));

	PQclear(res);
	destroyPQExpBuffer(query);

	return result;
}

/*
 * fmtQualifiedId - convert a qualified name to the proper format for
 * the source database.
 *
 * Like fmtId, use the result before calling again.
 */
static const char *
fmtQualifiedId(const char *schema, const char *id)
{
	static PQExpBuffer id_return = NULL;

	if (id_return)				/* first time through? */
		resetPQExpBuffer(id_return);
	else
		id_return = createPQExpBuffer();

	if (schema && *schema)
	{
		appendPQExpBuffer(id_return, "%s.",
						  fmtId(schema));
	}
	appendPQExpBuffer(id_return, "%s",
					  fmtId(id));

	return id_return->data;
}

/*
 * Return a column list clause for the given relation.
 *
 * Special case: if there are no undropped columns in the relation, return
 * "", not an invalid "()" column list.
 */
static const char *
fmtCopyColumnList(const TableInfo *ti)
{
	static PQExpBuffer q = NULL;
	int			numatts = ti->numatts;
	char	  **attnames = ti->attnames;
	bool	   *attisdropped = ti->attisdropped;
	bool		needComma;
	int			i;

	if (q)						/* first time through? */
		resetPQExpBuffer(q);
	else
		q = createPQExpBuffer();

	appendPQExpBuffer(q, "(");
	needComma = false;
	for (i = 0; i < numatts; i++)
	{
		if (attisdropped[i])
			continue;
		if (needComma)
			appendPQExpBuffer(q, ", ");
		appendPQExpBuffer(q, "%s", fmtId(attnames[i]));
		needComma = true;
	}

	if (!needComma)
		return "";				/* no undropped columns */

	appendPQExpBuffer(q, ")");
	return q->data;
}

/*
 * Convenience subroutine to execute a SQL command and check for
 * COMMAND_OK status.
 */
static void
do_sql_command(PGconn *conn, const char *query)
{
	PGresult   *res;

	res = PQexec(conn, query);
	check_sql_result(res, conn, query, PGRES_COMMAND_OK);
	PQclear(res);
}

/*
 * Convenience subroutine to verify a SQL command succeeded,
 * and exit with a useful error message if not.
 */
static void
check_sql_result(PGresult *res, PGconn *conn, const char *query,
				 ExecStatusType expected)
{
	const char *err;

	if (res && PQresultStatus(res) == expected)
		return;					/* A-OK */

	write_msg(NULL, "SQL command failed\n");
	if (res)
		err = PQresultErrorMessage(res);
	else
		err = PQerrorMessage(conn);
	write_msg(NULL, "Error message from server: %s", err);
	write_msg(NULL, "The command was: %s\n", query);
	exit_nicely();
}

/* START MPP ADDITION */
/*
 * Get next token from string *stringp, where tokens are possibly-empty
 * strings separated by characters from delim.
 *
 * Writes NULs into the string at *stringp to end tokens.
 * delim need not remain constant from call to call.
 * On return, *stringp points past the last NUL written (if there might
														 * be further tokens), or is NULL (if there are definitely no more tokens).
 *
 * If *stringp is NULL, strsep returns NULL.
 */
static char *
nextToken(register char **stringp, register const char *delim)
{
	register char *s;
	register const char *spanp;
	register int c,
				sc;
	char	   *tok;

	if ((s = *stringp) == NULL)
		return (NULL);
	for (tok = s;;)
	{
		c = *s++;
		spanp = delim;
		do
		{
			if ((sc = *spanp++) == c)
			{
				if (c == 0)
					s = NULL;
				else
					s[-1] = 0;
				*stringp = s;
				return (tok);
			}
		} while (sc != 0);
	}
	/* NOTREACHED */
}

/* END MPP ADDITION */<|MERGE_RESOLUTION|>--- conflicted
+++ resolved
@@ -5765,39 +5765,30 @@
 	selectSourceSchema(finfo->dobj.namespace->dobj.name);
 
 	/* Fetch function-specific details */
-<<<<<<< HEAD
-	appendPQExpBuffer(query,
-					  "SELECT proretset, prosrc, probin, "
-					  "proallargtypes, proargmodes, proargnames, "
-					  "provolatile, proisstrict, prosecdef, %s"
-					  "(SELECT lanname FROM pg_catalog.pg_language WHERE oid = prolang) as lanname "
-					  "FROM pg_catalog.pg_proc "
-					  "WHERE oid = '%u'::pg_catalog.oid",
-					  (isGE43 ? "prodataaccess, " : ""),
-					  finfo->dobj.catId.oid);
-=======
 	if (g_fout->remoteVersion >= 80300)
+	{
+		appendPQExpBuffer(query,
+						  "SELECT proretset, prosrc, probin, "
+						  "proallargtypes, proargmodes, proargnames, "
+						  "provolatile, proisstrict, prosecdef,"
+						  "procost, prorows, %s"
+						  "(SELECT lanname FROM pg_catalog.pg_language WHERE oid = prolang) as lanname "
+						  "FROM pg_catalog.pg_proc "
+						  "WHERE oid = '%u'::pg_catalog.oid",
+						  (isGE43 ? "prodataaccess, " : ""),
+						  finfo->dobj.catId.oid);
+	}
+	else if (g_fout->remoteVersion >= 80100)
 	{
 		appendPQExpBuffer(query,
 						  "SELECT proretset, prosrc, probin, "
 						  "proallargtypes, proargmodes, proargnames, "
 						  "provolatile, proisstrict, prosecdef, "
-						  "procost, prorows, "
+						  "0 as procost, 0 as prorows, %s"
 						  "(SELECT lanname FROM pg_catalog.pg_language WHERE oid = prolang) as lanname "
 						  "FROM pg_catalog.pg_proc "
 						  "WHERE oid = '%u'::pg_catalog.oid",
-						  finfo->dobj.catId.oid);
-	}
-	else if (g_fout->remoteVersion >= 80100)
-	{
-		appendPQExpBuffer(query,
-						  "SELECT proretset, prosrc, probin, "
-						  "proallargtypes, proargmodes, proargnames, "
-						  "provolatile, proisstrict, prosecdef, "
-						  "0 as procost, 0 as prorows, "
-						  "(SELECT lanname FROM pg_catalog.pg_language WHERE oid = prolang) as lanname "
-						  "FROM pg_catalog.pg_proc "
-						  "WHERE oid = '%u'::pg_catalog.oid",
+						  (isGE43 ? "prodataaccess, " : ""),
 						  finfo->dobj.catId.oid);
 	}
 	else if (g_fout->remoteVersion >= 80000)
@@ -5860,7 +5851,6 @@
 						  "WHERE oid = '%u'::oid",
 						  finfo->dobj.catId.oid);
 	}
->>>>>>> 5a7471c3
 
 	res = PQexec(g_conn, query->data);
 	check_sql_result(res, g_conn, query->data, PGRES_TUPLES_OK);
@@ -6029,16 +6019,6 @@
 	if (prosecdef[0] == 't')
 		appendPQExpBuffer(q, " SECURITY DEFINER");
 
-<<<<<<< HEAD
-	if (prodataaccess[0] == PRODATAACCESS_NONE)
-		appendPQExpBuffer(q, " NO SQL");
-	else if (prodataaccess[0] == PRODATAACCESS_CONTAINS)
-		appendPQExpBuffer(q, " CONTAINS SQL");
-	else if (prodataaccess[0] == PRODATAACCESS_READS)
-		appendPQExpBuffer(q, " READS SQL DATA");
-	else if (prodataaccess[0] == PRODATAACCESS_MODIFIES)
-		appendPQExpBuffer(q, " MODIFIES SQL DATA");
-=======
 	/*
 	 * COST and ROWS are emitted only if present and not default, so as not to
 	 * break backwards-compatibility of the dump without need.  Keep this code
@@ -6062,7 +6042,15 @@
 	if (proretset[0] == 't' &&
 		strcmp(prorows, "0") != 0 && strcmp(prorows, "1000") != 0)
 		appendPQExpBuffer(q, " ROWS %s", prorows);
->>>>>>> 5a7471c3
+
+	if (prodataaccess[0] == PRODATAACCESS_NONE)
+		appendPQExpBuffer(q, " NO SQL");
+	else if (prodataaccess[0] == PRODATAACCESS_CONTAINS)
+		appendPQExpBuffer(q, " CONTAINS SQL");
+	else if (prodataaccess[0] == PRODATAACCESS_READS)
+		appendPQExpBuffer(q, " READS SQL DATA");
+	else if (prodataaccess[0] == PRODATAACCESS_MODIFIES)
+		appendPQExpBuffer(q, " MODIFIES SQL DATA");
 
 	appendPQExpBuffer(q, ";\n");
 
