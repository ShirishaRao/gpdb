#-------------------------------------------------------------------------
#
# Makefile for src/bin/psql
#
<<<<<<< HEAD
# Portions Copyright (c) 1996-2010, PostgreSQL Global Development Group
# Portions Copyright (c) 1994, Regents of the University of California
#
# $PostgreSQL: pgsql/src/bin/psql/Makefile,v 1.70 2010/07/05 18:54:38 tgl Exp $
=======
# Portions Copyright (c) 1996-2008, PostgreSQL Global Development Group
# Portions Copyright (c) 1994, Regents of the University of California
#
# $PostgreSQL: pgsql/src/bin/psql/Makefile,v 1.60.2.1 2009/11/10 23:12:29 tgl Exp $
>>>>>>> d13f41d2
#
#-------------------------------------------------------------------------

PGFILEDESC = "psql - the PostgreSQL interactive terminal"
PGAPPICON=win32

subdir = src/bin/psql
top_builddir = ../../..
include $(top_builddir)/src/Makefile.global

REFDOCDIR= $(top_srcdir)/doc/src/sgml/ref

<<<<<<< HEAD
ifneq ($(PORTNAME), win32)
override CFLAGS += $(PTHREAD_CFLAGS) -pthread
endif

override CPPFLAGS := -DFRONTEND -I. -I$(srcdir) -I$(libpq_srcdir) -I$(top_srcdir)/src/bin/pg_dump $(CPPFLAGS)
=======
override CPPFLAGS := -I$(srcdir) -I$(libpq_srcdir) -I$(top_srcdir)/src/bin/pg_dump $(CPPFLAGS)

OBJS=	command.o common.o help.o input.o stringutils.o mainloop.o copy.o \
	startup.o prompt.o variables.o large_obj.o print.o describe.o \
	tab-complete.o mbprint.o dumputils.o $(WIN32RES)
>>>>>>> d13f41d2

# necessary to get flex to play nice with large files on 32bit solaris sparc
ifeq ($(PORTNAME), solaris)
#ifeq ($(host_cpu), sparc)
ifneq ($(enable_largefile), no)
override CFLAGS := -D_FILE_OFFSET_BITS=64 -D_LARGEFILE_SOURCE=1
endif
#endif
endif

OBJS=	command.o common.o help.o input.o stringutils.o mainloop.o copy.o \
	startup.o prompt.o variables.o large_obj.o print.o describe.o \
	tab-complete.o mbprint.o dumputils.o keywords.o kwlookup.o \
	sql_help.o \
	$(WIN32RES)
	
FLEXFLAGS = -Cfe

# The frontend doesn't need everything that's in LIBS, some are backend only
LIBS := $(filter-out -lresolv -lbz2, $(LIBS))

all: submake-libpq submake-libpgport psql

psql: $(OBJS) $(libpq_builddir)/libpq.a
	$(CC) $(CFLAGS) $(LDFLAGS) $(LDFLAGS_EX) $(OBJS) $(libpq_pgport) $(LIBS) -o $@$(X)

help.o: sql_help.h

dumputils.c keywords.c: % : $(top_srcdir)/src/bin/pg_dump/%
	rm -f $@ && $(LN_S) $< .

kwlookup.c: % : $(top_srcdir)/src/backend/parser/%
	rm -f $@ && $(LN_S) $< .

sql_help.c: sql_help.h ;
sql_help.h: create_help.pl $(wildcard $(REFDOCDIR)/*.sgml)
	$(PERL) $< $(REFDOCDIR) $*

# psqlscan is compiled as part of mainloop
mainloop.o: psqlscan.c

# psqlscan is compiled as part of mainloop
mainloop.o: psqlscan.c

$(srcdir)/psqlscan.c: psqlscan.l
ifdef FLEX
	$(FLEX) $(FLEXFLAGS) -o'$(srcdir)/psqlscan.c' $<
else
	@$(missing) flex $< $@
endif

distprep: sql_help.h psqlscan.c

install: all installdirs
	$(INSTALL_PROGRAM) psql$(X) '$(DESTDIR)$(bindir)/psql$(X)'
	$(INSTALL_DATA) $(srcdir)/psqlrc.sample '$(DESTDIR)$(datadir)/psqlrc.sample'

installdirs:
	$(MKDIR_P) '$(DESTDIR)$(bindir)'

uninstall:
	rm -f '$(DESTDIR)$(bindir)/psql$(X)' '$(DESTDIR)$(datadir)/psqlrc.sample'

# psqlscan.c is in the distribution tarball, so is not cleaned here
clean distclean:
	rm -f psql$(X) $(OBJS) dumputils.c keywords.c kwlookup.c psqlscan.o

maintainer-clean: distclean
	rm -f sql_help.h sql_help.c psqlscan.c<|MERGE_RESOLUTION|>--- conflicted
+++ resolved
@@ -2,17 +2,10 @@
 #
 # Makefile for src/bin/psql
 #
-<<<<<<< HEAD
 # Portions Copyright (c) 1996-2010, PostgreSQL Global Development Group
 # Portions Copyright (c) 1994, Regents of the University of California
 #
 # $PostgreSQL: pgsql/src/bin/psql/Makefile,v 1.70 2010/07/05 18:54:38 tgl Exp $
-=======
-# Portions Copyright (c) 1996-2008, PostgreSQL Global Development Group
-# Portions Copyright (c) 1994, Regents of the University of California
-#
-# $PostgreSQL: pgsql/src/bin/psql/Makefile,v 1.60.2.1 2009/11/10 23:12:29 tgl Exp $
->>>>>>> d13f41d2
 #
 #-------------------------------------------------------------------------
 
@@ -25,19 +18,11 @@
 
 REFDOCDIR= $(top_srcdir)/doc/src/sgml/ref
 
-<<<<<<< HEAD
 ifneq ($(PORTNAME), win32)
 override CFLAGS += $(PTHREAD_CFLAGS) -pthread
 endif
 
 override CPPFLAGS := -DFRONTEND -I. -I$(srcdir) -I$(libpq_srcdir) -I$(top_srcdir)/src/bin/pg_dump $(CPPFLAGS)
-=======
-override CPPFLAGS := -I$(srcdir) -I$(libpq_srcdir) -I$(top_srcdir)/src/bin/pg_dump $(CPPFLAGS)
-
-OBJS=	command.o common.o help.o input.o stringutils.o mainloop.o copy.o \
-	startup.o prompt.o variables.o large_obj.o print.o describe.o \
-	tab-complete.o mbprint.o dumputils.o $(WIN32RES)
->>>>>>> d13f41d2
 
 # necessary to get flex to play nice with large files on 32bit solaris sparc
 ifeq ($(PORTNAME), solaris)
@@ -53,7 +38,7 @@
 	tab-complete.o mbprint.o dumputils.o keywords.o kwlookup.o \
 	sql_help.o \
 	$(WIN32RES)
-	
+
 FLEXFLAGS = -Cfe
 
 # The frontend doesn't need everything that's in LIBS, some are backend only
@@ -75,9 +60,6 @@
 sql_help.c: sql_help.h ;
 sql_help.h: create_help.pl $(wildcard $(REFDOCDIR)/*.sgml)
 	$(PERL) $< $(REFDOCDIR) $*
-
-# psqlscan is compiled as part of mainloop
-mainloop.o: psqlscan.c
 
 # psqlscan is compiled as part of mainloop
 mainloop.o: psqlscan.c
