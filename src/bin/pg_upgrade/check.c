/*
 *	check.c
 *
 *	server checks and output routines
 *
 *	Copyright (c) 2010-2019, PostgreSQL Global Development Group
 *	src/bin/pg_upgrade/check.c
 */

#include "postgres_fe.h"

#include "catalog/pg_authid_d.h"
#include "fe_utils/string_utils.h"
#include "mb/pg_wchar.h"
#include "pg_upgrade.h"
#include "greenplum/pg_upgrade_greenplum.h"

static void check_new_cluster_is_empty(void);
static void check_databases_are_compatible(void);
static void check_locale_and_encoding(DbInfo *olddb, DbInfo *newdb);
static bool equivalent_locale(int category, const char *loca, const char *locb);
static void check_is_install_user(ClusterInfo *cluster);
static void check_proper_datallowconn(ClusterInfo *cluster);
static void check_for_prepared_transactions(ClusterInfo *cluster);
static void check_for_isn_and_int8_passing_mismatch(ClusterInfo *cluster);
static void check_for_tables_with_oids(ClusterInfo *cluster);
static void check_for_reg_data_type_usage(ClusterInfo *cluster);
static void check_for_jsonb_9_4_usage(ClusterInfo *cluster);
static void check_for_pg_role_prefix(ClusterInfo *cluster);
static char *get_canonical_locale_name(int category, const char *locale);


/*
 * fix_path_separator
 * For non-Windows, just return the argument.
 * For Windows convert any forward slash to a backslash
 * such as is suitable for arguments to builtin commands
 * like RMDIR and DEL.
 */
static char *
fix_path_separator(char *path)
{
#ifdef WIN32

	char	   *result;
	char	   *c;

	result = pg_strdup(path);

	for (c = result; *c != '\0'; c++)
		if (*c == '/')
			*c = '\\';

	return result;
#else

	return path;
#endif
}

void
output_check_banner(bool live_check)
{
	if (user_opts.check && live_check)
	{
		pg_log(PG_REPORT,
			   "Performing Consistency Checks on Old Live Server\n"
			   "------------------------------------------------\n");
	}
	else
	{
		pg_log(PG_REPORT,
			   "Performing Consistency Checks\n"
			   "-----------------------------\n");
	}
}


void
check_and_dump_old_cluster(bool live_check, char **sequence_script_file_name)
{
	/* -- OLD -- */

	if (!live_check)
		start_postmaster(&old_cluster, true);

	/* Extract a list of databases and tables from the old cluster */
	get_db_and_rel_infos(&old_cluster);

	init_tablespaces();

	get_loadable_libraries();


	/*
	 * Check for various failure cases
	 */
	report_progress(&old_cluster, CHECK, "Failure checks");
	check_is_install_user(&old_cluster);
	check_proper_datallowconn(&old_cluster);
	check_for_prepared_transactions(&old_cluster);
	check_for_reg_data_type_usage(&old_cluster);
	check_for_isn_and_int8_passing_mismatch(&old_cluster);

	/*
<<<<<<< HEAD
	 * Check for various Greenplum failure cases
	 */
	check_greenplum();

	/* GPDB 7 removed support for SHA-256 hashed passwords */
	if (GET_MAJOR_VERSION(old_cluster.major_version) <= 905)
		old_GPDB6_check_for_unsupported_sha256_password_hashes();
=======
	 * Pre-PG 12 allowed tables to be declared WITH OIDS, which is not
	 * supported anymore. Verify there are none, iff applicable.
	 */
	if (GET_MAJOR_VERSION(old_cluster.major_version) <= 1100)
		check_for_tables_with_oids(&old_cluster);

	/*
	 * Pre-PG 10 allowed tables with 'unknown' type columns and non WAL logged
	 * hash indexes
	 */
	if (GET_MAJOR_VERSION(old_cluster.major_version) <= 906)
	{
		old_9_6_check_for_unknown_data_type_usage(&old_cluster);
		if (user_opts.check)
			old_9_6_invalidate_hash_indexes(&old_cluster, true);
	}
>>>>>>> 9e1c9f95

	/* 9.5 and below should not have roles starting with pg_ */
	if (GET_MAJOR_VERSION(old_cluster.major_version) <= 905)
		check_for_pg_role_prefix(&old_cluster);

	if (GET_MAJOR_VERSION(old_cluster.major_version) == 904 &&
		old_cluster.controldata.cat_ver < JSONB_FORMAT_CHANGE_CAT_VER)
		check_for_jsonb_9_4_usage(&old_cluster);

	/* Pre-PG 9.4 had a different 'line' data type internal format */
	if (GET_MAJOR_VERSION(old_cluster.major_version) <= 903)
		old_9_3_check_for_line_data_type_usage(&old_cluster);

	/*
	 * GPDB_90_MERGE_FIXME: does enabling this work, we don't really support
	 * large objects but if this works it would be nice to minimize the diff
	 * to upstream.
	 */
	/* Pre-PG 9.0 had no large object permissions */
	if (GET_MAJOR_VERSION(old_cluster.major_version) <= 804)
		new_9_0_populate_pg_largeobject_metadata(&old_cluster, true);

	/* old = PG 8.3 checks? */
	/* 
	 * GPDB: 9.5 removed the support for 8.3, we need to keep it to support upgrading
	 * from GPDB 5
	 */
	if (GET_MAJOR_VERSION(old_cluster.major_version) <= 803)
	{
		old_8_3_check_for_name_data_type_usage(&old_cluster);
		old_8_3_check_for_tsquery_usage(&old_cluster);
		old_8_3_check_ltree_usage(&old_cluster);
		check_hash_partition_usage();
		if (user_opts.check)
		{
			old_8_3_rebuild_tsvector_tables(&old_cluster, true);
			old_8_3_invalidate_hash_gin_indexes(&old_cluster, true);
			old_8_3_invalidate_bpchar_pattern_ops_indexes(&old_cluster, true);
		}
		else
		{
			/*
			 * While we have the old server running, create the script to
			 * properly restore its sequence values but we report this at the
			 * end.
			 */
			*sequence_script_file_name =
				old_8_3_create_sequence_script(&old_cluster);
		}

		old_GPDB5_check_for_unsupported_distribution_key_data_types();
	}

	/*
	 * Upgrading from Greenplum 4.3.x which is based on PostgreSQL 8.2.
	 * Upgrading from one version of 4.3.x to another 4.3.x version is not
	 * supported.
	 */
	if (GET_MAJOR_VERSION(old_cluster.major_version) == 802)
	{
		old_8_3_check_for_name_data_type_usage(&old_cluster);
	
		old_GPDB4_check_for_money_data_type_usage();
		old_GPDB4_check_no_free_aoseg();
		check_hash_partition_usage();
	}

	/*
	 * While not a check option, we do this now because this is the only time
	 * the old server is running.
	 */
	if (!user_opts.check && is_greenplum_dispatcher_mode())
		generate_old_dump();

	if (!live_check)
		stop_postmaster(false);
}


void
check_new_cluster(void)
{
	get_db_and_rel_infos(&new_cluster);

	check_new_cluster_is_empty();
	check_databases_are_compatible();

	check_loadable_libraries();

	switch (user_opts.transfer_mode)
	{
		case TRANSFER_MODE_CLONE:
			check_file_clone();
			break;
		case TRANSFER_MODE_COPY:
			break;
		case TRANSFER_MODE_LINK:
			check_hard_link();
			break;
	}

	check_is_install_user(&new_cluster);

	check_for_prepared_transactions(&new_cluster);
}


void
report_clusters_compatible(void)
{
	if (user_opts.check)
	{
		pg_log(PG_REPORT, "\n*Clusters are compatible*\n");
		/* stops new cluster */
		stop_postmaster(false);
		exit(0);
	}

	pg_log(PG_REPORT, "\n"
		   "If pg_upgrade fails after this point, you must re-initdb the\n"
		   "new cluster before continuing.\n");
}


void
<<<<<<< HEAD
issue_warnings_and_set_wal_level(char *sequence_script_file_name)
{
	/*
	 * We unconditionally start/stop the new server because pg_resetwal -o
	 * set wal_level to 'minimum'.  If the user is upgrading standby
	 * servers using the rsync instructions, they will need pg_upgrade
	 * to write its final WAL record with the proper wal_level.
	 */
	start_postmaster(&new_cluster, true);

	/* old = PG 8.2/GPDB 4.3 warnings */
	if (GET_MAJOR_VERSION(old_cluster.major_version) == 802)
		new_gpdb5_0_invalidate_indexes();

	/* GPDB_95_MERGE_FIXME: upstream 9.5 remove the support for 8.3, should we do the same? */
	/* old = PG 8.3 warnings? */
	if (GET_MAJOR_VERSION(old_cluster.major_version) <= 803)
	{
		/* restore proper sequence values using file created from old server */
		if (sequence_script_file_name)
		{
			prep_status("Adjusting sequences");
			exec_prog(UTILITY_LOG_FILE, NULL, true,
					  PG_OPTIONS_UTILITY_MODE
					  "\"%s/psql\" " EXEC_PSQL_ARGS " %s -f \"%s\"",
					  new_cluster.bindir, cluster_conn_opts(&new_cluster),
					  sequence_script_file_name);
			unlink(sequence_script_file_name);
			check_ok();
		}

		old_8_3_rebuild_tsvector_tables(&new_cluster, false);
		old_8_3_invalidate_hash_gin_indexes(&new_cluster, false);
		old_8_3_invalidate_bpchar_pattern_ops_indexes(&new_cluster, false);
	}

	/* GPDB_90_MERGE_FIXME: See earlier comment on large objects */
=======
issue_warnings_and_set_wal_level(void)
{
	/*
	 * We unconditionally start/stop the new server because pg_resetwal -o set
	 * wal_level to 'minimum'.  If the user is upgrading standby servers using
	 * the rsync instructions, they will need pg_upgrade to write its final
	 * WAL record showing wal_level as 'replica'.
	 */
	start_postmaster(&new_cluster, true);

>>>>>>> 9e1c9f95
	/* Create dummy large object permissions for old < PG 9.0? */
	if (GET_MAJOR_VERSION(old_cluster.major_version) <= 804)
		new_9_0_populate_pg_largeobject_metadata(&new_cluster, false);

<<<<<<< HEAD
=======
	/* Reindex hash indexes for old < 10.0 */
	if (GET_MAJOR_VERSION(old_cluster.major_version) <= 906)
		old_9_6_invalidate_hash_indexes(&new_cluster, false);

>>>>>>> 9e1c9f95
	stop_postmaster(false);
}


void
output_completion_banner(char *analyze_script_file_name,
						 char *deletion_script_file_name)
{
	/* Did we copy the free space files? */
	if (GET_MAJOR_VERSION(old_cluster.major_version) >= 804)
		pg_log(PG_REPORT,
			   "Optimizer statistics are not transferred by pg_upgrade so,\n"
			   "once you start the new server, consider running:\n"
			   "    %s\n\n", analyze_script_file_name);
	else
		pg_log(PG_REPORT,
			   "Optimizer statistics and free space information are not transferred\n"
			   "by pg_upgrade so, once you start the new server, consider running:\n"
			   "    %s\n\n", analyze_script_file_name);


	if (deletion_script_file_name)
		pg_log(PG_REPORT,
			   "Running this script will delete the old cluster's data files:\n"
			   "    %s\n",
			   deletion_script_file_name);
	else
		pg_log(PG_REPORT,
			   "Could not create a script to delete the old cluster's data files\n"
			   "because user-defined tablespaces or the new cluster's data directory\n"
			   "exist in the old cluster directory.  The old cluster's contents must\n"
			   "be deleted manually.\n");
}


void
check_cluster_versions(void)
{
	prep_status("Checking cluster versions");

	/* cluster versions should already have been obtained */
	Assert(old_cluster.major_version != 0);
	Assert(new_cluster.major_version != 0);

	/*
	 * Upgrading within a major version is a handy feature of pg_upgrade, but
	 * we don't allow it for within 4.3.x clusters, 4.3.x can only be an old
	 * version to be upgraded from.
	 */
	if (GET_MAJOR_VERSION(old_cluster.major_version) == 802 &&
		GET_MAJOR_VERSION(new_cluster.major_version) == 802)
	{
		pg_log(PG_FATAL,
			   "old and new cluster cannot both be Greenplum 4.3.x installations\n");
	}

	/*
	 * We allow upgrades from/to the same major version for alpha/beta
	 * upgrades
	 */

	/*
	 * Upgrading from anything older than an 8.2 based Greenplum is not
	 * supported. TODO: This needs to be amended to check for the actual
	 * 4.3.x version we target and not a blanket 8.2 check, but for now
	 * this will cover most cases.
	 */
	if (GET_MAJOR_VERSION(old_cluster.major_version) < 802)
		pg_fatal("This utility can only upgrade from Greenplum version 4.3.x and later.\n");

	/* Only current PG version is supported as a target */
	if (GET_MAJOR_VERSION(new_cluster.major_version) != GET_MAJOR_VERSION(PG_VERSION_NUM))
		pg_fatal("This utility can only upgrade to Greenplum version %s.\n",
				 PG_MAJORVERSION);

	/*
	 * We can't allow downgrading because we use the target pg_dump, and
	 * pg_dump cannot operate on newer database versions, only current and
	 * older versions.
	 */
	if (old_cluster.major_version > new_cluster.major_version)
		pg_fatal("This utility cannot be used to downgrade to older major Greenplum versions.\n");

	/* Ensure binaries match the designated data directories */
	if (GET_MAJOR_VERSION(old_cluster.major_version) !=
		GET_MAJOR_VERSION(old_cluster.bin_version))
		pg_fatal("Old cluster data and binary directories are from different major versions.\n");
	if (GET_MAJOR_VERSION(new_cluster.major_version) !=
		GET_MAJOR_VERSION(new_cluster.bin_version))
		pg_fatal("New cluster data and binary directories are from different major versions.\n");

	check_ok();
}


void
check_cluster_compatibility(bool live_check)
{
	/* get/check pg_control data of servers */
	get_control_data(&old_cluster, live_check);
	get_control_data(&new_cluster, false);
	check_control_data(&old_cluster.controldata, &new_cluster.controldata);

	/* We read the real port number for PG >= 9.1 */
	if (live_check && GET_MAJOR_VERSION(old_cluster.major_version) < 901 &&
		old_cluster.port == DEF_PGUPORT)
		pg_fatal("When checking a pre-PG 9.1 live old server, "
				 "you must specify the old server's port number.\n");

	if (live_check && old_cluster.port == new_cluster.port)
		pg_fatal("When checking a live server, "
				 "the old and new port numbers must be different.\n");
}


/*
 * check_locale_and_encoding()
 *
 * Check that locale and encoding of a database in the old and new clusters
 * are compatible.
 */
static void
check_locale_and_encoding(DbInfo *olddb, DbInfo *newdb)
{
	if (olddb->db_encoding != newdb->db_encoding)
		pg_fatal("encodings for database \"%s\" do not match:  old \"%s\", new \"%s\"\n",
				 olddb->db_name,
				 pg_encoding_to_char(olddb->db_encoding),
				 pg_encoding_to_char(newdb->db_encoding));
	if (!equivalent_locale(LC_COLLATE, olddb->db_collate, newdb->db_collate))
		pg_fatal("lc_collate values for database \"%s\" do not match:  old \"%s\", new \"%s\"\n",
				 olddb->db_name, olddb->db_collate, newdb->db_collate);
	if (!equivalent_locale(LC_CTYPE, olddb->db_ctype, newdb->db_ctype))
		pg_fatal("lc_ctype values for database \"%s\" do not match:  old \"%s\", new \"%s\"\n",
				 olddb->db_name, olddb->db_ctype, newdb->db_ctype);
}

/*
 * equivalent_locale()
 *
 * Best effort locale-name comparison.  Return false if we are not 100% sure
 * the locales are equivalent.
 *
 * Note: The encoding parts of the names are ignored. This function is
 * currently used to compare locale names stored in pg_database, and
 * pg_database contains a separate encoding field. That's compared directly
 * in check_locale_and_encoding().
 */
static bool
equivalent_locale(int category, const char *loca, const char *locb)
{
	const char *chara;
	const char *charb;
	char	   *canona;
	char	   *canonb;
	int			lena;
	int			lenb;

	/*
	 * If the names are equal, the locales are equivalent. Checking this first
	 * avoids calling setlocale() in the common case that the names are equal.
	 * That's a good thing, if setlocale() is buggy, for example.
	 */
	if (pg_strcasecmp(loca, locb) == 0)
		return true;

	/*
	 * Not identical. Canonicalize both names, remove the encoding parts, and
	 * try again.
	 */
	canona = get_canonical_locale_name(category, loca);
	chara = strrchr(canona, '.');
	lena = chara ? (chara - canona) : strlen(canona);

	canonb = get_canonical_locale_name(category, locb);
	charb = strrchr(canonb, '.');
	lenb = charb ? (charb - canonb) : strlen(canonb);

	if (lena == lenb && pg_strncasecmp(canona, canonb, lena) == 0)
	{
		pg_free(canona);
		pg_free(canonb);
		return true;
	}

	pg_free(canona);
	pg_free(canonb);
	return false;
}


static void
check_new_cluster_is_empty(void)
{
	int			dbnum;

	/*
	 * If we are upgrading a segment we expect to have a complete datadir in
	 * place from the QD at this point, so the cluster cannot be tested for
	 * being empty.
	 */
	if (!is_greenplum_dispatcher_mode())
		return;

	for (dbnum = 0; dbnum < new_cluster.dbarr.ndbs; dbnum++)
	{
		int			relnum;
		RelInfoArr *rel_arr = &new_cluster.dbarr.dbs[dbnum].rel_arr;

		for (relnum = 0; relnum < rel_arr->nrels;
			 relnum++)
		{
			/* pg_largeobject and its index should be skipped */
			if (strcmp(rel_arr->rels[relnum].nspname, "pg_catalog") != 0)
				pg_fatal("New cluster database \"%s\" is not empty: found relation \"%s.%s\"\n",
						 new_cluster.dbarr.dbs[dbnum].db_name,
						 rel_arr->rels[relnum].nspname,
						 rel_arr->rels[relnum].relname);
		}
	}
}

/*
 * Check that every database that already exists in the new cluster is
 * compatible with the corresponding database in the old one.
 */
static void
check_databases_are_compatible(void)
{
	int			newdbnum;
	int			olddbnum;
	DbInfo	   *newdbinfo;
	DbInfo	   *olddbinfo;

	for (newdbnum = 0; newdbnum < new_cluster.dbarr.ndbs; newdbnum++)
	{
		newdbinfo = &new_cluster.dbarr.dbs[newdbnum];

		/* Find the corresponding database in the old cluster */
		for (olddbnum = 0; olddbnum < old_cluster.dbarr.ndbs; olddbnum++)
		{
			olddbinfo = &old_cluster.dbarr.dbs[olddbnum];
			if (strcmp(newdbinfo->db_name, olddbinfo->db_name) == 0)
			{
				check_locale_and_encoding(olddbinfo, newdbinfo);
				break;
			}
		}
	}
}


/*
 * create_script_for_cluster_analyze()
 *
 *	This incrementally generates better optimizer statistics
 */
void
create_script_for_cluster_analyze(char **analyze_script_file_name)
{
	FILE	   *script = NULL;
	PQExpBufferData user_specification;

	prep_status("Creating script to analyze new cluster");

	initPQExpBuffer(&user_specification);
	if (os_info.user_specified)
	{
		appendPQExpBufferStr(&user_specification, "-U ");
		appendShellString(&user_specification, os_info.user);
		appendPQExpBufferChar(&user_specification, ' ');
	}

	*analyze_script_file_name = psprintf("%sanalyze_new_cluster.%s",
										 SCRIPT_PREFIX, SCRIPT_EXT);

	if ((script = fopen_priv(*analyze_script_file_name, "w")) == NULL)
		pg_fatal("could not open file \"%s\": %s\n",
				 *analyze_script_file_name, strerror(errno));

#ifndef WIN32
	/* add shebang header */
	fprintf(script, "#!/bin/sh\n\n");
#else
	/* suppress command echoing */
	fprintf(script, "@echo off\n");
#endif

	fprintf(script, "echo %sThis script will generate minimal optimizer statistics rapidly%s\n",
			ECHO_QUOTE, ECHO_QUOTE);
	fprintf(script, "echo %sso your system is usable, and then gather statistics twice more%s\n",
			ECHO_QUOTE, ECHO_QUOTE);
	fprintf(script, "echo %swith increasing accuracy.  When it is done, your system will%s\n",
			ECHO_QUOTE, ECHO_QUOTE);
	fprintf(script, "echo %shave the default level of optimizer statistics.%s\n",
			ECHO_QUOTE, ECHO_QUOTE);
	fprintf(script, "echo%s\n\n", ECHO_BLANK);

	fprintf(script, "echo %sIf you have used ALTER TABLE to modify the statistics target for%s\n",
			ECHO_QUOTE, ECHO_QUOTE);
	fprintf(script, "echo %sany tables, you might want to remove them and restore them after%s\n",
			ECHO_QUOTE, ECHO_QUOTE);
	fprintf(script, "echo %srunning this script because they will delay fast statistics generation.%s\n",
			ECHO_QUOTE, ECHO_QUOTE);
	fprintf(script, "echo%s\n\n", ECHO_BLANK);

	fprintf(script, "echo %sIf you would like default statistics as quickly as possible, cancel%s\n",
			ECHO_QUOTE, ECHO_QUOTE);
	fprintf(script, "echo %sthis script and run:%s\n",
			ECHO_QUOTE, ECHO_QUOTE);
	fprintf(script, "echo %s    \"%s/vacuumdb\" %s--all %s%s\n", ECHO_QUOTE,
			new_cluster.bindir, user_specification.data,
	/* Did we copy the free space files? */
			(GET_MAJOR_VERSION(old_cluster.major_version) >= 804) ?
			"--analyze-only" : "--analyze", ECHO_QUOTE);
	fprintf(script, "echo%s\n\n", ECHO_BLANK);

	fprintf(script, "\"%s/vacuumdb\" %s--all --analyze-in-stages\n",
			new_cluster.bindir, user_specification.data);
	/* Did we copy the free space files? */
	if (GET_MAJOR_VERSION(old_cluster.major_version) < 804)
		fprintf(script, "\"%s/vacuumdb\" %s--all\n", new_cluster.bindir,
				user_specification.data);

	fprintf(script, "echo%s\n\n", ECHO_BLANK);
	fprintf(script, "echo %sDone%s\n",
			ECHO_QUOTE, ECHO_QUOTE);

	fclose(script);

#ifndef WIN32
	if (chmod(*analyze_script_file_name, S_IRWXU) != 0)
		pg_fatal("could not add execute permission to file \"%s\": %s\n",
				 *analyze_script_file_name, strerror(errno));
#endif

	termPQExpBuffer(&user_specification);

	check_ok();
}

/*
 * create_script_for_old_cluster_deletion()
 *
 *	This is particularly useful for tablespace deletion.
 */
void
create_script_for_old_cluster_deletion(char **deletion_script_file_name)
{
	FILE	   *script = NULL;
	int			tblnum;
	char		old_cluster_pgdata[MAXPGPATH],
				new_cluster_pgdata[MAXPGPATH];

	*deletion_script_file_name = psprintf("%sdelete_old_cluster.%s",
										  SCRIPT_PREFIX, SCRIPT_EXT);

	strlcpy(old_cluster_pgdata, old_cluster.pgdata, MAXPGPATH);
	canonicalize_path(old_cluster_pgdata);

	strlcpy(new_cluster_pgdata, new_cluster.pgdata, MAXPGPATH);
	canonicalize_path(new_cluster_pgdata);

	/* Some people put the new data directory inside the old one. */
	if (path_is_prefix_of_path(old_cluster_pgdata, new_cluster_pgdata))
	{
		pg_log(PG_WARNING,
			   "\nWARNING:  new data directory should not be inside the old data directory, e.g. %s\n", old_cluster_pgdata);

		/* Unlink file in case it is left over from a previous run. */
		unlink(*deletion_script_file_name);
		pg_free(*deletion_script_file_name);
		*deletion_script_file_name = NULL;
		return;
	}

	/*
	 * Some users (oddly) create tablespaces inside the cluster data
	 * directory.  We can't create a proper old cluster delete script in that
	 * case.
	 */
	for (tblnum = 0; tblnum < os_info.num_old_tablespaces; tblnum++)
	{
		char		old_tablespace_dir[MAXPGPATH];

		strlcpy(old_tablespace_dir, os_info.old_tablespaces[tblnum], MAXPGPATH);
		canonicalize_path(old_tablespace_dir);
		if (path_is_prefix_of_path(old_cluster_pgdata, old_tablespace_dir))
		{
			/* reproduce warning from CREATE TABLESPACE that is in the log */
			pg_log(PG_WARNING,
				   "\nWARNING:  user-defined tablespace locations should not be inside the data directory, e.g. %s\n", old_tablespace_dir);

			/* Unlink file in case it is left over from a previous run. */
			unlink(*deletion_script_file_name);
			pg_free(*deletion_script_file_name);
			*deletion_script_file_name = NULL;
			return;
		}
	}

	prep_status("Creating script to delete old cluster");

	if ((script = fopen_priv(*deletion_script_file_name, "w")) == NULL)
		pg_fatal("could not open file \"%s\": %s\n",
				 *deletion_script_file_name, strerror(errno));

#ifndef WIN32
	/* add shebang header */
	fprintf(script, "#!/bin/sh\n\n");
#endif

	/* delete old cluster's default tablespace */
	fprintf(script, RMDIR_CMD " %c%s%c\n", PATH_QUOTE,
			fix_path_separator(old_cluster.pgdata), PATH_QUOTE);

	/* delete old cluster's alternate tablespaces */
	for (tblnum = 0; tblnum < os_info.num_old_tablespaces; tblnum++)
	{
		/*
		 * Do the old cluster's per-database directories share a directory
		 * with a new version-specific tablespace?
		 */
		if (strlen(old_cluster.tablespace_suffix) == 0)
		{
			/* delete per-database directories */
			int			dbnum;

			fprintf(script, "\n");
			/* remove PG_VERSION? */
			if (GET_MAJOR_VERSION(old_cluster.major_version) <= 804)
				fprintf(script, RM_CMD " %s%cPG_VERSION\n",
						fix_path_separator(os_info.old_tablespaces[tblnum]),
						PATH_SEPARATOR);

			for (dbnum = 0; dbnum < old_cluster.dbarr.ndbs; dbnum++)
				fprintf(script, RMDIR_CMD " %c%s%c%d%c\n", PATH_QUOTE,
						fix_path_separator(os_info.old_tablespaces[tblnum]),
						PATH_SEPARATOR, old_cluster.dbarr.dbs[dbnum].db_oid,
						PATH_QUOTE);
		}
		else
		{
			char	   *suffix_path = pg_strdup(old_cluster.tablespace_suffix);

			/*
			 * Simply delete the tablespace directory, which might be ".old"
			 * or a version-specific subdirectory.
			 */
			fprintf(script, RMDIR_CMD " %c%s%s%c\n", PATH_QUOTE,
					fix_path_separator(os_info.old_tablespaces[tblnum]),
					fix_path_separator(suffix_path), PATH_QUOTE);
			pfree(suffix_path);
		}
	}

	fclose(script);

#ifndef WIN32
	if (chmod(*deletion_script_file_name, S_IRWXU) != 0)
		pg_fatal("could not add execute permission to file \"%s\": %s\n",
				 *deletion_script_file_name, strerror(errno));
#endif

	check_ok();
}


/*
 *	check_is_install_user()
 *
 *	Check we are the install user, and that the new cluster
 *	has no other users.
 */
static void
check_is_install_user(ClusterInfo *cluster)
{
	PGresult   *res;
	PGconn	   *conn = connectToServer(cluster, "template1");

	prep_status("Checking database user is the install user");

	/* Can't use pg_authid because only superusers can view it. */
	res = executeQueryOrDie(conn,
							"SELECT rolsuper, oid "
							"FROM pg_catalog.pg_roles "
							"WHERE rolname = current_user "
							"AND rolname !~ '^pg_'");

	/*
	 * We only allow the install user in the new cluster (see comment below)
	 * and we preserve pg_authid.oid, so this must be the install user in the
	 * old cluster too.
	 */
	if (PQntuples(res) != 1 ||
		atooid(PQgetvalue(res, 0, 1)) != BOOTSTRAP_SUPERUSERID)
		pg_fatal("database user \"%s\" is not the install user\n",
				 os_info.user);

	PQclear(res);

	res = executeQueryOrDie(conn,
							"SELECT COUNT(*) "
							"FROM pg_catalog.pg_roles "
							"WHERE rolname !~ '^pg_'");

	if (PQntuples(res) != 1)
		pg_fatal("could not determine the number of users\n");

	/*
	 * We only allow the install user in the new cluster because other defined
	 * users might match users defined in the old cluster and generate an
	 * error during pg_dump restore.
	 *
	 * However, in Greenplum, if we are upgrading a segment, its users have
	 * already been replicated to it from the master via gpupgrade.  Hence,
	 * we only need to do this check for the QD.  In other words, the
	 * Greenplum cluster upgrade scheme will overwrite the QE's schema
	 * with the QD's schema, making this check inappropriate for a QE upgrade.
	 */
	if (is_greenplum_dispatcher_mode() &&
		cluster == &new_cluster &&
		atooid(PQgetvalue(res, 0, 0)) != 1)
		pg_fatal("Only the install user can be defined in the new cluster.\n");

	PQclear(res);

	PQfinish(conn);

	check_ok();
}


static void
check_proper_datallowconn(ClusterInfo *cluster)
{
	int			dbnum;
	PGconn	   *conn_template1;
	PGresult   *dbres;
	int			ntups;
	int			i_datname;
	int			i_datallowconn;

	prep_status("Checking database connection settings");

	conn_template1 = connectToServer(cluster, "template1");

	/* get database names */
	dbres = executeQueryOrDie(conn_template1,
							  "SELECT	datname, datallowconn "
							  "FROM	pg_catalog.pg_database");

	i_datname = PQfnumber(dbres, "datname");
	i_datallowconn = PQfnumber(dbres, "datallowconn");

	ntups = PQntuples(dbres);
	for (dbnum = 0; dbnum < ntups; dbnum++)
	{
		char	   *datname = PQgetvalue(dbres, dbnum, i_datname);
		char	   *datallowconn = PQgetvalue(dbres, dbnum, i_datallowconn);

		if (strcmp(datname, "template0") == 0)
		{
			/* avoid restore failure when pg_dumpall tries to create template0 */
			if (strcmp(datallowconn, "t") == 0)
				pg_fatal("template0 must not allow connections, "
						 "i.e. its pg_database.datallowconn must be false\n");
		}
		else
		{
			/*
			 * avoid datallowconn == false databases from being skipped on
			 * restore
			 */
			if (strcmp(datallowconn, "f") == 0)
				pg_fatal("All non-template0 databases must allow connections, "
						 "i.e. their pg_database.datallowconn must be true\n");
		}
	}

	PQclear(dbres);

	PQfinish(conn_template1);

	check_ok();
}


/*
 *	check_for_prepared_transactions()
 *
 *	Make sure there are no prepared transactions because the storage format
 *	might have changed.
 */
static void
check_for_prepared_transactions(ClusterInfo *cluster)
{
	PGresult   *res;
	PGconn	   *conn = connectToServer(cluster, "template1");

	prep_status("Checking for prepared transactions");

	res = executeQueryOrDie(conn,
							"SELECT * "
							"FROM pg_catalog.pg_prepared_xacts");

	if (PQntuples(res) != 0)
	{
		if (cluster == &old_cluster)
			pg_fatal("The source cluster contains prepared transactions\n");
		else
			pg_fatal("The target cluster contains prepared transactions\n");
	}

	PQclear(res);

	PQfinish(conn);

	check_ok();
}


/*
 *	check_for_isn_and_int8_passing_mismatch()
 *
 *	contrib/isn relies on data type int8, and in 8.4 int8 can now be passed
 *	by value.  The schema dumps the CREATE TYPE PASSEDBYVALUE setting so
 *	it must match for the old and new servers.
 */
static void
check_for_isn_and_int8_passing_mismatch(ClusterInfo *cluster)
{
	int			dbnum;
	FILE	   *script = NULL;
	bool		found = false;
	char		output_path[MAXPGPATH];

	prep_status("Checking for contrib/isn with bigint-passing mismatch");

	if (old_cluster.controldata.float8_pass_by_value ==
		new_cluster.controldata.float8_pass_by_value)
	{
		/* no mismatch */
		check_ok();
		return;
	}

	snprintf(output_path, sizeof(output_path),
			 "contrib_isn_and_int8_pass_by_value.txt");

	for (dbnum = 0; dbnum < cluster->dbarr.ndbs; dbnum++)
	{
		PGresult   *res;
		bool		db_used = false;
		int			ntups;
		int			rowno;
		int			i_nspname,
					i_proname;
		DbInfo	   *active_db = &cluster->dbarr.dbs[dbnum];
		PGconn	   *conn = connectToServer(cluster, active_db->db_name);

		/* Find any functions coming from contrib/isn */
		res = executeQueryOrDie(conn,
								"SELECT n.nspname, p.proname "
								"FROM	pg_catalog.pg_proc p, "
								"		pg_catalog.pg_namespace n "
								"WHERE	p.pronamespace = n.oid AND "
								"		p.probin = '$libdir/isn'");

		ntups = PQntuples(res);
		i_nspname = PQfnumber(res, "nspname");
		i_proname = PQfnumber(res, "proname");
		for (rowno = 0; rowno < ntups; rowno++)
		{
			found = true;
			if (script == NULL && (script = fopen_priv(output_path, "w")) == NULL)
				pg_fatal("could not open file \"%s\": %s\n",
						 output_path, strerror(errno));
			if (!db_used)
			{
				fprintf(script, "Database: %s\n", active_db->db_name);
				db_used = true;
			}
			fprintf(script, "  %s.%s\n",
					PQgetvalue(res, rowno, i_nspname),
					PQgetvalue(res, rowno, i_proname));
		}

		PQclear(res);

		PQfinish(conn);
	}

	if (script)
		fclose(script);

	if (found)
	{
		pg_log(PG_REPORT, "fatal\n");
		pg_fatal("Your installation contains \"contrib/isn\" functions which rely on the\n"
				 "bigint data type.  Your old and new clusters pass bigint values\n"
				 "differently so this cluster cannot currently be upgraded.  You can\n"
				 "manually upgrade databases that use \"contrib/isn\" facilities and remove\n"
				 "\"contrib/isn\" from the old cluster and restart the upgrade.  A list of\n"
				 "the problem functions is in the file:\n"
				 "    %s\n\n", output_path);
	}
	else
		check_ok();
}


/*
 * Verify that no tables are declared WITH OIDS.
 */
static void
check_for_tables_with_oids(ClusterInfo *cluster)
{
	int			dbnum;
	FILE	   *script = NULL;
	bool		found = false;
	char		output_path[MAXPGPATH];

	prep_status("Checking for tables WITH OIDS");

	snprintf(output_path, sizeof(output_path),
			 "tables_with_oids.txt");

	/* Find any tables declared WITH OIDS */
	for (dbnum = 0; dbnum < cluster->dbarr.ndbs; dbnum++)
	{
		PGresult   *res;
		bool		db_used = false;
		int			ntups;
		int			rowno;
		int			i_nspname,
					i_relname;
		DbInfo	   *active_db = &cluster->dbarr.dbs[dbnum];
		PGconn	   *conn = connectToServer(cluster, active_db->db_name);

		res = executeQueryOrDie(conn,
								"SELECT n.nspname, c.relname "
								"FROM	pg_catalog.pg_class c, "
								"		pg_catalog.pg_namespace n "
								"WHERE	c.relnamespace = n.oid AND "
								"		c.relhasoids AND"
								"       n.nspname NOT IN ('pg_catalog')");

		ntups = PQntuples(res);
		i_nspname = PQfnumber(res, "nspname");
		i_relname = PQfnumber(res, "relname");
		for (rowno = 0; rowno < ntups; rowno++)
		{
			found = true;
			if (script == NULL && (script = fopen_priv(output_path, "w")) == NULL)
				pg_fatal("could not open file \"%s\": %s\n",
						 output_path, strerror(errno));
			if (!db_used)
			{
				fprintf(script, "Database: %s\n", active_db->db_name);
				db_used = true;
			}
			fprintf(script, "  %s.%s\n",
					PQgetvalue(res, rowno, i_nspname),
					PQgetvalue(res, rowno, i_relname));
		}

		PQclear(res);

		PQfinish(conn);
	}

	if (script)
		fclose(script);

	if (found)
	{
		pg_log(PG_REPORT, "fatal\n");
		pg_fatal("Your installation contains tables declared WITH OIDS, which is not supported\n"
				 "anymore. Consider removing the oid column using\n"
				 "    ALTER TABLE ... SET WITHOUT OIDS;\n"
				 "A list of tables with the problem is in the file:\n"
				 "    %s\n\n", output_path);
	}
	else
		check_ok();
}


/*
 * check_for_reg_data_type_usage()
 *	pg_upgrade only preserves these system values:
 *		pg_class.oid
 *		pg_type.oid
 *		pg_enum.oid
 *
 *	Many of the reg* data types reference system catalog info that is
 *	not preserved, and hence these data types cannot be used in user
 *	tables upgraded by pg_upgrade.
 */
static void
check_for_reg_data_type_usage(ClusterInfo *cluster)
{
	int			dbnum;
	FILE	   *script = NULL;
	bool		found = false;
	char		output_path[MAXPGPATH];

	prep_status("Checking for reg* data types in user tables");

	snprintf(output_path, sizeof(output_path), "tables_using_reg.txt");

	for (dbnum = 0; dbnum < cluster->dbarr.ndbs; dbnum++)
	{
		PGresult   *res;
		bool		db_used = false;
		int			ntups;
		int			rowno;
		int			i_nspname,
					i_relname,
					i_attname;
		DbInfo	   *active_db = &cluster->dbarr.dbs[dbnum];
		PGconn	   *conn = connectToServer(cluster, active_db->db_name);
		/*
		 * While several relkinds don't store any data, e.g. views, they can
		 * be used to define data types of other columns, so we check all
		 * relkinds.
		 */
		res = executeQueryOrDie(conn,
								"SELECT n.nspname, c.relname, a.attname "
								"FROM	pg_catalog.pg_class c, "
								"		pg_catalog.pg_namespace n, "
								"		pg_catalog.pg_attribute a, "
								"		pg_catalog.pg_type t "
								"WHERE	c.oid = a.attrelid AND "
								"		NOT a.attisdropped AND "
								"       a.atttypid = t.oid AND "
								"       t.typnamespace = "
								"           (SELECT oid FROM pg_namespace "
								"            WHERE nspname = 'pg_catalog') AND"
								"		t.typname IN ( "
		/* regclass.oid is preserved, so 'regclass' is OK */
								"           'regconfig', "
								"           'regdictionary', "
								"           'regnamespace', "
								"           'regoper', "
								"           'regoperator', "
								"           'regproc', "
								"           'regprocedure' "
		/* regrole.oid is preserved, so 'regrole' is OK */
		/* regtype.oid is preserved, so 'regtype' is OK */
<<<<<<< HEAD
								" %s "
								" ) AND "
=======
								"			) AND "
>>>>>>> 9e1c9f95
								"		c.relnamespace = n.oid AND "
							  "		n.nspname NOT IN ('pg_catalog', 'information_schema')",
						GET_MAJOR_VERSION(old_cluster.major_version) == 802 ?
							"0" :
							"'pg_catalog.regconfig'::pg_catalog.regtype, "
							"'pg_catalog.regdictionary'::pg_catalog.regtype ");

		ntups = PQntuples(res);
		i_nspname = PQfnumber(res, "nspname");
		i_relname = PQfnumber(res, "relname");
		i_attname = PQfnumber(res, "attname");
		for (rowno = 0; rowno < ntups; rowno++)
		{
			found = true;
			if (script == NULL && (script = fopen_priv(output_path, "w")) == NULL)
				pg_fatal("could not open file \"%s\": %s\n",
						 output_path, strerror(errno));
			if (!db_used)
			{
				fprintf(script, "Database: %s\n", active_db->db_name);
				db_used = true;
			}
			fprintf(script, "  %s.%s.%s\n",
					PQgetvalue(res, rowno, i_nspname),
					PQgetvalue(res, rowno, i_relname),
					PQgetvalue(res, rowno, i_attname));
		}

		PQclear(res);

		PQfinish(conn);
	}

	if (script)
		fclose(script);

	if (found)
	{
		pg_log(PG_REPORT, "fatal\n");
		pg_fatal("Your installation contains one of the reg* data types in user tables.\n"
				 "These data types reference system OIDs that are not preserved by\n"
				 "pg_upgrade, so this cluster cannot currently be upgraded.  You can\n"
				 "remove the problem tables and restart the upgrade.  A list of the problem\n"
				 "columns is in the file:\n"
				 "    %s\n\n", output_path);
	}
	else
		check_ok();
}


/*
 * check_for_jsonb_9_4_usage()
 *
 *	JSONB changed its storage format during 9.4 beta, so check for it.
 */
static void
check_for_jsonb_9_4_usage(ClusterInfo *cluster)
{
	int			dbnum;
	FILE	   *script = NULL;
	bool		found = false;
	char		output_path[MAXPGPATH];

	prep_status("Checking for incompatible \"jsonb\" data type");

	snprintf(output_path, sizeof(output_path), "tables_using_jsonb.txt");

	for (dbnum = 0; dbnum < cluster->dbarr.ndbs; dbnum++)
	{
		PGresult   *res;
		bool		db_used = false;
		int			ntups;
		int			rowno;
		int			i_nspname,
					i_relname,
					i_attname;
		DbInfo	   *active_db = &cluster->dbarr.dbs[dbnum];
		PGconn	   *conn = connectToServer(cluster, active_db->db_name);

		/*
		 * While several relkinds don't store any data, e.g. views, they can
		 * be used to define data types of other columns, so we check all
		 * relkinds.
		 */
		res = executeQueryOrDie(conn,
								"SELECT n.nspname, c.relname, a.attname "
								"FROM	pg_catalog.pg_class c, "
								"		pg_catalog.pg_namespace n, "
								"		pg_catalog.pg_attribute a "
								"WHERE	c.oid = a.attrelid AND "
								"		NOT a.attisdropped AND "
								"		a.atttypid = 'pg_catalog.jsonb'::pg_catalog.regtype AND "
								"		c.relnamespace = n.oid AND "
		/* exclude possible orphaned temp tables */
<<<<<<< HEAD
								"  		n.nspname !~ '^pg_temp_' AND "
							  "		n.nspname NOT IN ('pg_catalog', 'information_schema')");
=======
								"		n.nspname !~ '^pg_temp_' AND "
								"		n.nspname NOT IN ('pg_catalog', 'information_schema')");
>>>>>>> 9e1c9f95

		ntups = PQntuples(res);
		i_nspname = PQfnumber(res, "nspname");
		i_relname = PQfnumber(res, "relname");
		i_attname = PQfnumber(res, "attname");
		for (rowno = 0; rowno < ntups; rowno++)
		{
			found = true;
			if (script == NULL && (script = fopen_priv(output_path, "w")) == NULL)
				pg_fatal("could not open file \"%s\": %s\n",
						 output_path, strerror(errno));
			if (!db_used)
			{
				fprintf(script, "Database: %s\n", active_db->db_name);
				db_used = true;
			}
			fprintf(script, "  %s.%s.%s\n",
					PQgetvalue(res, rowno, i_nspname),
					PQgetvalue(res, rowno, i_relname),
					PQgetvalue(res, rowno, i_attname));
		}

		PQclear(res);

		PQfinish(conn);
	}

	if (script)
		fclose(script);

	if (found)
	{
		pg_log(PG_REPORT, "fatal\n");
		pg_fatal("Your installation contains the \"jsonb\" data type in user tables.\n"
				 "The internal format of \"jsonb\" changed during 9.4 beta so this cluster cannot currently\n"
				 "be upgraded.  You can remove the problem tables and restart the upgrade.  A list\n"
				 "of the problem columns is in the file:\n"
				 "    %s\n\n", output_path);
	}
	else
		check_ok();
}

/*
 * check_for_pg_role_prefix()
 *
 *	Versions older than 9.6 should not have any pg_* roles
 */
static void
check_for_pg_role_prefix(ClusterInfo *cluster)
{
	PGresult   *res;
	PGconn	   *conn = connectToServer(cluster, "template1");

	prep_status("Checking for roles starting with \"pg_\"");

	res = executeQueryOrDie(conn,
							"SELECT * "
							"FROM pg_catalog.pg_roles "
							"WHERE rolname ~ '^pg_'");

	if (PQntuples(res) != 0)
	{
		if (cluster == &old_cluster)
			pg_fatal("The source cluster contains roles starting with \"pg_\"\n");
		else
			pg_fatal("The target cluster contains roles starting with \"pg_\"\n");
	}

	PQclear(res);

	PQfinish(conn);

	check_ok();
}

<<<<<<< HEAD
static void
get_bin_version(ClusterInfo *cluster)
{
	char		cmd[MAXPGPATH],
				cmd_output[MAX_STRING];
	FILE	   *output;
	int			pre_dot,
				post_dot;

	snprintf(cmd, sizeof(cmd), "\"%s/pg_ctl\" --version", cluster->bindir);

	if ((output = popen(cmd, "r")) == NULL ||
		fgets(cmd_output, sizeof(cmd_output), output) == NULL)
		pg_fatal("Could not get pg_ctl version data using %s: %s\n",
				 cmd, getErrorText());

	pclose(output);

	/* Remove trailing newline */
	if (strchr(cmd_output, '\n') != NULL)
		*strchr(cmd_output, '\n') = '\0';

	if (sscanf(cmd_output, "%*s %*s %*s %d.%d", &pre_dot, &post_dot) != 2)
		pg_fatal("could not get version from %s\n", cmd);

	cluster->bin_version = (pre_dot * 100 + post_dot) * 100;
}

=======
>>>>>>> 9e1c9f95

/*
 * get_canonical_locale_name
 *
 * Send the locale name to the system, and hope we get back a canonical
 * version.  This should match the backend's check_locale() function.
 */
static char *
get_canonical_locale_name(int category, const char *locale)
{
	char	   *save;
	char	   *res;

	/* get the current setting, so we can restore it. */
	save = setlocale(category, NULL);
	if (!save)
		pg_fatal("failed to get the current locale\n");

	/* 'save' may be pointing at a modifiable scratch variable, so copy it. */
	save = (char *) pg_strdup(save);

	/* set the locale with setlocale, to see if it accepts it. */
	res = setlocale(category, locale);

	if (!res)
		pg_fatal("failed to get system locale name for \"%s\"\n", locale);

	res = pg_strdup(res);

	/* restore old value. */
	if (!setlocale(category, save))
		pg_fatal("failed to restore old locale \"%s\"\n", save);

	pg_free(save);

	return res;
}<|MERGE_RESOLUTION|>--- conflicted
+++ resolved
@@ -103,7 +103,6 @@
 	check_for_isn_and_int8_passing_mismatch(&old_cluster);
 
 	/*
-<<<<<<< HEAD
 	 * Check for various Greenplum failure cases
 	 */
 	check_greenplum();
@@ -111,7 +110,8 @@
 	/* GPDB 7 removed support for SHA-256 hashed passwords */
 	if (GET_MAJOR_VERSION(old_cluster.major_version) <= 905)
 		old_GPDB6_check_for_unsupported_sha256_password_hashes();
-=======
+
+	/*
 	 * Pre-PG 12 allowed tables to be declared WITH OIDS, which is not
 	 * supported anymore. Verify there are none, iff applicable.
 	 */
@@ -128,7 +128,6 @@
 		if (user_opts.check)
 			old_9_6_invalidate_hash_indexes(&old_cluster, true);
 	}
->>>>>>> 9e1c9f95
 
 	/* 9.5 and below should not have roles starting with pg_ */
 	if (GET_MAJOR_VERSION(old_cluster.major_version) <= 905)
@@ -254,14 +253,13 @@
 
 
 void
-<<<<<<< HEAD
 issue_warnings_and_set_wal_level(char *sequence_script_file_name)
 {
 	/*
-	 * We unconditionally start/stop the new server because pg_resetwal -o
-	 * set wal_level to 'minimum'.  If the user is upgrading standby
-	 * servers using the rsync instructions, they will need pg_upgrade
-	 * to write its final WAL record with the proper wal_level.
+	 * We unconditionally start/stop the new server because pg_resetwal -o set
+	 * wal_level to 'minimum'.  If the user is upgrading standby servers using
+	 * the rsync instructions, they will need pg_upgrade to write its final
+	 * WAL record showing wal_level as 'replica'.
 	 */
 	start_postmaster(&new_cluster, true);
 
@@ -292,29 +290,14 @@
 	}
 
 	/* GPDB_90_MERGE_FIXME: See earlier comment on large objects */
-=======
-issue_warnings_and_set_wal_level(void)
-{
-	/*
-	 * We unconditionally start/stop the new server because pg_resetwal -o set
-	 * wal_level to 'minimum'.  If the user is upgrading standby servers using
-	 * the rsync instructions, they will need pg_upgrade to write its final
-	 * WAL record showing wal_level as 'replica'.
-	 */
-	start_postmaster(&new_cluster, true);
-
->>>>>>> 9e1c9f95
 	/* Create dummy large object permissions for old < PG 9.0? */
 	if (GET_MAJOR_VERSION(old_cluster.major_version) <= 804)
 		new_9_0_populate_pg_largeobject_metadata(&new_cluster, false);
 
-<<<<<<< HEAD
-=======
 	/* Reindex hash indexes for old < 10.0 */
 	if (GET_MAJOR_VERSION(old_cluster.major_version) <= 906)
 		old_9_6_invalidate_hash_indexes(&new_cluster, false);
 
->>>>>>> 9e1c9f95
 	stop_postmaster(false);
 }
 
@@ -1166,18 +1149,15 @@
 								"           'regprocedure' "
 		/* regrole.oid is preserved, so 'regrole' is OK */
 		/* regtype.oid is preserved, so 'regtype' is OK */
-<<<<<<< HEAD
-								" %s "
-								" ) AND "
-=======
+								"           %s "
 								"			) AND "
->>>>>>> 9e1c9f95
 								"		c.relnamespace = n.oid AND "
 							  "		n.nspname NOT IN ('pg_catalog', 'information_schema')",
+						/* GPDB 4.3 support */
 						GET_MAJOR_VERSION(old_cluster.major_version) == 802 ?
-							"0" :
-							"'pg_catalog.regconfig'::pg_catalog.regtype, "
-							"'pg_catalog.regdictionary'::pg_catalog.regtype ");
+							"" :
+							",'pg_catalog.regconfig'::pg_catalog.regtype::pg_catalog.text "
+							",'pg_catalog.regdictionary'::pg_catalog.regtype::pg_catalog.text ");
 
 		ntups = PQntuples(res);
 		i_nspname = PQfnumber(res, "nspname");
@@ -1267,13 +1247,8 @@
 								"		a.atttypid = 'pg_catalog.jsonb'::pg_catalog.regtype AND "
 								"		c.relnamespace = n.oid AND "
 		/* exclude possible orphaned temp tables */
-<<<<<<< HEAD
-								"  		n.nspname !~ '^pg_temp_' AND "
-							  "		n.nspname NOT IN ('pg_catalog', 'information_schema')");
-=======
 								"		n.nspname !~ '^pg_temp_' AND "
 								"		n.nspname NOT IN ('pg_catalog', 'information_schema')");
->>>>>>> 9e1c9f95
 
 		ntups = PQntuples(res);
 		i_nspname = PQfnumber(res, "nspname");
@@ -1350,37 +1325,6 @@
 	check_ok();
 }
 
-<<<<<<< HEAD
-static void
-get_bin_version(ClusterInfo *cluster)
-{
-	char		cmd[MAXPGPATH],
-				cmd_output[MAX_STRING];
-	FILE	   *output;
-	int			pre_dot,
-				post_dot;
-
-	snprintf(cmd, sizeof(cmd), "\"%s/pg_ctl\" --version", cluster->bindir);
-
-	if ((output = popen(cmd, "r")) == NULL ||
-		fgets(cmd_output, sizeof(cmd_output), output) == NULL)
-		pg_fatal("Could not get pg_ctl version data using %s: %s\n",
-				 cmd, getErrorText());
-
-	pclose(output);
-
-	/* Remove trailing newline */
-	if (strchr(cmd_output, '\n') != NULL)
-		*strchr(cmd_output, '\n') = '\0';
-
-	if (sscanf(cmd_output, "%*s %*s %*s %d.%d", &pre_dot, &post_dot) != 2)
-		pg_fatal("could not get version from %s\n", cmd);
-
-	cluster->bin_version = (pre_dot * 100 + post_dot) * 100;
-}
-
-=======
->>>>>>> 9e1c9f95
 
 /*
  * get_canonical_locale_name
