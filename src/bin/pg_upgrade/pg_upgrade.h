#ifndef PG_UPGRADE_H
#define PG_UPGRADE_H
/*
 *	pg_upgrade.h
 *
<<<<<<< HEAD
 *	Portions Copyright (c) 2016-Present, Pivotal Software Inc
 *	Copyright (c) 2010-2016, PostgreSQL Global Development Group
=======
 *	Copyright (c) 2010-2019, PostgreSQL Global Development Group
>>>>>>> 9e1c9f95
 *	src/bin/pg_upgrade/pg_upgrade.h
 */

#include <unistd.h>
#include <assert.h>
#include <sys/stat.h>
#include <sys/time.h>

#include "postgres.h"
#include "libpq-fe.h"
#include "pqexpbuffer.h"

/* Use port in the private/dynamic port number range */
#define DEF_PGUPORT			50432

/* Allocate for null byte */
#define USER_NAME_SIZE		128

#define MAX_STRING			1024
#define LINE_ALLOC			4096
#define QUERY_ALLOC			8192

#define MIGRATOR_API_VERSION	1

#define MESSAGE_WIDTH		60

#define GET_MAJOR_VERSION(v)	((v) / 100)

/* contains both global db information and CREATE DATABASE commands */
#define GLOBALS_DUMP_FILE	"pg_upgrade_dump_globals.sql"
#define DB_DUMP_FILE_MASK	"pg_upgrade_dump_%u.custom"

#define DB_DUMP_LOG_FILE_MASK	"pg_upgrade_dump_%u.log"
#define SERVER_LOG_FILE		"pg_upgrade_server.log"
#define UTILITY_LOG_FILE	"pg_upgrade_utility.log"
#define INTERNAL_LOG_FILE	"pg_upgrade_internal.log"

extern char *output_files[];

/*
 * WIN32 files do not accept writes from multiple processes
 *
 * On Win32, we can't send both pg_upgrade output and command output to the
 * same file because we get the error: "The process cannot access the file
 * because it is being used by another process." so send the pg_ctl
 * command-line output to a new file, rather than into the server log file.
 * Ideally we could use UTILITY_LOG_FILE for this, but some Windows platforms
 * keep the pg_ctl output file open by the running postmaster, even after
 * pg_ctl exits.
 *
 * We could use the Windows pgwin32_open() flags to allow shared file
 * writes but is unclear how all other tools would use those flags, so
 * we just avoid it and log a little differently on Windows;  we adjust
 * the error message appropriately.
 */
#ifndef WIN32
#define SERVER_START_LOG_FILE	SERVER_LOG_FILE
#define SERVER_STOP_LOG_FILE	SERVER_LOG_FILE
#else
#define SERVER_START_LOG_FILE	"pg_upgrade_server_start.log"
/*
 *	"pg_ctl start" keeps SERVER_START_LOG_FILE and SERVER_LOG_FILE open
 *	while the server is running, so we use UTILITY_LOG_FILE for "pg_ctl
 *	stop".
 */
#define SERVER_STOP_LOG_FILE	UTILITY_LOG_FILE
#endif


#ifndef WIN32
#define pg_mv_file			rename
#define pg_link_file		link
#define PATH_SEPARATOR		'/'
#define PATH_QUOTE	'\''
#define RM_CMD				"rm -f"
#define RMDIR_CMD			"rm -rf"
#define SCRIPT_PREFIX		"./"
#define SCRIPT_EXT			"sh"
#define ECHO_QUOTE	"'"
#define ECHO_BLANK	""
#else
#define pg_mv_file			pgrename
#define pg_link_file		win32_pghardlink
#define PATH_SEPARATOR		'\\'
#define PATH_QUOTE	'"'
#define RM_CMD				"DEL /q"
#define RMDIR_CMD			"RMDIR /s/q"
#define SCRIPT_PREFIX		""
#define SCRIPT_EXT			"bat"
#define EXE_EXT				".exe"
#define ECHO_QUOTE	""
#define ECHO_BLANK	"."
#endif


<<<<<<< HEAD
#define atooid(x)  ((Oid) strtoul((x), NULL, 10))

/* OID system catalog preservation added during PG 9.0 development */
#define TABLE_SPACE_SUBDIRS_CAT_VER 201001111
/* postmaster/postgres -b (binary_upgrade) flag added during PG 9.1 development */
/* In GPDB, it was introduced during GPDB 5.0 development. */
#define BINARY_UPGRADE_SERVER_FLAG_CAT_VER 301607301
=======
/*
 * postmaster/postgres -b (binary_upgrade) flag added during PG 9.1
 * development
 */
#define BINARY_UPGRADE_SERVER_FLAG_CAT_VER 201104251

>>>>>>> 9e1c9f95
/*
 *	Visibility map changed with this 9.2 commit,
 *	8f9fe6edce358f7904e0db119416b4d1080a83aa; pick later catalog version.
 */
#define VISIBILITY_MAP_CRASHSAFE_CAT_VER 201107031

/*
 * change in JSONB format during 9.4 beta
 */
#define JSONB_FORMAT_CHANGE_CAT_VER 201409291

/*
 * The format of visibility map is changed with this 9.6 commit,
 */
#define VISIBILITY_MAP_FROZEN_BIT_CAT_VER 201603011

/*
 * pg_multixact format changed in 9.3 commit 0ac5ad5134f2769ccbaefec73844f85,
 * ("Improve concurrency of foreign key locking") which also updated catalog
 * version to this value.  pg_upgrade behavior depends on whether old and new
 * server versions are both newer than this, or only the new one is.
 *
 * In GPDB: that upstream change was merged into GPDB in the big 9.3 merge
 * commit.
 */
#define MULTIXACT_FORMATCHANGE_CAT_VER 301809211

/*
 * Extra information stored for each Append-only table.
 * This is used to transfer the information from the auxiliary
 * AO table to the new cluster.
 */

/* To hold contents of pg_visimap_<oid> */
typedef struct
{
	int			segno;
	int64		first_row_no;
	char	   *visimap;		/* text representation of the "bit varying" field */
} AOVisiMapInfo;

typedef struct
{
	int			segno;
	int			columngroup_no;
	int64		first_row_no;
	char	   *minipage;		/* text representation of the "bit varying" field */
} AOBlkDir;

/* To hold contents of pg_aoseg_<oid> */
typedef struct
{
	int			segno;
	int64		eof;
	int64		tupcount;
	int64		varblockcount;
	int64		eofuncompressed;
	int64		modcount;
	int16		version;
	int16		state;
} AOSegInfo;

/* To hold contents of pf_aocsseg_<oid> */
typedef struct
{
	int         segno;
	int64		tupcount;
	int64		varblockcount;
	char       *vpinfo;
	int64		modcount;
	int16		state;
	int16		version;
} AOCSSegInfo;

typedef struct
{
	int16		attlen;
	char		attalign;
	bool		is_numeric;
} AttInfo;

typedef enum
{
	HEAP,
	AO,
	AOCS,
	FSM
} RelType;


/*
 * large object chunk size added to pg_controldata,
 * commit 5f93c37805e7485488480916b4585e098d3cc883
 */
#define LARGE_OBJECT_SIZE_PG_CONTROL_VER 942

/*
 * change in JSONB format during 9.4 beta
 */
#define JSONB_FORMAT_CHANGE_CAT_VER 201409291


/*
 * Each relation is represented by a relinfo structure.
 */
typedef struct
{
	/* Can't use NAMEDATALEN; not guaranteed to be same on client */
	char	   *nspname;		/* namespace name */
	char	   *relname;		/* relation name */
	Oid			reloid;			/* relation oid */
	char		relstorage;
	Oid			relfilenode;	/* relation relfile node */
	Oid			indtable;		/* if index, OID of its table, else 0 */
	Oid			toastheap;		/* if toast table, OID of base table, else 0 */
	char	   *tablespace;		/* tablespace path; "" for cluster default */
	bool		nsp_alloc;		/* should nspname be freed? */
	bool		tblsp_alloc;	/* should tablespace be freed? */

	RelType		reltype;

	/* Extra information for append-only tables */
	AOSegInfo  *aosegments;
	AOCSSegInfo *aocssegments;
	int			naosegments;
	AOVisiMapInfo *aovisimaps;
	int			naovisimaps;
	AOBlkDir   *aoblkdirs;
	int			naoblkdirs;

	/* Extra information for heap tables */
	bool		gpdb4_heap_conversion_needed;
	bool		has_numerics;
	AttInfo	   *atts;
	int			natts;
} RelInfo;

typedef struct
{
	RelInfo    *rels;
	int			nrels;
} RelInfoArr;

/*
 * The following structure represents a relation mapping.
 */
typedef struct
{
	const char *old_tablespace;
	const char *new_tablespace;
	const char *old_tablespace_suffix;
	const char *new_tablespace_suffix;
	Oid			old_db_oid;
	Oid			new_db_oid;

	/*
	 * old/new relfilenodes might differ for pg_largeobject(_metadata) indexes
	 * due to VACUUM FULL or REINDEX.  Other relfilenodes are preserved.
	 */
	Oid			old_relfilenode;
	Oid			new_relfilenode;
	/* the rest are used only for logging and error reporting */
	char	   *nspname;		/* namespaces */
	char	   *relname;

	bool		missing_seg0_ok;

	RelType		type;			/* Type of relation */

	/* Extra information for heap tables */
	bool		gpdb4_heap_conversion_needed;
	bool		has_numerics;
	AttInfo	   *atts;
	int			natts;
} FileNameMap;

/*
 * Structure to store database information
 */
typedef struct
{
	Oid			db_oid;			/* oid of the database */
	char	   *db_name;		/* database name */
	char		db_tablespace[MAXPGPATH];	/* database default tablespace
											 * path */
	char	   *db_collate;
	char	   *db_ctype;
	int			db_encoding;
	RelInfoArr	rel_arr;		/* array of all user relinfos */
} DbInfo;

typedef struct
{
	DbInfo	   *dbs;			/* array of db infos */
	int			ndbs;			/* number of db infos */
} DbInfoArr;

/*
 * The following structure is used to hold pg_control information.
 * Rather than using the backend's control structure we use our own
 * structure to avoid pg_control version issues between releases.
 */
typedef struct
{
	uint32		ctrl_ver;
	uint32		cat_ver;
	char		nextxlogfile[25];
	uint32		chkpnt_nxtxid;
	uint32		chkpnt_nxtepoch;
	uint32		chkpnt_nxtoid;
	uint32		chkpnt_nxtmulti;
	uint32		chkpnt_nxtmxoff;
	uint32		chkpnt_oldstMulti;
	uint32		align;
	uint32		blocksz;
	uint32		largesz;
	uint32		walsz;
	uint32		walseg;
	uint32		ident;
	uint32		index;
	uint32		toast;
	uint32		large_object;
	bool		date_is_int;
	bool		float8_pass_by_value;
	bool		data_checksum_version;
} ControlData;

/*
 * Enumeration to denote transfer modes
 */
typedef enum
{
	TRANSFER_MODE_CLONE,
	TRANSFER_MODE_COPY,
	TRANSFER_MODE_LINK
} transferMode;

/*
 * Enumeration to denote pg_log modes
 */
typedef enum
{
	PG_VERBOSE,
	PG_STATUS,
	PG_REPORT,
	PG_WARNING,
	PG_FATAL
} eLogType;

typedef long pgpid_t;


/*
 * cluster
 *
 *	information about each cluster
 */
typedef struct
{
	ControlData controldata;	/* pg_control information */
	DbInfoArr	dbarr;			/* dbinfos array */
	char	   *pgdata;			/* pathname for cluster's $PGDATA directory */
	char	   *pgconfig;		/* pathname for cluster's config file
								 * directory */
	char	   *bindir;			/* pathname for cluster's executable directory */
	char	   *pgopts;			/* options to pass to the server, like pg_ctl
								 * -o */
	char	   *sockdir;		/* directory for Unix Domain socket, if any */
	unsigned short port;		/* port number where postmaster is waiting */
	uint32		major_version;	/* PG_VERSION of cluster */
	char		major_version_str[64];	/* string PG_VERSION of cluster */
	uint32		bin_version;	/* version returned from pg_ctl */
	const char *tablespace_suffix;	/* directory specification */
} ClusterInfo;


/*
 *	LogOpts
*/
typedef struct
{
	FILE	   *internal;		/* internal log FILE */
	bool		verbose;		/* true -> be verbose in messages */
	bool		retain;			/* retain log files on success */
} LogOpts;


/*
 *	UserOpts
*/
typedef struct
{
	bool		check;			/* true -> ask user for permission to make
								 * changes */
	transferMode transfer_mode; /* copy files or link them? */
	int			jobs;			/* number of processes/threads to use */
	char	   *socketdir;		/* directory to use for Unix sockets */
} UserOpts;

typedef struct
{
	char	   *name;
	int			dbnum;
} LibraryInfo;

/*
 * OSInfo
 */
typedef struct
{
	const char *progname;		/* complete pathname for this program */
	char	   *exec_path;		/* full path to my executable */
	char	   *user;			/* username for clusters */
	bool		user_specified; /* user specified on command-line */
	char	  **old_tablespaces;	/* tablespaces */
	int			num_old_tablespaces;
	LibraryInfo *libraries;		/* loadable libraries */
	int			num_libraries;
	ClusterInfo *running_cluster;
} OSInfo;


/*
 * Global variables
 */
extern LogOpts log_opts;
extern UserOpts user_opts;
extern ClusterInfo old_cluster,
			new_cluster;
extern OSInfo os_info;

/* check.c */

void		output_check_banner(bool live_check);
void		check_and_dump_old_cluster(bool live_check, char **sequence_script_file_name);
void		check_new_cluster(void);
void		report_clusters_compatible(void);
<<<<<<< HEAD
void		issue_warnings_and_set_wal_level(char *sequence_script_file_name);
void output_completion_banner(char *analyze_script_file_name,
						 char *deletion_script_file_name);
=======
void		issue_warnings_and_set_wal_level(void);
void		output_completion_banner(char *analyze_script_file_name,
									 char *deletion_script_file_name);
>>>>>>> 9e1c9f95
void		check_cluster_versions(void);
void		check_cluster_compatibility(bool live_check);
void		create_script_for_old_cluster_deletion(char **deletion_script_file_name);
void		create_script_for_cluster_analyze(char **analyze_script_file_name);


/* controldata.c */

void		get_control_data(ClusterInfo *cluster, bool live_check);
void		check_control_data(ControlData *oldctrl, ControlData *newctrl);
void		disable_old_cluster(void);


/* dump.c */

void		generate_old_dump(void);


/* exec.c */

#define EXEC_PSQL_ARGS "--echo-queries --set ON_ERROR_STOP=on --no-psqlrc --dbname=template1"

bool		exec_prog(const char *log_file, const char *opt_log_file,
					  bool report_error, bool exit_on_error, const char *fmt,...) pg_attribute_printf(5, 6);
void		verify_directories(void);
bool		pid_lock_file_exists(const char *datadir);


/* file.c */

void		cloneFile(const char *src, const char *dst,
					  const char *schemaName, const char *relName);
void		copyFile(const char *src, const char *dst,
					 const char *schemaName, const char *relName);
void		linkFile(const char *src, const char *dst,
					 const char *schemaName, const char *relName);
void		rewriteVisibilityMap(const char *fromfile, const char *tofile,
								 const char *schemaName, const char *relName);
void		check_file_clone(void);
void		check_hard_link(void);

/* fopen_priv() is no longer different from fopen() */
#define fopen_priv(path, mode)	fopen(path, mode)

/* function.c */

void		get_loadable_libraries(void);
void		check_loadable_libraries(void);

/* info.c */

FileNameMap *gen_db_file_maps(DbInfo *old_db,
							  DbInfo *new_db, int *nmaps, const char *old_pgdata,
							  const char *new_pgdata);
void		get_db_and_rel_infos(ClusterInfo *cluster);
void		print_maps(FileNameMap *maps, int n,
					   const char *db_name);

/* option.c */

void		parseCommandLine(int argc, char *argv[]);
void		adjust_data_dir(ClusterInfo *cluster);
void		get_sock_dir(ClusterInfo *cluster, bool live_check);

/* relfilenode.c */

void		transfer_all_new_tablespaces(DbInfoArr *old_db_arr,
										 DbInfoArr *new_db_arr, char *old_pgdata, char *new_pgdata);
void		transfer_all_new_dbs(DbInfoArr *old_db_arr,
								 DbInfoArr *new_db_arr, char *old_pgdata, char *new_pgdata,
								 char *old_tablespace);

/* tablespace.c */

void		init_tablespaces(void);


/* server.c */

PGconn	   *connectToServer(ClusterInfo *cluster, const char *db_name);
PGresult   *executeQueryOrDie(PGconn *conn, const char *fmt,...) pg_attribute_printf(2, 3);

char	   *cluster_conn_opts(ClusterInfo *cluster);

bool		start_postmaster(ClusterInfo *cluster, bool report_and_exit_on_error);
void		stop_postmaster(bool in_atexit);
uint32		get_major_server_version(ClusterInfo *cluster);
void		check_pghost_envvar(void);


/* util.c */

char	   *quote_identifier(const char *s);
extern void appendShellString(PQExpBuffer buf, const char *str);
extern void appendConnStrVal(PQExpBuffer buf, const char *str);
extern void appendPsqlMetaConnect(PQExpBuffer buf, const char *dbname);
int			get_user_info(char **user_name_p);
void		check_ok(void);
void		report_status(eLogType type, const char *fmt,...) pg_attribute_printf(2, 3);
void		pg_log(eLogType type, const char *fmt,...) pg_attribute_printf(2, 3);
void		pg_fatal(const char *fmt,...) pg_attribute_printf(1, 2) pg_attribute_noreturn();
void		end_progress_output(void);
void		prep_status(const char *fmt,...) pg_attribute_printf(1, 2);
void		check_ok(void);
unsigned int str2uint(const char *str);
void		pg_putenv(const char *var, const char *val);


/* version.c */

void		new_9_0_populate_pg_largeobject_metadata(ClusterInfo *cluster,
													 bool check_mode);
void		old_9_3_check_for_line_data_type_usage(ClusterInfo *cluster);
void		old_9_6_check_for_unknown_data_type_usage(ClusterInfo *cluster);
void		old_9_6_invalidate_hash_indexes(ClusterInfo *cluster,
											bool check_mode);

/* version_old_8_3.c */

void		old_8_3_check_for_name_data_type_usage(ClusterInfo *cluster);
void		old_8_3_check_for_tsquery_usage(ClusterInfo *cluster);
void		old_8_3_check_ltree_usage(ClusterInfo *cluster);
void		old_8_3_rebuild_tsvector_tables(ClusterInfo *cluster, bool check_mode);
void		old_8_3_invalidate_hash_gin_indexes(ClusterInfo *cluster, bool check_mode);
void old_8_3_invalidate_bpchar_pattern_ops_indexes(ClusterInfo *cluster,
											  bool check_mode);
char	   *old_8_3_create_sequence_script(ClusterInfo *cluster);

/* parallel.c */
<<<<<<< HEAD
void parallel_exec_prog(const char *log_file, const char *opt_log_file,
				   const char *fmt,...) pg_attribute_printf(3, 4);
void parallel_transfer_all_new_dbs(DbInfoArr *old_db_arr, DbInfoArr *new_db_arr,
							  char *old_pgdata, char *new_pgdata,
							  char *old_tablespace);
bool		reap_child(bool wait_for_child);

/*
 * Hack to make backend macros that check for assertions to work.
 */
#ifdef AssertMacro
#undef AssertMacro
#endif
#define AssertMacro(condition) ((void) true)
#ifdef Assert
#undef Assert
#endif
#define Assert(condition) ((void) (true || (condition)))

#endif /* PG_UPGRADE_H */
=======
void		parallel_exec_prog(const char *log_file, const char *opt_log_file,
							   const char *fmt,...) pg_attribute_printf(3, 4);
void		parallel_transfer_all_new_dbs(DbInfoArr *old_db_arr, DbInfoArr *new_db_arr,
										  char *old_pgdata, char *new_pgdata,
										  char *old_tablespace);
bool		reap_child(bool wait_for_child);
>>>>>>> 9e1c9f95
<|MERGE_RESOLUTION|>--- conflicted
+++ resolved
@@ -3,12 +3,8 @@
 /*
  *	pg_upgrade.h
  *
-<<<<<<< HEAD
  *	Portions Copyright (c) 2016-Present, Pivotal Software Inc
- *	Copyright (c) 2010-2016, PostgreSQL Global Development Group
-=======
  *	Copyright (c) 2010-2019, PostgreSQL Global Development Group
->>>>>>> 9e1c9f95
  *	src/bin/pg_upgrade/pg_upgrade.h
  */
 
@@ -104,7 +100,6 @@
 #endif
 
 
-<<<<<<< HEAD
 #define atooid(x)  ((Oid) strtoul((x), NULL, 10))
 
 /* OID system catalog preservation added during PG 9.0 development */
@@ -112,14 +107,7 @@
 /* postmaster/postgres -b (binary_upgrade) flag added during PG 9.1 development */
 /* In GPDB, it was introduced during GPDB 5.0 development. */
 #define BINARY_UPGRADE_SERVER_FLAG_CAT_VER 301607301
-=======
-/*
- * postmaster/postgres -b (binary_upgrade) flag added during PG 9.1
- * development
- */
-#define BINARY_UPGRADE_SERVER_FLAG_CAT_VER 201104251
-
->>>>>>> 9e1c9f95
+
 /*
  *	Visibility map changed with this 9.2 commit,
  *	8f9fe6edce358f7904e0db119416b4d1080a83aa; pick later catalog version.
@@ -457,15 +445,9 @@
 void		check_and_dump_old_cluster(bool live_check, char **sequence_script_file_name);
 void		check_new_cluster(void);
 void		report_clusters_compatible(void);
-<<<<<<< HEAD
 void		issue_warnings_and_set_wal_level(char *sequence_script_file_name);
-void output_completion_banner(char *analyze_script_file_name,
-						 char *deletion_script_file_name);
-=======
-void		issue_warnings_and_set_wal_level(void);
 void		output_completion_banner(char *analyze_script_file_name,
 									 char *deletion_script_file_name);
->>>>>>> 9e1c9f95
 void		check_cluster_versions(void);
 void		check_cluster_compatibility(bool live_check);
 void		create_script_for_old_cluster_deletion(char **deletion_script_file_name);
@@ -595,12 +577,11 @@
 char	   *old_8_3_create_sequence_script(ClusterInfo *cluster);
 
 /* parallel.c */
-<<<<<<< HEAD
-void parallel_exec_prog(const char *log_file, const char *opt_log_file,
-				   const char *fmt,...) pg_attribute_printf(3, 4);
-void parallel_transfer_all_new_dbs(DbInfoArr *old_db_arr, DbInfoArr *new_db_arr,
-							  char *old_pgdata, char *new_pgdata,
-							  char *old_tablespace);
+void		parallel_exec_prog(const char *log_file, const char *opt_log_file,
+							   const char *fmt,...) pg_attribute_printf(3, 4);
+void		parallel_transfer_all_new_dbs(DbInfoArr *old_db_arr, DbInfoArr *new_db_arr,
+										  char *old_pgdata, char *new_pgdata,
+										  char *old_tablespace);
 bool		reap_child(bool wait_for_child);
 
 /*
@@ -615,12 +596,4 @@
 #endif
 #define Assert(condition) ((void) (true || (condition)))
 
-#endif /* PG_UPGRADE_H */
-=======
-void		parallel_exec_prog(const char *log_file, const char *opt_log_file,
-							   const char *fmt,...) pg_attribute_printf(3, 4);
-void		parallel_transfer_all_new_dbs(DbInfoArr *old_db_arr, DbInfoArr *new_db_arr,
-										  char *old_pgdata, char *new_pgdata,
-										  char *old_tablespace);
-bool		reap_child(bool wait_for_child);
->>>>>>> 9e1c9f95
+#endif /* PG_UPGRADE_H */