/*
 *	controldata.c
 *
 *	controldata functions
 *
 *	Copyright (c) 2010-2019, PostgreSQL Global Development Group
 *	src/bin/pg_upgrade/controldata.c
 */

#include "postgres_fe.h"

#include "pg_upgrade.h"
#include "greenplum/pg_upgrade_greenplum.h"

#include <ctype.h>

/*
 * get_control_data()
 *
 * gets pg_control information in "ctrl". Assumes that bindir and
 * datadir are valid absolute paths to postgresql bin and pgdata
 * directories respectively *and* pg_resetwal is version compatible
 * with datadir. The main purpose of this function is to get pg_control
 * data in a version independent manner.
 *
 * The approach taken here is to invoke pg_resetwal with -n option
 * and then pipe its output. With little string parsing we get the
 * pg_control data.  pg_resetwal cannot be run while the server is running
 * so we use pg_controldata;  pg_controldata doesn't provide all the fields
 * we need to actually perform the upgrade, but it provides enough for
 * check mode.  We do not implement pg_resetwal -n because it is hard to
 * return valid xid data for a running server.
 */
void
get_control_data(ClusterInfo *cluster, bool live_check)
{
	char		cmd[MAXPGPATH];
	char		bufin[MAX_STRING];
	FILE	   *output;
	char	   *p;
	bool		got_tli = false;
	bool		got_log_id = false;
	bool		got_log_seg = false;
	bool		got_xid = false;
	bool		got_gxid = false;
	bool		got_oid = false;
	bool		got_multi = false;
	bool		got_oldestmulti = false;
	bool		got_oldestxid = false;
	bool		got_mxoff = false;
	bool		got_nextxlogfile = false;
	bool		got_float8_pass_by_value = false;
	bool		got_align = false;
	bool		got_blocksz = false;
	bool		got_largesz = false;
	bool		got_walsz = false;
	bool		got_walseg = false;
	bool		got_ident = false;
	bool		got_index = false;
	bool		got_toast = false;
	bool		got_large_object = false;
	bool		got_date_is_int = false;
	bool		got_data_checksum_version = false;
	bool		got_cluster_state = false;
	char	   *lc_collate = NULL;
	char	   *lc_ctype = NULL;
	char	   *lc_monetary = NULL;
	char	   *lc_numeric = NULL;
	char	   *lc_time = NULL;
	char	   *lang = NULL;
	char	   *language = NULL;
	char	   *lc_all = NULL;
	char	   *lc_messages = NULL;
	uint32		tli = 0;
	uint32		logid = 0;
	uint32		segno = 0;
	char	   *resetwal_bin;


	/*
	 * Because we test the pg_resetwal output as strings, it has to be in
	 * English.  Copied from pg_regress.c.
	 */
	if (getenv("LC_COLLATE"))
		lc_collate = pg_strdup(getenv("LC_COLLATE"));
	if (getenv("LC_CTYPE"))
		lc_ctype = pg_strdup(getenv("LC_CTYPE"));
	if (getenv("LC_MONETARY"))
		lc_monetary = pg_strdup(getenv("LC_MONETARY"));
	if (getenv("LC_NUMERIC"))
		lc_numeric = pg_strdup(getenv("LC_NUMERIC"));
	if (getenv("LC_TIME"))
		lc_time = pg_strdup(getenv("LC_TIME"));
	if (getenv("LANG"))
		lang = pg_strdup(getenv("LANG"));
	if (getenv("LANGUAGE"))
		language = pg_strdup(getenv("LANGUAGE"));
	if (getenv("LC_ALL"))
		lc_all = pg_strdup(getenv("LC_ALL"));
	if (getenv("LC_MESSAGES"))
		lc_messages = pg_strdup(getenv("LC_MESSAGES"));

	pg_putenv("LC_COLLATE", NULL);
	pg_putenv("LC_CTYPE", NULL);
	pg_putenv("LC_MONETARY", NULL);
	pg_putenv("LC_NUMERIC", NULL);
	pg_putenv("LC_TIME", NULL);
#ifndef WIN32
	pg_putenv("LANG", NULL);
#else
	/* On Windows the default locale may not be English, so force it */
	pg_putenv("LANG", "en");
#endif
	pg_putenv("LANGUAGE", NULL);
	pg_putenv("LC_ALL", NULL);
	pg_putenv("LC_MESSAGES", "C");

	/*
	 * Check for clean shutdown
	 */
	if (!live_check || cluster == &new_cluster)
	{
		/* only pg_controldata outputs the cluster state */
		snprintf(cmd, sizeof(cmd), "\"%s/pg_controldata\" \"%s\"",
				 cluster->bindir, cluster->pgdata);
		fflush(stdout);
		fflush(stderr);

		if ((output = popen(cmd, "r")) == NULL)
			pg_fatal("could not get control data using %s: %s\n",
					 cmd, strerror(errno));

		/* we have the result of cmd in "output". so parse it line by line now */
		while (fgets(bufin, sizeof(bufin), output))
		{
			if ((p = strstr(bufin, "Database cluster state:")) != NULL)
			{
				p = strchr(p, ':');

				if (p == NULL || strlen(p) <= 1)
					pg_fatal("%d: database cluster state problem\n", __LINE__);

				p++;			/* remove ':' char */

				/*
				 * We checked earlier for a postmaster lock file, and if we
				 * found one, we tried to start/stop the server to replay the
				 * WAL.  However, pg_ctl -m immediate doesn't leave a lock
				 * file, but does require WAL replay, so we check here that
				 * the server was shut down cleanly, from the controldata
				 * perspective.
				 */
				/* remove leading spaces */
				while (*p == ' ')
					p++;
				if (strcmp(p, "shut down in recovery\n") == 0)
				{
					if (cluster == &old_cluster)
						pg_fatal("The source cluster was shut down while in recovery mode.  To upgrade, use \"rsync\" as documented or shut it down as a primary.\n");
					else
						pg_fatal("The target cluster was shut down while in recovery mode.  To upgrade, use \"rsync\" as documented or shut it down as a primary.\n");
				}
				else if (strcmp(p, "shut down\n") != 0)
				{
					if (cluster == &old_cluster)
						pg_fatal("The source cluster was not shut down cleanly.\n");
					else
						pg_fatal("The target cluster was not shut down cleanly.\n");
				}
				got_cluster_state = true;
			}
		}

		pclose(output);

		if (!got_cluster_state)
		{
			if (cluster == &old_cluster)
				pg_fatal("The source cluster lacks cluster state information:\n");
			else
				pg_fatal("The target cluster lacks cluster state information:\n");
		}
	}

	/* pg_resetxlog has been renamed to pg_resetwal in version 10 */
	if (GET_MAJOR_VERSION(cluster->bin_version) <= 906)
		resetwal_bin = "pg_resetxlog\" -n";
	else
		resetwal_bin = "pg_resetwal\" -n";
	snprintf(cmd, sizeof(cmd), "\"%s/%s \"%s\"",
			 cluster->bindir,
			 live_check ? "pg_controldata\"" : resetwal_bin,
			 cluster->pgdata);
	fflush(stdout);
	fflush(stderr);

	if ((output = popen(cmd, "r")) == NULL)
		pg_fatal("could not get control data using %s: %s\n",
				 cmd, strerror(errno));

	if (GET_MAJOR_VERSION(cluster->major_version) == 803)
	{
		cluster->controldata.float8_pass_by_value = false;
		got_float8_pass_by_value = true;
	}

	/* we have the result of cmd in "output". so parse it line by line now */
	while (fgets(bufin, sizeof(bufin), output))
	{
		pg_log(PG_VERBOSE, "%s", bufin);

#ifdef WIN32

		/*
		 * Due to an installer bug, LANG=C doesn't work for PG 8.3.3, but does
		 * work 8.2.6 and 8.3.7, so check for non-ASCII output and suggest a
		 * minor upgrade.
		 */
		if (GET_MAJOR_VERSION(cluster->major_version) == 803)
		{
			for (p = bufin; *p; p++)
				if (!isascii((unsigned char) *p))
					pg_fatal("The 8.3 cluster's pg_controldata is incapable of outputting ASCII, even\n"
							 "with LANG=C.  You must upgrade this cluster to a newer version of PostgreSQL\n"
							 "8.3 to fix this bug.  PostgreSQL 8.3.7 and later are known to work properly.\n");
		}
#endif

		if ((p = strstr(bufin, "pg_control version number:")) != NULL)
		{
			p = strchr(p, ':');

			if (p == NULL || strlen(p) <= 1)
				pg_fatal("%d: pg_resetwal problem\n", __LINE__);

			p++;				/* remove ':' char */
			cluster->controldata.ctrl_ver = str2uint(p);
		}
		else if ((p = strstr(bufin, "Catalog version number:")) != NULL)
		{
			p = strchr(p, ':');

			if (p == NULL || strlen(p) <= 1)
				pg_fatal("%d: controldata retrieval problem\n", __LINE__);

			p++;				/* remove ':' char */
			cluster->controldata.cat_ver = str2uint(p);
		}
		else if ((p = strstr(bufin, "Latest checkpoint's TimeLineID:")) != NULL)
		{
			p = strchr(p, ':');

			if (p == NULL || strlen(p) <= 1)
				pg_fatal("%d: controldata retrieval problem\n", __LINE__);

			p++;				/* remove ':' char */
			tli = str2uint(p);
			got_tli = true;
		}
		else if ((p = strstr(bufin, "First log file ID after reset:")) != NULL)
		{
			p = strchr(p, ':');

			if (p == NULL || strlen(p) <= 1)
				pg_fatal("%d: controldata retrieval problem\n", __LINE__);

			p++;				/* remove ':' char */
			logid = str2uint(p);
			got_log_id = true;
		}
		else if ((p = strstr(bufin, "First log file segment after reset:")) != NULL)
		{
			p = strchr(p, ':');

			if (p == NULL || strlen(p) <= 1)
				pg_fatal("%d: controldata retrieval problem\n", __LINE__);

			p++;				/* remove ':' char */
			segno = str2uint(p);
			got_log_seg = true;
		}
		else if ((p = strstr(bufin, "Next log file segment:")) != NULL)
		{
			p = strchr(p, ':');

			if (p == NULL || strlen(p) <= 1)
				pg_log(PG_FATAL, "%d: controldata retrieval problem\n", __LINE__);

			p++;				/* removing ':' char */
			segno = str2uint(p);
			got_log_seg = true;
		}
		/*---*/
		else if ((p = strstr(bufin, "Latest checkpoint's TimeLineID:")) != NULL)
		{
			p = strchr(p, ':');

			if (p == NULL || strlen(p) <= 1)
				pg_fatal("%d: controldata retrieval problem\n", __LINE__);

			p++;				/* removing ':' char */
			tli = str2uint(p);
			got_tli = true;
		}
		else if ((p = strstr(bufin, "Latest checkpoint's NextXID:")) != NULL)
		{
			p = strchr(p, ':');

			if (p == NULL || strlen(p) <= 1)
				pg_fatal("%d: controldata retrieval problem\n", __LINE__);

			p++;				/* remove ':' char */
			cluster->controldata.chkpnt_nxtepoch = str2uint(p);

			/*
			 * Delimiter changed from '/' to ':' in 9.6.  We don't test for
			 * the catalog version of the change because the catalog version
			 * is pulled from pg_controldata too, and it isn't worth adding an
			 * order dependency for this --- we just check the string.
			 */
			if (strchr(p, '/') != NULL)
				p = strchr(p, '/');
			else if (GET_MAJOR_VERSION(cluster->major_version) >= 906)
				p = strchr(p, ':');
			else
				p = NULL;

			if (p == NULL || strlen(p) <= 1)
				pg_fatal("%d: controldata retrieval problem\n", __LINE__);

			p++;				/* remove '/' or ':' char */
			cluster->controldata.chkpnt_nxtxid = str2uint(p);
			got_xid = true;
		}
		else if ((p = strstr(bufin, "Latest checkpoint's NextGxid:")) != NULL)
		{
			p = strchr(p, ':');

			if (p == NULL || strlen(p) <= 1)
				pg_fatal("%d: controldata retrieval problem\n", __LINE__);

			p++;				/* remove ':' char */
			cluster->controldata.chkpnt_nxtgxid = str2uint64(p);
			got_gxid = true;
		}
		else if ((p = strstr(bufin, "Latest checkpoint's NextOID:")) != NULL)
		{
			p = strchr(p, ':');

			if (p == NULL || strlen(p) <= 1)
				pg_fatal("%d: controldata retrieval problem\n", __LINE__);

			p++;				/* remove ':' char */
			cluster->controldata.chkpnt_nxtoid = str2uint(p);
			got_oid = true;
		}
		else if ((p = strstr(bufin, "Latest checkpoint's NextMultiXactId:")) != NULL)
		{
			p = strchr(p, ':');

			if (p == NULL || strlen(p) <= 1)
				pg_fatal("%d: controldata retrieval problem\n", __LINE__);

			p++;				/* remove ':' char */
			cluster->controldata.chkpnt_nxtmulti = str2uint(p);
			got_multi = true;
		}
		else if ((p = strstr(bufin, "Latest checkpoint's oldestXID:")) != NULL)
		{
			p = strchr(p, ':');

			if (p == NULL || strlen(p) <= 1)
				pg_fatal("%d: controldata retrieval problem\n", __LINE__);

			p++;				/* remove ':' char */
			cluster->controldata.chkpnt_oldstxid = str2uint(p);
			got_oldestxid = true;
		}
		else if ((p = strstr(bufin, "Latest checkpoint's oldestMultiXid:")) != NULL)
		{
			p = strchr(p, ':');

			if (p == NULL || strlen(p) <= 1)
				pg_fatal("%d: controldata retrieval problem\n", __LINE__);

			p++;				/* remove ':' char */
			cluster->controldata.chkpnt_oldstMulti = str2uint(p);
			got_oldestmulti = true;
		}
		else if ((p = strstr(bufin, "Latest checkpoint's NextMultiOffset:")) != NULL)
		{
			p = strchr(p, ':');

			if (p == NULL || strlen(p) <= 1)
				pg_fatal("%d: controldata retrieval problem\n", __LINE__);

			p++;				/* remove ':' char */
			cluster->controldata.chkpnt_nxtmxoff = str2uint(p);
			got_mxoff = true;
		}
		else if ((p = strstr(bufin, "First log segment after reset:")) != NULL)
		{
			/* Skip the colon and any whitespace after it */
			p = strchr(p, ':');
			if (p == NULL || strlen(p) <= 1)
				pg_fatal("%d: controldata retrieval problem\n", __LINE__);
			p = strpbrk(p, "01234567890ABCDEF");
			if (p == NULL || strlen(p) <= 1)
				pg_fatal("%d: controldata retrieval problem\n", __LINE__);

			/* Make sure it looks like a valid WAL file name */
			if (strspn(p, "0123456789ABCDEF") != 24)
				pg_fatal("%d: controldata retrieval problem\n", __LINE__);

			strlcpy(cluster->controldata.nextxlogfile, p, 25);
			got_nextxlogfile = true;
		}
		else if ((p = strstr(bufin, "Float8 argument passing:")) != NULL)
		{
			p = strchr(p, ':');

			if (p == NULL || strlen(p) <= 1)
				pg_fatal("%d: controldata retrieval problem\n", __LINE__);

			p++;				/* remove ':' char */
			/* used later for contrib check */
			cluster->controldata.float8_pass_by_value = strstr(p, "by value") != NULL;
			got_float8_pass_by_value = true;
		}
		else if ((p = strstr(bufin, "Maximum data alignment:")) != NULL)
		{
			p = strchr(p, ':');

			if (p == NULL || strlen(p) <= 1)
				pg_fatal("%d: controldata retrieval problem\n", __LINE__);

			p++;				/* remove ':' char */
			cluster->controldata.align = str2uint(p);
			got_align = true;
		}
		else if ((p = strstr(bufin, "Database block size:")) != NULL)
		{
			p = strchr(p, ':');

			if (p == NULL || strlen(p) <= 1)
				pg_fatal("%d: controldata retrieval problem\n", __LINE__);

			p++;				/* remove ':' char */
			cluster->controldata.blocksz = str2uint(p);
			got_blocksz = true;
		}
		else if ((p = strstr(bufin, "Blocks per segment of large relation:")) != NULL)
		{
			p = strchr(p, ':');

			if (p == NULL || strlen(p) <= 1)
				pg_fatal("%d: controldata retrieval problem\n", __LINE__);

			p++;				/* remove ':' char */
			cluster->controldata.largesz = str2uint(p);
			got_largesz = true;
		}
		else if ((p = strstr(bufin, "WAL block size:")) != NULL)
		{
			p = strchr(p, ':');

			if (p == NULL || strlen(p) <= 1)
				pg_fatal("%d: controldata retrieval problem\n", __LINE__);

			p++;				/* remove ':' char */
			cluster->controldata.walsz = str2uint(p);
			got_walsz = true;
		}
		else if ((p = strstr(bufin, "Bytes per WAL segment:")) != NULL)
		{
			p = strchr(p, ':');

			if (p == NULL || strlen(p) <= 1)
				pg_fatal("%d: controldata retrieval problem\n", __LINE__);

			p++;				/* remove ':' char */
			cluster->controldata.walseg = str2uint(p);
			got_walseg = true;
		}
		else if ((p = strstr(bufin, "Maximum length of identifiers:")) != NULL)
		{
			p = strchr(p, ':');

			if (p == NULL || strlen(p) <= 1)
				pg_fatal("%d: controldata retrieval problem\n", __LINE__);

			p++;				/* remove ':' char */
			cluster->controldata.ident = str2uint(p);
			got_ident = true;
		}
		else if ((p = strstr(bufin, "Maximum columns in an index:")) != NULL)
		{
			p = strchr(p, ':');

			if (p == NULL || strlen(p) <= 1)
				pg_fatal("%d: controldata retrieval problem\n", __LINE__);

			p++;				/* remove ':' char */
			cluster->controldata.index = str2uint(p);
			got_index = true;
		}
		else if ((p = strstr(bufin, "Maximum size of a TOAST chunk:")) != NULL)
		{
			p = strchr(p, ':');

			if (p == NULL || strlen(p) <= 1)
				pg_fatal("%d: controldata retrieval problem\n", __LINE__);

			p++;				/* remove ':' char */
			cluster->controldata.toast = str2uint(p);
			got_toast = true;
		}
		else if ((p = strstr(bufin, "Size of a large-object chunk:")) != NULL)
		{
			p = strchr(p, ':');

			if (p == NULL || strlen(p) <= 1)
				pg_fatal("%d: controldata retrieval problem\n", __LINE__);

			p++;				/* remove ':' char */
			cluster->controldata.large_object = str2uint(p);
			got_large_object = true;
		}
		else if ((p = strstr(bufin, "Date/time type storage:")) != NULL)
		{
			p = strchr(p, ':');

			if (p == NULL || strlen(p) <= 1)
				pg_fatal("%d: controldata retrieval problem\n", __LINE__);

			p++;				/* remove ':' char */
			cluster->controldata.date_is_int = strstr(p, "64-bit integers") != NULL;
			got_date_is_int = true;
		}
		else if ((p = strstr(bufin, "checksum")) != NULL)
		{
			p = strchr(p, ':');

			if (p == NULL || strlen(p) <= 1)
				pg_fatal("%d: controldata retrieval problem\n", __LINE__);

			p++;				/* remove ':' char */
			/* used later for contrib check */
			cluster->controldata.data_checksum_version = str2uint(p);
			got_data_checksum_version = true;
		}
	}

	pclose(output);

	/*
	 * Restore environment variables
	 */
	pg_putenv("LC_COLLATE", lc_collate);
	pg_putenv("LC_CTYPE", lc_ctype);
	pg_putenv("LC_MONETARY", lc_monetary);
	pg_putenv("LC_NUMERIC", lc_numeric);
	pg_putenv("LC_TIME", lc_time);
	pg_putenv("LANG", lang);
	pg_putenv("LANGUAGE", language);
	pg_putenv("LC_ALL", lc_all);
	pg_putenv("LC_MESSAGES", lc_messages);

	pg_free(lc_collate);
	pg_free(lc_ctype);
	pg_free(lc_monetary);
	pg_free(lc_numeric);
	pg_free(lc_time);
	pg_free(lang);
	pg_free(language);
	pg_free(lc_all);
	pg_free(lc_messages);

	/*
	 * Before 9.3, pg_resetwal reported the xlogid and segno of the first log
	 * file after reset as separate lines. Starting with 9.3, it reports the
	 * WAL file name. If the old cluster is older than 9.3, we construct the
	 * WAL file name from the tli, xlogid, and segno.
	 */
	if (GET_MAJOR_VERSION(cluster->major_version) <= 902)
	{
		if (got_tli && got_log_id && got_log_seg)
		{
			snprintf(cluster->controldata.nextxlogfile, 25, "%08X%08X%08X",
					 tli, logid, segno);
			got_nextxlogfile = true;
		}
	}

	/*
	 * GPDB specific: No such entry in pg_control data on gpdb 6 and below.
	 * We set it as FirstDistributedTransactionId instead.
	 *
	 */
	if  (GET_MAJOR_VERSION(cluster->major_version) < 1200) {
		cluster->controldata.chkpnt_nxtgxid = FirstDistributedTransactionId;
		got_gxid = true;
	}

	/* verify that we got all the mandatory pg_control data */
<<<<<<< HEAD
	if (!got_xid || !got_gxid || !got_oid ||
=======
	if (!got_xid || !got_oid ||
>>>>>>> 7cd0d523
		!got_multi || !got_oldestxid ||
		(!got_oldestmulti &&
		 cluster->controldata.cat_ver >= MULTIXACT_FORMATCHANGE_CAT_VER) ||
		!got_mxoff || (!live_check && !got_nextxlogfile) ||
		!got_float8_pass_by_value || !got_align || !got_blocksz ||
		!got_largesz || !got_walsz || !got_walseg || !got_ident ||
		!got_index || /* !got_toast || */
		(!got_large_object &&
		 cluster->controldata.ctrl_ver >= LARGE_OBJECT_SIZE_PG_CONTROL_VER) ||
		!got_date_is_int || !got_data_checksum_version)
	{
		if (cluster == &old_cluster)
			pg_log(PG_REPORT,
				   "The source cluster lacks some required control information:\n");
		else
			pg_log(PG_REPORT,
				   "The target cluster lacks some required control information:\n");

		if (!got_xid)
			pg_log(PG_REPORT, "  checkpoint next XID\n");

		if (!got_gxid)
			pg_log(PG_REPORT, "  checkpoint next Gxid\n");

		if (!got_oid)
			pg_log(PG_REPORT, "  latest checkpoint next OID\n");

		if (!got_multi)
			pg_log(PG_REPORT, "  latest checkpoint next MultiXactId\n");

		if (!got_oldestmulti &&
			cluster->controldata.cat_ver >= MULTIXACT_FORMATCHANGE_CAT_VER)
			pg_log(PG_REPORT, "  latest checkpoint oldest MultiXactId\n");

		if (!got_oldestxid)
			pg_log(PG_REPORT, "  latest checkpoint oldestXID\n");

		if (!got_mxoff)
			pg_log(PG_REPORT, "  latest checkpoint next MultiXactOffset\n");

		if (!live_check && !got_nextxlogfile)
			pg_log(PG_REPORT, "  first WAL segment after reset\n");

		if (!got_float8_pass_by_value)
			pg_log(PG_REPORT, "  float8 argument passing method\n");

		if (!got_align)
			pg_log(PG_REPORT, "  maximum alignment\n");

		if (!got_blocksz)
			pg_log(PG_REPORT, "  block size\n");

		if (!got_largesz)
			pg_log(PG_REPORT, "  large relation segment size\n");

		if (!got_walsz)
			pg_log(PG_REPORT, "  WAL block size\n");

		if (!got_walseg)
			pg_log(PG_REPORT, "  WAL segment size\n");

		if (!got_ident)
			pg_log(PG_REPORT, "  maximum identifier length\n");

		if (!got_index)
			pg_log(PG_REPORT, "  maximum number of indexed columns\n");

#if 0	/* not mandatory in GPDB, see comment in check_control_data() */
		if (!got_toast)
			pg_log(PG_REPORT, "  maximum TOAST chunk size\n");
#endif

		if (!got_large_object &&
			cluster->controldata.ctrl_ver >= LARGE_OBJECT_SIZE_PG_CONTROL_VER)
			pg_log(PG_REPORT, "  large-object chunk size\n");

		if (!got_date_is_int)
			pg_log(PG_REPORT, "  dates/times are integers?\n");

		/* value added in Postgres 8.4 */
		if (!got_float8_pass_by_value)
			pg_log(PG_REPORT, "  float8 argument passing method\n");

		/* value added in Postgres 9.3 */
		if (!got_data_checksum_version)
			pg_log(PG_REPORT, "  data checksum version\n");

		pg_fatal("Cannot continue without required control information, terminating\n");
	}
}


/*
 * check_control_data()
 *
 * check to make sure the control data settings are compatible
 */
void
check_control_data(ControlData *oldctrl,
				   ControlData *newctrl)
{
	if (oldctrl->align == 0 || oldctrl->align != newctrl->align)
		pg_fatal("old and new pg_controldata alignments are invalid or do not match\n"
				 "Likely one cluster is a 32-bit install, the other 64-bit\n");

	if (oldctrl->blocksz == 0 || oldctrl->blocksz != newctrl->blocksz)
		pg_fatal("old and new pg_controldata block sizes are invalid or do not match\n");

	if (oldctrl->largesz == 0 || oldctrl->largesz != newctrl->largesz)
		pg_fatal("old and new pg_controldata maximum relation segment sizes are invalid or do not match\n");

	if (oldctrl->walsz == 0 || oldctrl->walsz != newctrl->walsz)
		pg_fatal("old and new pg_controldata WAL block sizes are invalid or do not match\n");

	if (oldctrl->walseg == 0 || oldctrl->walseg != newctrl->walseg)
		pg_fatal("old and new pg_controldata WAL segment sizes are invalid or do not match\n");

	if (oldctrl->ident == 0 || oldctrl->ident != newctrl->ident)
		pg_fatal("old and new pg_controldata maximum identifier lengths are invalid or do not match\n");

	if (oldctrl->index == 0 || oldctrl->index != newctrl->index)
		pg_fatal("old and new pg_controldata maximum indexed columns are invalid or do not match\n");

	/* large_object added in 9.5, so it might not exist in the old cluster */
	if (oldctrl->large_object != 0 &&
		oldctrl->large_object != newctrl->large_object)
		pg_fatal("old and new pg_controldata large-object chunk sizes are invalid or do not match\n");

	/* 
	 * GPDB, since 9.5, pg_upgrade removed the support for 8.3, however, GPDB
	 * still keep it to support upgrading from GPDB 5
	 */
	if (oldctrl->date_is_int != newctrl->date_is_int)
	{
		pg_log(PG_WARNING,
			   "\nOld and new pg_controldata date/time storage types do not match.\n");

		/*
		 * This is a common 8.3 -> 8.4 upgrade problem, so we are more verbose
		 */
		pg_fatal("You will need to rebuild the new server with configure option\n"
				 "--disable-integer-datetimes or get server binaries built with those\n"
				 "options.\n");
	}

	/*
	 * float8_pass_by_value does not need to match, but is used in
	 * check_for_isn_and_int8_passing_mismatch().
	 */

	/*
	 * We might eventually allow upgrades from checksum to no-checksum
	 * clusters.
	 */
	if (oldctrl->data_checksum_version == 0 &&
		newctrl->data_checksum_version != 0)
		pg_fatal("old cluster does not use data checksums but the new one does");
	else if (oldctrl->data_checksum_version != 0 &&
			 newctrl->data_checksum_version == 0)
		pg_fatal("old cluster uses data checksums but the new one does not");
	else if (oldctrl->data_checksum_version != newctrl->data_checksum_version)
		pg_fatal("old and new cluster pg_controldata checksum versions do not match");

}


void
disable_old_cluster(void)
{
	char		old_path[MAXPGPATH],
				new_path[MAXPGPATH];

	/* rename pg_control so old server cannot be accidentally started */
	prep_status("Adding \".old\" suffix to old global/pg_control");

	snprintf(old_path, sizeof(old_path), "%s/global/pg_control", old_cluster.pgdata);
	snprintf(new_path, sizeof(new_path), "%s/global/pg_control.old", old_cluster.pgdata);
	if (pg_mv_file(old_path, new_path) != 0)
		pg_fatal("Unable to rename %s to %s.\n", old_path, new_path);
	check_ok();

	pg_log(PG_REPORT, "\n"
		   "If you want to start the old cluster, you will need to remove\n"
		   "the \".old\" suffix from %s/global/pg_control.old.\n"
		   "Because \"link\" mode was used, the old cluster cannot be safely\n"
		   "started once the new cluster has been started.\n\n", old_cluster.pgdata);
}<|MERGE_RESOLUTION|>--- conflicted
+++ resolved
@@ -603,11 +603,7 @@
 	}
 
 	/* verify that we got all the mandatory pg_control data */
-<<<<<<< HEAD
 	if (!got_xid || !got_gxid || !got_oid ||
-=======
-	if (!got_xid || !got_oid ||
->>>>>>> 7cd0d523
 		!got_multi || !got_oldestxid ||
 		(!got_oldestmulti &&
 		 cluster->controldata.cat_ver >= MULTIXACT_FORMATCHANGE_CAT_VER) ||
