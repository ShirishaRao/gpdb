/*-------------------------------------------------------------------------
 *
 * pg_basebackup.c - receive a base backup using streaming replication protocol
 *
 * Author: Magnus Hagander <magnus@hagander.net>
 *
 * Portions Copyright (c) 1996-2019, PostgreSQL Global Development Group
 *
 * IDENTIFICATION
 *		  src/bin/pg_basebackup/pg_basebackup.c
 *-------------------------------------------------------------------------
 */

#include "postgres_fe.h"

#include <unistd.h>
#include <dirent.h>
#include <sys/stat.h>
#include <sys/wait.h>
#include <signal.h>
#include <time.h>
#ifdef HAVE_SYS_SELECT_H
#include <sys/select.h>
#endif
#ifdef HAVE_LIBZ
#include <zlib.h>
#endif

#include "access/xlog_internal.h"
#include "common/file_perm.h"
#include "common/file_utils.h"
#include "common/logging.h"
#include "common/string.h"
#include "fe_utils/string_utils.h"
#include "getopt_long.h"
#include "libpq-fe.h"
#include "pqexpbuffer.h"
#include "pgtar.h"
#include "pgtime.h"
#include "receivelog.h"
#include "replication/basebackup.h"
#include "streamutil.h"
<<<<<<< HEAD
#include "catalog/catalog.h"

#define atooid(x)  ((Oid) strtoul((x), NULL, 10))
=======

#define ERRCODE_DATA_CORRUPTED	"XX001"
>>>>>>> 9e1c9f95

typedef struct TablespaceListCell
{
	struct TablespaceListCell *next;
	char		old_dir[MAXPGPATH];
	char		new_dir[MAXPGPATH];
} TablespaceListCell;

typedef struct TablespaceList
{
	TablespaceListCell *head;
	TablespaceListCell *tail;
} TablespaceList;

/*
 * pg_xlog has been renamed to pg_wal in version 10.  This version number
 * should be compared with PQserverVersion().
 */
#define MINIMUM_VERSION_FOR_PG_WAL	100000

/*
 * Temporary replication slots are supported from version 10.
 */
#define MINIMUM_VERSION_FOR_TEMP_SLOTS 100000

/*
 * recovery.conf is integrated into postgresql.conf from version 12.
 */
#define MINIMUM_VERSION_FOR_RECOVERY_GUC 120000

/*
 * Different ways to include WAL
 */
typedef enum
{
	NO_WAL,
	FETCH_WAL,
	STREAM_WAL
} IncludeWal;

/* Global options */
static char *basedir = NULL;
static TablespaceList tablespace_dirs = {NULL, NULL};
static char *xlog_dir = NULL;
static char format = 'p';		/* p(lain)/t(ar) */
static char *label = "pg_basebackup base backup";
static bool noclean = false;
static bool checksum_failure = false;
static bool showprogress = false;
static int	verbose = 0;
static int	compresslevel = 0;
static IncludeWal includewal = STREAM_WAL;
static bool fastcheckpoint = false;
static bool writerecoveryconf = false;
static bool do_sync = true;
static int	standby_message_timeout = 10 * 1000;	/* 10 sec = default */
static pg_time_t last_progress_report = 0;
static int32 maxrate = 0;		/* no limit by default */
<<<<<<< HEAD

static bool forceoverwrite = false;
#define MAX_EXCLUDE 255
static int	num_exclude = 0;
static char *excludes[MAX_EXCLUDE];
static int	num_exclude_from = 0;
static char *excludefroms[MAX_EXCLUDE];
static int target_gp_dbid = 0;
=======
static char *replication_slot = NULL;
static bool temp_replication_slot = true;
static bool create_slot = false;
static bool no_slot = false;
static bool verify_checksums = true;

static bool success = false;
static bool made_new_pgdata = false;
static bool found_existing_pgdata = false;
static bool made_new_xlogdir = false;
static bool found_existing_xlogdir = false;
static bool made_tablespace_dirs = false;
static bool found_tablespace_dirs = false;
>>>>>>> 9e1c9f95

/* Progress counters */
static uint64 totalsize;
static uint64 totaldone;
static int	tablespacecount;

/* Pipe to communicate with background wal receiver process */
#ifndef WIN32
static int	bgpipe[2] = {-1, -1};
#endif

/* Handle to child process */
static pid_t bgchild = -1;
static bool in_log_streamer = false;

/* End position for xlog streaming, empty string if unknown yet */
static XLogRecPtr xlogendptr;

#ifndef WIN32
static int	has_xlogendptr = 0;
#else
static volatile LONG has_xlogendptr = 0;
#endif

/* Contents of configuration file to be generated */
static PQExpBuffer recoveryconfcontents = NULL;

/* Function headers */
static void usage(void);
static void verify_dir_is_empty_or_create(char *dirname, bool *created, bool *found);
static void progress_report(int tablespacenum, const char *filename, bool force);

static void ReceiveTarFile(PGconn *conn, PGresult *res, int rownum);
static void ReceiveAndUnpackTarFile(PGconn *conn, PGresult *res, int rownum);
static void GenerateRecoveryConf(PGconn *conn);
static void WriteRecoveryConf(void);
static void BaseBackup(void);

static bool reached_end_position(XLogRecPtr segendpos, uint32 timeline,
								 bool segment_finished);

static const char *get_tablespace_mapping(const char *dir);
static void tablespace_list_append(const char *arg);
static void WriteInternalConfFile(void);

static void
cleanup_directories_atexit(void)
{
	if (success || in_log_streamer)
		return;

	if (!noclean && !checksum_failure)
	{
		if (made_new_pgdata)
		{
			pg_log_info("removing data directory \"%s\"", basedir);
			if (!rmtree(basedir, true))
				pg_log_error("failed to remove data directory");
		}
		else if (found_existing_pgdata)
		{
			pg_log_info("removing contents of data directory \"%s\"", basedir);
			if (!rmtree(basedir, false))
				pg_log_error("failed to remove contents of data directory");
		}

		if (made_new_xlogdir)
		{
			pg_log_info("removing WAL directory \"%s\"", xlog_dir);
			if (!rmtree(xlog_dir, true))
				pg_log_error("failed to remove WAL directory");
		}
		else if (found_existing_xlogdir)
		{
			pg_log_info("removing contents of WAL directory \"%s\"", xlog_dir);
			if (!rmtree(xlog_dir, false))
				pg_log_error("failed to remove contents of WAL directory");
		}
	}
	else
	{
		if ((made_new_pgdata || found_existing_pgdata) && !checksum_failure)
			pg_log_info("data directory \"%s\" not removed at user's request", basedir);

		if (made_new_xlogdir || found_existing_xlogdir)
			pg_log_info("WAL directory \"%s\" not removed at user's request", xlog_dir);
	}

	if ((made_tablespace_dirs || found_tablespace_dirs) && !checksum_failure)
		pg_log_info("changes to tablespace directories will not be undone");
}

static void
disconnect_atexit(void)
{
	if (conn != NULL)
		PQfinish(conn);
}

#ifndef WIN32
/*
 * On windows, our background thread dies along with the process. But on
 * Unix, if we have started a subprocess, we want to kill it off so it
 * doesn't remain running trying to stream data.
 */
static void
kill_bgchild_atexit(void)
{
	if (bgchild > 0)
		kill(bgchild, SIGTERM);
}
#endif

/*
 * Split argument into old_dir and new_dir and append to tablespace mapping
 * list.
 */
static void
tablespace_list_append(const char *arg)
{
	TablespaceListCell *cell = (TablespaceListCell *) pg_malloc0(sizeof(TablespaceListCell));
	char	   *dst;
	char	   *dst_ptr;
	const char *arg_ptr;

	dst_ptr = dst = cell->old_dir;
	for (arg_ptr = arg; *arg_ptr; arg_ptr++)
	{
		if (dst_ptr - dst >= MAXPGPATH)
		{
			pg_log_error("directory name too long");
			exit(1);
		}

		if (*arg_ptr == '\\' && *(arg_ptr + 1) == '=')
			;					/* skip backslash escaping = */
		else if (*arg_ptr == '=' && (arg_ptr == arg || *(arg_ptr - 1) != '\\'))
		{
			if (*cell->new_dir)
			{
				pg_log_error("multiple \"=\" signs in tablespace mapping");
				exit(1);
			}
			else
				dst = dst_ptr = cell->new_dir;
		}
		else
			*dst_ptr++ = *arg_ptr;
	}

	if (!*cell->old_dir || !*cell->new_dir)
	{
		pg_log_error("invalid tablespace mapping format \"%s\", must be \"OLDDIR=NEWDIR\"", arg);
		exit(1);
	}

	/*
	 * This check isn't absolutely necessary.  But all tablespaces are created
	 * with absolute directories, so specifying a non-absolute path here would
	 * just never match, possibly confusing users.  It's also good to be
	 * consistent with the new_dir check.
	 */
	if (!is_absolute_path(cell->old_dir))
	{
		pg_log_error("old directory is not an absolute path in tablespace mapping: %s",
					 cell->old_dir);
		exit(1);
	}

	if (!is_absolute_path(cell->new_dir))
	{
		pg_log_error("new directory is not an absolute path in tablespace mapping: %s",
					 cell->new_dir);
		exit(1);
	}

	/*
	 * Comparisons done with these values should involve similarly
	 * canonicalized path values.  This is particularly sensitive on Windows
	 * where path values may not necessarily use Unix slashes.
	 */
	canonicalize_path(cell->old_dir);
	canonicalize_path(cell->new_dir);

	if (tablespace_dirs.tail)
		tablespace_dirs.tail->next = cell;
	else
		tablespace_dirs.head = cell;
	tablespace_dirs.tail = cell;
}


#ifdef HAVE_LIBZ
static const char *
get_gz_error(gzFile gzf)
{
	int			errnum;
	const char *errmsg;

	errmsg = gzerror(gzf, &errnum);
	if (errnum == Z_ERRNO)
		return strerror(errno);
	else
		return errmsg;
}
#endif

static void
usage(void)
{
	printf(_("%s takes a base backup of a running PostgreSQL server.\n\n"),
		   progname);
	printf(_("Usage:\n"));
	printf(_("  %s [OPTION]...\n"), progname);
	printf(_("\nOptions controlling the output:\n"));
	printf(_("  -D, --pgdata=DIRECTORY receive base backup into directory\n"));
	printf(_("  -F, --format=p|t       output format (plain (default), tar (Unsupported in GPDB))\n"));
	printf(_("  -r, --max-rate=RATE    maximum transfer rate to transfer data directory\n"
			 "                         (in kB/s, or use suffix \"k\" or \"M\")\n"));
	printf(_("  -R, --write-recovery-conf\n"
			 "                         write configuration for replication\n"));
	printf(_("  -T, --tablespace-mapping=OLDDIR=NEWDIR\n"
			 "                         relocate tablespace in OLDDIR to NEWDIR\n"));
	printf(_("      --waldir=WALDIR    location for the write-ahead log directory\n"));
	printf(_("  -X, --wal-method=none|fetch|stream\n"
			 "                         include required WAL files with specified method\n"));
	printf(_("  -z, --gzip             compress tar output\n"));
	printf(_("  -Z, --compress=0-9     compress tar output with given compression level\n"));
	printf(_("  --target-gp-dbid       create tablespace subdirectories with given dbid\n"));
	printf(_("\nGeneral options:\n"));
	printf(_("  -c, --checkpoint=fast|spread\n"
			 "                         set fast or spread checkpointing\n"));
	printf(_("  -C, --create-slot      create replication slot\n"));
	printf(_("  -l, --label=LABEL      set backup label\n"));
	printf(_("  -n, --no-clean         do not clean up after errors\n"));
	printf(_("  -N, --no-sync          do not wait for changes to be written safely to disk\n"));
	printf(_("  -P, --progress         show progress information\n"));
	printf(_("  -S, --slot=SLOTNAME    replication slot to use\n"));
	printf(_("  -v, --verbose          output verbose messages\n"));
	printf(_("  -V, --version          output version information, then exit\n"));
	printf(_("      --no-slot          prevent creation of temporary replication slot\n"));
	printf(_("      --no-verify-checksums\n"
			 "                         do not verify checksums\n"));
	printf(_("  -?, --help             show this help, then exit\n"));
	printf(_("\nConnection options:\n"));
	printf(_("  -d, --dbname=CONNSTR   connection string\n"));
	printf(_("  -h, --host=HOSTNAME    database server host or socket directory\n"));
	printf(_("  -p, --port=PORT        database server port number\n"));
	printf(_("  -s, --status-interval=INTERVAL\n"
			 "                         time between status packets sent to server (in seconds)\n"));
	printf(_("  -U, --username=NAME    connect as specified database user\n"));
	printf(_("  -w, --no-password      never prompt for password\n"));
	printf(_("  -W, --password         force password prompt (should happen automatically)\n"));
<<<<<<< HEAD
	printf(_("  -E, --exclude          exclude path names\n"));
	printf(_("      --exclude-from=FILE\n"
			 "                         get path names to exclude from FILE\n"));
	printf(_("\nReport bugs to <bugs@greenplum.org>.\n"));
=======
	printf(_("\nReport bugs to <pgsql-bugs@lists.postgresql.org>.\n"));
>>>>>>> 9e1c9f95
}


/*
 * Called in the background process every time data is received.
 * On Unix, we check to see if there is any data on our pipe
 * (which would mean we have a stop position), and if it is, check if
 * it is time to stop.
 * On Windows, we are in a single process, so we can just check if it's
 * time to stop.
 */
static bool
reached_end_position(XLogRecPtr segendpos, uint32 timeline,
					 bool segment_finished)
{
	if (!has_xlogendptr)
	{
#ifndef WIN32
		fd_set		fds;
		struct timeval tv;
		int			r;

		/*
		 * Don't have the end pointer yet - check our pipe to see if it has
		 * been sent yet.
		 */
		FD_ZERO(&fds);
		FD_SET(bgpipe[0], &fds);

		MemSet(&tv, 0, sizeof(tv));

		r = select(bgpipe[0] + 1, &fds, NULL, NULL, &tv);
		if (r == 1)
		{
			char		xlogend[64];
			uint32		hi,
						lo;

			MemSet(xlogend, 0, sizeof(xlogend));
			r = read(bgpipe[0], xlogend, sizeof(xlogend) - 1);
			if (r < 0)
			{
				pg_log_error("could not read from ready pipe: %m");
				exit(1);
			}

			if (sscanf(xlogend, "%X/%X", &hi, &lo) != 2)
			{
				pg_log_error("could not parse write-ahead log location \"%s\"",
							 xlogend);
				exit(1);
			}
			xlogendptr = ((uint64) hi) << 32 | lo;
			has_xlogendptr = 1;

			/*
			 * Fall through to check if we've reached the point further
			 * already.
			 */
		}
		else
		{
			/*
			 * No data received on the pipe means we don't know the end
			 * position yet - so just say it's not time to stop yet.
			 */
			return false;
		}
#else

		/*
		 * On win32, has_xlogendptr is set by the main thread, so if it's not
		 * set here, we just go back and wait until it shows up.
		 */
		return false;
#endif
	}

	/*
	 * At this point we have an end pointer, so compare it to the current
	 * position to figure out if it's time to stop.
	 */
	if (segendpos >= xlogendptr)
		return true;

	/*
	 * Have end pointer, but haven't reached it yet - so tell the caller to
	 * keep streaming.
	 */
	return false;
}

typedef struct
{
	PGconn	   *bgconn;
	XLogRecPtr	startptr;
	char		xlog[MAXPGPATH];	/* directory or tarfile depending on mode */
	char	   *sysidentifier;
	int			timeline;
} logstreamer_param;

static int
LogStreamerMain(logstreamer_param *param)
{
	StreamCtl	stream;

	in_log_streamer = true;

	MemSet(&stream, 0, sizeof(stream));
	stream.startpos = param->startptr;
	stream.timeline = param->timeline;
	stream.sysidentifier = param->sysidentifier;
	stream.stream_stop = reached_end_position;
#ifndef WIN32
	stream.stop_socket = bgpipe[0];
#else
	stream.stop_socket = PGINVALID_SOCKET;
#endif
	stream.standby_message_timeout = standby_message_timeout;
	stream.synchronous = false;
	stream.do_sync = do_sync;
	stream.mark_done = true;
	stream.partial_suffix = NULL;
	stream.replication_slot = replication_slot;

	if (format == 'p')
		stream.walmethod = CreateWalDirectoryMethod(param->xlog, 0, do_sync);
	else
		stream.walmethod = CreateWalTarMethod(param->xlog, compresslevel, do_sync);

	if (!ReceiveXlogStream(param->bgconn, &stream))

		/*
		 * Any errors will already have been reported in the function process,
		 * but we need to tell the parent that we didn't shutdown in a nice
		 * way.
		 */
		return 1;

	if (!stream.walmethod->finish())
	{
		pg_log_error("could not finish writing WAL files: %m");
		return 1;
	}

	PQfinish(param->bgconn);

	if (format == 'p')
		FreeWalDirectoryMethod();
	else
		FreeWalTarMethod();
	pg_free(stream.walmethod);

	return 0;
}

/*
 * Initiate background process for receiving xlog during the backup.
 * The background stream will use its own database connection so we can
 * stream the logfile in parallel with the backups.
 */
static void
StartLogStreamer(char *startpos, uint32 timeline, char *sysidentifier)
{
	logstreamer_param *param;
	uint32		hi,
				lo;
	char		statusdir[MAXPGPATH];

	param = pg_malloc0(sizeof(logstreamer_param));
	param->timeline = timeline;
	param->sysidentifier = sysidentifier;

	/* Convert the starting position */
	if (sscanf(startpos, "%X/%X", &hi, &lo) != 2)
	{
		pg_log_error("could not parse write-ahead log location \"%s\"",
					 startpos);
		exit(1);
	}
	param->startptr = ((uint64) hi) << 32 | lo;
	/* Round off to even segment position */
	param->startptr -= XLogSegmentOffset(param->startptr, WalSegSz);

#ifndef WIN32
	/* Create our background pipe */
	if (pipe(bgpipe) < 0)
	{
		pg_log_error("could not create pipe for background process: %m");
		exit(1);
	}
#endif

	/* Get a second connection */
	param->bgconn = GetConnection();
	if (!param->bgconn)
		/* Error message already written in GetConnection() */
		exit(1);

	/* In post-10 cluster, pg_xlog has been renamed to pg_wal */
	snprintf(param->xlog, sizeof(param->xlog), "%s/%s",
			 basedir,
			 PQserverVersion(conn) < MINIMUM_VERSION_FOR_PG_WAL ?
			 "pg_xlog" : "pg_wal");

	/* Temporary replication slots are only supported in 10 and newer */
	if (PQserverVersion(conn) < MINIMUM_VERSION_FOR_TEMP_SLOTS)
		temp_replication_slot = false;

	/*
	 * Create replication slot if requested
	 */
	if (temp_replication_slot && !replication_slot)
		replication_slot = psprintf("pg_basebackup_%d", (int) PQbackendPID(param->bgconn));
	if (temp_replication_slot || create_slot)
	{
		if (!CreateReplicationSlot(param->bgconn, replication_slot, NULL,
								   temp_replication_slot, true, true, false))
			exit(1);

		if (verbose)
		{
			if (temp_replication_slot)
				pg_log_info("created temporary replication slot \"%s\"",
							replication_slot);
			else
				pg_log_info("created replication slot \"%s\"",
							replication_slot);
		}
	}

<<<<<<< HEAD
	if (pg_mkdir_p(statusdir, S_IRWXU) != 0)
=======
	if (format == 'p')
>>>>>>> 9e1c9f95
	{
		/*
		 * Create pg_wal/archive_status or pg_xlog/archive_status (and thus
		 * pg_wal or pg_xlog) depending on the target server so we can write
		 * to basedir/pg_wal or basedir/pg_xlog as the directory entry in the
		 * tar file may arrive later.
		 */
		snprintf(statusdir, sizeof(statusdir), "%s/%s/archive_status",
				 basedir,
				 PQserverVersion(conn) < MINIMUM_VERSION_FOR_PG_WAL ?
				 "pg_xlog" : "pg_wal");

		if (pg_mkdir_p(statusdir, pg_dir_create_mode) != 0 && errno != EEXIST)
		{
			pg_log_error("could not create directory \"%s\": %m", statusdir);
			exit(1);
		}
	}

	/*
	 * Start a child process and tell it to start streaming. On Unix, this is
	 * a fork(). On Windows, we create a thread.
	 */
#ifndef WIN32
	bgchild = fork();
	if (bgchild == 0)
	{
		/* in child process */
		exit(LogStreamerMain(param));
	}
	else if (bgchild < 0)
	{
		pg_log_error("could not create background process: %m");
		exit(1);
	}

	/*
	 * Else we are in the parent process and all is well.
	 */
	atexit(kill_bgchild_atexit);
#else							/* WIN32 */
	bgchild = _beginthreadex(NULL, 0, (void *) LogStreamerMain, param, 0, NULL);
	if (bgchild == 0)
	{
		pg_log_error("could not create background thread: %m");
		exit(1);
	}
#endif
}

/*
 * Verify that the given directory exists and is empty. If it does not
 * exist, it is created. If it exists but is not empty, an error will
 * be given and the process ended.
 */
static void
verify_dir_is_empty_or_create(char *dirname, bool *created, bool *found)
{
	switch (pg_check_dir(dirname))
	{
		case 0:

			/*
			 * Does not exist, so create
			 */
			if (pg_mkdir_p(dirname, pg_dir_create_mode) == -1)
			{
				pg_log_error("could not create directory \"%s\": %m", dirname);
				exit(1);
			}
			if (created)
				*created = true;
			return;
		case 1:

			/*
			 * Exists, empty
			 */
			if (found)
				*found = true;
			return;
		case 2:
		case 3:
		case 4:

			/*
			 * Exists, not empty
			 *
			 * In GPDB, we may force pg_basebackup to continue even if the
			 * directory already exists. This is needed to preserve important
			 * things that should not be deleted such as pg_log files if we
			 * are doing segment recovery.
			 */
<<<<<<< HEAD
			if (forceoverwrite)
				return;

			fprintf(stderr,
					_("%s: directory \"%s\" exists but is not empty\n"),
					progname, dirname);
			disconnect_and_exit(1);
			break;
=======
			pg_log_error("directory \"%s\" exists but is not empty", dirname);
			exit(1);
>>>>>>> 9e1c9f95
		case -1:

			/*
			 * Access problem
			 */
			pg_log_error("could not access directory \"%s\": %m", dirname);
			exit(1);
	}
}


/*
 * Print a progress report based on the global variables. If verbose output
 * is enabled, also print the current file name.
 *
 * Progress report is written at maximum once per second, unless the
 * force parameter is set to true.
 */
static void
progress_report(int tablespacenum, const char *filename, bool force)
{
	int			percent;
	char		totaldone_str[32];
	char		totalsize_str[32];
	pg_time_t	now;

	if (!showprogress)
		return;

	now = time(NULL);
	if (now == last_progress_report && !force)
		return;					/* Max once per second */

	last_progress_report = now;
	percent = totalsize ? (int) ((totaldone / 1024) * 100 / totalsize) : 0;

	/*
	 * Avoid overflowing past 100% or the full size. This may make the total
	 * size number change as we approach the end of the backup (the estimate
	 * will always be wrong if WAL is included), but that's better than having
	 * the done column be bigger than the total.
	 */
	if (percent > 100)
		percent = 100;
	if (totaldone / 1024 > totalsize)
		totalsize = totaldone / 1024;

	/*
	 * Separate step to keep platform-dependent format code out of
	 * translatable strings.  And we only test for INT64_FORMAT availability
	 * in snprintf, not fprintf.
	 */
	snprintf(totaldone_str, sizeof(totaldone_str), INT64_FORMAT,
			 totaldone / 1024);
	snprintf(totalsize_str, sizeof(totalsize_str), INT64_FORMAT, totalsize);

#define VERBOSE_FILENAME_LENGTH 35
	if (verbose)
	{
		if (!filename)

			/*
			 * No filename given, so clear the status line (used for last
			 * call)
			 */
			fprintf(stderr,
					ngettext("%*s/%s kB (100%%), %d/%d tablespace %*s",
							 "%*s/%s kB (100%%), %d/%d tablespaces %*s",
							 tablespacecount),
					(int) strlen(totalsize_str),
					totaldone_str, totalsize_str,
					tablespacenum, tablespacecount,
					VERBOSE_FILENAME_LENGTH + 5, "");
		else
		{
			bool		truncate = (strlen(filename) > VERBOSE_FILENAME_LENGTH);

			fprintf(stderr,
					ngettext("%*s/%s kB (%d%%), %d/%d tablespace (%s%-*.*s)",
							 "%*s/%s kB (%d%%), %d/%d tablespaces (%s%-*.*s)",
							 tablespacecount),
					(int) strlen(totalsize_str),
					totaldone_str, totalsize_str, percent,
					tablespacenum, tablespacecount,
			/* Prefix with "..." if we do leading truncation */
					truncate ? "..." : "",
					truncate ? VERBOSE_FILENAME_LENGTH - 3 : VERBOSE_FILENAME_LENGTH,
					truncate ? VERBOSE_FILENAME_LENGTH - 3 : VERBOSE_FILENAME_LENGTH,
			/* Truncate filename at beginning if it's too long */
					truncate ? filename + strlen(filename) - VERBOSE_FILENAME_LENGTH + 3 : filename);
		}
	}
	else
		fprintf(stderr,
				ngettext("%*s/%s kB (%d%%), %d/%d tablespace",
						 "%*s/%s kB (%d%%), %d/%d tablespaces",
						 tablespacecount),
				(int) strlen(totalsize_str),
				totaldone_str, totalsize_str, percent,
				tablespacenum, tablespacecount);

	if (isatty(fileno(stderr)))
		fprintf(stderr, "\r");
	else
		fprintf(stderr, "\n");
}

static int32
parse_max_rate(char *src)
{
	double		result;
	char	   *after_num;
	char	   *suffix = NULL;

	errno = 0;
	result = strtod(src, &after_num);
	if (src == after_num)
	{
		pg_log_error("transfer rate \"%s\" is not a valid value", src);
		exit(1);
	}
	if (errno != 0)
	{
		pg_log_error("invalid transfer rate \"%s\": %m", src);
		exit(1);
	}

	if (result <= 0)
	{
		/*
		 * Reject obviously wrong values here.
		 */
		pg_log_error("transfer rate must be greater than zero");
		exit(1);
	}

	/*
	 * Evaluate suffix, after skipping over possible whitespace. Lack of
	 * suffix means kilobytes.
	 */
	while (*after_num != '\0' && isspace((unsigned char) *after_num))
		after_num++;

	if (*after_num != '\0')
	{
		suffix = after_num;
		if (*after_num == 'k')
		{
			/* kilobyte is the expected unit. */
			after_num++;
		}
		else if (*after_num == 'M')
		{
			after_num++;
			result *= 1024.0;
		}
	}

	/* The rest can only consist of white space. */
	while (*after_num != '\0' && isspace((unsigned char) *after_num))
		after_num++;

	if (*after_num != '\0')
	{
		pg_log_error("invalid --max-rate unit: \"%s\"", suffix);
		exit(1);
	}

	/* Valid integer? */
	if ((uint64) result != (uint64) ((uint32) result))
	{
		pg_log_error("transfer rate \"%s\" exceeds integer range", src);
		exit(1);
	}

	/*
	 * The range is checked on the server side too, but avoid the server
	 * connection if a nonsensical value was passed.
	 */
	if (result < MAX_RATE_LOWER || result > MAX_RATE_UPPER)
	{
		pg_log_error("transfer rate \"%s\" is out of range", src);
		exit(1);
	}

	return (int32) result;
}

/*
 * Write a piece of tar data
 */
static void
writeTarData(
#ifdef HAVE_LIBZ
			 gzFile ztarfile,
#endif
			 FILE *tarfile, char *buf, int r, char *current_file)
{
#ifdef HAVE_LIBZ
	if (ztarfile != NULL)
	{
		if (gzwrite(ztarfile, buf, r) != r)
		{
			pg_log_error("could not write to compressed file \"%s\": %s",
						 current_file, get_gz_error(ztarfile));
			exit(1);
		}
	}
	else
#endif
	{
		if (fwrite(buf, r, 1, tarfile) != 1)
		{
			pg_log_error("could not write to file \"%s\": %m", current_file);
			exit(1);
		}
	}
}

#ifdef HAVE_LIBZ
#define WRITE_TAR_DATA(buf, sz) writeTarData(ztarfile, tarfile, buf, sz, filename)
#else
#define WRITE_TAR_DATA(buf, sz) writeTarData(tarfile, buf, sz, filename)
#endif

/*
 * Receive a tar format file from the connection to the server, and write
 * the data from this file directly into a tar file. If compression is
 * enabled, the data will be compressed while written to the file.
 *
 * The file will be named base.tar[.gz] if it's for the main data directory
 * or <tablespaceoid>.tar[.gz] if it's for another tablespace.
 *
 * No attempt to inspect or validate the contents of the file is done.
 */
static void
ReceiveTarFile(PGconn *conn, PGresult *res, int rownum)
{
	char		filename[MAXPGPATH];
	char	   *copybuf = NULL;
	FILE	   *tarfile = NULL;
	char		tarhdr[512];
	bool		basetablespace = PQgetisnull(res, rownum, 0);
	bool		in_tarhdr = true;
	bool		skip_file = false;
	bool		is_recovery_guc_supported = true;
	bool		is_postgresql_auto_conf = false;
	bool		found_postgresql_auto_conf = false;
	int			file_padding_len = 0;
	size_t		tarhdrsz = 0;
	pgoff_t		filesz = 0;

#ifdef HAVE_LIBZ
	gzFile		ztarfile = NULL;
#endif

	/* recovery.conf is integrated into postgresql.conf in 12 and newer */
	if (PQserverVersion(conn) < MINIMUM_VERSION_FOR_RECOVERY_GUC)
		is_recovery_guc_supported = false;

	if (basetablespace)
	{
		/*
		 * Base tablespaces
		 */
		if (strcmp(basedir, "-") == 0)
		{
#ifdef WIN32
			_setmode(fileno(stdout), _O_BINARY);
#endif

#ifdef HAVE_LIBZ
			if (compresslevel != 0)
			{
				ztarfile = gzdopen(dup(fileno(stdout)), "wb");
				if (gzsetparams(ztarfile, compresslevel,
								Z_DEFAULT_STRATEGY) != Z_OK)
				{
					pg_log_error("could not set compression level %d: %s",
								 compresslevel, get_gz_error(ztarfile));
					exit(1);
				}
			}
			else
#endif
				tarfile = stdout;
			strcpy(filename, "-");
		}
		else
		{
#ifdef HAVE_LIBZ
			if (compresslevel != 0)
			{
				snprintf(filename, sizeof(filename), "%s/base.tar.gz", basedir);
				ztarfile = gzopen(filename, "wb");
				if (gzsetparams(ztarfile, compresslevel,
								Z_DEFAULT_STRATEGY) != Z_OK)
				{
					pg_log_error("could not set compression level %d: %s",
								 compresslevel, get_gz_error(ztarfile));
					exit(1);
				}
			}
			else
#endif
			{
				snprintf(filename, sizeof(filename), "%s/base.tar", basedir);
				tarfile = fopen(filename, "wb");
			}
		}
	}
	else
	{
		/*
		 * Specific tablespace
		 */
#ifdef HAVE_LIBZ
		if (compresslevel != 0)
		{
			snprintf(filename, sizeof(filename), "%s/%s.tar.gz", basedir,
					 PQgetvalue(res, rownum, 0));
			ztarfile = gzopen(filename, "wb");
			if (gzsetparams(ztarfile, compresslevel,
							Z_DEFAULT_STRATEGY) != Z_OK)
			{
				pg_log_error("could not set compression level %d: %s",
							 compresslevel, get_gz_error(ztarfile));
				exit(1);
			}
		}
		else
#endif
		{
			snprintf(filename, sizeof(filename), "%s/%s.tar", basedir,
					 PQgetvalue(res, rownum, 0));
			tarfile = fopen(filename, "wb");
		}
	}

#ifdef HAVE_LIBZ
	if (compresslevel != 0)
	{
		if (!ztarfile)
		{
			/* Compression is in use */
			pg_log_error("could not create compressed file \"%s\": %s",
						 filename, get_gz_error(ztarfile));
			exit(1);
		}
	}
	else
#endif
	{
		/* Either no zlib support, or zlib support but compresslevel = 0 */
		if (!tarfile)
		{
			pg_log_error("could not create file \"%s\": %m", filename);
			exit(1);
		}
	}

	/*
	 * Get the COPY data stream
	 */
	res = PQgetResult(conn);
	if (PQresultStatus(res) != PGRES_COPY_OUT)
	{
		pg_log_error("could not get COPY data stream: %s",
					 PQerrorMessage(conn));
		exit(1);
	}

	while (1)
	{
		int			r;

		if (copybuf != NULL)
		{
			PQfreemem(copybuf);
			copybuf = NULL;
		}

		r = PQgetCopyData(conn, &copybuf, 0);
		if (r == -1)
		{
			/*
			 * End of chunk. If requested, and this is the base tablespace,
			 * write configuration file into the tarfile. When done, close the
			 * file (but not stdout).
			 *
			 * Also, write two completely empty blocks at the end of the tar
			 * file, as required by some tar programs.
			 */
			char		zerobuf[1024];

			MemSet(zerobuf, 0, sizeof(zerobuf));

			if (basetablespace && writerecoveryconf)
			{
				char		header[512];

				/*
				 * If postgresql.auto.conf has not been found in the streamed
				 * data, add recovery configuration to postgresql.auto.conf if
				 * recovery parameters are GUCs.  If the instance connected to
				 * is older than 12, create recovery.conf with this data
				 * otherwise.
				 */
				if (!found_postgresql_auto_conf || !is_recovery_guc_supported)
				{
					int			padding;

					tarCreateHeader(header,
									is_recovery_guc_supported ? "postgresql.auto.conf" : "recovery.conf",
									NULL,
									recoveryconfcontents->len,
									pg_file_create_mode, 04000, 02000,
									time(NULL));

					padding = ((recoveryconfcontents->len + 511) & ~511) - recoveryconfcontents->len;

					WRITE_TAR_DATA(header, sizeof(header));
					WRITE_TAR_DATA(recoveryconfcontents->data,
								   recoveryconfcontents->len);
					if (padding)
						WRITE_TAR_DATA(zerobuf, padding);
				}

				/*
				 * standby.signal is supported only if recovery parameters are
				 * GUCs.
				 */
				if (is_recovery_guc_supported)
				{
					tarCreateHeader(header, "standby.signal", NULL,
									0,	/* zero-length file */
									pg_file_create_mode, 04000, 02000,
									time(NULL));

					WRITE_TAR_DATA(header, sizeof(header));
					WRITE_TAR_DATA(zerobuf, 511);
				}
			}

			/* 2 * 512 bytes empty data at end of file */
			WRITE_TAR_DATA(zerobuf, sizeof(zerobuf));

#ifdef HAVE_LIBZ
			if (ztarfile != NULL)
			{
				if (gzclose(ztarfile) != 0)
				{
					pg_log_error("could not close compressed file \"%s\": %s",
								 filename, get_gz_error(ztarfile));
					exit(1);
				}
			}
			else
#endif
			{
				if (strcmp(basedir, "-") != 0)
				{
					if (fclose(tarfile) != 0)
					{
						pg_log_error("could not close file \"%s\": %m",
									 filename);
						exit(1);
					}
				}
			}

			break;
		}
		else if (r == -2)
		{
			pg_log_error("could not read COPY data: %s",
						 PQerrorMessage(conn));
			exit(1);
		}

		if (!writerecoveryconf || !basetablespace)
		{
			/*
			 * When not writing config file, or when not working on the base
			 * tablespace, we never have to look for an existing configuration
			 * file in the stream.
			 */
			WRITE_TAR_DATA(copybuf, r);
		}
		else
		{
			/*
			 * Look for a config file in the existing tar stream. If it's
			 * there, we must skip it so we can later overwrite it with our
			 * own version of the file.
			 *
			 * To do this, we have to process the individual files inside the
			 * TAR stream. The stream consists of a header and zero or more
			 * chunks, all 512 bytes long. The stream from the server is
			 * broken up into smaller pieces, so we have to track the size of
			 * the files to find the next header structure.
			 */
			int			rr = r;
			int			pos = 0;

			while (rr > 0)
			{
				if (in_tarhdr)
				{
					/*
					 * We're currently reading a header structure inside the
					 * TAR stream, i.e. the file metadata.
					 */
					if (tarhdrsz < 512)
					{
						/*
						 * Copy the header structure into tarhdr in case the
						 * header is not aligned to 512 bytes or it's not
						 * returned in whole by the last PQgetCopyData call.
						 */
						int			hdrleft;
						int			bytes2copy;

						hdrleft = 512 - tarhdrsz;
						bytes2copy = (rr > hdrleft ? hdrleft : rr);

						memcpy(&tarhdr[tarhdrsz], copybuf + pos, bytes2copy);

						rr -= bytes2copy;
						pos += bytes2copy;
						tarhdrsz += bytes2copy;
					}
					else
					{
						/*
						 * We have the complete header structure in tarhdr,
						 * look at the file metadata: we may want append
						 * recovery info into postgresql.auto.conf and skip
						 * standby.signal file if recovery parameters are
						 * integrated as GUCs, and recovery.conf otherwise. In
						 * both cases we must calculate tar padding.
						 */
						if (is_recovery_guc_supported)
						{
							skip_file = (strcmp(&tarhdr[0], "standby.signal") == 0);
							is_postgresql_auto_conf = (strcmp(&tarhdr[0], "postgresql.auto.conf") == 0);
						}
						else
							skip_file = (strcmp(&tarhdr[0], "recovery.conf") == 0);

						filesz = read_tar_number(&tarhdr[124], 12);
						file_padding_len = ((filesz + 511) & ~511) - filesz;

						if (is_recovery_guc_supported &&
							is_postgresql_auto_conf &&
							writerecoveryconf)
						{
							/* replace tar header */
							char		header[512];

							tarCreateHeader(header, "postgresql.auto.conf", NULL,
											filesz + recoveryconfcontents->len,
											pg_file_create_mode, 04000, 02000,
											time(NULL));

							WRITE_TAR_DATA(header, sizeof(header));
						}
						else
						{
							/* copy stream with padding */
							filesz += file_padding_len;

							if (!skip_file)
							{
								/*
								 * If we're not skipping the file, write the
								 * tar header unmodified.
								 */
								WRITE_TAR_DATA(tarhdr, 512);
							}
						}

						/* Next part is the file, not the header */
						in_tarhdr = false;
					}
				}
				else
				{
					/*
					 * We're processing a file's contents.
					 */
					if (filesz > 0)
					{
						/*
						 * We still have data to read (and possibly write).
						 */
						int			bytes2write;

						bytes2write = (filesz > rr ? rr : filesz);

						if (!skip_file)
							WRITE_TAR_DATA(copybuf + pos, bytes2write);

						rr -= bytes2write;
						pos += bytes2write;
						filesz -= bytes2write;
					}
					else if (is_recovery_guc_supported &&
							 is_postgresql_auto_conf &&
							 writerecoveryconf)
					{
						/* append recovery config to postgresql.auto.conf */
						int			padding;
						int			tailsize;

						tailsize = (512 - file_padding_len) + recoveryconfcontents->len;
						padding = ((tailsize + 511) & ~511) - tailsize;

						WRITE_TAR_DATA(recoveryconfcontents->data, recoveryconfcontents->len);

						if (padding)
						{
							char		zerobuf[512];

							MemSet(zerobuf, 0, sizeof(zerobuf));
							WRITE_TAR_DATA(zerobuf, padding);
						}

						/* skip original file padding */
						is_postgresql_auto_conf = false;
						skip_file = true;
						filesz += file_padding_len;

						found_postgresql_auto_conf = true;
					}
					else
					{
						/*
						 * No more data in the current file, the next piece of
						 * data (if any) will be a new file header structure.
						 */
						in_tarhdr = true;
						skip_file = false;
						is_postgresql_auto_conf = false;
						tarhdrsz = 0;
						filesz = 0;
					}
				}
			}
		}
		totaldone += r;
		progress_report(rownum, filename, false);
	}							/* while (1) */
	progress_report(rownum, filename, true);

	if (copybuf != NULL)
		PQfreemem(copybuf);

	/* sync the resulting tar file, errors are not considered fatal */
	if (do_sync && strcmp(basedir, "-") != 0)
		(void) fsync_fname(filename, false);
}


/*
 * Retrieve tablespace path, either relocated or original depending on whether
 * -T was passed or not.
 */
static const char *
get_tablespace_mapping(const char *dir)
{
	TablespaceListCell *cell;
	char		canon_dir[MAXPGPATH];

	/* Canonicalize path for comparison consistency */
	strlcpy(canon_dir, dir, sizeof(canon_dir));
	canonicalize_path(canon_dir);

	for (cell = tablespace_dirs.head; cell; cell = cell->next)
		if (strcmp(canon_dir, cell->old_dir) == 0)
			return cell->new_dir;

	return dir;
}


/*
 * Receive a tar format stream from the connection to the server, and unpack
 * the contents of it into a directory. Only files, directories and
 * symlinks are supported, no other kinds of special files.
 *
 * If the data is for the main data directory, it will be restored in the
 * specified directory. If it's for another tablespace, it will be restored
 * in the original or mapped directory.
 */
static void
ReceiveAndUnpackTarFile(PGconn *conn, PGresult *res, int rownum)
{
	char		current_path[MAXPGPATH];
	char		filename[MAXPGPATH];
	char		gp_tablespace_filename[MAXPGPATH] = {0};
	const char *mapped_tblspc_path;
	pgoff_t		current_len_left = 0;
	int			current_padding = 0;
	bool		basetablespace;
	char	   *copybuf = NULL;
	FILE	   *file = NULL;

	basetablespace = PQgetisnull(res, rownum, 0);
	if (basetablespace)
		strlcpy(current_path, basedir, sizeof(current_path));
	else
	{
		strlcpy(current_path,
				get_tablespace_mapping(PQgetvalue(res, rownum, 1)),
				sizeof(current_path));

		if (target_gp_dbid < 1)
		{
			fprintf(stderr, _("%s: cannot restore user-defined tablespaces without the --target-gp-dbid option\n"),
					progname);
			disconnect_and_exit(1);
		}
		
		/* 
		 * Construct the new tablespace path using the given target gp dbid
		 */
		snprintf(gp_tablespace_filename, sizeof(filename), "%s/%d/%s",
				current_path,
				target_gp_dbid,
				GP_TABLESPACE_VERSION_DIRECTORY);
	}

	/*
	 * Get the COPY data
	 */
	res = PQgetResult(conn);
	if (PQresultStatus(res) != PGRES_COPY_OUT)
	{
		pg_log_error("could not get COPY data stream: %s",
					 PQerrorMessage(conn));
		exit(1);
	}

	while (1)
	{
		int			r;

		if (copybuf != NULL)
		{
			PQfreemem(copybuf);
			copybuf = NULL;
		}

		r = PQgetCopyData(conn, &copybuf, 0);

		if (r == -1)
		{
			/*
			 * End of chunk
			 */
			if (file)
				fclose(file);

			break;
		}
		else if (r == -2)
		{
			pg_log_error("could not read COPY data: %s",
						 PQerrorMessage(conn));
			exit(1);
		}

		if (file == NULL)
		{
			int			filemode;

			/*
			 * No current file, so this must be the header for a new file
			 */
			if (r != 512)
			{
				pg_log_error("invalid tar block header size: %d", r);
				exit(1);
			}
			totaldone += 512;

			current_len_left = read_tar_number(&copybuf[124], 12);

			/* Set permissions on the file */
			filemode = read_tar_number(&copybuf[100], 8);

			/*
			 * All files are padded up to 512 bytes
			 */
			current_padding =
				((current_len_left + 511) & ~511) - current_len_left;

			/*
			 * First part of header is zero terminated filename
			 */
			if (!basetablespace)
			{
				/*
				 * Append relfile path to --target-gp-dbid tablespace path.
				 *
				 * For example, copybuf can be
				 * "<GP_TABLESPACE_VERSION_DIRECTORY>_db<dbid>/16384/16385".
				 * We create a pointer to the dbid and relfile "/16384/16385",
				 * construct the new tablespace with provided dbid, and append
				 * the dbid and relfile on top.
				 */
				char *copybuf_dbid_relfile = strstr(copybuf, "/");

				snprintf(filename, sizeof(filename), "%s%s",
						 gp_tablespace_filename,
						 copybuf_dbid_relfile);
			}
			else
			{
				snprintf(filename, sizeof(filename), "%s/%s", current_path,
						 copybuf);
			}

			if (filename[strlen(filename) - 1] == '/')
			{
				/*
				 * Ends in a slash means directory or symlink to directory
				 */
				if (copybuf[156] == '5')
				{
					/*
					 * Directory
					 */
<<<<<<< HEAD
					filename[strlen(filename) - 1] = '\0';		/* Remove trailing slash */

					/*
					 * Since the forceoverwrite flag is being used, the
					 * directories still exist. Remove them so that
					 * pg_basebackup can create them. Skip when we detect
					 * pg_log because we want to retain its contents.
					 */
					if (forceoverwrite && pg_check_dir(filename) != 0)
					{
						/*
						 * We want to retain the contents of pg_log. And for
						 * pg_xlog we assume is deleted at the start of
						 * pg_basebackup. We cannot delete pg_xlog because if
						 * streammode was used then it may have already copied
						 * new xlog files into pg_xlog directory.
						 */
						if (pg_str_endswith(filename, "/pg_log") ||
							pg_str_endswith(filename, "/pg_xlog"))
							continue;

						rmtree(filename, true);

					}

					bool is_gp_tablespace_directory = strncmp(gp_tablespace_filename, filename, strlen(filename)) == 0;
					if (is_gp_tablespace_directory && !forceoverwrite) {
						/*
						 * This directory has already been created during beginning of BaseBackup().
						 */
						continue;
					}

					if (mkdir(filename, S_IRWXU) != 0)
=======
					filename[strlen(filename) - 1] = '\0';	/* Remove trailing slash */
					if (mkdir(filename, pg_dir_create_mode) != 0)
>>>>>>> 9e1c9f95
					{
						/*
						 * When streaming WAL, pg_wal (or pg_xlog for pre-9.6
						 * clusters) will have been created by the wal
						 * receiver process. Also, when the WAL directory
						 * location was specified, pg_wal (or pg_xlog) has
						 * already been created as a symbolic link before
						 * starting the actual backup. So just ignore creation
						 * failures on related directories.
						 */
						if (!((pg_str_endswith(filename, "/pg_wal") ||
							   pg_str_endswith(filename, "/pg_xlog") ||
							   pg_str_endswith(filename, "/archive_status")) &&
							  errno == EEXIST))
						{
							pg_log_error("could not create directory \"%s\": %m",
										 filename);
							exit(1);
						}
					}
#ifndef WIN32
					if (chmod(filename, (mode_t) filemode))
						pg_log_error("could not set permissions on directory \"%s\": %m",
									 filename);
#endif
				}
				else if (copybuf[156] == '2')
				{
					/*
					 * Symbolic link
					 *
					 * It's most likely a link in pg_tblspc directory, to the
					 * location of a tablespace. Apply any tablespace mapping
					 * given on the command line (--tablespace-mapping). (We
					 * blindly apply the mapping without checking that the
					 * link really is inside pg_tblspc. We don't expect there
					 * to be other symlinks in a data directory, but if there
					 * are, you can call it an undocumented feature that you
					 * can map them too.)
					 */
					filename[strlen(filename) - 1] = '\0';	/* Remove trailing slash */

					mapped_tblspc_path = get_tablespace_mapping(&copybuf[157]);
					char *mapped_tblspc_path_with_dbid = psprintf("%s/%d", mapped_tblspc_path, target_gp_dbid);
					if (symlink(mapped_tblspc_path_with_dbid, filename) != 0)
					{
<<<<<<< HEAD
						fprintf(stderr,
								_("%s: could not create symbolic link from \"%s\" to \"%s\": %s\n"),
								progname, filename, mapped_tblspc_path_with_dbid,
								strerror(errno));
						disconnect_and_exit(1);
=======
						pg_log_error("could not create symbolic link from \"%s\" to \"%s\": %m",
									 filename, mapped_tblspc_path);
						exit(1);
>>>>>>> 9e1c9f95
					}
					pfree(mapped_tblspc_path_with_dbid);
				}
				else
				{
					pg_log_error("unrecognized link indicator \"%c\"",
								 copybuf[156]);
					exit(1);
				}
				continue;		/* directory or link handled */
			}

			/*
			 * regular file
			 *
			 * In GPDB, we may need to remove the file first if we are forcing
			 * an overwrite instead of starting with a blank directory. Some
			 * files may have had their permissions changed to read only.
			 * Remove the file instead of literally overwriting them.
			 */
			if (forceoverwrite)
				remove(filename);

			file = fopen(filename, "wb");
			if (!file)
			{
				pg_log_error("could not create file \"%s\": %m", filename);
				exit(1);
			}

#ifndef WIN32
			if (chmod(filename, (mode_t) filemode))
				pg_log_error("could not set permissions on file \"%s\": %m",
							 filename);
#endif

			if (current_len_left == 0)
			{
				/*
				 * Done with this file, next one will be a new tar header
				 */
				fclose(file);
				file = NULL;
				continue;
			}
		}						/* new file */
		else
		{
			/*
			 * Continuing blocks in existing file
			 */
			if (current_len_left == 0 && r == current_padding)
			{
				/*
				 * Received the padding block for this file, ignore it and
				 * close the file, then move on to the next tar header.
				 */
				fclose(file);
				file = NULL;
				totaldone += r;
				continue;
			}

			if (fwrite(copybuf, r, 1, file) != 1)
			{
				pg_log_error("could not write to file \"%s\": %m", filename);
				exit(1);
			}
			totaldone += r;
			progress_report(rownum, filename, false);

			current_len_left -= r;
			if (current_len_left == 0 && current_padding == 0)
			{
				/*
				 * Received the last block, and there is no padding to be
				 * expected. Close the file and move on to the next tar
				 * header.
				 */
				fclose(file);
				file = NULL;
				continue;
			}
		}						/* continuing data in existing file */
	}							/* loop over all data blocks */
	progress_report(rownum, filename, true);

	if (file != NULL)
	{
		pg_log_error("COPY stream ended before last file was finished");
		exit(1);
	}

	if (copybuf != NULL)
		PQfreemem(copybuf);

	if (basetablespace && writerecoveryconf)
		WriteRecoveryConf();
<<<<<<< HEAD

	if (basetablespace)
		WriteInternalConfFile();
}

/*
 * Escape a parameter value so that it can be used as part of a libpq
 * connection string, e.g. in:
 *
 * application_name=<value>
 *
 * The returned string is malloc'd. Return NULL on out-of-memory.
 */
static char *
escapeConnectionParameter(const char *src)
{
	bool		need_quotes = false;
	bool		need_escaping = false;
	const char *p;
	char	   *dstbuf;
	char	   *dst;
=======
>>>>>>> 9e1c9f95

	/*
	 * No data is synced here, everything is done for all tablespaces at the
	 * end.
	 */
}

/*
 * Escape a string so that it can be used as a value in a key-value pair
 * a configuration file.
 */
static char *
escape_quotes(const char *src)
{
	char	   *result = escape_single_quotes_ascii(src);

	if (!result)
	{
		pg_log_error("out of memory");
		exit(1);
	}
	return result;
}

#define GP_WALRECEIVER_APPNAME "gp_walreceiver"

/*
 * Create a configuration file in memory using a PQExpBuffer
 */
static void
GenerateRecoveryConf(PGconn *conn)
{
	PQconninfoOption *connOptions;
	PQconninfoOption *option;
	PQExpBufferData conninfo_buf;
	char	   *escaped;

	recoveryconfcontents = createPQExpBuffer();
	if (!recoveryconfcontents)
	{
		pg_log_error("out of memory");
		exit(1);
	}

	/*
	 * In PostgreSQL 12 and newer versions, standby_mode is gone, replaced by
	 * standby.signal to trigger a standby state at recovery.
	 */
	if (PQserverVersion(conn) < MINIMUM_VERSION_FOR_RECOVERY_GUC)
		appendPQExpBufferStr(recoveryconfcontents, "standby_mode = 'on'\n");

	connOptions = PQconninfo(conn);
	if (connOptions == NULL)
	{
		pg_log_error("out of memory");
		exit(1);
	}

	initPQExpBuffer(&conninfo_buf);
	for (option = connOptions; option && option->keyword; option++)
	{
		/* Omit empty settings and those libpqwalreceiver overrides. */
		if (strcmp(option->keyword, "replication") == 0 ||
			strcmp(option->keyword, "dbname") == 0 ||
			strcmp(option->keyword, "fallback_application_name") == 0 ||
			(option->val == NULL) ||
			(option->val != NULL && option->val[0] == '\0'))
			continue;

		/* Separate key-value pairs with spaces */
		if (conninfo_buf.len != 0)
			appendPQExpBufferChar(&conninfo_buf, ' ');

		/*
		 * Write "keyword=value" pieces, the value string is escaped and/or
		 * quoted if necessary.
		 */
		appendPQExpBuffer(&conninfo_buf, "%s=", option->keyword);
		appendConnStrVal(&conninfo_buf, option->val);
	}

	appendPQExpBuffer(&conninfo_buf, " application_name=%s", GP_WALRECEIVER_APPNAME);
	/*
	 * Escape the connection string, so that it can be put in the config file.
	 * Note that this is different from the escaping of individual connection
	 * options above!
	 */
	escaped = escape_quotes(conninfo_buf.data);
	appendPQExpBuffer(recoveryconfcontents, "primary_conninfo = '%s'\n", escaped);
	free(escaped);

	if (replication_slot)
	{
		escaped = escape_quotes(replication_slot);
		appendPQExpBuffer(recoveryconfcontents, "primary_slot_name = '%s'\n", replication_slot);
		free(escaped);
	}

	if (PQExpBufferBroken(recoveryconfcontents) ||
		PQExpBufferDataBroken(conninfo_buf))
	{
		pg_log_error("out of memory");
		exit(1);
	}

	termPQExpBuffer(&conninfo_buf);

	PQconninfoFree(connOptions);
}


/*
 * Write the configuration file into the directory specified in basedir,
 * with the contents already collected in memory appended.  Then write
 * the signal file into the basedir.  If the server does not support
 * recovery parameters as GUCs, the signal file is not necessary, and
 * configuration is written to recovery.conf.
 */
static void
WriteRecoveryConf(void)
{
	char		filename[MAXPGPATH];
	FILE	   *cf;
	bool		is_recovery_guc_supported = true;

	if (PQserverVersion(conn) < MINIMUM_VERSION_FOR_RECOVERY_GUC)
		is_recovery_guc_supported = false;

	snprintf(filename, MAXPGPATH, "%s/%s", basedir,
			 is_recovery_guc_supported ? "postgresql.auto.conf" : "recovery.conf");

	cf = fopen(filename, is_recovery_guc_supported ? "a" : "w");
	if (cf == NULL)
	{
		pg_log_error("could not open file \"%s\": %m", filename);
		exit(1);
	}

	if (fwrite(recoveryconfcontents->data, recoveryconfcontents->len, 1, cf) != 1)
	{
		pg_log_error("could not write to file \"%s\": %m", filename);
		exit(1);
	}

	fclose(cf);

	if (is_recovery_guc_supported)
	{
		snprintf(filename, MAXPGPATH, "%s/%s", basedir, "standby.signal");
		cf = fopen(filename, "w");
		if (cf == NULL)
		{
			pg_log_error("could not create file \"%s\": %m", filename);
			exit(1);
		}

		fclose(cf);
	}
}

static void
add_to_exclude_list(PQExpBufferData *buf, const char *exclude)
{
	char		quoted[MAXPGPATH];
	int			error;
	size_t		len;

	error = 1;
	len = PQescapeStringConn(conn, quoted, exclude, MAXPGPATH, &error);
	if (len == 0 || error != 0)
	{
		fprintf(stderr, _("%s: could not process exclude \"%s\": %s\n"),
				progname, exclude, PQerrorMessage(conn));
		disconnect_and_exit(1);
	}
	appendPQExpBuffer(buf, " EXCLUDE '%s'", quoted);
}

static char *
build_exclude_list(void)
{
	PQExpBufferData	buf;
	int				i;

	if (num_exclude == 0 && num_exclude_from == 0)
		return "";

	initPQExpBuffer(&buf);

	for (i = 0; i < num_exclude; i++)
		add_to_exclude_list(&buf, excludes[i]);

	for (i = 0; i < num_exclude_from; i++)
	{
		const char *filename = excludefroms[i];
		FILE	   *file = fopen(filename, "r");
		char		str[MAXPGPATH];

		if (file == NULL)
		{
			fprintf(stderr, _("%s: could not open exclude-from file \"%s\": %m\n"),
					progname, filename);
			disconnect_and_exit(1);
		}

		/*
		 * Each line contains a pathname to exclude.
		 *
		 * We must use fgets() instead of fscanf("%s") to correctly handle the
		 * spaces in the filenames.
		 */
		while (fgets(str, sizeof(str), file))
		{
			/* Remove all trailing \r and \n */
			for (int len = strlen(str);
				 len > 0 && (str[len - 1] == '\r' || str[len - 1] == '\n');
				 len--)
				str[len - 1] = '\0';

			add_to_exclude_list(&buf, str);
		}

		fclose(file);
	}

	if (PQExpBufferDataBroken(buf))
	{
		fprintf(stderr, _("%s: out of memory\n"), progname);
		disconnect_and_exit(1);
	}

	return buf.data;
}

static void
BaseBackup(void)
{
	PGresult   *res;
	char	   *sysidentifier;
	TimeLineID	latesttli;
	TimeLineID	starttli;
	char	   *basebkp;
	char		escaped_label[MAXPGPATH];
	char	   *maxrate_clause = NULL;
	int			i;
	char		xlogstart[64];
	char		xlogend[64];
	int			minServerMajor,
				maxServerMajor;
<<<<<<< HEAD
	int			serverMajor;
	char 	   *exclude_list;
=======
	int			serverVersion,
				serverMajor;
>>>>>>> 9e1c9f95

	Assert(conn != NULL);

	/*
	 * Check server version. BASE_BACKUP command was introduced in 9.1, so we
	 * can't work with servers older than 9.1.
	 */
	minServerMajor = 901;
	maxServerMajor = PG_VERSION_NUM / 100;
	serverVersion = PQserverVersion(conn);
	serverMajor = serverVersion / 100;
	if (serverMajor < minServerMajor || serverMajor > maxServerMajor)
	{
		const char *serverver = PQparameterStatus(conn, "server_version");

		pg_log_error("incompatible server version %s",
					 serverver ? serverver : "'unknown'");
		exit(1);
	}

	/*
	 * If WAL streaming was requested, also check that the server is new
	 * enough for that.
	 */
	if (includewal == STREAM_WAL && !CheckServerVersionForStreaming(conn))
	{
		/*
		 * Error message already written in CheckServerVersionForStreaming(),
		 * but add a hint about using -X none.
		 */
		pg_log_info("HINT: use -X none or -X fetch to disable log streaming");
		exit(1);
	}

	/*
	 * Build contents of configuration file if requested
	 */
	if (writerecoveryconf)
		GenerateRecoveryConf(conn);

	/*
	 * Run IDENTIFY_SYSTEM so we can get the timeline
	 */
	if (!RunIdentifySystem(conn, &sysidentifier, &latesttli, NULL, NULL))
		exit(1);

	/*
	 * Greenplum only: create replication slot.  This replication slot is used
	 * for primary/mirror and master/standby WAL replication.
	 */
	if (replication_slot)
	{
		CreateReplicationSlot(conn, replication_slot, NULL, true, false);
	}

	/*
	 * Start the actual backup
	 */
	PQescapeStringConn(conn, escaped_label, label, sizeof(escaped_label), &i);

	if (maxrate > 0)
		maxrate_clause = psprintf("MAX_RATE %u", maxrate);

<<<<<<< HEAD
	exclude_list = build_exclude_list();

	if (verbose)
		fprintf(stderr,
				_("%s: initiating base backup, waiting for checkpoint to complete\n"),
				progname);

	if (showprogress && !verbose)
		fprintf(stderr, "waiting for checkpoint\r");
=======
	if (verbose)
		pg_log_info("initiating base backup, waiting for checkpoint to complete");

	if (showprogress && !verbose)
	{
		fprintf(stderr, "waiting for checkpoint");
		if (isatty(fileno(stderr)))
			fprintf(stderr, "\r");
		else
			fprintf(stderr, "\n");
	}
>>>>>>> 9e1c9f95

	basebkp =
		psprintf("BASE_BACKUP LABEL '%s' %s %s %s %s %s %s %s",
				 escaped_label,
				 showprogress ? "PROGRESS" : "",
				 includewal == FETCH_WAL ? "WAL" : "",
				 fastcheckpoint ? "FAST" : "",
				 includewal == NO_WAL ? "" : "NOWAIT",
				 maxrate_clause ? maxrate_clause : "",
				 format == 't' ? "TABLESPACE_MAP" : "",
<<<<<<< HEAD
				 exclude_list);

	if (exclude_list[0] != '\0')
		free(exclude_list);
=======
				 verify_checksums ? "" : "NOVERIFY_CHECKSUMS");
>>>>>>> 9e1c9f95

	if (PQsendQuery(conn, basebkp) == 0)
	{
		pg_log_error("could not send replication command \"%s\": %s",
					 "BASE_BACKUP", PQerrorMessage(conn));
		exit(1);
	}

	/*
	 * Get the starting WAL location
	 */
	res = PQgetResult(conn);
	if (PQresultStatus(res) != PGRES_TUPLES_OK)
	{
		pg_log_error("could not initiate base backup: %s",
					 PQerrorMessage(conn));
		exit(1);
	}
	if (PQntuples(res) != 1)
	{
		pg_log_error("server returned unexpected response to BASE_BACKUP command; got %d rows and %d fields, expected %d rows and %d fields",
					 PQntuples(res), PQnfields(res), 1, 2);
		exit(1);
	}

	strlcpy(xlogstart, PQgetvalue(res, 0, 0), sizeof(xlogstart));

	if (verbose)
<<<<<<< HEAD
		fprintf(stderr, _("%s: checkpoint completed\n"), progname);
=======
		pg_log_info("checkpoint completed");
>>>>>>> 9e1c9f95

	/*
	 * 9.3 and later sends the TLI of the starting point. With older servers,
	 * assume it's the same as the latest timeline reported by
	 * IDENTIFY_SYSTEM.
	 */
	if (PQnfields(res) >= 2)
		starttli = atoi(PQgetvalue(res, 0, 1));
	else
		starttli = latesttli;
	PQclear(res);
	MemSet(xlogend, 0, sizeof(xlogend));

	if (verbose && includewal != NO_WAL)
		pg_log_info("write-ahead log start point: %s on timeline %u",
					xlogstart, starttli);

	/*
	 * Get the header
	 */
	res = PQgetResult(conn);
	if (PQresultStatus(res) != PGRES_TUPLES_OK)
	{
		pg_log_error("could not get backup header: %s",
					 PQerrorMessage(conn));
		exit(1);
	}
	if (PQntuples(res) < 1)
	{
		pg_log_error("no data returned from server");
		exit(1);
	}

	/*
	 * Sum up the total size, for progress reporting
	 */
	totalsize = totaldone = 0;
	tablespacecount = PQntuples(res);
	for (i = 0; i < PQntuples(res); i++)
	{
		totalsize += atol(PQgetvalue(res, i, 2));

		/*
		 * Verify tablespace directories are empty. Don't bother with the
		 * first once since it can be relocated, and it will be checked before
		 * we do anything anyway.
		 */
		if (format == 'p' && !PQgetisnull(res, i, 1))
		{
<<<<<<< HEAD
			char	   *path = (char *) get_tablespace_mapping(PQgetvalue(res, i, 1));
			char path_with_subdir[MAXPGPATH];

			sprintf(path_with_subdir, "%s/%d/%s", path, target_gp_dbid, GP_TABLESPACE_VERSION_DIRECTORY);

			verify_dir_is_empty_or_create(path_with_subdir);
=======
			char	   *path = unconstify(char *, get_tablespace_mapping(PQgetvalue(res, i, 1)));

			verify_dir_is_empty_or_create(path, &made_tablespace_dirs, &found_tablespace_dirs);
>>>>>>> 9e1c9f95
		}
	}

	/*
	 * When writing to stdout, require a single tablespace
	 */
	if (format == 't' && strcmp(basedir, "-") == 0 && PQntuples(res) > 1)
	{
		pg_log_error("can only write single tablespace to stdout, database has %d",
					 PQntuples(res));
		exit(1);
	}

	/*
	 * In the case of forceoverwrite the base directory may already exist. In
	 * this case we need to wipeout the old pg_xlog directory. This is done
	 * before StartLogStreamer and ReceiveAndUnpackTarFile so that either can
	 * create pg_xlog directory and begin populating new contents to it.
	 */
	if (forceoverwrite)
	{
		char xlog_path[MAXPGPATH];
		snprintf(xlog_path, MAXPGPATH, "%s/pg_xlog", basedir);

		if (pg_check_dir(xlog_path) != 0)
			rmtree(xlog_path, true);
	}

	/*
	 * If we're streaming WAL, start the streaming session before we start
	 * receiving the actual data chunks.
	 */
	if (includewal == STREAM_WAL)
	{
		if (verbose)
			pg_log_info("starting background WAL receiver");
		StartLogStreamer(xlogstart, starttli, sysidentifier);
	}

	/*
	 * Start receiving chunks
	 */
	for (i = 0; i < PQntuples(res); i++)
	{
		if (format == 't')
			ReceiveTarFile(conn, res, i);
		else
			ReceiveAndUnpackTarFile(conn, res, i);
	}							/* Loop over all tablespaces */

	if (showprogress)
	{
		progress_report(PQntuples(res), NULL, true);
		if (isatty(fileno(stderr)))
			fprintf(stderr, "\n");	/* Need to move to next line */
	}

	PQclear(res);

	/*
	 * Get the stop position
	 */
	res = PQgetResult(conn);
	if (PQresultStatus(res) != PGRES_TUPLES_OK)
	{
		pg_log_error("could not get write-ahead log end position from server: %s",
					 PQerrorMessage(conn));
		exit(1);
	}
	if (PQntuples(res) != 1)
	{
		pg_log_error("no write-ahead log end position returned from server");
		exit(1);
	}
	strlcpy(xlogend, PQgetvalue(res, 0, 0), sizeof(xlogend));
	if (verbose && includewal != NO_WAL)
		pg_log_info("write-ahead log end point: %s", xlogend);
	PQclear(res);

	res = PQgetResult(conn);
	if (PQresultStatus(res) != PGRES_COMMAND_OK)
	{
		const char *sqlstate = PQresultErrorField(res, PG_DIAG_SQLSTATE);

		if (sqlstate &&
			strcmp(sqlstate, ERRCODE_DATA_CORRUPTED) == 0)
		{
			pg_log_error("checksum error occurred");
			checksum_failure = true;
		}
		else
		{
			pg_log_error("final receive failed: %s",
						 PQerrorMessage(conn));
		}
		exit(1);
	}

	if (bgchild > 0)
	{
#ifndef WIN32
		int			status;
		pid_t		r;
#else
		DWORD		status;

		/*
		 * get a pointer sized version of bgchild to avoid warnings about
		 * casting to a different size on WIN64.
		 */
		intptr_t	bgchild_handle = bgchild;
		uint32		hi,
					lo;
#endif

		if (verbose)
			pg_log_info("waiting for background process to finish streaming ...");

#ifndef WIN32
		if (write(bgpipe[1], xlogend, strlen(xlogend)) != strlen(xlogend))
		{
			pg_log_info("could not send command to background pipe: %m");
			exit(1);
		}

		/* Just wait for the background process to exit */
		r = waitpid(bgchild, &status, 0);
		if (r == (pid_t) -1)
		{
			pg_log_error("could not wait for child process: %m");
			exit(1);
		}
		if (r != bgchild)
		{
			pg_log_error("child %d died, expected %d", (int) r, (int) bgchild);
			exit(1);
		}
		if (status != 0)
		{
			pg_log_error("%s", wait_result_to_str(status));
			exit(1);
		}
		/* Exited normally, we're happy! */
#else							/* WIN32 */

		/*
		 * On Windows, since we are in the same process, we can just store the
		 * value directly in the variable, and then set the flag that says
		 * it's there.
		 */
		if (sscanf(xlogend, "%X/%X", &hi, &lo) != 2)
		{
			pg_log_error("could not parse write-ahead log location \"%s\"",
						 xlogend);
			exit(1);
		}
		xlogendptr = ((uint64) hi) << 32 | lo;
		InterlockedIncrement(&has_xlogendptr);

		/* First wait for the thread to exit */
		if (WaitForSingleObjectEx((HANDLE) bgchild_handle, INFINITE, FALSE) !=
			WAIT_OBJECT_0)
		{
			_dosmaperr(GetLastError());
			pg_log_error("could not wait for child thread: %m");
			exit(1);
		}
		if (GetExitCodeThread((HANDLE) bgchild_handle, &status) == 0)
		{
			_dosmaperr(GetLastError());
			pg_log_error("could not get child thread exit status: %m");
			exit(1);
		}
		if (status != 0)
		{
			pg_log_error("child thread exited with error %u",
						 (unsigned int) status);
			exit(1);
		}
		/* Exited normally, we're happy */
#endif
	}

	/* Free the configuration file contents */
	destroyPQExpBuffer(recoveryconfcontents);

	/*
	 * End of copy data. Final result is already checked inside the loop.
	 */
	PQclear(res);
	PQfinish(conn);
	conn = NULL;

	/*
	 * Make data persistent on disk once backup is completed. For tar format
	 * once syncing the parent directory is fine, each tar file created per
	 * tablespace has been already synced. In plain format, all the data of
	 * the base directory is synced, taking into account all the tablespaces.
	 * Errors are not considered fatal.
	 */
	if (do_sync)
	{
		if (verbose)
			pg_log_info("syncing data to disk ...");
		if (format == 't')
		{
			if (strcmp(basedir, "-") != 0)
				(void) fsync_fname(basedir, true);
		}
		else
		{
			(void) fsync_pgdata(basedir, serverVersion);
		}
	}

	if (verbose)
		pg_log_info("base backup completed");
}


int
main(int argc, char **argv)
{
	static struct option long_options[] = {
		{"help", no_argument, NULL, '?'},
		{"version", no_argument, NULL, 'V'},
		{"pgdata", required_argument, NULL, 'D'},
		{"format", required_argument, NULL, 'F'},
		{"checkpoint", required_argument, NULL, 'c'},
		{"create-slot", no_argument, NULL, 'C'},
		{"max-rate", required_argument, NULL, 'r'},
		{"write-recovery-conf", no_argument, NULL, 'R'},
		{"slot", required_argument, NULL, 'S'},
		{"tablespace-mapping", required_argument, NULL, 'T'},
		{"wal-method", required_argument, NULL, 'X'},
		{"gzip", no_argument, NULL, 'z'},
		{"compress", required_argument, NULL, 'Z'},
		{"label", required_argument, NULL, 'l'},
		{"no-clean", no_argument, NULL, 'n'},
		{"no-sync", no_argument, NULL, 'N'},
		{"dbname", required_argument, NULL, 'd'},
		{"host", required_argument, NULL, 'h'},
		{"port", required_argument, NULL, 'p'},
		{"username", required_argument, NULL, 'U'},
		{"no-password", no_argument, NULL, 'w'},
		{"password", no_argument, NULL, 'W'},
		{"status-interval", required_argument, NULL, 's'},
		{"verbose", no_argument, NULL, 'v'},
		{"progress", no_argument, NULL, 'P'},
<<<<<<< HEAD
		{"xlogdir", required_argument, NULL, 1},
		{"exclude", required_argument, NULL, 'E'},
		{"exclude-from", required_argument, NULL, 2},
		{"force-overwrite", no_argument, NULL, 128},
		{"target-gp-dbid", required_argument, NULL, 129},
=======
		{"waldir", required_argument, NULL, 1},
		{"no-slot", no_argument, NULL, 2},
		{"no-verify-checksums", no_argument, NULL, 3},
>>>>>>> 9e1c9f95
		{NULL, 0, NULL, 0}
	};
	int			c;

	int			option_index;

	pg_logging_init(argv[0]);
	progname = get_progname(argv[0]);
	set_pglocale_pgservice(argv[0], PG_TEXTDOMAIN("pg_basebackup"));

	if (argc > 1)
	{
		if (strcmp(argv[1], "--help") == 0 || strcmp(argv[1], "-?") == 0)
		{
			usage();
			exit(0);
		}
		else if (strcmp(argv[1], "-V") == 0
				 || strcmp(argv[1], "--version") == 0)
		{
			puts("pg_basebackup (PostgreSQL) " PG_VERSION);
			exit(0);
		}
	}

<<<<<<< HEAD
	num_exclude = 0;
	num_exclude_from = 0;
	while ((c = getopt_long(argc, argv, "D:F:r:RT:xX:l:zZ:d:c:h:p:U:s:S:wWvPE:",
=======
	atexit(cleanup_directories_atexit);

	while ((c = getopt_long(argc, argv, "CD:F:r:RS:T:X:l:nNzZ:d:c:h:p:U:s:wWkvP",
>>>>>>> 9e1c9f95
							long_options, &option_index)) != -1)
	{
		switch (c)
		{
			case 'C':
				create_slot = true;
				break;
			case 'D':
				basedir = pg_strdup(optarg);
				break;
			case 'F':
				if (strcmp(optarg, "p") == 0 || strcmp(optarg, "plain") == 0)
					format = 'p';
				else if (strcmp(optarg, "t") == 0 || strcmp(optarg, "tar") == 0)
					format = 't';
				else
				{
					pg_log_error("invalid output format \"%s\", must be \"plain\" or \"tar\"\n",
								 optarg);
					exit(1);
				}
				break;
			case 'r':
				maxrate = parse_max_rate(optarg);
				break;
			case 'R':
				writerecoveryconf = true;
				break;
			case 'S':

				/*
				 * When specifying replication slot name, use a permanent
				 * slot.
				 */
				replication_slot = pg_strdup(optarg);
				temp_replication_slot = false;
				break;
			case 2:
				no_slot = true;
				break;
			case 'T':
				tablespace_list_append(optarg);
				break;
			case 'X':
				if (strcmp(optarg, "n") == 0 ||
					strcmp(optarg, "none") == 0)
				{
					includewal = NO_WAL;
				}
				else if (strcmp(optarg, "f") == 0 ||
						 strcmp(optarg, "fetch") == 0)
				{
					includewal = FETCH_WAL;
				}
				else if (strcmp(optarg, "s") == 0 ||
						 strcmp(optarg, "stream") == 0)
				{
					includewal = STREAM_WAL;
				}
				else
				{
					pg_log_error("invalid wal-method option \"%s\", must be \"fetch\", \"stream\", or \"none\"",
								 optarg);
					exit(1);
				}
				break;
			case 1:
				xlog_dir = pg_strdup(optarg);
				break;
			case 'l':
				label = pg_strdup(optarg);
				break;
			case 'n':
				noclean = true;
				break;
			case 'N':
				do_sync = false;
				break;
			case 'z':
#ifdef HAVE_LIBZ
				compresslevel = Z_DEFAULT_COMPRESSION;
#else
				compresslevel = 1;	/* will be rejected below */
#endif
				break;
			case 'Z':
				compresslevel = atoi(optarg);
				if (compresslevel < 0 || compresslevel > 9)
				{
					pg_log_error("invalid compression level \"%s\"\n", optarg);
					exit(1);
				}
				break;
			case 'c':
				if (pg_strcasecmp(optarg, "fast") == 0)
					fastcheckpoint = true;
				else if (pg_strcasecmp(optarg, "spread") == 0)
					fastcheckpoint = false;
				else
				{
					pg_log_error("invalid checkpoint argument \"%s\", must be \"fast\" or \"spread\"",
								 optarg);
					exit(1);
				}
				break;
			case 'd':
				connection_string = pg_strdup(optarg);
				break;
			case 'h':
				dbhost = pg_strdup(optarg);
				break;
			case 'p':
				dbport = pg_strdup(optarg);
				break;
			case 'U':
				dbuser = pg_strdup(optarg);
				break;
			case 'w':
				dbgetpassword = -1;
				break;
			case 'W':
				dbgetpassword = 1;
				break;
			case 's':
				standby_message_timeout = atoi(optarg) * 1000;
				if (standby_message_timeout < 0)
				{
					pg_log_error("invalid status interval \"%s\"", optarg);
					exit(1);
				}
				break;
			case 'v':
				verbose++;
				break;
			case 'P':
				showprogress = true;
				break;
<<<<<<< HEAD
			case 'E':
				if (num_exclude >= MAX_EXCLUDE)
				{
					fprintf(stderr, _("%s: too many elements in exclude list: max is %d"),
							progname, MAX_EXCLUDE);
					fprintf(stderr, _("hint: use --exclude-from to load a large exclude list from a file"));
					exit(1);
				}

				excludes[num_exclude++] = pg_strdup(optarg);
				break;
			case 2:			/* --exclude-from=FILE */
				if (num_exclude_from >= MAX_EXCLUDE)
				{
					fprintf(stderr, _("%s: too many elements in exclude-from list: max is %d"),
							progname, MAX_EXCLUDE);
					exit(1);
				}

				excludefroms[num_exclude_from++] = pg_strdup(optarg);
				break;
			case 128:
				forceoverwrite = true;
				break;
			case 129:
				target_gp_dbid = atoi(optarg);
=======
			case 3:
				verify_checksums = false;
>>>>>>> 9e1c9f95
				break;
			default:

				/*
				 * getopt_long already emitted a complaint
				 */
				fprintf(stderr, _("Try \"%s --help\" for more information.\n"),
						progname);
				exit(1);
		}
	}

	/*
	 * Any non-option arguments?
	 */
	if (optind < argc)
	{
		pg_log_error("too many command-line arguments (first is \"%s\")",
					 argv[optind]);
		fprintf(stderr, _("Try \"%s --help\" for more information.\n"),
				progname);
		exit(1);
	}

	/*
	 * Required arguments
	 */
	if (basedir == NULL)
	{
		pg_log_error("no target directory specified");
		fprintf(stderr, _("Try \"%s --help\" for more information.\n"),
				progname);
		exit(1);
	}

	if (target_gp_dbid <= 0)
	{
		fprintf(stderr, _("%s: no target dbid specified, --target-gp-dbid is required.\n"),
				progname);
		exit(1);
	}

	/*
	 * Mutually exclusive arguments
	 */
	if (format == 'p' && compresslevel != 0)
	{
		pg_log_error("only tar mode backups can be compressed");
		fprintf(stderr, _("Try \"%s --help\" for more information.\n"),
				progname);
		exit(1);
	}

	if (format == 't' && includewal == STREAM_WAL && strcmp(basedir, "-") == 0)
	{
		pg_log_error("cannot stream write-ahead logs in tar mode to stdout");
		fprintf(stderr, _("Try \"%s --help\" for more information.\n"),
				progname);
		exit(1);
	}

	if (replication_slot && includewal != STREAM_WAL)
	{
		pg_log_error("replication slots can only be used with WAL streaming");
		fprintf(stderr, _("Try \"%s --help\" for more information.\n"),
				progname);
		exit(1);
	}

	if (no_slot)
	{
		if (replication_slot)
		{
			pg_log_error("--no-slot cannot be used with slot name");
			fprintf(stderr, _("Try \"%s --help\" for more information.\n"),
					progname);
			exit(1);
		}
		temp_replication_slot = false;
	}

	if (create_slot)
	{
		if (!replication_slot)
		{
			pg_log_error("%s needs a slot to be specified using --slot",
						 "--create-slot");
			fprintf(stderr, _("Try \"%s --help\" for more information.\n"),
					progname);
			exit(1);
		}

		if (no_slot)
		{
			pg_log_error("--create-slot and --no-slot are incompatible options");
			fprintf(stderr, _("Try \"%s --help\" for more information.\n"),
					progname);
			exit(1);
		}
	}

	if (xlog_dir)
	{
		if (format != 'p')
		{
			pg_log_error("WAL directory location can only be specified in plain mode");
			fprintf(stderr, _("Try \"%s --help\" for more information.\n"),
					progname);
			exit(1);
		}

		/* clean up xlog directory name, check it's absolute */
		canonicalize_path(xlog_dir);
		if (!is_absolute_path(xlog_dir))
		{
			pg_log_error("WAL directory location must be an absolute path");
			fprintf(stderr, _("Try \"%s --help\" for more information.\n"),
					progname);
			exit(1);
		}
	}

#ifndef HAVE_LIBZ
	if (compresslevel != 0)
	{
		pg_log_error("this build does not support compression");
		exit(1);
	}
#endif

	/* connection in replication mode to server */
	conn = GetConnection();
	if (!conn)
	{
		/* Error message already written in GetConnection() */
		exit(1);
	}
	atexit(disconnect_atexit);

	/*
	 * Set umask so that directories/files are created with the same
	 * permissions as directories/files in the source data directory.
	 *
	 * pg_mode_mask is set to owner-only by default and then updated in
	 * GetConnection() where we get the mode from the server-side with
	 * RetrieveDataDirCreatePerm() and then call SetDataDirectoryCreatePerm().
	 */
	umask(pg_mode_mask);

	/*
	 * Verify that the target directory exists, or create it. For plaintext
	 * backups, always require the directory. For tar backups, require it
	 * unless we are writing to stdout.
	 */
	if (format == 'p' || strcmp(basedir, "-") != 0)
		verify_dir_is_empty_or_create(basedir, &made_new_pgdata, &found_existing_pgdata);

	/* determine remote server's xlog segment size */
	if (!RetrieveWalSegSize(conn))
		exit(1);

<<<<<<< HEAD
	/*
	 * GPDB: Backups in tar mode will not have the internal.auto.conf file,
	 * nor will any tablespaces have the dbid appended to their symlinks in
	 * pg_tblspc. The backups are still, in theory, valid, but the tablespace
	 * mapping and internal.auto.conf files will need to be added manually
	 * when extracting the backups.
	 */
	if (format == 't')
		fprintf(stderr,
			_("WARNING: tar backups are not supported on GPDB\n"));

	/* Create transaction log symlink, if required */
	if (strcmp(xlog_dir, "") != 0)
=======
	/* Create pg_wal symlink, if required */
	if (xlog_dir)
>>>>>>> 9e1c9f95
	{
		char	   *linkloc;

		verify_dir_is_empty_or_create(xlog_dir, &made_new_xlogdir, &found_existing_xlogdir);

		/*
		 * Form name of the place where the symlink must go. pg_xlog has been
		 * renamed to pg_wal in post-10 clusters.
		 */
		linkloc = psprintf("%s/%s", basedir,
						   PQserverVersion(conn) < MINIMUM_VERSION_FOR_PG_WAL ?
						   "pg_xlog" : "pg_wal");

#ifdef HAVE_SYMLINK
		if (symlink(xlog_dir, linkloc) != 0)
		{
			pg_log_error("could not create symbolic link \"%s\": %m", linkloc);
			exit(1);
		}
#else
		pg_log_error("symlinks are not supported on this platform");
		exit(1);
#endif
		free(linkloc);
	}

	BaseBackup();

	success = true;
	return 0;
}

static void
WriteInternalConfFile(void)
{
	char		filename[MAXPGPATH];
	FILE	   *cf;
	char line_to_write[100];
	int length;

	sprintf(filename, "%s/%s", basedir, GP_INTERNAL_AUTO_CONF_FILE_NAME);

	cf = fopen(filename, "w");
	if (cf == NULL)
	{
		fprintf(stderr, _("%s: could not create file \"%s\": %s\n"), progname, filename, strerror(errno));
		disconnect_and_exit(1);
	}

	length = snprintf(line_to_write, 100, "gp_dbid=%d\n", target_gp_dbid);

	if (fwrite(line_to_write, length, 1, cf) != 1)
	{
		fprintf(stderr,
				_("%s: could not write to file \"%s\": %s\n"),
				progname, filename, strerror(errno));
		disconnect_and_exit(1);
	}

	fclose(cf);
}<|MERGE_RESOLUTION|>--- conflicted
+++ resolved
@@ -31,6 +31,7 @@
 #include "common/file_utils.h"
 #include "common/logging.h"
 #include "common/string.h"
+#include "fe_utils/recovery_gen.h"
 #include "fe_utils/string_utils.h"
 #include "getopt_long.h"
 #include "libpq-fe.h"
@@ -40,14 +41,10 @@
 #include "receivelog.h"
 #include "replication/basebackup.h"
 #include "streamutil.h"
-<<<<<<< HEAD
 #include "catalog/catalog.h"
 
-#define atooid(x)  ((Oid) strtoul((x), NULL, 10))
-=======
 
 #define ERRCODE_DATA_CORRUPTED	"XX001"
->>>>>>> 9e1c9f95
 
 typedef struct TablespaceListCell
 {
@@ -72,11 +69,6 @@
  * Temporary replication slots are supported from version 10.
  */
 #define MINIMUM_VERSION_FOR_TEMP_SLOTS 100000
-
-/*
- * recovery.conf is integrated into postgresql.conf from version 12.
- */
-#define MINIMUM_VERSION_FOR_RECOVERY_GUC 120000
 
 /*
  * Different ways to include WAL
@@ -106,7 +98,19 @@
 static int	standby_message_timeout = 10 * 1000;	/* 10 sec = default */
 static pg_time_t last_progress_report = 0;
 static int32 maxrate = 0;		/* no limit by default */
-<<<<<<< HEAD
+static char *replication_slot = NULL;
+static bool temp_replication_slot = true;
+static bool create_slot = false;
+static bool no_slot = false;
+static bool verify_checksums = true;
+
+static bool success = false;
+static bool made_new_pgdata = false;
+static bool found_existing_pgdata = false;
+static bool made_new_xlogdir = false;
+static bool found_existing_xlogdir = false;
+static bool made_tablespace_dirs = false;
+static bool found_tablespace_dirs = false;
 
 static bool forceoverwrite = false;
 #define MAX_EXCLUDE 255
@@ -115,21 +119,6 @@
 static int	num_exclude_from = 0;
 static char *excludefroms[MAX_EXCLUDE];
 static int target_gp_dbid = 0;
-=======
-static char *replication_slot = NULL;
-static bool temp_replication_slot = true;
-static bool create_slot = false;
-static bool no_slot = false;
-static bool verify_checksums = true;
-
-static bool success = false;
-static bool made_new_pgdata = false;
-static bool found_existing_pgdata = false;
-static bool made_new_xlogdir = false;
-static bool found_existing_xlogdir = false;
-static bool made_tablespace_dirs = false;
-static bool found_tablespace_dirs = false;
->>>>>>> 9e1c9f95
 
 /* Progress counters */
 static uint64 totalsize;
@@ -164,8 +153,6 @@
 
 static void ReceiveTarFile(PGconn *conn, PGresult *res, int rownum);
 static void ReceiveAndUnpackTarFile(PGconn *conn, PGresult *res, int rownum);
-static void GenerateRecoveryConf(PGconn *conn);
-static void WriteRecoveryConf(void);
 static void BaseBackup(void);
 
 static bool reached_end_position(XLogRecPtr segendpos, uint32 timeline,
@@ -383,14 +370,10 @@
 	printf(_("  -U, --username=NAME    connect as specified database user\n"));
 	printf(_("  -w, --no-password      never prompt for password\n"));
 	printf(_("  -W, --password         force password prompt (should happen automatically)\n"));
-<<<<<<< HEAD
 	printf(_("  -E, --exclude          exclude path names\n"));
 	printf(_("      --exclude-from=FILE\n"
 			 "                         get path names to exclude from FILE\n"));
 	printf(_("\nReport bugs to <bugs@greenplum.org>.\n"));
-=======
-	printf(_("\nReport bugs to <pgsql-bugs@lists.postgresql.org>.\n"));
->>>>>>> 9e1c9f95
 }
 
 
@@ -622,11 +605,7 @@
 		}
 	}
 
-<<<<<<< HEAD
-	if (pg_mkdir_p(statusdir, S_IRWXU) != 0)
-=======
 	if (format == 'p')
->>>>>>> 9e1c9f95
 	{
 		/*
 		 * Create pg_wal/archive_status or pg_xlog/archive_status (and thus
@@ -720,19 +699,12 @@
 			 * things that should not be deleted such as pg_log files if we
 			 * are doing segment recovery.
 			 */
-<<<<<<< HEAD
 			if (forceoverwrite)
 				return;
 
-			fprintf(stderr,
-					_("%s: directory \"%s\" exists but is not empty\n"),
-					progname, dirname);
-			disconnect_and_exit(1);
-			break;
-=======
 			pg_log_error("directory \"%s\" exists but is not empty", dirname);
 			exit(1);
->>>>>>> 9e1c9f95
+			break;
 		case -1:
 
 			/*
@@ -1452,9 +1424,8 @@
 
 		if (target_gp_dbid < 1)
 		{
-			fprintf(stderr, _("%s: cannot restore user-defined tablespaces without the --target-gp-dbid option\n"),
-					progname);
-			disconnect_and_exit(1);
+			pg_log_error("cannot restore user-defined tablespaces without the --target-gp-dbid option");
+			exit(1);
 		}
 		
 		/* 
@@ -1567,8 +1538,7 @@
 					/*
 					 * Directory
 					 */
-<<<<<<< HEAD
-					filename[strlen(filename) - 1] = '\0';		/* Remove trailing slash */
+					filename[strlen(filename) - 1] = '\0';	/* Remove trailing slash */
 
 					/*
 					 * Since the forceoverwrite flag is being used, the
@@ -1586,6 +1556,8 @@
 						 * new xlog files into pg_xlog directory.
 						 */
 						if (pg_str_endswith(filename, "/pg_log") ||
+							pg_str_endswith(filename, "/log") ||
+							pg_str_endswith(filename, "/pg_wal") ||
 							pg_str_endswith(filename, "/pg_xlog"))
 							continue;
 
@@ -1601,11 +1573,7 @@
 						continue;
 					}
 
-					if (mkdir(filename, S_IRWXU) != 0)
-=======
-					filename[strlen(filename) - 1] = '\0';	/* Remove trailing slash */
 					if (mkdir(filename, pg_dir_create_mode) != 0)
->>>>>>> 9e1c9f95
 					{
 						/*
 						 * When streaming WAL, pg_wal (or pg_xlog for pre-9.6
@@ -1652,17 +1620,9 @@
 					char *mapped_tblspc_path_with_dbid = psprintf("%s/%d", mapped_tblspc_path, target_gp_dbid);
 					if (symlink(mapped_tblspc_path_with_dbid, filename) != 0)
 					{
-<<<<<<< HEAD
-						fprintf(stderr,
-								_("%s: could not create symbolic link from \"%s\" to \"%s\": %s\n"),
-								progname, filename, mapped_tblspc_path_with_dbid,
-								strerror(errno));
-						disconnect_and_exit(1);
-=======
 						pg_log_error("could not create symbolic link from \"%s\" to \"%s\": %m",
 									 filename, mapped_tblspc_path);
 						exit(1);
->>>>>>> 9e1c9f95
 					}
 					pfree(mapped_tblspc_path_with_dbid);
 				}
@@ -1760,189 +1720,15 @@
 		PQfreemem(copybuf);
 
 	if (basetablespace && writerecoveryconf)
-		WriteRecoveryConf();
-<<<<<<< HEAD
+		WriteRecoveryConfig(conn, basedir, recoveryconfcontents);
 
 	if (basetablespace)
 		WriteInternalConfFile();
-}
-
-/*
- * Escape a parameter value so that it can be used as part of a libpq
- * connection string, e.g. in:
- *
- * application_name=<value>
- *
- * The returned string is malloc'd. Return NULL on out-of-memory.
- */
-static char *
-escapeConnectionParameter(const char *src)
-{
-	bool		need_quotes = false;
-	bool		need_escaping = false;
-	const char *p;
-	char	   *dstbuf;
-	char	   *dst;
-=======
->>>>>>> 9e1c9f95
 
 	/*
 	 * No data is synced here, everything is done for all tablespaces at the
 	 * end.
 	 */
-}
-
-/*
- * Escape a string so that it can be used as a value in a key-value pair
- * a configuration file.
- */
-static char *
-escape_quotes(const char *src)
-{
-	char	   *result = escape_single_quotes_ascii(src);
-
-	if (!result)
-	{
-		pg_log_error("out of memory");
-		exit(1);
-	}
-	return result;
-}
-
-#define GP_WALRECEIVER_APPNAME "gp_walreceiver"
-
-/*
- * Create a configuration file in memory using a PQExpBuffer
- */
-static void
-GenerateRecoveryConf(PGconn *conn)
-{
-	PQconninfoOption *connOptions;
-	PQconninfoOption *option;
-	PQExpBufferData conninfo_buf;
-	char	   *escaped;
-
-	recoveryconfcontents = createPQExpBuffer();
-	if (!recoveryconfcontents)
-	{
-		pg_log_error("out of memory");
-		exit(1);
-	}
-
-	/*
-	 * In PostgreSQL 12 and newer versions, standby_mode is gone, replaced by
-	 * standby.signal to trigger a standby state at recovery.
-	 */
-	if (PQserverVersion(conn) < MINIMUM_VERSION_FOR_RECOVERY_GUC)
-		appendPQExpBufferStr(recoveryconfcontents, "standby_mode = 'on'\n");
-
-	connOptions = PQconninfo(conn);
-	if (connOptions == NULL)
-	{
-		pg_log_error("out of memory");
-		exit(1);
-	}
-
-	initPQExpBuffer(&conninfo_buf);
-	for (option = connOptions; option && option->keyword; option++)
-	{
-		/* Omit empty settings and those libpqwalreceiver overrides. */
-		if (strcmp(option->keyword, "replication") == 0 ||
-			strcmp(option->keyword, "dbname") == 0 ||
-			strcmp(option->keyword, "fallback_application_name") == 0 ||
-			(option->val == NULL) ||
-			(option->val != NULL && option->val[0] == '\0'))
-			continue;
-
-		/* Separate key-value pairs with spaces */
-		if (conninfo_buf.len != 0)
-			appendPQExpBufferChar(&conninfo_buf, ' ');
-
-		/*
-		 * Write "keyword=value" pieces, the value string is escaped and/or
-		 * quoted if necessary.
-		 */
-		appendPQExpBuffer(&conninfo_buf, "%s=", option->keyword);
-		appendConnStrVal(&conninfo_buf, option->val);
-	}
-
-	appendPQExpBuffer(&conninfo_buf, " application_name=%s", GP_WALRECEIVER_APPNAME);
-	/*
-	 * Escape the connection string, so that it can be put in the config file.
-	 * Note that this is different from the escaping of individual connection
-	 * options above!
-	 */
-	escaped = escape_quotes(conninfo_buf.data);
-	appendPQExpBuffer(recoveryconfcontents, "primary_conninfo = '%s'\n", escaped);
-	free(escaped);
-
-	if (replication_slot)
-	{
-		escaped = escape_quotes(replication_slot);
-		appendPQExpBuffer(recoveryconfcontents, "primary_slot_name = '%s'\n", replication_slot);
-		free(escaped);
-	}
-
-	if (PQExpBufferBroken(recoveryconfcontents) ||
-		PQExpBufferDataBroken(conninfo_buf))
-	{
-		pg_log_error("out of memory");
-		exit(1);
-	}
-
-	termPQExpBuffer(&conninfo_buf);
-
-	PQconninfoFree(connOptions);
-}
-
-
-/*
- * Write the configuration file into the directory specified in basedir,
- * with the contents already collected in memory appended.  Then write
- * the signal file into the basedir.  If the server does not support
- * recovery parameters as GUCs, the signal file is not necessary, and
- * configuration is written to recovery.conf.
- */
-static void
-WriteRecoveryConf(void)
-{
-	char		filename[MAXPGPATH];
-	FILE	   *cf;
-	bool		is_recovery_guc_supported = true;
-
-	if (PQserverVersion(conn) < MINIMUM_VERSION_FOR_RECOVERY_GUC)
-		is_recovery_guc_supported = false;
-
-	snprintf(filename, MAXPGPATH, "%s/%s", basedir,
-			 is_recovery_guc_supported ? "postgresql.auto.conf" : "recovery.conf");
-
-	cf = fopen(filename, is_recovery_guc_supported ? "a" : "w");
-	if (cf == NULL)
-	{
-		pg_log_error("could not open file \"%s\": %m", filename);
-		exit(1);
-	}
-
-	if (fwrite(recoveryconfcontents->data, recoveryconfcontents->len, 1, cf) != 1)
-	{
-		pg_log_error("could not write to file \"%s\": %m", filename);
-		exit(1);
-	}
-
-	fclose(cf);
-
-	if (is_recovery_guc_supported)
-	{
-		snprintf(filename, MAXPGPATH, "%s/%s", basedir, "standby.signal");
-		cf = fopen(filename, "w");
-		if (cf == NULL)
-		{
-			pg_log_error("could not create file \"%s\": %m", filename);
-			exit(1);
-		}
-
-		fclose(cf);
-	}
 }
 
 static void
@@ -1956,9 +1742,9 @@
 	len = PQescapeStringConn(conn, quoted, exclude, MAXPGPATH, &error);
 	if (len == 0 || error != 0)
 	{
-		fprintf(stderr, _("%s: could not process exclude \"%s\": %s\n"),
-				progname, exclude, PQerrorMessage(conn));
-		disconnect_and_exit(1);
+		pg_log_error("could not process exclude \"%s\": %s",
+					 exclude, PQerrorMessage(conn));
+		exit(1);
 	}
 	appendPQExpBuffer(buf, " EXCLUDE '%s'", quoted);
 }
@@ -1985,9 +1771,9 @@
 
 		if (file == NULL)
 		{
-			fprintf(stderr, _("%s: could not open exclude-from file \"%s\": %m\n"),
-					progname, filename);
-			disconnect_and_exit(1);
+			pg_log_error("could not open exclude-from file \"%s\": %m",
+						 filename);
+			exit(1);
 		}
 
 		/*
@@ -2012,8 +1798,8 @@
 
 	if (PQExpBufferDataBroken(buf))
 	{
-		fprintf(stderr, _("%s: out of memory\n"), progname);
-		disconnect_and_exit(1);
+		pg_log_error("out of memory\n");
+		exit(1);
 	}
 
 	return buf.data;
@@ -2034,13 +1820,9 @@
 	char		xlogend[64];
 	int			minServerMajor,
 				maxServerMajor;
-<<<<<<< HEAD
-	int			serverMajor;
 	char 	   *exclude_list;
-=======
 	int			serverVersion,
 				serverMajor;
->>>>>>> 9e1c9f95
 
 	Assert(conn != NULL);
 
@@ -2079,22 +1861,13 @@
 	 * Build contents of configuration file if requested
 	 */
 	if (writerecoveryconf)
-		GenerateRecoveryConf(conn);
+		recoveryconfcontents = GenerateRecoveryConfig(conn, replication_slot);
 
 	/*
 	 * Run IDENTIFY_SYSTEM so we can get the timeline
 	 */
 	if (!RunIdentifySystem(conn, &sysidentifier, &latesttli, NULL, NULL))
 		exit(1);
-
-	/*
-	 * Greenplum only: create replication slot.  This replication slot is used
-	 * for primary/mirror and master/standby WAL replication.
-	 */
-	if (replication_slot)
-	{
-		CreateReplicationSlot(conn, replication_slot, NULL, true, false);
-	}
 
 	/*
 	 * Start the actual backup
@@ -2104,17 +1877,8 @@
 	if (maxrate > 0)
 		maxrate_clause = psprintf("MAX_RATE %u", maxrate);
 
-<<<<<<< HEAD
 	exclude_list = build_exclude_list();
 
-	if (verbose)
-		fprintf(stderr,
-				_("%s: initiating base backup, waiting for checkpoint to complete\n"),
-				progname);
-
-	if (showprogress && !verbose)
-		fprintf(stderr, "waiting for checkpoint\r");
-=======
 	if (verbose)
 		pg_log_info("initiating base backup, waiting for checkpoint to complete");
 
@@ -2126,10 +1890,9 @@
 		else
 			fprintf(stderr, "\n");
 	}
->>>>>>> 9e1c9f95
 
 	basebkp =
-		psprintf("BASE_BACKUP LABEL '%s' %s %s %s %s %s %s %s",
+		psprintf("BASE_BACKUP LABEL '%s' %s %s %s %s %s %s %s %s",
 				 escaped_label,
 				 showprogress ? "PROGRESS" : "",
 				 includewal == FETCH_WAL ? "WAL" : "",
@@ -2137,14 +1900,11 @@
 				 includewal == NO_WAL ? "" : "NOWAIT",
 				 maxrate_clause ? maxrate_clause : "",
 				 format == 't' ? "TABLESPACE_MAP" : "",
-<<<<<<< HEAD
+				 verify_checksums ? "" : "NOVERIFY_CHECKSUMS",
 				 exclude_list);
 
 	if (exclude_list[0] != '\0')
 		free(exclude_list);
-=======
-				 verify_checksums ? "" : "NOVERIFY_CHECKSUMS");
->>>>>>> 9e1c9f95
 
 	if (PQsendQuery(conn, basebkp) == 0)
 	{
@@ -2173,11 +1933,7 @@
 	strlcpy(xlogstart, PQgetvalue(res, 0, 0), sizeof(xlogstart));
 
 	if (verbose)
-<<<<<<< HEAD
-		fprintf(stderr, _("%s: checkpoint completed\n"), progname);
-=======
 		pg_log_info("checkpoint completed");
->>>>>>> 9e1c9f95
 
 	/*
 	 * 9.3 and later sends the TLI of the starting point. With older servers,
@@ -2227,18 +1983,12 @@
 		 */
 		if (format == 'p' && !PQgetisnull(res, i, 1))
 		{
-<<<<<<< HEAD
-			char	   *path = (char *) get_tablespace_mapping(PQgetvalue(res, i, 1));
+			char	   *path = unconstify(char *, get_tablespace_mapping(PQgetvalue(res, i, 1)));
 			char path_with_subdir[MAXPGPATH];
 
 			sprintf(path_with_subdir, "%s/%d/%s", path, target_gp_dbid, GP_TABLESPACE_VERSION_DIRECTORY);
 
-			verify_dir_is_empty_or_create(path_with_subdir);
-=======
-			char	   *path = unconstify(char *, get_tablespace_mapping(PQgetvalue(res, i, 1)));
-
-			verify_dir_is_empty_or_create(path, &made_tablespace_dirs, &found_tablespace_dirs);
->>>>>>> 9e1c9f95
+			verify_dir_is_empty_or_create(path_with_subdir, &made_tablespace_dirs, &found_tablespace_dirs);
 		}
 	}
 
@@ -2261,7 +2011,8 @@
 	if (forceoverwrite)
 	{
 		char xlog_path[MAXPGPATH];
-		snprintf(xlog_path, MAXPGPATH, "%s/pg_xlog", basedir);
+		snprintf(xlog_path, MAXPGPATH, "%s/%s", basedir,
+			PQserverVersion(conn) < MINIMUM_VERSION_FOR_PG_WAL ? "pg_xlog" : "pg_wal");
 
 		if (pg_check_dir(xlog_path) != 0)
 			rmtree(xlog_path, true);
@@ -2488,17 +2239,13 @@
 		{"status-interval", required_argument, NULL, 's'},
 		{"verbose", no_argument, NULL, 'v'},
 		{"progress", no_argument, NULL, 'P'},
-<<<<<<< HEAD
-		{"xlogdir", required_argument, NULL, 1},
-		{"exclude", required_argument, NULL, 'E'},
-		{"exclude-from", required_argument, NULL, 2},
-		{"force-overwrite", no_argument, NULL, 128},
-		{"target-gp-dbid", required_argument, NULL, 129},
-=======
 		{"waldir", required_argument, NULL, 1},
 		{"no-slot", no_argument, NULL, 2},
 		{"no-verify-checksums", no_argument, NULL, 3},
->>>>>>> 9e1c9f95
+		{"exclude", required_argument, NULL, 'E'},
+		{"force-overwrite", no_argument, NULL, 128},
+		{"target-gp-dbid", required_argument, NULL, 129},
+		{"exclude-from", required_argument, NULL, 130},
 		{NULL, 0, NULL, 0}
 	};
 	int			c;
@@ -2524,15 +2271,11 @@
 		}
 	}
 
-<<<<<<< HEAD
 	num_exclude = 0;
 	num_exclude_from = 0;
-	while ((c = getopt_long(argc, argv, "D:F:r:RT:xX:l:zZ:d:c:h:p:U:s:S:wWvPE:",
-=======
 	atexit(cleanup_directories_atexit);
 
-	while ((c = getopt_long(argc, argv, "CD:F:r:RS:T:X:l:nNzZ:d:c:h:p:U:s:wWkvP",
->>>>>>> 9e1c9f95
+	while ((c = getopt_long(argc, argv, "CD:F:r:RT:xX:l:zZ:d:c:h:p:U:s:S:wWvPE:",
 							long_options, &option_index)) != -1)
 	{
 		switch (c)
@@ -2670,37 +2413,35 @@
 			case 'P':
 				showprogress = true;
 				break;
-<<<<<<< HEAD
+			case 3:
+				verify_checksums = false;
+				break;
 			case 'E':
 				if (num_exclude >= MAX_EXCLUDE)
 				{
-					fprintf(stderr, _("%s: too many elements in exclude list: max is %d"),
-							progname, MAX_EXCLUDE);
-					fprintf(stderr, _("hint: use --exclude-from to load a large exclude list from a file"));
+					pg_log_error("too many elements in exclude list: max is %d",
+								 MAX_EXCLUDE);
+					pg_log_error("HINT: use --exclude-from to load a large exclude list from a file");
 					exit(1);
 				}
 
 				excludes[num_exclude++] = pg_strdup(optarg);
 				break;
-			case 2:			/* --exclude-from=FILE */
+			case 128:
+				forceoverwrite = true;
+				break;
+			case 129:
+				target_gp_dbid = atoi(optarg);
+				break;
+			case 130:			/* --exclude-from=FILE */
 				if (num_exclude_from >= MAX_EXCLUDE)
 				{
-					fprintf(stderr, _("%s: too many elements in exclude-from list: max is %d"),
-							progname, MAX_EXCLUDE);
+					pg_log_error("too many elements in exclude-from list: max is %d",
+								 MAX_EXCLUDE);
 					exit(1);
 				}
 
 				excludefroms[num_exclude_from++] = pg_strdup(optarg);
-				break;
-			case 128:
-				forceoverwrite = true;
-				break;
-			case 129:
-				target_gp_dbid = atoi(optarg);
-=======
-			case 3:
-				verify_checksums = false;
->>>>>>> 9e1c9f95
 				break;
 			default:
 
@@ -2738,7 +2479,8 @@
 
 	if (target_gp_dbid <= 0)
 	{
-		fprintf(stderr, _("%s: no target dbid specified, --target-gp-dbid is required.\n"),
+		pg_log_error("no target dbid specified, --target-gp-dbid is required");
+		fprintf(stderr, _("Try \"%s --help\" for more information.\n"),
 				progname);
 		exit(1);
 	}
@@ -2858,11 +2600,6 @@
 	if (format == 'p' || strcmp(basedir, "-") != 0)
 		verify_dir_is_empty_or_create(basedir, &made_new_pgdata, &found_existing_pgdata);
 
-	/* determine remote server's xlog segment size */
-	if (!RetrieveWalSegSize(conn))
-		exit(1);
-
-<<<<<<< HEAD
 	/*
 	 * GPDB: Backups in tar mode will not have the internal.auto.conf file,
 	 * nor will any tablespaces have the dbid appended to their symlinks in
@@ -2871,15 +2608,14 @@
 	 * when extracting the backups.
 	 */
 	if (format == 't')
-		fprintf(stderr,
-			_("WARNING: tar backups are not supported on GPDB\n"));
-
-	/* Create transaction log symlink, if required */
-	if (strcmp(xlog_dir, "") != 0)
-=======
+		pg_log_error("WARNING: tar backups are not supported on GPDB");
+
+	/* determine remote server's xlog segment size */
+	if (!RetrieveWalSegSize(conn))
+		exit(1);
+
 	/* Create pg_wal symlink, if required */
 	if (xlog_dir)
->>>>>>> 9e1c9f95
 	{
 		char	   *linkloc;
 
@@ -2925,18 +2661,16 @@
 	cf = fopen(filename, "w");
 	if (cf == NULL)
 	{
-		fprintf(stderr, _("%s: could not create file \"%s\": %s\n"), progname, filename, strerror(errno));
-		disconnect_and_exit(1);
+		pg_log_error("could not create file \"%s\": %m", filename);
+		exit(1);
 	}
 
 	length = snprintf(line_to_write, 100, "gp_dbid=%d\n", target_gp_dbid);
 
 	if (fwrite(line_to_write, length, 1, cf) != 1)
 	{
-		fprintf(stderr,
-				_("%s: could not write to file \"%s\": %s\n"),
-				progname, filename, strerror(errno));
-		disconnect_and_exit(1);
+		pg_log_error("could not write to file \"%s\": %m", filename);
+		exit(1);
 	}
 
 	fclose(cf);
