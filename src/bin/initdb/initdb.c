--- conflicted
+++ resolved
@@ -79,15 +79,11 @@
 /* Ideally this would be in a .h file, but it hardly seems worth the trouble */
 extern const char *select_default_timezone(const char *share_path);
 
-<<<<<<< HEAD
 /* version string we expect back from postgres */
 #define PG_VERSIONSTR "postgres (Greenplum Database) " PG_VERSION "\n"
 
-static const char *auth_methods_host[] = {"trust", "reject", "md5", "password", "ident", "radius",
-=======
 static const char *const auth_methods_host[] = {
 	"trust", "reject", "md5", "password", "ident", "radius",
->>>>>>> b5bce6c1
 #ifdef ENABLE_GSS
 	"gss",
 #endif
@@ -210,11 +206,7 @@
  * (no quoting to worry about).
  */
 static const char *boot_options = "-F";
-<<<<<<< HEAD
-static const char *backend_options = "--single -F -O -c gp_session_role=utility -c search_path=pg_catalog -c exit_on_error=true";
-=======
-static const char *backend_options = "--single -F -O -j -c search_path=pg_catalog -c exit_on_error=true";
->>>>>>> b5bce6c1
+static const char *backend_options = "--single -F -O -j -c gp_session_role=utility -c search_path=pg_catalog -c exit_on_error=true";
 
 static const char *const subdirs[] = {
 	"global",
@@ -279,42 +271,24 @@
 static void test_config_settings(void);
 static void setup_config(void);
 static void bootstrap_template1(void);
-<<<<<<< HEAD
-static void setup_auth(void);
-static void get_set_pwd(void);
-static void setup_depend(void);
-static void setup_sysviews(void);
-static void setup_description(void);
-#if 0
-static void setup_collation(void);
-#endif
-static void setup_conversion(void);
-static void setup_dictionary(void);
-static void setup_privileges(void);
-static void set_info_version(void);
-static void setup_schema(void);
-static void setup_cdb_schema(void);
-static void load_plpgsql(void);
-static void vacuum_db(void);
-static void make_template0(void);
-static void make_postgres(void);
-=======
 static void setup_auth(FILE *cmdfd);
 static void get_set_pwd(FILE *cmdfd);
 static void setup_depend(FILE *cmdfd);
 static void setup_sysviews(FILE *cmdfd);
 static void setup_description(FILE *cmdfd);
+#if 0
 static void setup_collation(FILE *cmdfd);
+#endif
 static void setup_conversion(FILE *cmdfd);
 static void setup_dictionary(FILE *cmdfd);
 static void setup_privileges(FILE *cmdfd);
 static void set_info_version(void);
 static void setup_schema(FILE *cmdfd);
+static void setup_cdb_schema(FILE *cmdfd);
 static void load_plpgsql(FILE *cmdfd);
 static void vacuum_db(FILE *cmdfd);
 static void make_template0(FILE *cmdfd);
 static void make_postgres(FILE *cmdfd);
->>>>>>> b5bce6c1
 static void fsync_pgdata(void);
 static void trapsig(int signum);
 static void check_ok(void);
@@ -1705,19 +1679,6 @@
 		NULL
 	};
 
-<<<<<<< HEAD
-	fputs(_("initializing pg_authid ... "), stdout);
-	fflush(stdout);
-
-	snprintf(cmd, sizeof(cmd),
-			 "\"%s\" %s template1 >%s",
-			 backend_exec, backend_options,
-			 backend_output);
-
-	PG_CMD_OPEN;
-
-=======
->>>>>>> b5bce6c1
 	for (line = pg_authid_setup; *line != NULL; line++)
 		PG_CMD_PUTS(*line);
 }
@@ -1784,16 +1745,6 @@
 		pwd1 = pg_strdup(pwdbuf);
 
 	}
-<<<<<<< HEAD
-	printf(_("setting password ... "));
-	fflush(stdout);
-
-	snprintf(cmd, sizeof(cmd),
-			 "\"%s\" %s template1 >%s",
-			 backend_exec, backend_options,
-			 backend_output);
-=======
->>>>>>> b5bce6c1
 
 	PG_CMD_PRINTF2("ALTER USER \"%s\" WITH PASSWORD E'%s';\n\n",
 				   username, escape_quotes(pwd1));
@@ -1864,11 +1815,7 @@
 		 */
 		"INSERT INTO pg_depend SELECT 0,0,0, tableoid,oid,0, 'p' "
 		" FROM pg_namespace "
-<<<<<<< HEAD
-		"    WHERE nspname ~ '^(pg_|gp_)';\n",
-=======
-		"    WHERE nspname LIKE 'pg%';\n\n",
->>>>>>> b5bce6c1
+		"    WHERE nspname ~ '^(pg_|gp_)';\n\n",
 
 		"INSERT INTO pg_depend SELECT 0,0,0, tableoid,oid,0, 'p' "
 		" FROM pg_ts_parser;\n\n",
@@ -1885,19 +1832,6 @@
 		NULL
 	};
 
-<<<<<<< HEAD
-	fputs(_("initializing dependencies ... "), stdout);
-	fflush(stdout);
-
-	snprintf(cmd, sizeof(cmd),
-			 "\"%s\" %s template1 >%s",
-			 backend_exec, backend_options,
-			 backend_output);
-
-	PG_CMD_OPEN;
-
-=======
->>>>>>> b5bce6c1
 	for (line = pg_depend_setup; *line != NULL; line++)
 		PG_CMD_PUTS(*line);
 }
@@ -1913,19 +1847,6 @@
 
 	sysviews_setup = readfile(system_views_file);
 
-<<<<<<< HEAD
-	/*
-	 * We use -j here to avoid backslashing stuff in system_views.sql
-	 */
-	snprintf(cmd, sizeof(cmd),
-			 "\"%s\" %s -j template1 >%s",
-			 backend_exec, backend_options,
-			 backend_output);
-
-	PG_CMD_OPEN;
-
-=======
->>>>>>> b5bce6c1
 	for (line = sysviews_setup; *line != NULL; line++)
 	{
 		PG_CMD_PUTS(*line);
@@ -1941,21 +1862,6 @@
 static void
 setup_description(FILE *cmdfd)
 {
-<<<<<<< HEAD
-	PG_CMD_DECL;
-
-	fputs(_("loading system objects' descriptions ... "), stdout);
-	fflush(stdout);
-
-	snprintf(cmd, sizeof(cmd),
-			 "\"%s\" %s template1 >%s",
-			 backend_exec, backend_options,
-			 backend_output);
-
-	PG_CMD_OPEN;
-
-=======
->>>>>>> b5bce6c1
 	PG_CMD_PUTS("CREATE TEMP TABLE tmp_pg_description ( "
 				"	objoid oid, "
 				"	classname name, "
@@ -1982,7 +1888,6 @@
 				" SELECT t.objoid, c.oid, t.description "
 				"  FROM tmp_pg_shdescription t, pg_class c "
 				"   WHERE c.relname = t.classname;\n\n");
-
 	/* Create default descriptions for operator implementation functions */
 	PG_CMD_PUTS("WITH funcdescs AS ( "
 				"SELECT p.oid as p_oid, oprname, "
@@ -1994,13 +1899,7 @@
 				"  FROM funcdescs "
 				"  WHERE opdesc NOT LIKE 'deprecated%' AND "
 				"  NOT EXISTS (SELECT 1 FROM pg_description "
-<<<<<<< HEAD
-		  "    WHERE objoid = p_oid AND classoid = 'pg_proc'::regclass);\n");
-	PG_CMD_CLOSE;
-=======
 		"    WHERE objoid = p_oid AND classoid = 'pg_proc'::regclass);\n\n");
->>>>>>> b5bce6c1
-
 	/*
 	 * Even though the tables are temp, drop them explicitly so they don't get
 	 * copied into template0/postgres databases.
@@ -2021,27 +1920,6 @@
 static void
 setup_collation(FILE *cmdfd)
 {
-<<<<<<< HEAD
-	fputs(_("creating collations ... "), stdout);
-	fflush(stdout);
-
-	PG_CMD_OPEN;
-
-	//PG_CMD_PUTS("SELECT pg_import_system_collations( (SELECT oid FROM pg_namespace WHERE nspname = 'pg_catalog') ) ;\n\n");
-
-	/* Add an SQL-standard name */
-	PG_CMD_PRINTF2("INSERT INTO pg_collation "
-					"(collname, collnamespace, collowner, collencoding, collcollate, collctype)"
-					"VALUES ('ucs_basic' "
-					",  (SELECT oid FROM pg_namespace WHERE nspname = 'pg_catalog')"
-					",  (SELECT oid from pg_roles where rolname='%s')"
-					", %d"
-					", 'C'"
-					", 'C');\n\n", escape_quotes(username), PG_UTF8);
-
-	PG_CMD_CLOSE;
-	check_ok();
-=======
 #if defined(HAVE_LOCALE_T) && !defined(WIN32)
 	int			i;
 	FILE	   *locale_a_handle;
@@ -2172,7 +2050,6 @@
 		printf(_("Use the option \"--debug\" to see details.\n"));
 	}
 #endif   /* not HAVE_LOCALE_T  && not WIN32 */
->>>>>>> b5bce6c1
 }
 #endif
 
@@ -2185,19 +2062,6 @@
 	char	  **line;
 	char	  **conv_lines;
 
-<<<<<<< HEAD
-	fputs(_("creating conversions ... "), stdout);
-	fflush(stdout);
-
-	snprintf(cmd, sizeof(cmd),
-			 "\"%s\" %s template1 >%s",
-			 backend_exec, backend_options,
-			 backend_output);
-
-	PG_CMD_OPEN;
-
-=======
->>>>>>> b5bce6c1
 	conv_lines = readfile(conversion_file);
 	for (line = conv_lines; *line != NULL; line++)
 	{
@@ -2380,19 +2244,6 @@
 		NULL
 	};
 
-<<<<<<< HEAD
-	fputs(_("setting privileges on built-in objects ... "), stdout);
-	fflush(stdout);
-
-	snprintf(cmd, sizeof(cmd),
-			 "\"%s\" %s template1 >%s",
-			 backend_exec, backend_options,
-			 backend_output);
-
-	PG_CMD_OPEN;
-
-=======
->>>>>>> b5bce6c1
 	priv_lines = replace_token(privileges_setup, "$POSTGRES_SUPERUSERNAME",
 							   escape_quotes(username));
 	for (line = priv_lines; *line != NULL; line++)
@@ -2438,19 +2289,6 @@
 
 	lines = readfile(info_schema_file);
 
-<<<<<<< HEAD
-	/*
-	 * We use -j here to avoid backslashing stuff in information_schema.sql
-	 */
-	snprintf(cmd, sizeof(cmd),
-			 "\"%s\" %s -j template1 >%s",
-			 backend_exec, backend_options,
-			 backend_output);
-
-	PG_CMD_OPEN;
-
-=======
->>>>>>> b5bce6c1
 	for (line = lines; *line != NULL; line++)
 	{
 		PG_CMD_PUTS(*line);
@@ -2459,18 +2297,6 @@
 
 	free(lines);
 
-<<<<<<< HEAD
-	PG_CMD_CLOSE;
-
-	snprintf(cmd, sizeof(cmd),
-			 "\"%s\" %s template1 >%s",
-			 backend_exec, backend_options,
-			 backend_output);
-
-	PG_CMD_OPEN;
-
-=======
->>>>>>> b5bce6c1
 	PG_CMD_PRINTF1("UPDATE information_schema.sql_implementation_info "
 				   "  SET character_value = '%s' "
 				   "  WHERE implementation_info_name = 'DBMS VERSION';\n\n",
@@ -2499,16 +2325,13 @@
  * cluster.
  */
 static void
-setup_cdb_schema(void)
+setup_cdb_schema(FILE *cmdfd)
 {
 	DIR		   *dir;
 	struct dirent *file;
 	int			nscripts;
 	char	  **scriptnames = NULL;
 	int			i;
-
-	fputs(_("creating Greenplum Database schema ... "), stdout);
-	fflush(stdout);
 
 	dir = opendir(cdb_init_d_dir);
 
@@ -2560,33 +2383,28 @@
 	 * naming them like "01_before.sql" and "02_after.sql"
 	 */
 	if (nscripts > 0)
+	{
 		qsort(scriptnames, nscripts, sizeof(char *), cmpstringp);
+	}
 
 	/*
 	 * Now execute each script.
 	 */
 	for (i = 0; i < nscripts; i++)
 	{
-		PG_CMD_DECL;
 		char	  **line;
 		char	  **lines;
 		char	   *path;
-
-		path = pg_malloc(strlen(share_path) + strlen("cdb_init.d") + strlen(scriptnames[i]) + 3);
-		sprintf(path, "%s/cdb_init.d/%s", share_path, scriptnames[i]);
+		size_t	    len;
+
+		len = strlen(share_path) + strlen("cdb_init.d") + strlen(scriptnames[i]) + 3;
+		path = pg_malloc(len);
+		snprintf(path, len, "%s/cdb_init.d/%s", share_path, scriptnames[i]);
 
 		lines = readfile(path);
 
-		/*
-		 * We use -j here to avoid backslashing stuff in
-		 * information_schema.sql
-		 */
-		snprintf(cmd, sizeof(cmd),
-				 "\"%s\" %s -j template1 >%s",
-				 backend_exec, backend_options,
-				 backend_output);
-
-		PG_CMD_OPEN;
+		/* Reset any GUCs that the previous script might have created. Notably, search_path */
+		PG_CMD_PUTS("RESET ALL;\n");
 
 		for (line = lines; *line != NULL; line++)
 		{
@@ -2595,16 +2413,7 @@
 		}
 
 		free(lines);
-
-		PG_CMD_CLOSE;
-
-		snprintf(cmd, sizeof(cmd),
-				 "\"%s\" %s template1 >%s",
-				 backend_exec, backend_options,
-				 backend_output);
-	}
-
-	check_ok();
+	}
 }
 
 /*
@@ -2622,21 +2431,6 @@
 static void
 vacuum_db(FILE *cmdfd)
 {
-<<<<<<< HEAD
-	PG_CMD_DECL;
-
-	fputs(_("vacuuming database template1 ... "), stdout);
-	fflush(stdout);
-
-	snprintf(cmd, sizeof(cmd),
-			 "\"%s\" %s template1 >%s",
-			 backend_exec, backend_options,
-			 backend_output);
-
-	PG_CMD_OPEN;
-
-=======
->>>>>>> b5bce6c1
 	/* Run analyze before VACUUM so the statistics are frozen. */
 	PG_CMD_PUTS("ANALYZE;\n\nVACUUM FREEZE;\n\n");
 }
@@ -2675,19 +2469,6 @@
 		NULL
 	};
 
-<<<<<<< HEAD
-	fputs(_("copying template1 to template0 ... "), stdout);
-	fflush(stdout);
-
-	snprintf(cmd, sizeof(cmd),
-			 "\"%s\" %s template1 >%s",
-			 backend_exec, backend_options,
-			 backend_output);
-
-	PG_CMD_OPEN;
-
-=======
->>>>>>> b5bce6c1
 	for (line = template0_setup; *line; line++)
 		PG_CMD_PUTS(*line);
 }
@@ -2698,44 +2479,23 @@
 static void
 make_postgres(FILE *cmdfd)
 {
-<<<<<<< HEAD
-	PG_CMD_DECL;
-	const char **line;
-	static const char *postgres_setup[] = {
-		"CREATE DATABASE postgres;\n",
-		"COMMENT ON DATABASE postgres IS 'default administrative connection database';\n",
+	const char *const * line;
+	static const char *const postgres_setup[] = {
+		"CREATE DATABASE postgres;\n\n",
+		"COMMENT ON DATABASE postgres IS 'default administrative connection database';\n\n",
 		/*
 		 * Make 'postgres' a template database
 		 */
 		"UPDATE pg_database SET "
 		"	datistemplate = 't' "
-		"    WHERE datname = 'postgres';\n",
+		"    WHERE datname = 'postgres';\n\n",
 		/*
 		 * Clean out dead rows in pg_database
 		 */
-		"VACUUM FULL pg_database;\n",
+		"VACUUM FULL pg_database;\n\n",
 		NULL
 	};
 
-	fputs(_("copying template1 to postgres ... "), stdout);
-	fflush(stdout);
-
-	snprintf(cmd, sizeof(cmd),
-			 "\"%s\" %s template1 >%s",
-			 backend_exec, backend_options,
-			 backend_output);
-
-	PG_CMD_OPEN;
-
-=======
-	const char *const * line;
-	static const char *const postgres_setup[] = {
-		"CREATE DATABASE postgres;\n\n",
-		"COMMENT ON DATABASE postgres IS 'default administrative connection database';\n\n",
-		NULL
-	};
-
->>>>>>> b5bce6c1
 	for (line = postgres_setup; *line; line++)
 		PG_CMD_PUTS(*line);
 }
@@ -3806,89 +3566,57 @@
 		 */
 		write_version_file("base/1");
 
-<<<<<<< HEAD
-		/* Create the stuff we don't need to use bootstrap mode for */
-
-		setup_auth();
+		/*
+		 * Create the stuff we don't need to use bootstrap mode for, using a
+		 * backend running in simple standalone mode.
+		 */
+		fputs(_("performing post-bootstrap initialization ... "), stdout);
+		fflush(stdout);
+	
+		snprintf(cmd, sizeof(cmd),
+				 "\"%s\" %s template1 >%s",
+				 backend_exec, backend_options,
+				 backend_output);
+	
+		PG_CMD_OPEN;
+	
+		setup_auth(cmdfd);
 		if (pwprompt || pwfilename)
-			get_set_pwd();
-
-		setup_depend();
-
-		setup_sysviews();
-
-		setup_description();
-
+			get_set_pwd(cmdfd);
+	
+		setup_depend(cmdfd);
+	
+		setup_sysviews(cmdfd);
+	
+		setup_description(cmdfd);
+	
 #if 0
-		setup_collation();
+		setup_collation(cmdfd);
 #endif
 
-		setup_conversion();
-
-		setup_dictionary();
-
-		setup_privileges();
-
-		setup_schema();
-
-		load_plpgsql();
-
+		setup_conversion(cmdfd);
+	
+		setup_dictionary(cmdfd);
+
+		setup_privileges(cmdfd);
+
+		setup_schema(cmdfd);
+	
+		load_plpgsql(cmdfd);
+	
 		/* sets up the Greenplum Database admin schema */
-		setup_cdb_schema();
-
-		vacuum_db();
-
-		make_template0();
-
-		make_postgres();
-	}
-=======
-	/*
-	 * Create the stuff we don't need to use bootstrap mode for, using a
-	 * backend running in simple standalone mode.
-	 */
-	fputs(_("performing post-bootstrap initialization ... "), stdout);
-	fflush(stdout);
-
-	snprintf(cmd, sizeof(cmd),
-			 "\"%s\" %s template1 >%s",
-			 backend_exec, backend_options,
-			 DEVNULL);
-
-	PG_CMD_OPEN;
-
-	setup_auth(cmdfd);
-	if (pwprompt || pwfilename)
-		get_set_pwd(cmdfd);
-
-	setup_depend(cmdfd);
-
-	setup_sysviews(cmdfd);
-
-	setup_description(cmdfd);
-
-	setup_collation(cmdfd);
-
-	setup_conversion(cmdfd);
-
-	setup_dictionary(cmdfd);
-
-	setup_privileges(cmdfd);
-
-	setup_schema(cmdfd);
-
-	load_plpgsql(cmdfd);
-
-	vacuum_db(cmdfd);
-
-	make_template0(cmdfd);
-
-	make_postgres(cmdfd);
-
-	PG_CMD_CLOSE;
-
-	check_ok();
->>>>>>> b5bce6c1
+		setup_cdb_schema(cmdfd);
+	
+		vacuum_db(cmdfd);
+	
+		make_template0(cmdfd);
+	
+		make_postgres(cmdfd);
+	
+		PG_CMD_CLOSE;
+	
+		check_ok();
+	}
 }
 
 
