--- conflicted
+++ resolved
@@ -39,6 +39,8 @@
 .SECONDARY:
 
 # PostgreSQL version number
+VERSION = @PG_PACKAGE_VERSION@
+MAJORVERSION = @PG_MAJORVERSION@
 PG_VERSION = @PG_PACKAGE_VERSION@
 PG_MAJORVERSION = @PG_MAJORVERSION@
 VERSION_NUM = @PG_VERSION_NUM@
@@ -252,21 +254,18 @@
 PTHREAD_CFLAGS		= @PTHREAD_CFLAGS@
 PTHREAD_LIBS		= @PTHREAD_LIBS@
 
-<<<<<<< HEAD
+LLVM_CONFIG = @LLVM_CONFIG@
+LLVM_BINPATH = @LLVM_BINPATH@
+CLANG = @CLANG@
+BITCODE_CFLAGS = @BITCODE_CFLAGS@
+BITCODE_CXXFLAGS = @BITCODE_CXXFLAGS@
+
 have_yaml 		= @have_yaml@
 YAML_LIBS		= @YAML_LIBS@
 with_zstd 		= @with_zstd@
 with_quicklz		= @with_quicklz@
 EVENT_LIBS		= @EVENT_LIBS@
 
-=======
-LLVM_CONFIG = @LLVM_CONFIG@
-LLVM_BINPATH = @LLVM_BINPATH@
-CLANG = @CLANG@
-BITCODE_CFLAGS = @BITCODE_CFLAGS@
-BITCODE_CXXFLAGS = @BITCODE_CXXFLAGS@
->>>>>>> 9e1c9f95
-
 ##########################################################################
 #
 # Programs and flags
@@ -276,11 +275,8 @@
 CPP = @CPP@
 CPPFLAGS = @CPPFLAGS@
 PG_SYSROOT = @PG_SYSROOT@
-<<<<<<< HEAD
-=======
 
 override CPPFLAGS := $(ICU_CFLAGS) $(CPPFLAGS)
->>>>>>> 9e1c9f95
 
 ifdef PGXS
 override CPPFLAGS := -I$(includedir_server) -I$(includedir_internal) $(CPPFLAGS)
@@ -374,10 +370,6 @@
 perl_archlibexp		= @perl_archlibexp@
 perl_privlibexp		= @perl_privlibexp@
 perl_includespec	= @perl_includespec@
-<<<<<<< HEAD
-perl_useshrplib		= @perl_useshrplib@
-=======
->>>>>>> 9e1c9f95
 perl_embed_ccflags	= @perl_embed_ccflags@
 perl_embed_ldflags	= @perl_embed_ldflags@
 
@@ -428,16 +420,11 @@
 
 # Testing
 
-<<<<<<< HEAD
 NO_TEMP_INSTALL = yes # GPDB: We assume a GPDB cluster is running (gpdemo)
 
-abs_top_builddir = @abs_top_builddir@
-abs_top_srcdir = @abs_top_srcdir@
-=======
 # In much the same way as above, these rules ensure that we build a temp
 # install tree just once in any recursive "make check".  The additional test
 # on abs_top_builddir prevents doing anything foolish to the root directory.
->>>>>>> 9e1c9f95
 
 check: temp-install
 
@@ -459,7 +446,11 @@
 # entries appear more than once in the tree, and parallel installs of the same
 # file can fail with EEXIST.
 checkprep:
+ifndef NO_TEMP_INSTALL
 	$(if $(EXTRA_INSTALL),for extra in $(EXTRA_INSTALL); do $(MAKE) -C '$(top_builddir)'/$$extra DESTDIR='$(abs_top_builddir)'/tmp_install install || exit; done)
+else
+	$(if $(EXTRA_INSTALL),for extra in $(EXTRA_INSTALL); do $(MAKE) -C '$(top_builddir)'/$$extra install || exit; done)
+endif
 
 PROVE = @PROVE@
 # There are common routines in src/test/perl, and some test suites have
@@ -477,8 +468,6 @@
 # individual ports can override this later, this is the default name
 ld_library_path_var = LD_LIBRARY_PATH
 
-<<<<<<< HEAD
-=======
 # with_temp_install_extra is for individual ports to define if they
 # need something more here. If not defined then the expansion does
 # nothing.
@@ -487,18 +476,8 @@
 	$(call add_to_path,$(strip $(ld_library_path_var)),$(abs_top_builddir)/tmp_install$(libdir)) \
 	$(with_temp_install_extra)
 
->>>>>>> 9e1c9f95
 ifeq ($(enable_tap_tests),yes)
 define prove_installcheck
-<<<<<<< HEAD
-rm -rf $(CURDIR)/tmp_check/log
-cd $(srcdir) && TESTDIR='$(CURDIR)' PATH="$(bindir):$$PATH" PGPORT='6$(DEF_PGPORT)' top_builddir='$(CURDIR)/$(top_builddir)' PG_REGRESS='$(CURDIR)/$(top_builddir)/src/test/regress/pg_regress' $(PROVE) $(PG_PROVE_FLAGS) $(PROVE_FLAGS) $(if $(PROVE_TESTS),$(PROVE_TESTS),t/*.pl)
-endef
-
-define prove_check
-rm -rf $(CURDIR)/tmp_check/log
-cd $(srcdir) && TESTDIR='$(CURDIR)' $(with_temp_install) PGPORT='6$(DEF_PGPORT)' PG_REGRESS='$(CURDIR)/$(top_builddir)/src/test/regress/pg_regress' $(PROVE) $(PG_PROVE_FLAGS) $(PROVE_FLAGS) $(if $(PROVE_TESTS),$(PROVE_TESTS),t/*.pl)
-=======
 rm -rf '$(CURDIR)'/tmp_check
 $(MKDIR_P) '$(CURDIR)'/tmp_check
 cd $(srcdir) && TESTDIR='$(CURDIR)' PATH="$(bindir):$$PATH" PGPORT='6$(DEF_PGPORT)' top_builddir='$(CURDIR)/$(top_builddir)' PG_REGRESS='$(CURDIR)/$(top_builddir)/src/test/regress/pg_regress' REGRESS_SHLIB='$(abs_top_builddir)/src/test/regress/regress$(DLSUFFIX)' $(PROVE) $(PG_PROVE_FLAGS) $(PROVE_FLAGS) $(if $(PROVE_TESTS),$(PROVE_TESTS),t/*.pl)
@@ -508,7 +487,6 @@
 rm -rf '$(CURDIR)'/tmp_check
 $(MKDIR_P) '$(CURDIR)'/tmp_check
 cd $(srcdir) && TESTDIR='$(CURDIR)' $(with_temp_install) PGPORT='6$(DEF_PGPORT)' PG_REGRESS='$(CURDIR)/$(top_builddir)/src/test/regress/pg_regress' REGRESS_SHLIB='$(abs_top_builddir)/src/test/regress/regress$(DLSUFFIX)' $(PROVE) $(PG_PROVE_FLAGS) $(PROVE_FLAGS) $(if $(PROVE_TESTS),$(PROVE_TESTS),t/*.pl)
->>>>>>> 9e1c9f95
 endef
 
 else
@@ -975,13 +953,8 @@
 COMPILE.c = $(CC) $(CFLAGS) $(CPPFLAGS) -c
 endif
 
-<<<<<<< HEAD
-ifndef COMPILE.cxx
-COMPILE.cxx = $(CXX) $(CXXFLAGS) $(CPPFLAGS) -c
-=======
 ifndef COMPILE.cc
 COMPILE.cc = $(CXX) $(CXXFLAGS) $(CPPFLAGS) -c
->>>>>>> 9e1c9f95
 endif
 
 DEPDIR = .deps
@@ -995,11 +968,7 @@
 
 %.o : %.cpp
 	@if test ! -d $(DEPDIR); then mkdir -p $(DEPDIR); fi
-<<<<<<< HEAD
-	$(COMPILE.cxx) -o $@ $< -MMD -MP -MF $(DEPDIR)/$(*F).Po
-=======
 	$(COMPILE.cc) -o $@ $< -MMD -MP -MF $(DEPDIR)/$(*F).Po
->>>>>>> 9e1c9f95
 
 endif # GCC
 
